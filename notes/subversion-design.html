--- conflicted
+++ resolved
@@ -2340,14 +2340,10 @@
       <p>Once you've done this, read Jim Blandy's own structural overview,
         which explains how nodes and revisions are organized (among other
         things) in the filesystem implementation:
-<<<<<<< HEAD
-        <tt class="filename">subversion/libsvn_fs_base/notes/structure</tt>.</p>
-=======
         <tt class="filename">subversion/libsvn_fs_base/notes/structure</tt>.
         (Some details in that document are specific to the BDB-based
         filesystem implementation.  Details specific to FSFS are recorded in
         <tt class="filename">subversion/libsvn_fs_fs/structure</tt>.)</p>
->>>>>>> 7fe7d504
 
       <p>Finally, read the well-documented API in
         <tt class="filename">subversion/include/svn_fs.h</tt>.</p>
