--- conflicted
+++ resolved
@@ -145,12 +145,6 @@
    does not inherit merge info from its working copy ancestors.  PATH gets
    merge info for rev N plus any inherited mergeinfo from the repository.</li>
 
-<<<<<<< HEAD
- <li>Merge rev N to PATH with switched CHILD with no explicit merge info:
-   CHILD does not inherit merge info from its working copy ancestors.  CHILD
-   gets merge info for rev N plus any inherited mergeinfo from the
-   repository (<i>unimplemented</i>).
-=======
  <li>Merge rev N to PATH with switched CHILD:  If CHILD has no explicit
    mergeinfo it does not inherit merge info from its working copy ancestors.
    Instead CHILD gets merge info for rev N plus any inherited mergeinfo from
@@ -162,7 +156,6 @@
    SIBLING and CHILD's common PARENT gets non-inheritable mergeinfo for this
    merge.  Again,  like PARENT, if SIBLING does not have pre-existing
    mergeinfo it will have mergeinfo added.
->>>>>>> 4eaf3f05
    </li>
 
  <li>Elision: Merge info on switched paths never elides.</li>
@@ -196,11 +189,7 @@
 <p>Merge info set on a working copy "child" path as a result of a merge,
 switch, or update, may fully/partially elide to the path's nearest working
 copy or repository ancestor with fully/partially equivalent merge info.
-<<<<<<< HEAD
-This elision is done as part of the merge/switch/update:</p>
-=======
 Elision is attempted as part of any merge/switch/update:</p>
->>>>>>> 4eaf3f05
 
 <div class="h3" id="full-elision">
 <h3>Full Elision</h3>
@@ -275,8 +264,6 @@
 
 </div>  <!-- partial-elision -->
 
-<<<<<<< HEAD
-=======
 <div class="h3" id="non-inheritable-elision">
 <h3>Elision and Non-Inheritable Revision Ranges</h3>
 
@@ -288,7 +275,6 @@
 
 </div>  <!-- non-inheritable-elision -->
 
->>>>>>> 4eaf3f05
 </div>  <!-- mergeinfo-elision -->
 
 <div class="h2" id="merge-history">
@@ -517,15 +503,12 @@
   log messages.  Consumers can use the location of a particular log message in
   the tree to determine its ancestry.</p>
 
-<<<<<<< HEAD
-=======
   <p>This output may be useful for auditing purposes to those migrating from
   <a href="http://www.orcaware.com/svn/wiki/Svnmerge.py">svnmerge.py</a>, as
   a replacement for repeating the entirety of the merged ranges' log
   messages in the log message for the commit of a merge (e.g. svnmerge.py's
   generated <em>svnmerge-commit-message.txt</em> file).</p>
 
->>>>>>> 4eaf3f05
   </dd>
 
   <dt><code>svn blame</code></dt>
