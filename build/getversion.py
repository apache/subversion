--- conflicted
+++ resolved
@@ -44,7 +44,7 @@
 
   try:
     r = p.parse(include_file)
-  except IOError, e:
+  except IOError as e:
     usage_and_exit(str(e))
   sys.stdout.write("%d.%d.%d" % (r.major, r.minor, r.patch))
 
@@ -55,7 +55,7 @@
 
   try:
     r = p.parse(include_file)
-  except IOError, e:
+  except IOError as e:
     usage_and_exit(str(e))
   major = r.version / 1000000
   minor = (r.version - (major * 1000000)) / 1000
@@ -86,16 +86,4 @@
 
   # Extract and print the version number
   p = Parser()
-<<<<<<< HEAD
-  p.search('SVN_VER_MAJOR', 'major')
-  p.search('SVN_VER_MINOR', 'minor')
-  p.search('SVN_VER_PATCH', 'patch')
-
-  try:
-    r = p.parse(include_file)
-  except IOError as e:
-    usage_and_exit(str(e))
-  sys.stdout.write("%d.%d.%d" % (r.major, r.minor, r.patch))
-=======
-  extractor(p, include_file)
->>>>>>> d78b7763
+  extractor(p, include_file)