--- conflicted
+++ resolved
@@ -201,21 +201,13 @@
     self.configs = ['Debug','Release']
 
     # Generate external runtime
-<<<<<<< HEAD
-    runtime = generator.swig.external_runtime.Generator("build.conf", "swig")
-=======
     runtime = generator.swig.external_runtime.Generator("build.conf",
                                                         self.swig_exe)
->>>>>>> 0a9199be
     runtime.write()
     
     # Generate SWIG header wrappers
     header_wrappers = \
-<<<<<<< HEAD
-      generator.swig.header_wrappers.Generator("build.conf", "swig")
-=======
       generator.swig.header_wrappers.Generator("build.conf", self.swig_exe)
->>>>>>> 0a9199be
     header_wrappers.write()
     
 
@@ -326,10 +318,7 @@
 
     if isinstance(target, gen_base.TargetSWIG):
       swig_options = string.split(self.swig.opts[target.lang])
-<<<<<<< HEAD
-=======
       swig_options.append('-DWIN32')
->>>>>>> 0a9199be
       swig_deps = []
 
       for include_dir in self.get_win_includes(target):
