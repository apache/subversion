--- conflicted
+++ resolved
@@ -111,18 +111,6 @@
   exit 1
 fi
 
-<<<<<<< HEAD
-# Transform sql files into header files
-for file in subversion/libsvn_fs_fs/rep-cache-db.sql \
-            subversion/libsvn_wc/wc-metadata.sql; do
-  if test $file -nt $file.h; then
-    $PYTHON build/transform_sql.py $file
-  fi
-done
-$PYTHON build/transform_sql.py subversion/libsvn_wc/wc-metadata.sql
-
-=======
->>>>>>> 5cb55f69
 # Compile SWIG headers into standalone C files if we are in release mode
 if test -n "$RELEASE_MODE"; then
   echo "Generating SWIG code..."
