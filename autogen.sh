#!/bin/sh

### Run this to produce everything needed for configuration. ###


# Run tests to ensure that our build requirements are met
RELEASE_MODE=""
RELEASE_ARGS=""
SKIP_DEPS=""
while test $# != 0; do
  case "$1" in
    --release)
      RELEASE_MODE="$1"
      RELEASE_ARGS="--release"
      shift
      ;;
    -s)
      SKIP_DEPS="yes"
      shift
      ;;
    --)         # end of option parsing
      break
      ;;
    *)
      echo "invalid parameter: '$1'"
      exit 1
      ;;
  esac
done
# ### The order of parameters is important; buildcheck.sh depends on it and
# ### we don't want to copy the fancy option parsing loop there. For the
# ### same reason, all parameters should be quoted, so that buildcheck.sh
# ### sees an empty arg rather than missing one.
./build/buildcheck.sh "$RELEASE_MODE" || exit 1

# Handle some libtool helper files
#
# ### eventually, we can/should toss this in favor of simply using
# ### APR's libtool. deferring to a second round of change...
#

libtoolize="`./build/PrintPath glibtoolize libtoolize libtoolize15`"
lt_major_version=`$libtoolize --version 2>/dev/null | sed -e 's/^[^0-9]*//' -e 's/\..*//' -e '/^$/d' -e 1q`

if [ "x$libtoolize" = "x" ]; then
    echo "libtoolize not found in path"
    exit 1
fi

rm -f build/config.guess build/config.sub
$libtoolize --copy --automake --force

ltpath="`dirname $libtoolize`"
ltfile=${LIBTOOL_M4-`cd $ltpath/../share/aclocal ; pwd`/libtool.m4}

if [ ! -f $ltfile ]; then
    echo "$ltfile not found (try setting the LIBTOOL_M4 environment variable)"
    exit 1
fi

echo "Copying libtool helper: $ltfile"
# An ancient helper might already be present from previous builds,
# and it might be write-protected (e.g. mode 444, seen on FreeBSD).
# This would cause cp to fail and print an error message, but leave
# behind a potentially outdated libtool helper.  So, remove before
# copying:
rm -f build/libtool.m4
cp $ltfile build/libtool.m4

for file in ltoptions.m4 ltsugar.m4 ltversion.m4 lt~obsolete.m4; do
    rm -f build/$file

    if [ $lt_major_version -ge 2 ]; then
        ltfile=${LIBTOOL_M4-`cd $ltpath/../share/aclocal ; pwd`/$file}

        if [ ! -f $ltfile ]; then
            echo "$ltfile not found (try setting the LIBTOOL_M4 environment variable)"
            exit 1
        fi

        echo "Copying libtool helper: $ltfile"
        cp $ltfile build/$file
    fi
done

if [ $lt_major_version -ge 2 ]; then
    for file in config.guess config.sub; do
        configfile=${LIBTOOL_CONFIG-`cd $ltpath/../share/libtool/config ; pwd`/$file}

        if [ ! -f $configfile ]; then
            echo "$configfile not found (try setting the LIBTOOL_CONFIG environment variable)"
            exit 1
        fi

	cp $configfile build/$file
    done
fi

# Create the file detailing all of the build outputs for SVN.
#
# Note: this dependency on Python is fine: only SVN developers use autogen.sh
#       and we can state that dev people need Python on their machine. Note
#       that running gen-make.py requires Python 2.4 or newer.

PYTHON="`./build/find_python.sh`"
if test -z "$PYTHON"; then
  echo "Python 2.4 or later is required to run autogen.sh"
  echo "If you have a suitable Python installed, but not on the"
  echo "PATH, set the environment variable PYTHON to the full path"
  echo "to the Python executable, and re-run autogen.sh"
  exit 1
fi

# Transform sql files into header files
<<<<<<< HEAD
$PYTHON build/transform_sql.py subversion/libsvn_fs_fs/rep-cache-db.sql
$PYTHON build/transform_sql.py subversion/libsvn_wc/wc-metadata.sql
=======
for file in subversion/libsvn_fs_fs/rep-cache-db.sql; do
  if test $file -nt $file.h; then
    $PYTHON build/transform_sql.py $file
  fi
done
>>>>>>> 2ed96716

# Compile SWIG headers into standalone C files if we are in release mode
if test -n "$RELEASE_MODE"; then
  echo "Generating SWIG code..."
  # Generate build-outputs.mk in non-release-mode, so that we can
  # build the SWIG-related files
  "$PYTHON" ./gen-make.py build.conf || gen_failed=1

  # Build the SWIG-related files
  make -f autogen-standalone.mk autogen-swig
fi

if test -n "$SKIP_DEPS"; then
  echo "Creating build-outputs.mk (no dependencies)..."
  "$PYTHON" ./gen-make.py $RELEASE_ARGS -s build.conf || gen_failed=1
else
  echo "Creating build-outputs.mk..."
  "$PYTHON" ./gen-make.py $RELEASE_ARGS build.conf || gen_failed=1
fi

if test -n "$RELEASE_MODE"; then
  find build/ -name '*.pyc' -exec rm {} \;
fi

rm autogen-standalone.mk

if test -n "$gen_failed"; then
  echo "ERROR: gen-make.py failed"
  exit 1
fi

# Produce config.h.in
echo "Creating svn_private_config.h.in..."
${AUTOHEADER:-autoheader}

# If there's a config.cache file, we may need to delete it.  
# If we have an existing configure script, save a copy for comparison.
if [ -f config.cache ] && [ -f configure ]; then
  cp configure configure.$$.tmp
fi

# Produce ./configure
echo "Creating configure..."
${AUTOCONF:-autoconf}

# If we have a config.cache file, toss it if the configure script has
# changed, or if we just built it for the first time.
if [ -f config.cache ]; then
  (
    [ -f configure.$$.tmp ] && cmp configure configure.$$.tmp > /dev/null 2>&1
  ) || (
    echo "Tossing config.cache, since configure has changed."
    rm config.cache
  )
  rm -f configure.$$.tmp
fi

# Remove autoconf 2.5x's cache directory
rm -rf autom4te*.cache

echo ""
echo "You can run ./configure now."
echo ""
echo "Running autogen.sh implies you are a maintainer.  You may prefer"
echo "to run configure in one of the following ways:"
echo ""
echo "./configure --enable-maintainer-mode"
echo "./configure --disable-shared"
echo "./configure --enable-maintainer-mode --disable-shared"
echo ""
echo "Note:  If you wish to run a Subversion HTTP server, you will need"
echo "Apache 2.x.  See the INSTALL file for details."
echo ""<|MERGE_RESOLUTION|>--- conflicted
+++ resolved
@@ -112,16 +112,13 @@
 fi
 
 # Transform sql files into header files
-<<<<<<< HEAD
-$PYTHON build/transform_sql.py subversion/libsvn_fs_fs/rep-cache-db.sql
-$PYTHON build/transform_sql.py subversion/libsvn_wc/wc-metadata.sql
-=======
-for file in subversion/libsvn_fs_fs/rep-cache-db.sql; do
+for file in subversion/libsvn_fs_fs/rep-cache-db.sql \
+            subversion/libsvn_wc/wc-metadata.sql; do
   if test $file -nt $file.h; then
     $PYTHON build/transform_sql.py $file
   fi
 done
->>>>>>> 2ed96716
+$PYTHON build/transform_sql.py subversion/libsvn_wc/wc-metadata.sql
 
 # Compile SWIG headers into standalone C files if we are in release mode
 if test -n "$RELEASE_MODE"; then
