/* revprops.h --- everything needed to handle revprops in FSX
 *
 * ====================================================================
 *    Licensed to the Apache Software Foundation (ASF) under one
 *    or more contributor license agreements.  See the NOTICE file
 *    distributed with this work for additional information
 *    regarding copyright ownership.  The ASF licenses this file
 *    to you under the Apache License, Version 2.0 (the
 *    "License"); you may not use this file except in compliance
 *    with the License.  You may obtain a copy of the License at
 *
 *      http://www.apache.org/licenses/LICENSE-2.0
 *
 *    Unless required by applicable law or agreed to in writing,
 *    software distributed under the License is distributed on an
 *    "AS IS" BASIS, WITHOUT WARRANTIES OR CONDITIONS OF ANY
 *    KIND, either express or implied.  See the License for the
 *    specific language governing permissions and limitations
 *    under the License.
 * ====================================================================
 */

#ifndef SVN_LIBSVN_FS_X_REVPROPS_H
#define SVN_LIBSVN_FS_X_REVPROPS_H

#include "svn_fs.h"

#ifdef __cplusplus
extern "C" {
#endif /* __cplusplus */

/* Auto-create / replace the revprop generation file in FS with its
 * initial contents.  In any case, FS will not hold an open handle to
 * it after this function succeeds.
 *
 * Use SCRATCH_POOL for temporary allocations.
 */
svn_error_t *
svn_fs_x__reset_revprop_generation_file(svn_fs_t *fs,
                                        apr_pool_t *scratch_pool);

<<<<<<< HEAD
=======
/* In the filesystem FS, pack all revprop shards up to min_unpacked_rev.
 *
 * NOTE: Keep the old non-packed shards around until after the format bump.
 * Otherwise, re-running upgrade will drop the packed revprop shard but
 * have no unpacked data anymore.  Call upgrade_cleanup_pack_revprops after
 * the bump.
 *
 * NOTIFY_FUNC and NOTIFY_BATON as well as CANCEL_FUNC and CANCEL_BATON are
 * used in the usual way.  Temporary allocations are done in SCRATCH_POOL.
 */
svn_error_t *
svn_fs_x__upgrade_pack_revprops(svn_fs_t *fs,
                                svn_fs_upgrade_notify_t notify_func,
                                void *notify_baton,
                                svn_cancel_func_t cancel_func,
                                void *cancel_baton,
                                apr_pool_t *scratch_pool);

/* In the filesystem FS, remove all non-packed revprop shards up to
 * min_unpacked_rev.  Temporary allocations are done in SCRATCH_POOL.
 *
 * NOTIFY_FUNC and NOTIFY_BATON as well as CANCEL_FUNC and CANCEL_BATON are
 * used in the usual way.  Cancellation is supported in the sense that we
 * will cleanly abort the operation.  However, there will be remnant shards
 * that must be removed manually.
 *
 * See upgrade_pack_revprops for more info.
 */
svn_error_t *
svn_fs_x__upgrade_cleanup_pack_revprops(svn_fs_t *fs,
                                        svn_fs_upgrade_notify_t notify_func,
                                        void *notify_baton,
                                        svn_cancel_func_t cancel_func,
                                        void *cancel_baton,
                                        apr_pool_t *scratch_pool);

>>>>>>> e03d38a3
/* Read the revprops for revision REV in FS and return them in *PROPLIST_P.
 * If BYPASS_CACHE is set, don't consult the disks but always read from disk.
 *
 * Allocate the *PROPLIST_P in RESULT_POOL and use SCRATCH_POOL for temporary
 * allocations.
 */
svn_error_t *
svn_fs_x__get_revision_proplist(apr_hash_t **proplist_p,
                                svn_fs_t *fs,
                                svn_revnum_t rev,
                                svn_boolean_t bypass_cache,
                                apr_pool_t *result_pool,
                                apr_pool_t *scratch_pool);

/* Set the revision property list of revision REV in filesystem FS to
   PROPLIST.  Use SCRATCH_POOL for temporary allocations. */
svn_error_t *
svn_fs_x__set_revision_proplist(svn_fs_t *fs,
                                svn_revnum_t rev,
                                apr_hash_t *proplist,
                                apr_pool_t *scratch_pool);


/* Return TRUE, if for REVISION in FS, we can find the revprop pack file.
 * Use SCRATCH_POOL for temporary allocations.
 * Set *MISSING, if the reason is a missing manifest or pack file.
 */
svn_boolean_t
svn_fs_x__packed_revprop_available(svn_boolean_t *missing,
                                   svn_fs_t *fs,
                                   svn_revnum_t revision,
                                   apr_pool_t *scratch_pool);


/****** Packing FSX shards *********/

/* For the revprop SHARD at SHARD_PATH with exactly MAX_FILES_PER_DIR
 * revprop files in it, create a packed shared at PACK_FILE_DIR in
 * filesystem FS.
 *
 * COMPRESSION_LEVEL defines how well the resulting pack file shall be
 * compressed or whether is shall be compressed at all.  Individual pack
 * file containing more than one revision will be limited to a size of
 * MAX_PACK_SIZE bytes before compression.
 *
 * CANCEL_FUNC and CANCEL_BATON are used in the usual way.  Temporary
 * allocations are done in SCRATCH_POOL.
 */
svn_error_t *
svn_fs_x__pack_revprops_shard(svn_fs_t *fs,
                              const char *pack_file_dir,
                              const char *shard_path,
                              apr_int64_t shard,
                              int max_files_per_dir,
                              apr_off_t max_pack_size,
                              int compression_level,
                              svn_cancel_func_t cancel_func,
                              void *cancel_baton,
                              apr_pool_t *scratch_pool);

#ifdef __cplusplus
}
#endif /* __cplusplus */

#endif /* SVN_LIBSVN_FS_X_REVPROPS_H */<|MERGE_RESOLUTION|>--- conflicted
+++ resolved
@@ -39,45 +39,6 @@
 svn_fs_x__reset_revprop_generation_file(svn_fs_t *fs,
                                         apr_pool_t *scratch_pool);
 
-<<<<<<< HEAD
-=======
-/* In the filesystem FS, pack all revprop shards up to min_unpacked_rev.
- *
- * NOTE: Keep the old non-packed shards around until after the format bump.
- * Otherwise, re-running upgrade will drop the packed revprop shard but
- * have no unpacked data anymore.  Call upgrade_cleanup_pack_revprops after
- * the bump.
- *
- * NOTIFY_FUNC and NOTIFY_BATON as well as CANCEL_FUNC and CANCEL_BATON are
- * used in the usual way.  Temporary allocations are done in SCRATCH_POOL.
- */
-svn_error_t *
-svn_fs_x__upgrade_pack_revprops(svn_fs_t *fs,
-                                svn_fs_upgrade_notify_t notify_func,
-                                void *notify_baton,
-                                svn_cancel_func_t cancel_func,
-                                void *cancel_baton,
-                                apr_pool_t *scratch_pool);
-
-/* In the filesystem FS, remove all non-packed revprop shards up to
- * min_unpacked_rev.  Temporary allocations are done in SCRATCH_POOL.
- *
- * NOTIFY_FUNC and NOTIFY_BATON as well as CANCEL_FUNC and CANCEL_BATON are
- * used in the usual way.  Cancellation is supported in the sense that we
- * will cleanly abort the operation.  However, there will be remnant shards
- * that must be removed manually.
- *
- * See upgrade_pack_revprops for more info.
- */
-svn_error_t *
-svn_fs_x__upgrade_cleanup_pack_revprops(svn_fs_t *fs,
-                                        svn_fs_upgrade_notify_t notify_func,
-                                        void *notify_baton,
-                                        svn_cancel_func_t cancel_func,
-                                        void *cancel_baton,
-                                        apr_pool_t *scratch_pool);
-
->>>>>>> e03d38a3
 /* Read the revprops for revision REV in FS and return them in *PROPLIST_P.
  * If BYPASS_CACHE is set, don't consult the disks but always read from disk.
  *
