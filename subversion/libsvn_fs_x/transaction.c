/* transaction.c --- transaction-related functions of FSX
 *
 * ====================================================================
 *    Licensed to the Apache Software Foundation (ASF) under one
 *    or more contributor license agreements.  See the NOTICE file
 *    distributed with this work for additional information
 *    regarding copyright ownership.  The ASF licenses this file
 *    to you under the Apache License, Version 2.0 (the
 *    "License"); you may not use this file except in compliance
 *    with the License.  You may obtain a copy of the License at
 *
 *      http://www.apache.org/licenses/LICENSE-2.0
 *
 *    Unless required by applicable law or agreed to in writing,
 *    software distributed under the License is distributed on an
 *    "AS IS" BASIS, WITHOUT WARRANTIES OR CONDITIONS OF ANY
 *    KIND, either express or implied.  See the License for the
 *    specific language governing permissions and limitations
 *    under the License.
 * ====================================================================
 */

#include "transaction.h"

#include <assert.h>
#include <apr_sha1.h>

#include "svn_hash.h"
#include "svn_props.h"
#include "svn_sorts.h"
#include "svn_time.h"
#include "svn_dirent_uri.h"

#include "fs_x.h"
#include "tree.h"
#include "util.h"
#include "id.h"
#include "low_level.h"
#include "temp_serializer.h"
#include "cached_data.h"
#include "lock.h"
#include "rep-cache.h"
#include "index.h"

#include "private/svn_fs_util.h"
#include "private/svn_fspath.h"
#include "private/svn_sorts_private.h"
#include "private/svn_string_private.h"
#include "private/svn_subr_private.h"
#include "private/svn_io_private.h"
#include "../libsvn_fs/fs-loader.h"

#include "svn_private_config.h"

/* The vtable associated with an open transaction object. */
static txn_vtable_t txn_vtable = {
  svn_fs_x__commit_txn,
  svn_fs_x__abort_txn,
  svn_fs_x__txn_prop,
  svn_fs_x__txn_proplist,
  svn_fs_x__change_txn_prop,
  svn_fs_x__txn_root,
  svn_fs_x__change_txn_props
};

/* FSX-specific data being attached to svn_fs_txn_t.
 */
typedef struct fs_txn_data_t
{
  /* Strongly typed representation of the TXN's ID member. */
  svn_fs_x__txn_id_t txn_id;
} fs_txn_data_t;

svn_fs_x__txn_id_t
svn_fs_x__txn_get_id(svn_fs_txn_t *txn)
{
  fs_txn_data_t *ftd = txn->fsap_data;
  return ftd->txn_id;
}

/* Functions for working with shared transaction data. */

/* Return the transaction object for transaction TXN_ID from the
   transaction list of filesystem FS (which must already be locked via the
   txn_list_lock mutex).  If the transaction does not exist in the list,
   then create a new transaction object and return it (if CREATE_NEW is
   true) or return NULL (otherwise). */
static svn_fs_x__shared_txn_data_t *
get_shared_txn(svn_fs_t *fs,
               svn_fs_x__txn_id_t txn_id,
               svn_boolean_t create_new)
{
  svn_fs_x__data_t *ffd = fs->fsap_data;
  svn_fs_x__shared_data_t *ffsd = ffd->shared;
  svn_fs_x__shared_txn_data_t *txn;

  for (txn = ffsd->txns; txn; txn = txn->next)
    if (txn->txn_id == txn_id)
      break;

  if (txn || !create_new)
    return txn;

  /* Use the transaction object from the (single-object) freelist,
     if one is available, or otherwise create a new object. */
  if (ffsd->free_txn)
    {
      txn = ffsd->free_txn;
      ffsd->free_txn = NULL;
    }
  else
    {
      apr_pool_t *subpool = svn_pool_create(ffsd->common_pool);
      txn = apr_palloc(subpool, sizeof(*txn));
      txn->pool = subpool;
    }

  txn->txn_id = txn_id;
  txn->being_written = FALSE;

  /* Link this transaction into the head of the list.  We will typically
     be dealing with only one active transaction at a time, so it makes
     sense for searches through the transaction list to look at the
     newest transactions first.  */
  txn->next = ffsd->txns;
  ffsd->txns = txn;

  return txn;
}

/* Free the transaction object for transaction TXN_ID, and remove it
   from the transaction list of filesystem FS (which must already be
   locked via the txn_list_lock mutex).  Do nothing if the transaction
   does not exist. */
static void
free_shared_txn(svn_fs_t *fs, svn_fs_x__txn_id_t txn_id)
{
  svn_fs_x__data_t *ffd = fs->fsap_data;
  svn_fs_x__shared_data_t *ffsd = ffd->shared;
  svn_fs_x__shared_txn_data_t *txn, *prev = NULL;

  for (txn = ffsd->txns; txn; prev = txn, txn = txn->next)
    if (txn->txn_id == txn_id)
      break;

  if (!txn)
    return;

  if (prev)
    prev->next = txn->next;
  else
    ffsd->txns = txn->next;

  /* As we typically will be dealing with one transaction after another,
     we will maintain a single-object free list so that we can hopefully
     keep reusing the same transaction object. */
  if (!ffsd->free_txn)
    ffsd->free_txn = txn;
  else
    svn_pool_destroy(txn->pool);
}


/* Obtain a lock on the transaction list of filesystem FS, call BODY
   with FS, BATON, and POOL, and then unlock the transaction list.
   Return what BODY returned. */
static svn_error_t *
with_txnlist_lock(svn_fs_t *fs,
                  svn_error_t *(*body)(svn_fs_t *fs,
                                       const void *baton,
                                       apr_pool_t *pool),
                  const void *baton,
                  apr_pool_t *pool)
{
  svn_fs_x__data_t *ffd = fs->fsap_data;
  svn_fs_x__shared_data_t *ffsd = ffd->shared;

  SVN_MUTEX__WITH_LOCK(ffsd->txn_list_lock,
                       body(fs, baton, pool));

  return SVN_NO_ERROR;
}


/* Get a lock on empty file LOCK_FILENAME, creating it in RESULT_POOL. */
static svn_error_t *
get_lock_on_filesystem(const char *lock_filename,
                       apr_pool_t *result_pool)
{
  return svn_error_trace(svn_io__file_lock_autocreate(lock_filename,
                                                      result_pool));
}

/* Reset the HAS_WRITE_LOCK member in the FFD given as BATON_VOID.
   When registered with the pool holding the lock on the lock file,
   this makes sure the flag gets reset just before we release the lock. */
static apr_status_t
reset_lock_flag(void *baton_void)
{
  svn_fs_x__data_t *ffd = baton_void;
  ffd->has_write_lock = FALSE;
  return APR_SUCCESS;
}

/* Structure defining a file system lock to be acquired and the function
   to be executed while the lock is held.

   Instances of this structure may be nested to allow for multiple locks to
   be taken out before executing the user-provided body.  In that case, BODY
   and BATON of the outer instances will be with_lock and a with_lock_baton_t
   instance (transparently, no special treatment is required.).  It is
   illegal to attempt to acquire the same lock twice within the same lock
   chain or via nesting calls using separate lock chains.

   All instances along the chain share the same LOCK_POOL such that only one
   pool needs to be created and cleared for all locks.  We also allocate as
   much data from that lock pool as possible to minimize memory usage in
   caller pools. */
typedef struct with_lock_baton_t
{
  /* The filesystem we operate on.  Same for all instances along the chain. */
  svn_fs_t *fs;

  /* Mutex to complement the lock file in an APR threaded process.
     No-op object for non-threaded processes but never NULL. */
  svn_mutex__t *mutex;

  /* Path to the file to lock. */
  const char *lock_path;

  /* If true, set FS->HAS_WRITE_LOCK after we acquired the lock. */
  svn_boolean_t is_global_lock;

  /* Function body to execute after we acquired the lock.
     This may be user-provided or a nested call to with_lock(). */
  svn_error_t *(*body)(void *baton,
                       apr_pool_t *scratch_pool);

  /* Baton to pass to BODY; possibly NULL.
     This may be user-provided or a nested lock baton instance. */
  void *baton;

  /* Pool for all allocations along the lock chain and BODY.  Will hold the
     file locks and gets destroyed after the outermost BODY returned,
     releasing all file locks.
     Same for all instances along the chain. */
  apr_pool_t *lock_pool;

  /* TRUE, iff BODY is the user-provided body. */
  svn_boolean_t is_inner_most_lock;

  /* TRUE, iff this is not a nested lock.
     Then responsible for destroying LOCK_POOL. */
  svn_boolean_t is_outer_most_lock;
} with_lock_baton_t;

/* Obtain a write lock on the file BATON->LOCK_PATH and call BATON->BODY
   with BATON->BATON.  If this is the outermost lock call, release all file
   locks after the body returned.  If BATON->IS_GLOBAL_LOCK is set, set the
   HAS_WRITE_LOCK flag while we keep the write lock. */
static svn_error_t *
with_some_lock_file(with_lock_baton_t *baton)
{
  apr_pool_t *pool = baton->lock_pool;
  svn_error_t *err = get_lock_on_filesystem(baton->lock_path, pool);

  if (!err)
    {
      svn_fs_t *fs = baton->fs;
      svn_fs_x__data_t *ffd = fs->fsap_data;

      if (baton->is_global_lock)
        {
          /* set the "got the lock" flag and register reset function */
          apr_pool_cleanup_register(pool,
                                    ffd,
                                    reset_lock_flag,
                                    apr_pool_cleanup_null);
          ffd->has_write_lock = TRUE;
        }

      /* nobody else will modify the repo state
         => read HEAD & pack info once */
      if (baton->is_inner_most_lock)
        {
          err = svn_fs_x__update_min_unpacked_rev(fs, pool);
          if (!err)
            err = svn_fs_x__youngest_rev(&ffd->youngest_rev_cache, fs, pool);
        }

      if (!err)
        err = baton->body(baton->baton, pool);
    }

  if (baton->is_outer_most_lock)
    svn_pool_destroy(pool);

  return svn_error_trace(err);
}

/* Wraps with_some_lock_file, protecting it with BATON->MUTEX.

   SCRATCH_POOL is unused here and only provided for signature compatibility
   with WITH_LOCK_BATON_T.BODY. */
static svn_error_t *
with_lock(void *baton,
          apr_pool_t *scratch_pool)
{
  with_lock_baton_t *lock_baton = baton;
  SVN_MUTEX__WITH_LOCK(lock_baton->mutex, with_some_lock_file(lock_baton));

  return SVN_NO_ERROR;
}

/* Enum identifying a filesystem lock. */
typedef enum lock_id_t
{
  write_lock,
  txn_lock,
  pack_lock
} lock_id_t;

/* Initialize BATON->MUTEX, BATON->LOCK_PATH and BATON->IS_GLOBAL_LOCK
   according to the LOCK_ID.  All other members of BATON must already be
   valid. */
static void
init_lock_baton(with_lock_baton_t *baton,
                lock_id_t lock_id)
{
  svn_fs_x__data_t *ffd = baton->fs->fsap_data;
  svn_fs_x__shared_data_t *ffsd = ffd->shared;

  switch (lock_id)
    {
    case write_lock:
      baton->mutex = ffsd->fs_write_lock;
      baton->lock_path = svn_fs_x__path_lock(baton->fs, baton->lock_pool);
      baton->is_global_lock = TRUE;
      break;

    case txn_lock:
      baton->mutex = ffsd->txn_current_lock;
      baton->lock_path = svn_fs_x__path_txn_current_lock(baton->fs,
                                                         baton->lock_pool);
      baton->is_global_lock = FALSE;
      break;

    case pack_lock:
      baton->mutex = ffsd->fs_pack_lock;
      baton->lock_path = svn_fs_x__path_pack_lock(baton->fs,
                                                  baton->lock_pool);
      baton->is_global_lock = FALSE;
      break;
    }
}

/* Return the  baton for the innermost lock of a (potential) lock chain.
   The baton shall take out LOCK_ID from FS and execute BODY with BATON
   while the lock is being held.  Allocate the result in a sub-pool of
   RESULT_POOL.
 */
static with_lock_baton_t *
create_lock_baton(svn_fs_t *fs,
                  lock_id_t lock_id,
                  svn_error_t *(*body)(void *baton,
                                       apr_pool_t *scratch_pool),
                  void *baton,
                  apr_pool_t *result_pool)
{
  /* Allocate everything along the lock chain into a single sub-pool.
     This minimizes memory usage and cleanup overhead. */
  apr_pool_t *lock_pool = svn_pool_create(result_pool);
  with_lock_baton_t *result = apr_pcalloc(lock_pool, sizeof(*result));

  /* Store parameters. */
  result->fs = fs;
  result->body = body;
  result->baton = baton;

  /* File locks etc. will use this pool as well for easy cleanup. */
  result->lock_pool = lock_pool;

  /* Right now, we are the first, (only, ) and last struct in the chain. */
  result->is_inner_most_lock = TRUE;
  result->is_outer_most_lock = TRUE;

  /* Select mutex and lock file path depending on LOCK_ID.
     Also, initialize dependent members (IS_GLOBAL_LOCK only, ATM). */
  init_lock_baton(result, lock_id);

  return result;
}

/* Return a baton that wraps NESTED and requests LOCK_ID as additional lock.
 *
 * That means, when you create a lock chain, start with the last / innermost
 * lock to take out and add the first / outermost lock last.
 */
static with_lock_baton_t *
chain_lock_baton(lock_id_t lock_id,
                 with_lock_baton_t *nested)
{
  /* Use the same pool for batons along the lock chain. */
  apr_pool_t *lock_pool = nested->lock_pool;
  with_lock_baton_t *result = apr_pcalloc(lock_pool, sizeof(*result));

  /* All locks along the chain operate on the same FS. */
  result->fs = nested->fs;

  /* Execution of this baton means acquiring the nested lock and its
     execution. */
  result->body = with_lock;
  result->baton = nested;

  /* Shared among all locks along the chain. */
  result->lock_pool = lock_pool;

  /* We are the new outermost lock but surely not the innermost lock. */
  result->is_inner_most_lock = FALSE;
  result->is_outer_most_lock = TRUE;
  nested->is_outer_most_lock = FALSE;

  /* Select mutex and lock file path depending on LOCK_ID.
     Also, initialize dependent members (IS_GLOBAL_LOCK only, ATM). */
  init_lock_baton(result, lock_id);

  return result;
}

svn_error_t *
svn_fs_x__with_write_lock(svn_fs_t *fs,
                          svn_error_t *(*body)(void *baton,
                                               apr_pool_t *scratch_pool),
                          void *baton,
                          apr_pool_t *scratch_pool)
{
  return svn_error_trace(
           with_lock(create_lock_baton(fs, write_lock, body, baton,
                                       scratch_pool),
                     scratch_pool));
}

svn_error_t *
svn_fs_x__with_pack_lock(svn_fs_t *fs,
                         svn_error_t *(*body)(void *baton,
                                              apr_pool_t *scratch_pool),
                         void *baton,
                         apr_pool_t *scratch_pool)
{
  return svn_error_trace(
           with_lock(create_lock_baton(fs, pack_lock, body, baton,
                                       scratch_pool),
                     scratch_pool));
}

svn_error_t *
svn_fs_x__with_txn_current_lock(svn_fs_t *fs,
                                svn_error_t *(*body)(void *baton,
                                                     apr_pool_t *scratch_pool),
                                void *baton,
                                apr_pool_t *scratch_pool)
{
  return svn_error_trace(
           with_lock(create_lock_baton(fs, txn_lock, body, baton,
                                       scratch_pool),
                     scratch_pool));
}

svn_error_t *
svn_fs_x__with_all_locks(svn_fs_t *fs,
                         svn_error_t *(*body)(void *baton,
                                              apr_pool_t *scratch_pool),
                         void *baton,
                         apr_pool_t *scratch_pool)
{
  /* Be sure to use the correct lock ordering as documented in
     fs_fs_shared_data_t.  The lock chain is being created in
     innermost (last to acquire) -> outermost (first to acquire) order. */
  with_lock_baton_t *lock_baton
    = create_lock_baton(fs, write_lock, body, baton, scratch_pool);

  lock_baton = chain_lock_baton(pack_lock, lock_baton);
  lock_baton = chain_lock_baton(txn_lock, lock_baton);

  return svn_error_trace(with_lock(lock_baton, scratch_pool));
}


/* A structure used by unlock_proto_rev() and unlock_proto_rev_body(),
   which see. */
typedef struct unlock_proto_rev_baton_t
{
  svn_fs_x__txn_id_t txn_id;
  void *lockcookie;
} unlock_proto_rev_baton_t;

/* Callback used in the implementation of unlock_proto_rev(). */
static svn_error_t *
unlock_proto_rev_body(svn_fs_t *fs,
                      const void *baton,
                      apr_pool_t *scratch_pool)
{
  const unlock_proto_rev_baton_t *b = baton;
  apr_file_t *lockfile = b->lockcookie;
  svn_fs_x__shared_txn_data_t *txn = get_shared_txn(fs, b->txn_id, FALSE);
  apr_status_t apr_err;

  if (!txn)
    return svn_error_createf(SVN_ERR_FS_CORRUPT, NULL,
                             _("Can't unlock unknown transaction '%s'"),
                             svn_fs_x__txn_name(b->txn_id, scratch_pool));
  if (!txn->being_written)
    return svn_error_createf(SVN_ERR_FS_CORRUPT, NULL,
                             _("Can't unlock nonlocked transaction '%s'"),
                             svn_fs_x__txn_name(b->txn_id, scratch_pool));

  apr_err = apr_file_unlock(lockfile);
  if (apr_err)
    return svn_error_wrap_apr
      (apr_err,
       _("Can't unlock prototype revision lockfile for transaction '%s'"),
       svn_fs_x__txn_name(b->txn_id, scratch_pool));
  apr_err = apr_file_close(lockfile);
  if (apr_err)
    return svn_error_wrap_apr
      (apr_err,
       _("Can't close prototype revision lockfile for transaction '%s'"),
       svn_fs_x__txn_name(b->txn_id, scratch_pool));

  txn->being_written = FALSE;

  return SVN_NO_ERROR;
}

/* Unlock the prototype revision file for transaction TXN_ID in filesystem
   FS using cookie LOCKCOOKIE.  The original prototype revision file must
   have been closed _before_ calling this function.

   Perform temporary allocations in SCRATCH_POOL. */
static svn_error_t *
unlock_proto_rev(svn_fs_t *fs,
                 svn_fs_x__txn_id_t txn_id,
                 void *lockcookie,
                 apr_pool_t *scratch_pool)
{
  unlock_proto_rev_baton_t b;

  b.txn_id = txn_id;
  b.lockcookie = lockcookie;
  return with_txnlist_lock(fs, unlock_proto_rev_body, &b, scratch_pool);
}

/* A structure used by get_writable_proto_rev() and
   get_writable_proto_rev_body(), which see. */
typedef struct get_writable_proto_rev_baton_t
{
  void **lockcookie;
  svn_fs_x__txn_id_t txn_id;
} get_writable_proto_rev_baton_t;

/* Callback used in the implementation of get_writable_proto_rev(). */
static svn_error_t *
get_writable_proto_rev_body(svn_fs_t *fs,
                            const void *baton,
                            apr_pool_t *scratch_pool)
{
  const get_writable_proto_rev_baton_t *b = baton;
  void **lockcookie = b->lockcookie;
  svn_fs_x__shared_txn_data_t *txn = get_shared_txn(fs, b->txn_id, TRUE);

  /* First, ensure that no thread in this process (including this one)
     is currently writing to this transaction's proto-rev file. */
  if (txn->being_written)
    return svn_error_createf(SVN_ERR_FS_REP_BEING_WRITTEN, NULL,
                             _("Cannot write to the prototype revision file "
                               "of transaction '%s' because a previous "
                               "representation is currently being written by "
                               "this process"),
                             svn_fs_x__txn_name(b->txn_id, scratch_pool));


  /* We know that no thread in this process is writing to the proto-rev
     file, and by extension, that no thread in this process is holding a
     lock on the prototype revision lock file.  It is therefore safe
     for us to attempt to lock this file, to see if any other process
     is holding a lock. */

  {
    apr_file_t *lockfile;
    apr_status_t apr_err;
    const char *lockfile_path
      = svn_fs_x__path_txn_proto_rev_lock(fs, b->txn_id, scratch_pool);

    /* Open the proto-rev lockfile, creating it if necessary, as it may
       not exist if the transaction dates from before the lockfiles were
       introduced.

       ### We'd also like to use something like svn_io_file_lock2(), but
           that forces us to create a subpool just to be able to unlock
           the file, which seems a waste. */
    SVN_ERR(svn_io_file_open(&lockfile, lockfile_path,
                             APR_WRITE | APR_CREATE, APR_OS_DEFAULT,
                             scratch_pool));

    apr_err = apr_file_lock(lockfile,
                            APR_FLOCK_EXCLUSIVE | APR_FLOCK_NONBLOCK);
    if (apr_err)
      {
        svn_error_clear(svn_io_file_close(lockfile, scratch_pool));

        if (APR_STATUS_IS_EAGAIN(apr_err))
          return svn_error_createf(SVN_ERR_FS_REP_BEING_WRITTEN, NULL,
                                   _("Cannot write to the prototype revision "
                                     "file of transaction '%s' because a "
                                     "previous representation is currently "
                                     "being written by another process"),
                                   svn_fs_x__txn_name(b->txn_id,
                                                      scratch_pool));

        return svn_error_wrap_apr(apr_err,
                                  _("Can't get exclusive lock on file '%s'"),
                                  svn_dirent_local_style(lockfile_path,
                                                         scratch_pool));
      }

    *lockcookie = lockfile;
  }

  /* We've successfully locked the transaction; mark it as such. */
  txn->being_written = TRUE;

  return SVN_NO_ERROR;
}

/* Make sure the length ACTUAL_LENGTH of the proto-revision file PROTO_REV
   of transaction TXN_ID in filesystem FS matches the proto-index file.
   Trim any crash / failure related extra data from the proto-rev file.

   If the prototype revision file is too short, we can't do much but bail out.

   Perform all allocations in SCRATCH_POOL. */
static svn_error_t *
auto_truncate_proto_rev(svn_fs_t *fs,
                        apr_file_t *proto_rev,
                        apr_off_t actual_length,
                        svn_fs_x__txn_id_t txn_id,
                        apr_pool_t *scratch_pool)
{
  /* Determine file range covered by the proto-index so far.  Note that
     we always append to both file, i.e. the last index entry also
     corresponds to the last addition in the rev file. */
  const char *path = svn_fs_x__path_p2l_proto_index(fs, txn_id, scratch_pool);
  apr_file_t *file;
  apr_off_t indexed_length;

  SVN_ERR(svn_fs_x__p2l_proto_index_open(&file, path, scratch_pool));
  SVN_ERR(svn_fs_x__p2l_proto_index_next_offset(&indexed_length, file,
                                                scratch_pool));
  SVN_ERR(svn_io_file_close(file, scratch_pool));

  /* Handle mismatches. */
  if (indexed_length < actual_length)
    SVN_ERR(svn_io_file_trunc(proto_rev, indexed_length, scratch_pool));
  else if (indexed_length > actual_length)
    return svn_error_createf(SVN_ERR_FS_INDEX_INCONSISTENT,
                             NULL,
                             _("p2l proto index offset %s beyond proto"
                               "rev file size %s for TXN %s"),
                             apr_off_t_toa(scratch_pool, indexed_length),
                             apr_off_t_toa(scratch_pool, actual_length),
                             svn_fs_x__txn_name(txn_id, scratch_pool));

  return SVN_NO_ERROR;
}

/* Get a handle to the prototype revision file for transaction TXN_ID in
   filesystem FS, and lock it for writing.  Return FILE, a file handle
   positioned at the end of the file, and LOCKCOOKIE, a cookie that
   should be passed to unlock_proto_rev() to unlock the file once FILE
   has been closed.

   If the prototype revision file is already locked, return error
   SVN_ERR_FS_REP_BEING_WRITTEN.

   Perform all allocations in POOL. */
static svn_error_t *
get_writable_proto_rev(apr_file_t **file,
                       void **lockcookie,
                       svn_fs_t *fs,
                       svn_fs_x__txn_id_t txn_id,
                       apr_pool_t *pool)
{
  get_writable_proto_rev_baton_t b;
  svn_error_t *err;
  apr_off_t end_offset = 0;

  b.lockcookie = lockcookie;
  b.txn_id = txn_id;

  SVN_ERR(with_txnlist_lock(fs, get_writable_proto_rev_body, &b, pool));

  /* Now open the prototype revision file and seek to the end. */
  err = svn_io_file_open(file,
                         svn_fs_x__path_txn_proto_rev(fs, txn_id, pool),
                         APR_WRITE | APR_BUFFERED, APR_OS_DEFAULT, pool);

  /* You might expect that we could dispense with the following seek
     and achieve the same thing by opening the file using APR_APPEND.
     Unfortunately, APR's buffered file implementation unconditionally
     places its initial file pointer at the start of the file (even for
     files opened with APR_APPEND), so we need this seek to reconcile
     the APR file pointer to the OS file pointer (since we need to be
     able to read the current file position later). */
  if (!err)
    err = svn_io_file_seek(*file, APR_END, &end_offset, pool);

  /* We don't want unused sections (such as leftovers from failed delta
     stream) in our file.  If we use log addressing, we would need an
     index entry for the unused section and that section would need to
     be all NUL by convention.  So, detect and fix those cases by truncating
     the protorev file. */
  if (!err)
    err = auto_truncate_proto_rev(fs, *file, end_offset, txn_id, pool);

  if (err)
    {
      err = svn_error_compose_create(
              err,
              unlock_proto_rev(fs, txn_id, *lockcookie, pool));

      *lockcookie = NULL;
    }

  return svn_error_trace(err);
}

/* Callback used in the implementation of purge_shared_txn(). */
static svn_error_t *
purge_shared_txn_body(svn_fs_t *fs,
                      const void *baton,
                      apr_pool_t *scratch_pool)
{
  svn_fs_x__txn_id_t txn_id = *(const svn_fs_x__txn_id_t *)baton;

  free_shared_txn(fs, txn_id);

  return SVN_NO_ERROR;
}

/* Purge the shared data for transaction TXN_ID in filesystem FS.
   Perform all temporary allocations in SCRATCH_POOL. */
static svn_error_t *
purge_shared_txn(svn_fs_t *fs,
                 svn_fs_x__txn_id_t txn_id,
                 apr_pool_t *scratch_pool)
{
  return with_txnlist_lock(fs, purge_shared_txn_body, &txn_id, scratch_pool);
}


svn_boolean_t
svn_fs_x__is_fresh_txn_root(svn_fs_x__noderev_t *noderev)
{
  /* Is it a root node? */
  if (noderev->noderev_id.number != SVN_FS_X__ITEM_INDEX_ROOT_NODE)
    return FALSE;

  /* ... in a transaction? */
  if (!svn_fs_x__is_txn(noderev->noderev_id.change_set))
    return FALSE;

  /* ... with no prop change in that txn?
     (Once we set a property, the prop rep will never become NULL again.) */
  if (noderev->prop_rep && svn_fs_x__is_txn(noderev->prop_rep->id.change_set))
    return FALSE;

  /* ... and no sub-tree change?
     (Once we set a text, the data rep will never become NULL again.) */
  if (noderev->data_rep && svn_fs_x__is_txn(noderev->data_rep->id.change_set))
    return FALSE;

  /* Root node of a txn with no changes. */
  return TRUE;
}

svn_error_t *
svn_fs_x__put_node_revision(svn_fs_t *fs,
                            svn_fs_x__noderev_t *noderev,
                            apr_pool_t *scratch_pool)
{
  apr_file_t *noderev_file;
  const svn_fs_x__id_t *id = &noderev->noderev_id;

  if (! svn_fs_x__is_txn(id->change_set))
    return svn_error_createf(SVN_ERR_FS_CORRUPT, NULL,
                             _("Attempted to write to non-transaction '%s'"),
                             svn_fs_x__id_unparse(id, scratch_pool)->data);

  SVN_ERR(svn_io_file_open(&noderev_file,
                           svn_fs_x__path_txn_node_rev(fs, id, scratch_pool,
                                                       scratch_pool),
                           APR_WRITE | APR_CREATE | APR_TRUNCATE
                           | APR_BUFFERED, APR_OS_DEFAULT, scratch_pool));

  SVN_ERR(svn_fs_x__write_noderev(svn_stream_from_aprfile2(noderev_file, TRUE,
                                                           scratch_pool),
                                  noderev, scratch_pool));

  SVN_ERR(svn_io_file_close(noderev_file, scratch_pool));

  return SVN_NO_ERROR;
}

/* For the in-transaction NODEREV within FS, write the sha1->rep mapping
 * file in the respective transaction, if rep sharing has been enabled etc.
 * Use SCATCH_POOL for temporary allocations.
 */
static svn_error_t *
store_sha1_rep_mapping(svn_fs_t *fs,
                       svn_fs_x__noderev_t *noderev,
                       apr_pool_t *scratch_pool)
{
  svn_fs_x__data_t *ffd = fs->fsap_data;

  /* if rep sharing has been enabled and the noderev has a data rep and
   * its SHA-1 is known, store the rep struct under its SHA1. */
  if (   ffd->rep_sharing_allowed
      && noderev->data_rep
      && noderev->data_rep->has_sha1)
    {
      apr_file_t *rep_file;
      apr_int64_t txn_id
        = svn_fs_x__get_txn_id(noderev->data_rep->id.change_set);
      const char *file_name
        = svn_fs_x__path_txn_sha1(fs, txn_id,
                                  noderev->data_rep->sha1_digest,
                                  scratch_pool);
      svn_stringbuf_t *rep_string
        = svn_fs_x__unparse_representation(noderev->data_rep,
                                           (noderev->kind == svn_node_dir),
                                           scratch_pool, scratch_pool);

      SVN_ERR(svn_io_file_open(&rep_file, file_name,
                               APR_WRITE | APR_CREATE | APR_TRUNCATE
                               | APR_BUFFERED, APR_OS_DEFAULT, scratch_pool));

      SVN_ERR(svn_io_file_write_full(rep_file, rep_string->data,
                                     rep_string->len, NULL, scratch_pool));

      SVN_ERR(svn_io_file_close(rep_file, scratch_pool));
    }

  return SVN_NO_ERROR;
}

static svn_error_t *
unparse_dir_entry(svn_fs_x__dirent_t *dirent,
                  svn_stream_t *stream,
                  apr_pool_t *scratch_pool)
{
  const char *val
    = apr_psprintf(scratch_pool, "%s %s",
                   (dirent->kind == svn_node_file) ? SVN_FS_X__KIND_FILE
                                                   : SVN_FS_X__KIND_DIR,
                   svn_fs_x__id_unparse(&dirent->id, scratch_pool)->data);

  SVN_ERR(svn_stream_printf(stream, scratch_pool, "K %" APR_SIZE_T_FMT
                            "\n%s\nV %" APR_SIZE_T_FMT "\n%s\n",
                            strlen(dirent->name), dirent->name,
                            strlen(val), val));
  return SVN_NO_ERROR;
}

/* Write the directory given as array of dirent structs in ENTRIES to STREAM.
   Perform temporary allocations in SCRATCH_POOL. */
static svn_error_t *
unparse_dir_entries(apr_array_header_t *entries,
                    svn_stream_t *stream,
                    apr_pool_t *scratch_pool)
{
  apr_pool_t *iterpool = svn_pool_create(scratch_pool);
  int i;
  for (i = 0; i < entries->nelts; ++i)
    {
      svn_fs_x__dirent_t *dirent;

      svn_pool_clear(iterpool);
      dirent = APR_ARRAY_IDX(entries, i, svn_fs_x__dirent_t *);
      SVN_ERR(unparse_dir_entry(dirent, stream, iterpool));
    }

  SVN_ERR(svn_stream_printf(stream, scratch_pool, "%s\n",
                            SVN_HASH_TERMINATOR));

  svn_pool_destroy(iterpool);
  return SVN_NO_ERROR;
}

/* Return a deep copy of SOURCE and allocate it in RESULT_POOL.
 */
static svn_fs_x__change_t *
path_change_dup(const svn_fs_x__change_t *source,
                apr_pool_t *result_pool)
{
  svn_fs_x__change_t *result
    = apr_pmemdup(result_pool, source, sizeof(*source));
  result->path.data
    = apr_pstrmemdup(result_pool, source->path.data, source->path.len);

  if (source->copyfrom_path)
    result->copyfrom_path = apr_pstrdup(result_pool, source->copyfrom_path);

  return result;
}

/* Merge the internal-use-only CHANGE into a hash of public-FS
   svn_fs_x__change_t CHANGED_PATHS, collapsing multiple changes into a
   single summarical (is that real word?) change per path.  DELETIONS is
   also a path->svn_fs_x__change_t hash and contains all the deletions
   that got turned into a replacement. */
static svn_error_t *
fold_change(apr_hash_t *changed_paths,
            apr_hash_t *deletions,
            const svn_fs_x__change_t *change)
{
  apr_pool_t *pool = apr_hash_pool_get(changed_paths);
  svn_fs_x__change_t *old_change, *new_change;
  const svn_string_t *path = &change->path;

  if ((old_change = apr_hash_get(changed_paths, path->data, path->len)))
    {
      /* This path already exists in the hash, so we have to merge
         this change into the already existing one. */

      /* Sanity check: we should be talking about the same node
         revision ID as our last change except where the last change
         was a deletion. */
      if (!svn_fs_x__id_eq(&old_change->noderev_id, &change->noderev_id)
          && (old_change->change_kind != svn_fs_path_change_delete))
        return svn_error_create
          (SVN_ERR_FS_CORRUPT, NULL,
           _("Invalid change ordering: new node revision ID "
             "without delete"));

      /* Sanity check: an add, replacement, or reset must be the first
         thing to follow a deletion. */
      if ((old_change->change_kind == svn_fs_path_change_delete)
          && (! ((change->change_kind == svn_fs_path_change_replace)
                 || (change->change_kind == svn_fs_path_change_add))))
        return svn_error_create
          (SVN_ERR_FS_CORRUPT, NULL,
           _("Invalid change ordering: non-add change on deleted path"));

      /* Sanity check: an add can't follow anything except
         a delete or reset.  */
      if ((change->change_kind == svn_fs_path_change_add)
          && (old_change->change_kind != svn_fs_path_change_delete))
        return svn_error_create
          (SVN_ERR_FS_CORRUPT, NULL,
           _("Invalid change ordering: add change on preexisting path"));

      /* Now, merge that change in. */
      switch (change->change_kind)
        {
        case svn_fs_path_change_delete:
          if (old_change->change_kind == svn_fs_path_change_add)
            {
              /* If the path was introduced in this transaction via an
                 add, and we are deleting it, just remove the path
                 altogether.  (The caller will delete any child paths.) */
              apr_hash_set(changed_paths, path->data, path->len, NULL);
            }
          else if (old_change->change_kind == svn_fs_path_change_replace)
            {
              /* A deleting a 'replace' restore the original deletion. */
              new_change = apr_hash_get(deletions, path->data, path->len);
              SVN_ERR_ASSERT(new_change);
              apr_hash_set(changed_paths, path->data, path->len, new_change);
            }
          else
            {
              /* A deletion overrules a previous change (modify). */
              new_change = path_change_dup(change, pool);
              apr_hash_set(changed_paths, path->data, path->len, new_change);
            }
          break;

        case svn_fs_path_change_add:
        case svn_fs_path_change_replace:
          /* An add at this point must be following a previous delete,
             so treat it just like a replace.  Remember the original
             deletion such that we are able to delete this path again
             (the replacement may have changed node kind and id). */
          new_change = path_change_dup(change, pool);
          new_change->change_kind = svn_fs_path_change_replace;

          apr_hash_set(changed_paths, path->data, path->len, new_change);

          /* Remember the original change.
           * Make sure to allocate the hash key in a durable pool. */
          apr_hash_set(deletions,
                       apr_pstrmemdup(apr_hash_pool_get(deletions),
                                      path->data, path->len),
                       path->len, old_change);
          break;

        case svn_fs_path_change_modify:
        default:
          /* If the new change modifies some attribute of the node, set
             the corresponding flag, whether it already was set or not.
             Note: We do not reset a flag to FALSE if a change is undone. */
          if (change->text_mod)
            old_change->text_mod = TRUE;
          if (change->prop_mod)
            old_change->prop_mod = TRUE;
          if (change->mergeinfo_mod == svn_tristate_true)
            old_change->mergeinfo_mod = svn_tristate_true;
          break;
        }
    }
  else
    {
      /* Add this path.  The API makes no guarantees that this (new) key
         will not be retained.  Thus, we copy the key into the target pool
         to ensure a proper lifetime.  */
      new_change = path_change_dup(change, pool);
      apr_hash_set(changed_paths, new_change->path.data,
                   new_change->path.len, new_change);
    }

  return SVN_NO_ERROR;
}

/* Baton type to be used with process_changes(). */
typedef struct process_changes_baton_t
{
  /* Folded list of path changes. */
  apr_hash_t *changed_paths;

  /* Path changes that are deletions and have been turned into
     replacements.  If those replacements get deleted again, this
     container contains the record that we have to revert to. */
  apr_hash_t *deletions;
} process_changes_baton_t;

/* An implementation of svn_fs_x__change_receiver_t.
   Examine all the changed path entries in CHANGES and store them in
   *CHANGED_PATHS.  Folding is done to remove redundant or unnecessary
   data. Use SCRATCH_POOL for temporary allocations. */
static svn_error_t *
process_changes(void *baton_p,
                svn_fs_x__change_t *change,
                apr_pool_t *scratch_pool)
{
  process_changes_baton_t *baton = baton_p;

  SVN_ERR(fold_change(baton->changed_paths, baton->deletions, change));

  /* Now, if our change was a deletion or replacement, we have to
     blow away any changes thus far on paths that are (or, were)
     children of this path.
     ### i won't bother with another iteration pool here -- at
     most we talking about a few extra dups of paths into what
     is already a temporary subpool.
  */

  if ((change->change_kind == svn_fs_path_change_delete)
       || (change->change_kind == svn_fs_path_change_replace))
    {
      apr_hash_index_t *hi;

      /* a potential child path must contain at least 2 more chars
         (the path separator plus at least one char for the name).
         Also, we should not assume that all paths have been normalized
         i.e. some might have trailing path separators.
      */
      apr_ssize_t path_len = change->path.len;
      apr_ssize_t min_child_len = path_len == 0
                                ? 1
                                : change->path.data[path_len-1] == '/'
                                    ? path_len + 1
                                    : path_len + 2;

      /* CAUTION: This is the inner loop of an O(n^2) algorithm.
         The number of changes to process may be >> 1000.
         Therefore, keep the inner loop as tight as possible.
      */
      for (hi = apr_hash_first(scratch_pool, baton->changed_paths);
           hi;
           hi = apr_hash_next(hi))
        {
          /* KEY is the path. */
          const void *path;
          apr_ssize_t klen;
          apr_hash_this(hi, &path, &klen, NULL);

          /* If we come across a child of our path, remove it.
             Call svn_fspath__skip_ancestor only if there is a chance that
             this is actually a sub-path.
           */
          if (klen >= min_child_len)
            {
              const char *child;

              child = svn_fspath__skip_ancestor(change->path.data, path);
              if (child && child[0] != '\0')
                apr_hash_set(baton->changed_paths, path, klen, NULL);
            }
        }
    }

  return SVN_NO_ERROR;
}

svn_error_t *
svn_fs_x__txn_changes_fetch(apr_hash_t **changed_paths_p,
                            svn_fs_t *fs,
                            svn_fs_x__txn_id_t txn_id,
                            apr_pool_t *pool)
{
  apr_file_t *file;
  apr_hash_t *changed_paths = apr_hash_make(pool);
  apr_pool_t *scratch_pool = svn_pool_create(pool);
  process_changes_baton_t baton;

  baton.changed_paths = changed_paths;
  baton.deletions = apr_hash_make(scratch_pool);

  SVN_ERR(svn_io_file_open(&file,
                           svn_fs_x__path_txn_changes(fs, txn_id, scratch_pool),
                           APR_READ | APR_BUFFERED, APR_OS_DEFAULT,
                           scratch_pool));

  SVN_ERR(svn_fs_x__read_changes_incrementally(
                                  svn_stream_from_aprfile2(file, TRUE,
                                                           scratch_pool),
                                  process_changes, &baton,
                                  scratch_pool));
  svn_pool_destroy(scratch_pool);

  *changed_paths_p = changed_paths;

  return SVN_NO_ERROR;
}

/* Copy a revision node-rev SRC into the current transaction TXN_ID in
   the filesystem FS.  This is only used to create the root of a transaction.
   Temporary allocations are from SCRATCH_POOL.  */
static svn_error_t *
create_new_txn_noderev_from_rev(svn_fs_t *fs,
                                svn_fs_x__txn_id_t txn_id,
                                svn_fs_x__id_t *src,
                                apr_pool_t *scratch_pool)
{
  svn_fs_x__noderev_t *noderev;
  SVN_ERR(svn_fs_x__get_node_revision(&noderev, fs, src, scratch_pool,
                                      scratch_pool));

  /* This must be a root node. */
  SVN_ERR_ASSERT(   noderev->node_id.number == 0
                 && noderev->copy_id.number == 0);

  if (svn_fs_x__is_txn(noderev->noderev_id.change_set))
    return svn_error_create(SVN_ERR_FS_CORRUPT, NULL,
                            _("Copying from transactions not allowed"));

  noderev->predecessor_id = noderev->noderev_id;
  noderev->predecessor_count++;
  noderev->copyfrom_path = NULL;
  noderev->copyfrom_rev = SVN_INVALID_REVNUM;

  /* For the transaction root, the copyroot never changes. */
  svn_fs_x__init_txn_root(&noderev->noderev_id, txn_id);

  return svn_fs_x__put_node_revision(fs, noderev, scratch_pool);
}

/* A structure used by get_and_increment_txn_key_body(). */
typedef struct get_and_increment_txn_key_baton_t
{
  svn_fs_t *fs;
  apr_uint64_t txn_number;
} get_and_increment_txn_key_baton_t;

/* Callback used in the implementation of create_txn_dir().  This gets
   the current base 36 value in PATH_TXN_CURRENT and increments it.
   It returns the original value by the baton. */
static svn_error_t *
get_and_increment_txn_key_body(void *baton,
                               apr_pool_t *scratch_pool)
{
  get_and_increment_txn_key_baton_t *cb = baton;
  const char *txn_current_filename = svn_fs_x__path_txn_current(cb->fs,
                                                                scratch_pool);
  const char *tmp_filename;
  char new_id_str[SVN_INT64_BUFFER_SIZE];

  svn_stringbuf_t *buf;
  SVN_ERR(svn_fs_x__read_content(&buf, txn_current_filename, scratch_pool));

  /* remove trailing newlines */
  cb->txn_number = svn__base36toui64(NULL, buf->data);

  /* Increment the key and add a trailing \n to the string so the
     txn-current file has a newline in it. */
  SVN_ERR(svn_io_write_unique(&tmp_filename,
                              svn_dirent_dirname(txn_current_filename,
                                                 scratch_pool),
                              new_id_str,
                              svn__ui64tobase36(new_id_str, cb->txn_number+1),
                              svn_io_file_del_none, scratch_pool));
  SVN_ERR(svn_fs_x__move_into_place(tmp_filename, txn_current_filename,
                                    txn_current_filename, scratch_pool));

  return SVN_NO_ERROR;
}

/* Create a unique directory for a transaction in FS based on revision REV.
   Return the ID for this transaction in *ID_P, allocated from RESULT_POOL
   and *TXN_ID.  Use a sequence value in the transaction ID to prevent reuse
   of transaction IDs.  Allocate temporaries from SCRATCH_POOL. */
static svn_error_t *
create_txn_dir(const char **id_p,
               svn_fs_x__txn_id_t *txn_id,
               svn_fs_t *fs,
               apr_pool_t *result_pool,
               apr_pool_t *scratch_pool)
{
  get_and_increment_txn_key_baton_t cb;
  const char *txn_dir;

  /* Get the current transaction sequence value, which is a base-36
     number, from the txn-current file, and write an
     incremented value back out to the file.  Place the revision
     number the transaction is based off into the transaction id. */
  cb.fs = fs;
  SVN_ERR(svn_fs_x__with_txn_current_lock(fs,
                                          get_and_increment_txn_key_body,
                                          &cb,
                                          scratch_pool));
  *txn_id = cb.txn_number;

  *id_p = svn_fs_x__txn_name(*txn_id, result_pool);
  txn_dir = svn_fs_x__path_txn_dir(fs, *txn_id, scratch_pool);

  return svn_io_dir_make(txn_dir, APR_OS_DEFAULT, scratch_pool);
}

/* Create a new transaction in filesystem FS, based on revision REV,
   and store it in *TXN_P, allocated in RESULT_POOL.  Allocate necessary
   temporaries from SCRATCH_POOL. */
static svn_error_t *
create_txn(svn_fs_txn_t **txn_p,
           svn_fs_t *fs,
           svn_revnum_t rev,
           apr_pool_t *result_pool,
           apr_pool_t *scratch_pool)
{
  svn_fs_txn_t *txn;
  fs_txn_data_t *ftd;
  svn_fs_x__id_t root_id;

  txn = apr_pcalloc(result_pool, sizeof(*txn));
  ftd = apr_pcalloc(result_pool, sizeof(*ftd));

  /* Valid revision number? */
  SVN_ERR(svn_fs_x__ensure_revision_exists(rev, fs, scratch_pool));

  /* Get the txn_id. */
  SVN_ERR(create_txn_dir(&txn->id, &ftd->txn_id, fs, result_pool,
                         scratch_pool));

  txn->fs = fs;
  txn->base_rev = rev;

  txn->vtable = &txn_vtable;
  txn->fsap_data = ftd;
  *txn_p = txn;

  /* Create a new root node for this transaction. */
  svn_fs_x__init_rev_root(&root_id, rev);
  SVN_ERR(create_new_txn_noderev_from_rev(fs, ftd->txn_id, &root_id,
                                          scratch_pool));

  /* Create an empty rev file. */
  SVN_ERR(svn_io_file_create_empty(
              svn_fs_x__path_txn_proto_rev(fs, ftd->txn_id, scratch_pool),
              scratch_pool));

  /* Create an empty rev-lock file. */
  SVN_ERR(svn_io_file_create_empty(
              svn_fs_x__path_txn_proto_rev_lock(fs, ftd->txn_id, scratch_pool),
              scratch_pool));

  /* Create an empty changes file. */
  SVN_ERR(svn_io_file_create_empty(
              svn_fs_x__path_txn_changes(fs, ftd->txn_id, scratch_pool),
              scratch_pool));

  /* Create the next-ids file. */
  SVN_ERR(svn_io_file_create(
              svn_fs_x__path_txn_next_ids(fs, ftd->txn_id, scratch_pool),
              "0 0\n", scratch_pool));

  return SVN_NO_ERROR;
}

/* Store the property list for transaction TXN_ID in PROPLIST.
   Perform temporary allocations in SCRATCH_POOL. */
static svn_error_t *
get_txn_proplist(apr_hash_t *proplist,
                 svn_fs_t *fs,
                 svn_fs_x__txn_id_t txn_id,
                 apr_pool_t *scratch_pool)
{
  svn_stream_t *stream;

  /* Check for issue #3696. (When we find and fix the cause, we can change
   * this to an assertion.) */
  if (txn_id == SVN_FS_X__INVALID_TXN_ID)
    return svn_error_create(SVN_ERR_INCORRECT_PARAMS, NULL,
                            _("Internal error: a null transaction id was "
                              "passed to get_txn_proplist()"));

  /* Open the transaction properties file. */
  SVN_ERR(svn_stream_open_readonly(&stream,
                                   svn_fs_x__path_txn_props(fs, txn_id,
                                                            scratch_pool),
                                   scratch_pool, scratch_pool));

  /* Read in the property list. */
  SVN_ERR(svn_hash_read2(proplist, stream, SVN_HASH_TERMINATOR,
                         scratch_pool));

  return svn_stream_close(stream);
}

/* Save the property list PROPS as the revprops for transaction TXN_ID
   in FS.  Perform temporary allocations in SCRATCH_POOL. */
static svn_error_t *
set_txn_proplist(svn_fs_t *fs,
                 svn_fs_x__txn_id_t txn_id,
                 apr_hash_t *props,
                 svn_boolean_t final,
                 apr_pool_t *scratch_pool)
{
  svn_stream_t *stream;
  const char *temp_path;

  /* Write the new contents into a temporary file. */
  SVN_ERR(svn_stream_open_unique(&stream, &temp_path,
                                 svn_fs_x__path_txn_dir(fs, txn_id,
                                                        scratch_pool),
                                 svn_io_file_del_none,
                                 scratch_pool, scratch_pool));
  SVN_ERR(svn_hash_write2(props, stream, SVN_HASH_TERMINATOR, scratch_pool));
  SVN_ERR(svn_stream_close(stream));

<<<<<<< HEAD
  /* Replace the old file with the new one. */
  SVN_ERR(svn_io_file_rename(temp_path,
                             (final
=======
  /* Open the transaction properties file and write new contents to it. */
  SVN_ERR(svn_io_write_atomic((final
>>>>>>> e03d38a3
                               ? svn_fs_x__path_txn_props_final(fs, txn_id,
                                                                scratch_pool)
                               : svn_fs_x__path_txn_props(fs, txn_id,
                                                          scratch_pool)),
                              scratch_pool));

  return SVN_NO_ERROR;
}


svn_error_t *
svn_fs_x__change_txn_prop(svn_fs_txn_t *txn,
                          const char *name,
                          const svn_string_t *value,
                          apr_pool_t *scratch_pool)
{
  apr_array_header_t *props = apr_array_make(scratch_pool, 1,
                                             sizeof(svn_prop_t));
  svn_prop_t prop;

  prop.name = name;
  prop.value = value;
  APR_ARRAY_PUSH(props, svn_prop_t) = prop;

  return svn_fs_x__change_txn_props(txn, props, scratch_pool);
}

svn_error_t *
svn_fs_x__change_txn_props(svn_fs_txn_t *txn,
                           const apr_array_header_t *props,
                           apr_pool_t *scratch_pool)
{
  fs_txn_data_t *ftd = txn->fsap_data;
  apr_hash_t *txn_prop = apr_hash_make(scratch_pool);
  int i;
  svn_error_t *err;

  err = get_txn_proplist(txn_prop, txn->fs, ftd->txn_id, scratch_pool);
  /* Here - and here only - we need to deal with the possibility that the
     transaction property file doesn't yet exist.  The rest of the
     implementation assumes that the file exists, but we're called to set the
     initial transaction properties as the transaction is being created. */
  if (err && (APR_STATUS_IS_ENOENT(err->apr_err)))
    svn_error_clear(err);
  else if (err)
    return svn_error_trace(err);

  for (i = 0; i < props->nelts; i++)
    {
      svn_prop_t *prop = &APR_ARRAY_IDX(props, i, svn_prop_t);

      if (svn_hash_gets(txn_prop, SVN_FS__PROP_TXN_CLIENT_DATE)
          && !strcmp(prop->name, SVN_PROP_REVISION_DATE))
        svn_hash_sets(txn_prop, SVN_FS__PROP_TXN_CLIENT_DATE,
                      svn_string_create("1", scratch_pool));

      svn_hash_sets(txn_prop, prop->name, prop->value);
    }

  /* Create a new version of the file and write out the new props. */
  /* Open the transaction properties file. */
  SVN_ERR(set_txn_proplist(txn->fs, ftd->txn_id, txn_prop, FALSE,
                           scratch_pool));

  return SVN_NO_ERROR;
}

svn_error_t *
svn_fs_x__get_txn(svn_fs_x__transaction_t **txn_p,
                  svn_fs_t *fs,
                  svn_fs_x__txn_id_t txn_id,
                  apr_pool_t *pool)
{
  svn_fs_x__transaction_t *txn;
  svn_fs_x__noderev_t *noderev;
  svn_fs_x__id_t root_id;

  txn = apr_pcalloc(pool, sizeof(*txn));
  txn->proplist = apr_hash_make(pool);

  SVN_ERR(get_txn_proplist(txn->proplist, fs, txn_id, pool));
  svn_fs_x__init_txn_root(&root_id, txn_id);

  SVN_ERR(svn_fs_x__get_node_revision(&noderev, fs, &root_id, pool, pool));

  txn->base_rev = svn_fs_x__get_revnum(noderev->predecessor_id.change_set);
  txn->copies = NULL;

  *txn_p = txn;

  return SVN_NO_ERROR;
}

/* Store the (ITEM_INDEX, OFFSET) pair in the log-to-phys proto index file
 * of transaction TXN_ID in filesystem FS.
 * Use SCRATCH_POOL for temporary allocations.
 */
static svn_error_t *
store_l2p_index_entry(svn_fs_t *fs,
                      svn_fs_x__txn_id_t txn_id,
                      apr_off_t offset,
                      apr_uint64_t item_index,
                      apr_pool_t *scratch_pool)
{
  const char *path = svn_fs_x__path_l2p_proto_index(fs, txn_id, scratch_pool);
  apr_file_t *file;
  SVN_ERR(svn_fs_x__l2p_proto_index_open(&file, path, scratch_pool));
  SVN_ERR(svn_fs_x__l2p_proto_index_add_entry(file, offset, 0,
                                              item_index, scratch_pool));
  SVN_ERR(svn_io_file_close(file, scratch_pool));

  return SVN_NO_ERROR;
}

/* Store ENTRY in the phys-to-log proto index file of transaction TXN_ID
 * in filesystem FS.  Use SCRATCH_POOL for temporary allocations.
 */
static svn_error_t *
store_p2l_index_entry(svn_fs_t *fs,
                      svn_fs_x__txn_id_t txn_id,
                      svn_fs_x__p2l_entry_t *entry,
                      apr_pool_t *scratch_pool)
{
  const char *path = svn_fs_x__path_p2l_proto_index(fs, txn_id, scratch_pool);
  apr_file_t *file;
  SVN_ERR(svn_fs_x__p2l_proto_index_open(&file, path, scratch_pool));
  SVN_ERR(svn_fs_x__p2l_proto_index_add_entry(file, entry, scratch_pool));
  SVN_ERR(svn_io_file_close(file, scratch_pool));

  return SVN_NO_ERROR;
}

/* Allocate an item index in the transaction TXN_ID of file system FS and
 * return it in *ITEM_INDEX.  Use SCRATCH_POOL for temporary allocations.
 */
static svn_error_t *
allocate_item_index(apr_uint64_t *item_index,
                    svn_fs_t *fs,
                    svn_fs_x__txn_id_t txn_id,
                    apr_pool_t *scratch_pool)
{
  apr_file_t *file;
  char buffer[SVN_INT64_BUFFER_SIZE] = { 0 };
  svn_boolean_t eof = FALSE;
  apr_size_t to_write;
  apr_size_t read;
  apr_off_t offset = 0;

  /* read number */
  SVN_ERR(svn_io_file_open(&file,
                            svn_fs_x__path_txn_item_index(fs, txn_id,
                                                          scratch_pool),
                            APR_READ | APR_WRITE
                            | APR_CREATE | APR_BUFFERED,
                            APR_OS_DEFAULT, scratch_pool));
  SVN_ERR(svn_io_file_read_full2(file, buffer, sizeof(buffer)-1,
                                  &read, &eof, scratch_pool));
  if (read)
    SVN_ERR(svn_cstring_atoui64(item_index, buffer));
  else
    *item_index = SVN_FS_X__ITEM_INDEX_FIRST_USER;

  /* increment it */
  to_write = svn__ui64toa(buffer, *item_index + 1);

  /* write it back to disk */
  SVN_ERR(svn_io_file_seek(file, APR_SET, &offset, scratch_pool));
  SVN_ERR(svn_io_file_write_full(file, buffer, to_write, NULL, scratch_pool));
  SVN_ERR(svn_io_file_close(file, scratch_pool));

  return SVN_NO_ERROR;
}

/* Write out the currently available next node_id NODE_ID and copy_id
   COPY_ID for transaction TXN_ID in filesystem FS.  The next node-id is
   used both for creating new unique nodes for the given transaction, as
   well as uniquifying representations.  Perform temporary allocations in
   SCRATCH_POOL. */
static svn_error_t *
write_next_ids(svn_fs_t *fs,
               svn_fs_x__txn_id_t txn_id,
               apr_uint64_t node_id,
               apr_uint64_t copy_id,
               apr_pool_t *scratch_pool)
{
  apr_file_t *file;
  char buffer[2 * SVN_INT64_BUFFER_SIZE + 2];
  char *p = buffer;

  p += svn__ui64tobase36(p, node_id);
  *(p++) = ' ';
  p += svn__ui64tobase36(p, copy_id);
  *(p++) = '\n';
  *(p++) = '\0';

  SVN_ERR(svn_io_file_open(&file,
                           svn_fs_x__path_txn_next_ids(fs, txn_id,
                                                       scratch_pool),
                           APR_WRITE | APR_TRUNCATE,
                           APR_OS_DEFAULT, scratch_pool));
  SVN_ERR(svn_io_file_write_full(file, buffer, p - buffer, NULL,
                                 scratch_pool));
  return svn_io_file_close(file, scratch_pool);
}

/* Find out what the next unique node-id and copy-id are for
   transaction TXN_ID in filesystem FS.  Store the results in *NODE_ID
   and *COPY_ID.  The next node-id is used both for creating new unique
   nodes for the given transaction, as well as uniquifying representations.
   Perform temporary allocations in SCRATCH_POOL. */
static svn_error_t *
read_next_ids(apr_uint64_t *node_id,
              apr_uint64_t *copy_id,
              svn_fs_t *fs,
              svn_fs_x__txn_id_t txn_id,
              apr_pool_t *scratch_pool)
{
  svn_stringbuf_t *buf;
  const char *str;
  SVN_ERR(svn_fs_x__read_content(&buf,
                                 svn_fs_x__path_txn_next_ids(fs, txn_id,
                                                             scratch_pool),
                                 scratch_pool));

  /* Parse this into two separate strings. */

  str = buf->data;
  *node_id = svn__base36toui64(&str, str);
  if (*str != ' ')
    return svn_error_create(SVN_ERR_FS_CORRUPT, NULL,
                            _("next-id file corrupt"));

  ++str;
  *copy_id = svn__base36toui64(&str, str);
  if (*str != '\n')
    return svn_error_create(SVN_ERR_FS_CORRUPT, NULL,
                            _("next-id file corrupt"));

  return SVN_NO_ERROR;
}

/* Get a new and unique to this transaction node-id for transaction
   TXN_ID in filesystem FS.  Store the new node-id in *NODE_ID_P.
   Node-ids are guaranteed to be unique to this transction, but may
   not necessarily be sequential.
   Perform temporary allocations in SCRATCH_POOL. */
static svn_error_t *
get_new_txn_node_id(svn_fs_x__id_t *node_id_p,
                    svn_fs_t *fs,
                    svn_fs_x__txn_id_t txn_id,
                    apr_pool_t *scratch_pool)
{
  apr_uint64_t node_id, copy_id;

  /* First read in the current next-ids file. */
  SVN_ERR(read_next_ids(&node_id, &copy_id, fs, txn_id, scratch_pool));

  node_id_p->change_set = svn_fs_x__change_set_by_txn(txn_id);
  node_id_p->number = node_id;

  SVN_ERR(write_next_ids(fs, txn_id, ++node_id, copy_id, scratch_pool));

  return SVN_NO_ERROR;
}

svn_error_t *
svn_fs_x__reserve_copy_id(svn_fs_x__id_t *copy_id_p,
                          svn_fs_t *fs,
                          svn_fs_x__txn_id_t txn_id,
                          apr_pool_t *scratch_pool)
{
  apr_uint64_t node_id, copy_id;

  /* First read in the current next-ids file. */
  SVN_ERR(read_next_ids(&node_id, &copy_id, fs, txn_id, scratch_pool));

  copy_id_p->change_set = svn_fs_x__change_set_by_txn(txn_id);
  copy_id_p->number = copy_id;

  SVN_ERR(write_next_ids(fs, txn_id, node_id, ++copy_id, scratch_pool));

  return SVN_NO_ERROR;
}

svn_error_t *
svn_fs_x__create_node(svn_fs_t *fs,
                      svn_fs_x__noderev_t *noderev,
                      const svn_fs_x__id_t *copy_id,
                      svn_fs_x__txn_id_t txn_id,
                      apr_pool_t *scratch_pool)
{
  /* Get a new node-id for this node. */
  SVN_ERR(get_new_txn_node_id(&noderev->node_id, fs, txn_id, scratch_pool));

  /* Assign copy-id. */
  noderev->copy_id = *copy_id;

  /* Noderev-id = Change set and item number within this change set. */
  noderev->noderev_id.change_set = svn_fs_x__change_set_by_txn(txn_id);
  SVN_ERR(allocate_item_index(&noderev->noderev_id.number, fs, txn_id,
                              scratch_pool));

  SVN_ERR(svn_fs_x__put_node_revision(fs, noderev, scratch_pool));

  return SVN_NO_ERROR;
}

svn_error_t *
svn_fs_x__purge_txn(svn_fs_t *fs,
                    const char *txn_id_str,
                    apr_pool_t *scratch_pool)
{
  svn_fs_x__txn_id_t txn_id;

  /* The functions we are calling open files and operate on the OS FS.
     Since these may allocate a non-trivial amount of memory, do that
     in a SUBPOOL and clear that one up before returning. */
  apr_pool_t *subpool = svn_pool_create(scratch_pool);
  SVN_ERR(svn_fs_x__txn_by_name(&txn_id, txn_id_str));

  /* Remove the shared transaction object associated with this transaction. */
  SVN_ERR(purge_shared_txn(fs, txn_id, subpool));
  /* Remove the directory associated with this transaction. */
  SVN_ERR(svn_io_remove_dir2(svn_fs_x__path_txn_dir(fs, txn_id, subpool),
                             FALSE, NULL, NULL, subpool));

  /* Delete protorev and its lock, which aren't in the txn directory.
     It's OK if they don't exist (for example, if this is post-commit
     and the proto-rev has been moved into place). */
  SVN_ERR(svn_io_remove_file2(
                svn_fs_x__path_txn_proto_rev(fs, txn_id, subpool),
                TRUE, subpool));
  SVN_ERR(svn_io_remove_file2(
                svn_fs_x__path_txn_proto_rev_lock(fs, txn_id, subpool),
                TRUE, subpool));

  svn_pool_destroy(subpool);
  return SVN_NO_ERROR;
}


svn_error_t *
svn_fs_x__abort_txn(svn_fs_txn_t *txn,
                    apr_pool_t *scratch_pool)
{
  SVN_ERR(svn_fs__check_fs(txn->fs, TRUE));

  /* Now, purge the transaction. */
  SVN_ERR_W(svn_fs_x__purge_txn(txn->fs, txn->id, scratch_pool),
            apr_psprintf(scratch_pool, _("Transaction '%s' cleanup failed"),
                         txn->id));

  return SVN_NO_ERROR;
}

svn_error_t *
svn_fs_x__set_entry(svn_fs_t *fs,
                    svn_fs_x__txn_id_t txn_id,
                    svn_fs_x__noderev_t *parent_noderev,
                    const char *name,
                    const svn_fs_x__id_t *id,
                    svn_node_kind_t kind,
                    apr_pool_t *result_pool,
                    apr_pool_t *scratch_pool)
{
  svn_fs_x__representation_t *rep = parent_noderev->data_rep;
  const char *filename
    = svn_fs_x__path_txn_node_children(fs, &parent_noderev->noderev_id,
                                       scratch_pool, scratch_pool);
  apr_file_t *file;
  svn_stream_t *out;
  svn_fs_x__data_t *ffd = fs->fsap_data;
  apr_pool_t *subpool = svn_pool_create(scratch_pool);

  if (!rep || !svn_fs_x__is_txn(rep->id.change_set))
    {
      apr_array_header_t *entries;

      /* Before we can modify the directory, we need to dump its old
         contents into a mutable representation file. */
      SVN_ERR(svn_fs_x__rep_contents_dir(&entries, fs, parent_noderev,
                                         subpool, subpool));
      SVN_ERR(svn_io_file_open(&file, filename,
                               APR_WRITE | APR_CREATE | APR_BUFFERED,
                               APR_OS_DEFAULT, scratch_pool));
      out = svn_stream_from_aprfile2(file, TRUE, scratch_pool);
      SVN_ERR(unparse_dir_entries(entries, out, subpool));

      svn_pool_clear(subpool);

      /* Provide the parent with a data rep if it had none before
         (directories so far empty). */
      if (!rep)
        {
          rep = apr_pcalloc(result_pool, sizeof(*rep));
          parent_noderev->data_rep = rep;
        }

      /* Mark the node-rev's data rep as mutable. */
      rep->id.change_set = svn_fs_x__change_set_by_txn(txn_id);
      rep->id.number = SVN_FS_X__ITEM_INDEX_UNUSED;

      /* Save noderev to disk. */
      SVN_ERR(svn_fs_x__put_node_revision(fs, parent_noderev, subpool));
    }
  else
    {
      /* The directory rep is already mutable, so just open it for append. */
      SVN_ERR(svn_io_file_open(&file, filename, APR_WRITE | APR_APPEND,
                               APR_OS_DEFAULT, scratch_pool));
      out = svn_stream_from_aprfile2(file, TRUE, scratch_pool);
    }

  /* update directory cache */
    {
      /* build parameters: (name, new entry) pair */
      const svn_fs_x__id_t *key = &(parent_noderev->noderev_id);
      replace_baton_t baton;

      baton.name = name;
      baton.new_entry = NULL;

      if (id)
        {
          baton.new_entry = apr_pcalloc(subpool, sizeof(*baton.new_entry));
          baton.new_entry->name = name;
          baton.new_entry->kind = kind;
          baton.new_entry->id = *id;
        }

      /* actually update the cached directory (if cached) */
      SVN_ERR(svn_cache__set_partial(ffd->dir_cache, key,
                                     svn_fs_x__replace_dir_entry, &baton,
                                     subpool));
    }
  svn_pool_clear(subpool);

  /* Append an incremental hash entry for the entry change. */
  if (id)
    {
      svn_fs_x__dirent_t entry;
      entry.name = name;
      entry.id = *id;
      entry.kind = kind;

      SVN_ERR(unparse_dir_entry(&entry, out, subpool));
    }
  else
    {
      SVN_ERR(svn_stream_printf(out, subpool, "D %" APR_SIZE_T_FMT "\n%s\n",
                                strlen(name), name));
    }

  SVN_ERR(svn_io_file_close(file, subpool));
  svn_pool_destroy(subpool);
  return SVN_NO_ERROR;
}

svn_error_t *
svn_fs_x__add_change(svn_fs_t *fs,
                     svn_fs_x__txn_id_t txn_id,
                     const char *path,
                     const svn_fs_x__id_t *id,
                     svn_fs_path_change_kind_t change_kind,
                     svn_boolean_t text_mod,
                     svn_boolean_t prop_mod,
                     svn_boolean_t mergeinfo_mod,
                     svn_node_kind_t node_kind,
                     svn_revnum_t copyfrom_rev,
                     const char *copyfrom_path,
                     apr_pool_t *scratch_pool)
{
  apr_file_t *file;
  svn_fs_x__change_t change;
  apr_hash_t *changes = apr_hash_make(scratch_pool);

  /* Not using APR_BUFFERED to append change in one atomic write operation. */
  SVN_ERR(svn_io_file_open(&file,
                           svn_fs_x__path_txn_changes(fs, txn_id,
                                                      scratch_pool),
                           APR_APPEND | APR_WRITE | APR_CREATE,
                           APR_OS_DEFAULT, scratch_pool));

  change.path.data = path;
  change.path.len = strlen(path);
  change.noderev_id = *id;
  change.change_kind = change_kind;
  change.text_mod = text_mod;
  change.prop_mod = prop_mod;
  change.mergeinfo_mod = mergeinfo_mod ? svn_tristate_true
                                       : svn_tristate_false;
  change.node_kind = node_kind;
  change.copyfrom_known = TRUE;
  change.copyfrom_rev = copyfrom_rev;
  if (copyfrom_path)
    change.copyfrom_path = apr_pstrdup(scratch_pool, copyfrom_path);

  svn_hash_sets(changes, path, &change);
  SVN_ERR(svn_fs_x__write_changes(svn_stream_from_aprfile2(file, TRUE,
                                                           scratch_pool),
                                  fs, changes, FALSE, scratch_pool));

  return svn_io_file_close(file, scratch_pool);
}

/* This baton is used by the representation writing streams.  It keeps
   track of the checksum information as well as the total size of the
   representation so far. */
typedef struct rep_write_baton_t
{
  /* The FS we are writing to. */
  svn_fs_t *fs;

  /* Actual file to which we are writing. */
  svn_stream_t *rep_stream;

  /* A stream from the delta combiner.  Data written here gets
     deltified, then eventually written to rep_stream. */
  svn_stream_t *delta_stream;

  /* Where is this representation header stored. */
  apr_off_t rep_offset;

  /* Start of the actual data. */
  apr_off_t delta_start;

  /* How many bytes have been written to this rep already. */
  svn_filesize_t rep_size;

  /* The node revision for which we're writing out info. */
  svn_fs_x__noderev_t *noderev;

  /* Actual output file. */
  apr_file_t *file;
  /* Lock 'cookie' used to unlock the output file once we've finished
     writing to it. */
  void *lockcookie;

  svn_checksum_ctx_t *md5_checksum_ctx;
  svn_checksum_ctx_t *sha1_checksum_ctx;

  /* Receives the low-level checksum when closing REP_STREAM. */
  apr_uint32_t fnv1a_checksum;

  /* Local pool, available for allocations that must remain valid as long
     as this baton is used but may be cleaned up immediately afterwards. */
  apr_pool_t *local_pool;

  /* Outer / result pool. */
  apr_pool_t *result_pool;
} rep_write_baton_t;

/* Handler for the write method of the representation writable stream.
   BATON is a rep_write_baton_t, DATA is the data to write, and *LEN is
   the length of this data. */
static svn_error_t *
rep_write_contents(void *baton,
                   const char *data,
                   apr_size_t *len)
{
  rep_write_baton_t *b = baton;

  SVN_ERR(svn_checksum_update(b->md5_checksum_ctx, data, *len));
  SVN_ERR(svn_checksum_update(b->sha1_checksum_ctx, data, *len));
  b->rep_size += *len;

  return svn_stream_write(b->delta_stream, data, len);
}

/* Set *SPANNED to the number of shards touched when walking WALK steps on
 * NODEREV's predecessor chain in FS.
 * Use SCRATCH_POOL for temporary allocations.
 */
static svn_error_t *
shards_spanned(int *spanned,
               svn_fs_t *fs,
               svn_fs_x__noderev_t *noderev,
               int walk,
               apr_pool_t *scratch_pool)
{
  svn_fs_x__data_t *ffd = fs->fsap_data;
  int shard_size = ffd->max_files_per_dir;
  apr_pool_t *iterpool;

  int count = walk ? 1 : 0; /* The start of a walk already touches a shard. */
  svn_revnum_t shard, last_shard = ffd->youngest_rev_cache / shard_size;
  iterpool = svn_pool_create(scratch_pool);
  while (walk-- && noderev->predecessor_count)
    {
      svn_fs_x__id_t id = noderev->predecessor_id;

      svn_pool_clear(iterpool);
      SVN_ERR(svn_fs_x__get_node_revision(&noderev, fs, &id, scratch_pool,
                                          iterpool));
      shard = svn_fs_x__get_revnum(id.change_set) / shard_size;
      if (shard != last_shard)
        {
          ++count;
          last_shard = shard;
        }
    }
  svn_pool_destroy(iterpool);

  *spanned = count;
  return SVN_NO_ERROR;
}

/* Given a node-revision NODEREV in filesystem FS, return the
   representation in *REP to use as the base for a text representation
   delta if PROPS is FALSE.  If PROPS has been set, a suitable props
   base representation will be returned.  Perform allocations in POOL. */
static svn_error_t *
choose_delta_base(svn_fs_x__representation_t **rep,
                  svn_fs_t *fs,
                  svn_fs_x__noderev_t *noderev,
                  svn_boolean_t props,
                  apr_pool_t *pool)
{
  /* The zero-based index (counting from the "oldest" end), along NODEREVs
   * line predecessors, of the node-rev we will use as delta base. */
  int count;

  /* The length of the linear part of a delta chain.  (Delta chains use
   * skip-delta bits for the high-order bits and are linear in the low-order
   * bits.) */
  int walk;
  svn_fs_x__noderev_t *base;
  svn_fs_x__data_t *ffd = fs->fsap_data;
  apr_pool_t *iterpool;

  /* If we have no predecessors, or that one is empty, then use the empty
   * stream as a base. */
  if (! noderev->predecessor_count)
    {
      *rep = NULL;
      return SVN_NO_ERROR;
    }

  /* Flip the rightmost '1' bit of the predecessor count to determine
     which file rev (counting from 0) we want to use.  (To see why
     count & (count - 1) unsets the rightmost set bit, think about how
     you decrement a binary number.) */
  count = noderev->predecessor_count;
  count = count & (count - 1);

  /* Finding the delta base over a very long distance can become extremely
     expensive for very deep histories, possibly causing client timeouts etc.
     OTOH, this is a rare operation and its gains are minimal. Lets simply
     start deltification anew close every other 1000 changes or so.  */
  walk = noderev->predecessor_count - count;
  if (walk > (int)ffd->max_deltification_walk)
    {
      *rep = NULL;
      return SVN_NO_ERROR;
    }

  /* We use skip delta for limiting the number of delta operations
     along very long node histories.  Close to HEAD however, we create
     a linear history to minimize delta size.  */
  if (walk < (int)ffd->max_linear_deltification)
    {
      int shards;
      SVN_ERR(shards_spanned(&shards, fs, noderev, walk, pool));

      /* We also don't want the linear deltification to span more shards
         than if deltas we used in a simple skip-delta scheme. */
      if ((1 << (--shards)) <= walk)
        count = noderev->predecessor_count - 1;
    }

  /* Walk back a number of predecessors equal to the difference
     between count and the original predecessor count.  (For example,
     if noderev has ten predecessors and we want the eighth file rev,
     walk back two predecessors.) */
  base = noderev;
  iterpool = svn_pool_create(pool);
  while ((count++) < noderev->predecessor_count)
    {
      svn_fs_x__id_t id = noderev->predecessor_id;
      svn_pool_clear(iterpool);
      SVN_ERR(svn_fs_x__get_node_revision(&base, fs, &id, pool, iterpool));
    }
  svn_pool_destroy(iterpool);

  /* return a suitable base representation */
  *rep = props ? base->prop_rep : base->data_rep;

  /* if we encountered a shared rep, its parent chain may be different
   * from the node-rev parent chain. */
  if (*rep)
    {
      int chain_length = 0;
      int shard_count = 0;

      /* Very short rep bases are simply not worth it as we are unlikely
       * to re-coup the deltification space overhead of 20+ bytes. */
      svn_filesize_t rep_size = (*rep)->expanded_size
                              ? (*rep)->expanded_size
                              : (*rep)->size;
      if (rep_size < 64)
        {
          *rep = NULL;
          return SVN_NO_ERROR;
        }

      /* Check whether the length of the deltification chain is acceptable.
       * Otherwise, shared reps may form a non-skipping delta chain in
       * extreme cases. */
      SVN_ERR(svn_fs_x__rep_chain_length(&chain_length, &shard_count,
                                          *rep, fs, pool));

      /* Some reasonable limit, depending on how acceptable longer linear
       * chains are in this repo.  Also, allow for some minimal chain. */
      if (chain_length >= 2 * (int)ffd->max_linear_deltification + 2)
        *rep = NULL;
      else
        /* To make it worth opening additional shards / pack files, we
         * require that the reps have a certain minimal size.  To deltify
         * against a rep in different shard, the lower limit is 512 bytes
         * and doubles with every extra shard to visit along the delta
         * chain. */
        if (   shard_count > 1
            && ((svn_filesize_t)128 << shard_count) >= rep_size)
          *rep = NULL;
    }

  return SVN_NO_ERROR;
}

/* Something went wrong and the pool for the rep write is being
   cleared before we've finished writing the rep.  So we need
   to remove the rep from the protorevfile and we need to unlock
   the protorevfile. */
static apr_status_t
rep_write_cleanup(void *data)
{
  svn_error_t *err;
  rep_write_baton_t *b = data;
  svn_fs_x__txn_id_t txn_id
    = svn_fs_x__get_txn_id(b->noderev->noderev_id.change_set);

  /* Truncate and close the protorevfile. */
  err = svn_io_file_trunc(b->file, b->rep_offset, b->local_pool);
  err = svn_error_compose_create(err, svn_io_file_close(b->file,
                                                        b->local_pool));

  /* Remove our lock regardless of any preceding errors so that the
     being_written flag is always removed and stays consistent with the
     file lock which will be removed no matter what since the pool is
     going away. */
  err = svn_error_compose_create(err,
                                 unlock_proto_rev(b->fs, txn_id,
                                                  b->lockcookie,
                                                  b->local_pool));
  if (err)
    {
      apr_status_t rc = err->apr_err;
      svn_error_clear(err);
      return rc;
    }

  return APR_SUCCESS;
}

/* Get a rep_write_baton_t, allocated from RESULT_POOL, and store it in
   WB_P for the representation indicated by NODEREV in filesystem FS.
   Only appropriate for file contents, not for props or directory contents.
 */
static svn_error_t *
rep_write_get_baton(rep_write_baton_t **wb_p,
                    svn_fs_t *fs,
                    svn_fs_x__noderev_t *noderev,
                    apr_pool_t *result_pool)
{
  svn_fs_x__data_t *ffd = fs->fsap_data;
  rep_write_baton_t *b;
  apr_file_t *file;
  svn_fs_x__representation_t *base_rep;
  svn_stream_t *source;
  svn_txdelta_window_handler_t wh;
  void *whb;
  int diff_version = 1;
  svn_fs_x__rep_header_t header = { 0 };
  svn_fs_x__txn_id_t txn_id
    = svn_fs_x__get_txn_id(noderev->noderev_id.change_set);

  b = apr_pcalloc(result_pool, sizeof(*b));

  b->sha1_checksum_ctx = svn_checksum_ctx_create(svn_checksum_sha1,
                                                 result_pool);
  b->md5_checksum_ctx = svn_checksum_ctx_create(svn_checksum_md5,
                                                result_pool);

  b->fs = fs;
  b->result_pool = result_pool;
  b->local_pool = svn_pool_create(result_pool);
  b->rep_size = 0;
  b->noderev = noderev;

  /* Open the prototype rev file and seek to its end. */
  SVN_ERR(get_writable_proto_rev(&file, &b->lockcookie, fs, txn_id,
                                 b->local_pool));

  b->file = file;
  b->rep_stream = svn_checksum__wrap_write_stream_fnv1a_32x4(
                              &b->fnv1a_checksum,
                              svn_stream_from_aprfile2(file, TRUE,
                                                       b->local_pool),
                              b->local_pool);

  SVN_ERR(svn_fs_x__get_file_offset(&b->rep_offset, file, b->local_pool));

  /* Get the base for this delta. */
  SVN_ERR(choose_delta_base(&base_rep, fs, noderev, FALSE, b->local_pool));
  SVN_ERR(svn_fs_x__get_contents(&source, fs, base_rep, TRUE,
                                 b->local_pool));

  /* Write out the rep header. */
  if (base_rep)
    {
      header.base_revision = svn_fs_x__get_revnum(base_rep->id.change_set);
      header.base_item_index = base_rep->id.number;
      header.base_length = base_rep->size;
      header.type = svn_fs_x__rep_delta;
    }
  else
    {
      header.type = svn_fs_x__rep_self_delta;
    }
  SVN_ERR(svn_fs_x__write_rep_header(&header, b->rep_stream,
                                     b->local_pool));

  /* Now determine the offset of the actual svndiff data. */
  SVN_ERR(svn_fs_x__get_file_offset(&b->delta_start, file,
                                    b->local_pool));

  /* Cleanup in case something goes wrong. */
  apr_pool_cleanup_register(b->local_pool, b, rep_write_cleanup,
                            apr_pool_cleanup_null);

  /* Prepare to write the svndiff data. */
  svn_txdelta_to_svndiff3(&wh,
                          &whb,
                          svn_stream_disown(b->rep_stream, b->result_pool),
                          diff_version,
                          ffd->delta_compression_level,
                          result_pool);

  b->delta_stream = svn_txdelta_target_push(wh, whb, source,
                                            b->result_pool);

  *wb_p = b;

  return SVN_NO_ERROR;
}

/* For REP->SHA1_CHECKSUM, try to find an already existing representation
   in FS and return it in *OUT_REP.  If no such representation exists or
   if rep sharing has been disabled for FS, NULL will be returned.  Since
   there may be new duplicate representations within the same uncommitted
   revision, those can be passed in REPS_HASH (maps a sha1 digest onto
   svn_fs_x__representation_t*), otherwise pass in NULL for REPS_HASH.
   Use RESULT_POOL for *OLD_REP  allocations and SCRATCH_POOL for temporaries.
   The lifetime of *OLD_REP is limited by both, RESULT_POOL and REP lifetime.
 */
static svn_error_t *
get_shared_rep(svn_fs_x__representation_t **old_rep,
               svn_fs_t *fs,
               svn_fs_x__representation_t *rep,
               apr_hash_t *reps_hash,
               apr_pool_t *result_pool,
               apr_pool_t *scratch_pool)
{
  svn_error_t *err;
  svn_fs_x__data_t *ffd = fs->fsap_data;

  /* Return NULL, if rep sharing has been disabled. */
  *old_rep = NULL;
  if (!ffd->rep_sharing_allowed)
    return SVN_NO_ERROR;

  /* Check and see if we already have a representation somewhere that's
     identical to the one we just wrote out.  Start with the hash lookup
     because it is cheepest. */
  if (reps_hash)
    *old_rep = apr_hash_get(reps_hash,
                            rep->sha1_digest,
                            APR_SHA1_DIGESTSIZE);

  /* If we haven't found anything yet, try harder and consult our DB. */
  if (*old_rep == NULL)
    {
      svn_checksum_t checksum;
      checksum.digest = rep->sha1_digest;
      checksum.kind = svn_checksum_sha1;
      err = svn_fs_x__get_rep_reference(old_rep, fs, &checksum, result_pool,
                                        scratch_pool);

      /* ### Other error codes that we shouldn't mask out? */
      if (err == SVN_NO_ERROR)
        {
          if (*old_rep)
            SVN_ERR(svn_fs_x__check_rep(*old_rep, fs, scratch_pool));
        }
      else if (err->apr_err == SVN_ERR_FS_CORRUPT
               || SVN_ERROR_IN_CATEGORY(err->apr_err,
                                        SVN_ERR_MALFUNC_CATEGORY_START))
        {
          /* Fatal error; don't mask it.

             In particular, this block is triggered when the rep-cache refers
             to revisions in the future.  We signal that as a corruption situation
             since, once those revisions are less than youngest (because of more
             commits), the rep-cache would be invalid.
           */
          SVN_ERR(err);
        }
      else
        {
          /* Something's wrong with the rep-sharing index.  We can continue
             without rep-sharing, but warn.
           */
          (fs->warning)(fs->warning_baton, err);
          svn_error_clear(err);
          *old_rep = NULL;
        }
    }

  /* look for intra-revision matches (usually data reps but not limited
     to them in case props happen to look like some data rep)
   */
  if (*old_rep == NULL && svn_fs_x__is_txn(rep->id.change_set))
    {
      svn_node_kind_t kind;
      const char *file_name
        = svn_fs_x__path_txn_sha1(fs,
                                  svn_fs_x__get_txn_id(rep->id.change_set),
                                  rep->sha1_digest, scratch_pool);

      /* in our txn, is there a rep file named with the wanted SHA1?
         If so, read it and use that rep.
       */
      SVN_ERR(svn_io_check_path(file_name, &kind, scratch_pool));
      if (kind == svn_node_file)
        {
          svn_stringbuf_t *rep_string;
          SVN_ERR(svn_stringbuf_from_file2(&rep_string, file_name,
                                           scratch_pool));
          SVN_ERR(svn_fs_x__parse_representation(old_rep, rep_string,
                                                 result_pool, scratch_pool));
        }
    }

  /* Add information that is missing in the cached data. */
  if (*old_rep)
    {
      /* Use the old rep for this content. */
      memcpy((*old_rep)->md5_digest, rep->md5_digest, sizeof(rep->md5_digest));
    }

  return SVN_NO_ERROR;
}

/* Copy the hash sum calculation results from MD5_CTX, SHA1_CTX into REP.
 * Use SCRATCH_POOL for temporary allocations.
 */
static svn_error_t *
digests_final(svn_fs_x__representation_t *rep,
              const svn_checksum_ctx_t *md5_ctx,
              const svn_checksum_ctx_t *sha1_ctx,
              apr_pool_t *scratch_pool)
{
  svn_checksum_t *checksum;

  SVN_ERR(svn_checksum_final(&checksum, md5_ctx, scratch_pool));
  memcpy(rep->md5_digest, checksum->digest, svn_checksum_size(checksum));
  SVN_ERR(svn_checksum_final(&checksum, sha1_ctx, scratch_pool));
  rep->has_sha1 = checksum != NULL;
  if (rep->has_sha1)
    memcpy(rep->sha1_digest, checksum->digest, svn_checksum_size(checksum));

  return SVN_NO_ERROR;
}

/* Close handler for the representation write stream.  BATON is a
   rep_write_baton_t.  Writes out a new node-rev that correctly
   references the representation we just finished writing. */
static svn_error_t *
rep_write_contents_close(void *baton)
{
  rep_write_baton_t *b = baton;
  svn_fs_x__representation_t *rep;
  svn_fs_x__representation_t *old_rep;
  apr_off_t offset;
  apr_int64_t txn_id;

  rep = apr_pcalloc(b->result_pool, sizeof(*rep));

  /* Close our delta stream so the last bits of svndiff are written
     out. */
  SVN_ERR(svn_stream_close(b->delta_stream));

  /* Determine the length of the svndiff data. */
  SVN_ERR(svn_fs_x__get_file_offset(&offset, b->file, b->local_pool));
  rep->size = offset - b->delta_start;

  /* Fill in the rest of the representation field. */
  rep->expanded_size = b->rep_size;
  txn_id = svn_fs_x__get_txn_id(b->noderev->noderev_id.change_set);
  rep->id.change_set = svn_fs_x__change_set_by_txn(txn_id);

  /* Finalize the checksum. */
  SVN_ERR(digests_final(rep, b->md5_checksum_ctx, b->sha1_checksum_ctx,
                        b->result_pool));

  /* Check and see if we already have a representation somewhere that's
     identical to the one we just wrote out. */
  SVN_ERR(get_shared_rep(&old_rep, b->fs, rep, NULL, b->result_pool,
                         b->local_pool));

  if (old_rep)
    {
      /* We need to erase from the protorev the data we just wrote. */
      SVN_ERR(svn_io_file_trunc(b->file, b->rep_offset, b->local_pool));

      /* Use the old rep for this content. */
      b->noderev->data_rep = old_rep;
    }
  else
    {
      /* Write out our cosmetic end marker. */
      SVN_ERR(svn_stream_puts(b->rep_stream, "ENDREP\n"));
      SVN_ERR(allocate_item_index(&rep->id.number, b->fs, txn_id,
                                  b->local_pool));
      SVN_ERR(store_l2p_index_entry(b->fs, txn_id, b->rep_offset,
                                    rep->id.number, b->local_pool));

      b->noderev->data_rep = rep;
    }

  SVN_ERR(svn_stream_close(b->rep_stream));

  /* Remove cleanup callback. */
  apr_pool_cleanup_kill(b->local_pool, b, rep_write_cleanup);

  /* Write out the new node-rev information. */
  SVN_ERR(svn_fs_x__put_node_revision(b->fs, b->noderev, b->local_pool));
  if (!old_rep)
    {
      svn_fs_x__p2l_entry_t entry;
      svn_fs_x__id_t noderev_id;
      noderev_id.change_set = SVN_FS_X__INVALID_CHANGE_SET;
      noderev_id.number = rep->id.number;

      entry.offset = b->rep_offset;
      SVN_ERR(svn_fs_x__get_file_offset(&offset, b->file, b->local_pool));
      entry.size = offset - b->rep_offset;
      entry.type = SVN_FS_X__ITEM_TYPE_FILE_REP;
      entry.item_count = 1;
      entry.items = &noderev_id;
      entry.fnv1_checksum = b->fnv1a_checksum;

      SVN_ERR(store_sha1_rep_mapping(b->fs, b->noderev, b->local_pool));
      SVN_ERR(store_p2l_index_entry(b->fs, txn_id, &entry, b->local_pool));
    }

  SVN_ERR(svn_io_file_close(b->file, b->local_pool));
  SVN_ERR(unlock_proto_rev(b->fs, txn_id, b->lockcookie, b->local_pool));
  svn_pool_destroy(b->local_pool);

  return SVN_NO_ERROR;
}

/* Store a writable stream in *CONTENTS_P, allocated in RESULT_POOL, that
   will receive all data written and store it as the file data representation
   referenced by NODEREV in filesystem FS.  Only appropriate for file data,
   not props or directory contents. */
static svn_error_t *
set_representation(svn_stream_t **contents_p,
                   svn_fs_t *fs,
                   svn_fs_x__noderev_t *noderev,
                   apr_pool_t *result_pool)
{
  rep_write_baton_t *wb;

  if (! svn_fs_x__is_txn(noderev->noderev_id.change_set))
    return svn_error_createf(SVN_ERR_FS_CORRUPT, NULL,
                             _("Attempted to write to non-transaction '%s'"),
                             svn_fs_x__id_unparse(&noderev->noderev_id,
                                                  result_pool)->data);

  SVN_ERR(rep_write_get_baton(&wb, fs, noderev, result_pool));

  *contents_p = svn_stream_create(wb, result_pool);
  svn_stream_set_write(*contents_p, rep_write_contents);
  svn_stream_set_close(*contents_p, rep_write_contents_close);

  return SVN_NO_ERROR;
}

svn_error_t *
svn_fs_x__set_contents(svn_stream_t **stream,
                       svn_fs_t *fs,
                       svn_fs_x__noderev_t *noderev,
                       apr_pool_t *result_pool)
{
  if (noderev->kind != svn_node_file)
    return svn_error_create(SVN_ERR_FS_NOT_FILE, NULL,
                            _("Can't set text contents of a directory"));

  return set_representation(stream, fs, noderev, result_pool);
}

svn_error_t *
svn_fs_x__create_successor(svn_fs_t *fs,
                           svn_fs_x__noderev_t *new_noderev,
                           const svn_fs_x__id_t *copy_id,
                           svn_fs_x__txn_id_t txn_id,
                           apr_pool_t *scratch_pool)
{
  new_noderev->copy_id = *copy_id;
  new_noderev->noderev_id.change_set = svn_fs_x__change_set_by_txn(txn_id);
  SVN_ERR(allocate_item_index(&new_noderev->noderev_id.number, fs, txn_id,
                              scratch_pool));

  if (! new_noderev->copyroot_path)
    {
      new_noderev->copyroot_path
        = apr_pstrdup(scratch_pool, new_noderev->created_path);
      new_noderev->copyroot_rev
        = svn_fs_x__get_revnum(new_noderev->noderev_id.change_set);
    }

  SVN_ERR(svn_fs_x__put_node_revision(fs, new_noderev, scratch_pool));

  return SVN_NO_ERROR;
}

svn_error_t *
svn_fs_x__set_proplist(svn_fs_t *fs,
                       svn_fs_x__noderev_t *noderev,
                       apr_hash_t *proplist,
                       apr_pool_t *scratch_pool)
{
  const svn_fs_x__id_t *id = &noderev->noderev_id;
  const char *filename = svn_fs_x__path_txn_node_props(fs, id, scratch_pool,
                                                       scratch_pool);
  apr_file_t *file;
  svn_stream_t *out;

  /* Dump the property list to the mutable property file. */
  SVN_ERR(svn_io_file_open(&file, filename,
                           APR_WRITE | APR_CREATE | APR_TRUNCATE
                           | APR_BUFFERED, APR_OS_DEFAULT, scratch_pool));
  out = svn_stream_from_aprfile2(file, TRUE, scratch_pool);
  SVN_ERR(svn_hash_write2(proplist, out, SVN_HASH_TERMINATOR, scratch_pool));
  SVN_ERR(svn_io_file_close(file, scratch_pool));

  /* Mark the node-rev's prop rep as mutable, if not already done. */
  if (!noderev->prop_rep
      || svn_fs_x__is_revision(noderev->prop_rep->id.change_set))
    {
      svn_fs_x__txn_id_t txn_id
        = svn_fs_x__get_txn_id(noderev->noderev_id.change_set);
      noderev->prop_rep = apr_pcalloc(scratch_pool,
                                      sizeof(*noderev->prop_rep));
      noderev->prop_rep->id.change_set = id->change_set;
      SVN_ERR(allocate_item_index(&noderev->prop_rep->id.number, fs,
                                  txn_id, scratch_pool));
      SVN_ERR(svn_fs_x__put_node_revision(fs, noderev, scratch_pool));
    }

  return SVN_NO_ERROR;
}

/* This baton is used by the stream created for write_container_rep. */
typedef struct write_container_baton_t
{
  svn_stream_t *stream;

  apr_size_t size;

  svn_checksum_ctx_t *md5_ctx;
  svn_checksum_ctx_t *sha1_ctx;
} write_container_baton_t;

/* The handler for the write_container_rep stream.  BATON is a
   write_container_baton_t, DATA has the data to write and *LEN is the number
   of bytes to write. */
static svn_error_t *
write_container_handler(void *baton,
                        const char *data,
                        apr_size_t *len)
{
  write_container_baton_t *whb = baton;

  SVN_ERR(svn_checksum_update(whb->md5_ctx, data, *len));
  SVN_ERR(svn_checksum_update(whb->sha1_ctx, data, *len));

  SVN_ERR(svn_stream_write(whb->stream, data, len));
  whb->size += *len;

  return SVN_NO_ERROR;
}

/* Callback function type.  Write the data provided by BATON into STREAM. */
typedef svn_error_t *
(* collection_writer_t)(svn_stream_t *stream,
                        void *baton,
                        apr_pool_t *scratch_pool);

/* Implement collection_writer_t writing the C string->svn_string_t hash
   given as BATON. */
static svn_error_t *
write_hash_to_stream(svn_stream_t *stream,
                     void *baton,
                     apr_pool_t *scratch_pool)
{
  apr_hash_t *hash = baton;
  SVN_ERR(svn_hash_write2(hash, stream, SVN_HASH_TERMINATOR, scratch_pool));

  return SVN_NO_ERROR;
}

/* Implement collection_writer_t writing the svn_fs_x__dirent_t* array given
   as BATON. */
static svn_error_t *
write_directory_to_stream(svn_stream_t *stream,
                          void *baton,
                          apr_pool_t *scratch_pool)
{
  apr_array_header_t *dir = baton;
  SVN_ERR(unparse_dir_entries(dir, stream, scratch_pool));

  return SVN_NO_ERROR;
}


/* Write out the COLLECTION pertaining to the NODEREV in FS as a deltified
   text representation to file FILE using WRITER.  In the process, record the
   total size and the md5 digest in REP and add the representation of type
   ITEM_TYPE to the indexes if necessary.  If rep sharing has been enabled and
   REPS_HASH is not NULL, it will be used in addition to the on-disk cache to
   find earlier reps with the same content.  When such existing reps can be
   found, we will truncate the one just written from the file and return the
   existing rep.

   If ITEM_TYPE is IS_PROPS equals SVN_FS_FS__ITEM_TYPE_*_PROPS, assume
   that we want to a props representation as the base for our delta.
   If FINAL_REVISION is not SVN_INVALID_REVNUM, use it to determine whether
   to write to the proto-index files.
   Perform temporary allocations in SCRATCH_POOL.
 */
static svn_error_t *
write_container_delta_rep(svn_fs_x__representation_t *rep,
                          apr_file_t *file,
                          void *collection,
                          collection_writer_t writer,
                          svn_fs_t *fs,
                          svn_fs_x__txn_id_t txn_id,
                          svn_fs_x__noderev_t *noderev,
                          apr_hash_t *reps_hash,
                          apr_uint32_t item_type,
                          svn_revnum_t final_revision,
                          apr_pool_t *scratch_pool)
{
  svn_fs_x__data_t *ffd = fs->fsap_data;
  svn_txdelta_window_handler_t diff_wh;
  void *diff_whb;

  svn_stream_t *file_stream;
  svn_stream_t *stream;
  svn_fs_x__representation_t *base_rep;
  svn_fs_x__representation_t *old_rep;
  svn_fs_x__p2l_entry_t entry;
  svn_stream_t *source;
  svn_fs_x__rep_header_t header = { 0 };

  apr_off_t rep_end = 0;
  apr_off_t delta_start = 0;
  apr_off_t offset = 0;

  write_container_baton_t *whb;
  int diff_version = 1;
  svn_boolean_t is_props = (item_type == SVN_FS_X__ITEM_TYPE_FILE_PROPS)
                        || (item_type == SVN_FS_X__ITEM_TYPE_DIR_PROPS);

  /* Get the base for this delta. */
  SVN_ERR(choose_delta_base(&base_rep, fs, noderev, is_props, scratch_pool));
  SVN_ERR(svn_fs_x__get_contents(&source, fs, base_rep, FALSE, scratch_pool));

  SVN_ERR(svn_fs_x__get_file_offset(&offset, file, scratch_pool));

  /* Write out the rep header. */
  if (base_rep)
    {
      header.base_revision = svn_fs_x__get_revnum(base_rep->id.change_set);
      header.base_item_index = base_rep->id.number;
      header.base_length = base_rep->size;
      header.type = svn_fs_x__rep_delta;
    }
  else
    {
      header.type = svn_fs_x__rep_self_delta;
    }

  file_stream = svn_checksum__wrap_write_stream_fnv1a_32x4(
                                  &entry.fnv1_checksum,
                                  svn_stream_from_aprfile2(file, TRUE,
                                                           scratch_pool),
                                  scratch_pool);
  SVN_ERR(svn_fs_x__write_rep_header(&header, file_stream, scratch_pool));
  SVN_ERR(svn_fs_x__get_file_offset(&delta_start, file, scratch_pool));

  /* Prepare to write the svndiff data. */
  svn_txdelta_to_svndiff3(&diff_wh,
                          &diff_whb,
                          svn_stream_disown(file_stream, scratch_pool),
                          diff_version,
                          ffd->delta_compression_level,
                          scratch_pool);

  whb = apr_pcalloc(scratch_pool, sizeof(*whb));
  whb->stream = svn_txdelta_target_push(diff_wh, diff_whb, source,
                                        scratch_pool);
  whb->size = 0;
  whb->md5_ctx = svn_checksum_ctx_create(svn_checksum_md5, scratch_pool);
  whb->sha1_ctx = svn_checksum_ctx_create(svn_checksum_sha1, scratch_pool);

  /* serialize the hash */
  stream = svn_stream_create(whb, scratch_pool);
  svn_stream_set_write(stream, write_container_handler);

  SVN_ERR(writer(stream, collection, scratch_pool));
  SVN_ERR(svn_stream_close(whb->stream));

  /* Store the results. */
  SVN_ERR(digests_final(rep, whb->md5_ctx, whb->sha1_ctx, scratch_pool));

  /* Check and see if we already have a representation somewhere that's
     identical to the one we just wrote out. */
  SVN_ERR(get_shared_rep(&old_rep, fs, rep, reps_hash, scratch_pool,
                         scratch_pool));

  if (old_rep)
    {
      SVN_ERR(svn_stream_close(file_stream));

      /* We need to erase from the protorev the data we just wrote. */
      SVN_ERR(svn_io_file_trunc(file, offset, scratch_pool));

      /* Use the old rep for this content. */
      memcpy(rep, old_rep, sizeof (*rep));
    }
  else
    {
      svn_fs_x__id_t noderev_id;

      /* Write out our cosmetic end marker. */
      SVN_ERR(svn_fs_x__get_file_offset(&rep_end, file, scratch_pool));
      SVN_ERR(svn_stream_puts(file_stream, "ENDREP\n"));
      SVN_ERR(svn_stream_close(file_stream));

      SVN_ERR(allocate_item_index(&rep->id.number, fs, txn_id,
                                  scratch_pool));
      SVN_ERR(store_l2p_index_entry(fs, txn_id, offset, rep->id.number,
                                    scratch_pool));

      noderev_id.change_set = SVN_FS_X__INVALID_CHANGE_SET;
      noderev_id.number = rep->id.number;

      entry.offset = offset;
      SVN_ERR(svn_fs_x__get_file_offset(&offset, file, scratch_pool));
      entry.size = offset - entry.offset;
      entry.type = item_type;
      entry.item_count = 1;
      entry.items = &noderev_id;

      SVN_ERR(store_p2l_index_entry(fs, txn_id, &entry, scratch_pool));

      /* update the representation */
      rep->expanded_size = whb->size;
      rep->size = rep_end - delta_start;
    }

  return SVN_NO_ERROR;
}

/* Sanity check ROOT_NODEREV, a candidate for being the root node-revision
   of (not yet committed) revision REV in FS.  Use SCRATCH_POOL for temporary
   allocations.

   If you change this function, consider updating svn_fs_x__verify() too.
 */
static svn_error_t *
validate_root_noderev(svn_fs_t *fs,
                      svn_fs_x__noderev_t *root_noderev,
                      svn_revnum_t rev,
                      apr_pool_t *scratch_pool)
{
  svn_revnum_t head_revnum = rev-1;
  int head_predecessor_count;

  SVN_ERR_ASSERT(rev > 0);

  /* Compute HEAD_PREDECESSOR_COUNT. */
  {
    svn_fs_x__id_t head_root_id;
    svn_fs_x__noderev_t *head_root_noderev;

    /* Get /@HEAD's noderev. */
    svn_fs_x__init_rev_root(&head_root_id, head_revnum);
    SVN_ERR(svn_fs_x__get_node_revision(&head_root_noderev, fs,
                                        &head_root_id, scratch_pool,
                                        scratch_pool));

    head_predecessor_count = head_root_noderev->predecessor_count;
  }

  /* Check that the root noderev's predecessor count equals REV.

     This kind of corruption was seen on svn.apache.org (both on
     the root noderev and on other fspaths' noderevs); see
     issue #4129.

     Normally (rev == root_noderev->predecessor_count), but here we
     use a more roundabout check that should only trigger on new instances
     of the corruption, rather then trigger on each and every new commit
     to a repository that has triggered the bug somewhere in its root
     noderev's history.
   */
  if ((root_noderev->predecessor_count - head_predecessor_count)
      != (rev - head_revnum))
    {
      return svn_error_createf(SVN_ERR_FS_CORRUPT, NULL,
                               _("predecessor count for "
                                 "the root node-revision is wrong: "
                                 "found (%d+%ld != %d), committing r%ld"),
                                 head_predecessor_count,
                                 rev - head_revnum, /* This is equal to 1. */
                                 root_noderev->predecessor_count,
                                 rev);
    }

  return SVN_NO_ERROR;
}

/* Given the potentially txn-local id PART, update that to a permanent ID
 * based on the REVISION.
 */
static void
get_final_id(svn_fs_x__id_t *part,
             svn_revnum_t revision)
{
  if (!svn_fs_x__is_revision(part->change_set))
    part->change_set = svn_fs_x__change_set_by_rev(revision);
}

/* Copy a node-revision specified by id ID in fileystem FS from a
   transaction into the proto-rev-file FILE.  Set *NEW_ID_P to a
   pointer to the new noderev-id.  If this is a directory, copy all
   children as well.

   START_NODE_ID and START_COPY_ID are
   the first available node and copy ids for this filesystem, for older
   FS formats.

   REV is the revision number that this proto-rev-file will represent.

   INITIAL_OFFSET is the offset of the proto-rev-file on entry to
   commit_body.

   If REPS_TO_CACHE is not NULL, append to it a copy (allocated in
   REPS_POOL) of each data rep that is new in this revision.

   If REPS_HASH is not NULL, append copies (allocated in REPS_POOL)
   of the representations of each property rep that is new in this
   revision.

   AT_ROOT is true if the node revision being written is the root
   node-revision.  It is only controls additional sanity checking
   logic.

   Temporary allocations are also from SCRATCH_POOL. */
static svn_error_t *
write_final_rev(svn_fs_x__id_t *new_id_p,
                apr_file_t *file,
                svn_revnum_t rev,
                svn_fs_t *fs,
                const svn_fs_x__id_t *id,
                apr_off_t initial_offset,
                apr_array_header_t *reps_to_cache,
                apr_hash_t *reps_hash,
                apr_pool_t *reps_pool,
                svn_boolean_t at_root,
                apr_pool_t *scratch_pool)
{
  svn_fs_x__noderev_t *noderev;
  apr_off_t my_offset;
  svn_fs_x__id_t new_id;
  svn_fs_x__id_t noderev_id;
  svn_fs_x__data_t *ffd = fs->fsap_data;
  svn_fs_x__txn_id_t txn_id = svn_fs_x__get_txn_id(id->change_set);
  svn_fs_x__p2l_entry_t entry;
  svn_fs_x__change_set_t change_set = svn_fs_x__change_set_by_rev(rev);
  svn_stream_t *file_stream;
  apr_pool_t *subpool;

  /* Check to see if this is a transaction node. */
  if (txn_id == SVN_FS_X__INVALID_TXN_ID)
    {
      svn_fs_x__id_reset(new_id_p);
      return SVN_NO_ERROR;
    }

  subpool = svn_pool_create(scratch_pool);
  SVN_ERR(svn_fs_x__get_node_revision(&noderev, fs, id, scratch_pool,
                                      subpool));

  if (noderev->kind == svn_node_dir)
    {
      apr_array_header_t *entries;
      int i;

      /* This is a directory.  Write out all the children first. */

      SVN_ERR(svn_fs_x__rep_contents_dir(&entries, fs, noderev, scratch_pool,
                                         subpool));
      for (i = 0; i < entries->nelts; ++i)
        {
          svn_fs_x__dirent_t *dirent = APR_ARRAY_IDX(entries, i,
                                                     svn_fs_x__dirent_t *);

          svn_pool_clear(subpool);
          SVN_ERR(write_final_rev(&new_id, file, rev, fs, &dirent->id,
                                  initial_offset, reps_to_cache, reps_hash,
                                  reps_pool, FALSE, subpool));
          if (   svn_fs_x__id_used(&new_id)
              && (svn_fs_x__get_revnum(new_id.change_set) == rev))
            dirent->id = new_id;
        }

      if (noderev->data_rep
          && ! svn_fs_x__is_revision(noderev->data_rep->id.change_set))
        {
          /* Write out the contents of this directory as a text rep. */
          noderev->data_rep->id.change_set = change_set;
          SVN_ERR(write_container_delta_rep(noderev->data_rep, file,
                                            entries,
                                            write_directory_to_stream,
                                            fs, txn_id, noderev, NULL,
                                            SVN_FS_X__ITEM_TYPE_DIR_REP,
                                            rev, scratch_pool));
        }
    }
  else
    {
      /* This is a file.  We should make sure the data rep, if it
         exists in a "this" state, gets rewritten to our new revision
         num. */

      if (noderev->data_rep
          && svn_fs_x__is_txn(noderev->data_rep->id.change_set))
        {
          noderev->data_rep->id.change_set = change_set;
        }
    }

  svn_pool_destroy(subpool);

  /* Fix up the property reps. */
  if (noderev->prop_rep
      && svn_fs_x__is_txn(noderev->prop_rep->id.change_set))
    {
      apr_hash_t *proplist;
      apr_uint32_t item_type = noderev->kind == svn_node_dir
                             ? SVN_FS_X__ITEM_TYPE_DIR_PROPS
                             : SVN_FS_X__ITEM_TYPE_FILE_PROPS;
      SVN_ERR(svn_fs_x__get_proplist(&proplist, fs, noderev, scratch_pool,
                                     scratch_pool));

      noderev->prop_rep->id.change_set = change_set;

      SVN_ERR(write_container_delta_rep(noderev->prop_rep, file, proplist,
                                        write_hash_to_stream, fs, txn_id,
                                        noderev, reps_hash, item_type, rev,
                                        scratch_pool));
    }

  /* Convert our temporary ID into a permanent revision one. */
  get_final_id(&noderev->node_id, rev);
  get_final_id(&noderev->copy_id, rev);
  get_final_id(&noderev->noderev_id, rev);

  if (noderev->copyroot_rev == SVN_INVALID_REVNUM)
    noderev->copyroot_rev = rev;

  SVN_ERR(svn_fs_x__get_file_offset(&my_offset, file, scratch_pool));

  SVN_ERR(store_l2p_index_entry(fs, txn_id, my_offset,
                                noderev->noderev_id.number, scratch_pool));
  new_id = noderev->noderev_id;

  if (ffd->rep_sharing_allowed)
    {
      /* Save the data representation's hash in the rep cache. */
      if (   noderev->data_rep && noderev->kind == svn_node_file
          && svn_fs_x__get_revnum(noderev->data_rep->id.change_set) == rev)
        {
          SVN_ERR_ASSERT(reps_to_cache && reps_pool);
          APR_ARRAY_PUSH(reps_to_cache, svn_fs_x__representation_t *)
            = svn_fs_x__rep_copy(noderev->data_rep, reps_pool);
        }

      if (   noderev->prop_rep
          && svn_fs_x__get_revnum(noderev->prop_rep->id.change_set) == rev)
        {
          /* Add new property reps to hash and on-disk cache. */
          svn_fs_x__representation_t *copy
            = svn_fs_x__rep_copy(noderev->prop_rep, reps_pool);

          SVN_ERR_ASSERT(reps_to_cache && reps_pool);
          APR_ARRAY_PUSH(reps_to_cache, svn_fs_x__representation_t *) = copy;

          apr_hash_set(reps_hash,
                        copy->sha1_digest,
                        APR_SHA1_DIGESTSIZE,
                        copy);
        }
    }

  /* don't serialize SHA1 for dirs to disk (waste of space) */
  if (noderev->data_rep && noderev->kind == svn_node_dir)
    noderev->data_rep->has_sha1 = FALSE;

  /* don't serialize SHA1 for props to disk (waste of space) */
  if (noderev->prop_rep)
    noderev->prop_rep->has_sha1 = FALSE;

  /* Write out our new node-revision. */
  if (at_root)
    SVN_ERR(validate_root_noderev(fs, noderev, rev, scratch_pool));

  file_stream = svn_checksum__wrap_write_stream_fnv1a_32x4(
                                  &entry.fnv1_checksum,
                                  svn_stream_from_aprfile2(file, TRUE,
                                                           scratch_pool),
                                  scratch_pool);
  SVN_ERR(svn_fs_x__write_noderev(file_stream, noderev, scratch_pool));
  SVN_ERR(svn_stream_close(file_stream));

  /* reference the root noderev from the log-to-phys index */
  noderev_id = noderev->noderev_id;
  noderev_id.change_set = SVN_FS_X__INVALID_CHANGE_SET;

  entry.offset = my_offset;
  SVN_ERR(svn_fs_x__get_file_offset(&my_offset, file, scratch_pool));
  entry.size = my_offset - entry.offset;
  entry.type = SVN_FS_X__ITEM_TYPE_NODEREV;
  entry.item_count = 1;
  entry.items = &noderev_id;

  SVN_ERR(store_p2l_index_entry(fs, txn_id, &entry, scratch_pool));

  /* Return our ID that references the revision file. */
  *new_id_p = new_id;

  return SVN_NO_ERROR;
}

/* Write the changed path info CHANGED_PATHS from transaction TXN_ID to the
   permanent rev-file FILE representing NEW_REV in filesystem FS.  *OFFSET_P
   is set the to offset in the file of the beginning of this information.
   NEW_REV is the revision currently being committed.
   Perform temporary allocations in SCRATCH_POOL. */
static svn_error_t *
write_final_changed_path_info(apr_off_t *offset_p,
                              apr_file_t *file,
                              svn_fs_t *fs,
                              svn_fs_x__txn_id_t txn_id,
                              apr_hash_t *changed_paths,
                              svn_revnum_t new_rev,
                              apr_pool_t *scratch_pool)
{
  apr_off_t offset;
  svn_stream_t *stream;
  svn_fs_x__p2l_entry_t entry;
  svn_fs_x__id_t rev_item
    = {SVN_INVALID_REVNUM, SVN_FS_X__ITEM_INDEX_CHANGES};

  SVN_ERR(svn_fs_x__get_file_offset(&offset, file, scratch_pool));

  /* write to target file & calculate checksum */
  stream = svn_checksum__wrap_write_stream_fnv1a_32x4(&entry.fnv1_checksum,
                         svn_stream_from_aprfile2(file, TRUE, scratch_pool),
                         scratch_pool);
  SVN_ERR(svn_fs_x__write_changes(stream, fs, changed_paths, TRUE,
                                  scratch_pool));
  SVN_ERR(svn_stream_close(stream));

  *offset_p = offset;

  /* reference changes from the indexes */
  entry.offset = offset;
  SVN_ERR(svn_fs_x__get_file_offset(&offset, file, scratch_pool));
  entry.size = offset - entry.offset;
  entry.type = SVN_FS_X__ITEM_TYPE_CHANGES;
  entry.item_count = 1;
  entry.items = &rev_item;

  SVN_ERR(store_p2l_index_entry(fs, txn_id, &entry, scratch_pool));
  SVN_ERR(store_l2p_index_entry(fs, txn_id, entry.offset,
                                SVN_FS_X__ITEM_INDEX_CHANGES, scratch_pool));

  return SVN_NO_ERROR;
}

/* Open a new svn_fs_t handle to FS, set that handle's concept of "current
   youngest revision" to NEW_REV, and call svn_fs_x__verify_root() on
   NEW_REV's revision root.

   Intended to be called as the very last step in a commit before 'current'
   is bumped.  This implies that we are holding the write lock. */
static svn_error_t *
verify_as_revision_before_current_plus_plus(svn_fs_t *fs,
                                            svn_revnum_t new_rev,
                                            apr_pool_t *scratch_pool)
{
#ifdef SVN_DEBUG
  svn_fs_x__data_t *ffd = fs->fsap_data;
  svn_fs_t *ft; /* fs++ == ft */
  svn_fs_root_t *root;
  svn_fs_x__data_t *ft_ffd;
  apr_hash_t *fs_config;

  SVN_ERR_ASSERT(ffd->svn_fs_open_);

  /* make sure FT does not simply return data cached by other instances
   * but actually retrieves it from disk at least once.
   */
  fs_config = apr_hash_make(scratch_pool);
  svn_hash_sets(fs_config, SVN_FS_CONFIG_FSFS_CACHE_NS,
                           svn_uuid_generate(scratch_pool));
  SVN_ERR(ffd->svn_fs_open_(&ft, fs->path,
                            fs_config,
                            scratch_pool,
                            scratch_pool));
  ft_ffd = ft->fsap_data;
  /* Don't let FT consult rep-cache.db, either. */
  ft_ffd->rep_sharing_allowed = FALSE;

  /* Time travel! */
  ft_ffd->youngest_rev_cache = new_rev;

  SVN_ERR(svn_fs_x__revision_root(&root, ft, new_rev, scratch_pool));
  SVN_ERR_ASSERT(root->is_txn_root == FALSE && root->rev == new_rev);
  SVN_ERR_ASSERT(ft_ffd->youngest_rev_cache == new_rev);
  SVN_ERR(svn_fs_x__verify_root(root, scratch_pool));
#endif /* SVN_DEBUG */

  return SVN_NO_ERROR;
}

/* Verify that the user registered with FS has all the locks necessary to
   permit all the changes associated with TXN_NAME.
   The FS write lock is assumed to be held by the caller. */
static svn_error_t *
verify_locks(svn_fs_t *fs,
             svn_fs_x__txn_id_t txn_id,
             apr_hash_t *changed_paths,
             apr_pool_t *scratch_pool)
{
  apr_pool_t *iterpool;
  apr_array_header_t *changed_paths_sorted;
  svn_stringbuf_t *last_recursed = NULL;
  int i;

  /* Make an array of the changed paths, and sort them depth-first-ily.  */
  changed_paths_sorted = svn_sort__hash(changed_paths,
                                        svn_sort_compare_items_as_paths,
                                        scratch_pool);

  /* Now, traverse the array of changed paths, verify locks.  Note
     that if we need to do a recursive verification a path, we'll skip
     over children of that path when we get to them. */
  iterpool = svn_pool_create(scratch_pool);
  for (i = 0; i < changed_paths_sorted->nelts; i++)
    {
      const svn_sort__item_t *item;
      const char *path;
      svn_fs_x__change_t *change;
      svn_boolean_t recurse = TRUE;

      svn_pool_clear(iterpool);

      item = &APR_ARRAY_IDX(changed_paths_sorted, i, svn_sort__item_t);

      /* Fetch the change associated with our path.  */
      path = item->key;
      change = item->value;

      /* If this path has already been verified as part of a recursive
         check of one of its parents, no need to do it again.  */
      if (last_recursed
          && svn_fspath__skip_ancestor(last_recursed->data, path))
        continue;

      /* What does it mean to succeed at lock verification for a given
         path?  For an existing file or directory getting modified
         (text, props), it means we hold the lock on the file or
         directory.  For paths being added or removed, we need to hold
         the locks for that path and any children of that path.

         WHEW!  We have no reliable way to determine the node kind
         of deleted items, but fortunately we are going to do a
         recursive check on deleted paths regardless of their kind.  */
      if (change->change_kind == svn_fs_path_change_modify)
        recurse = FALSE;
      SVN_ERR(svn_fs_x__allow_locked_operation(path, fs, recurse, TRUE,
                                               iterpool));

      /* If we just did a recursive check, remember the path we
         checked (so children can be skipped).  */
      if (recurse)
        {
          if (! last_recursed)
            last_recursed = svn_stringbuf_create(path, scratch_pool);
          else
            svn_stringbuf_set(last_recursed, path);
        }
    }
  svn_pool_destroy(iterpool);
  return SVN_NO_ERROR;
}

/* Return in *PATH the path to a file containing the properties that
   make up the final revision properties file.  This involves setting
   svn:date and removing any temporary properties associated with the
   commit flags. */
static svn_error_t *
write_final_revprop(const char **path,
                    svn_fs_txn_t *txn,
                    svn_fs_x__txn_id_t txn_id,
                    apr_pool_t *pool)
{
  apr_hash_t *txnprops;
  svn_boolean_t final_mods = FALSE;
  svn_string_t date;
  svn_string_t *client_date;

  SVN_ERR(svn_fs_x__txn_proplist(&txnprops, txn, pool));

  /* Remove any temporary txn props representing 'flags'. */
  if (svn_hash_gets(txnprops, SVN_FS__PROP_TXN_CHECK_OOD))
    {
      svn_hash_sets(txnprops, SVN_FS__PROP_TXN_CHECK_OOD, NULL);
      final_mods = TRUE;
    }

  if (svn_hash_gets(txnprops, SVN_FS__PROP_TXN_CHECK_LOCKS))
    {
      svn_hash_sets(txnprops, SVN_FS__PROP_TXN_CHECK_LOCKS, NULL);
      final_mods = TRUE;
    }

  client_date = svn_hash_gets(txnprops, SVN_FS__PROP_TXN_CLIENT_DATE);
  if (client_date)
    {
      svn_hash_sets(txnprops, SVN_FS__PROP_TXN_CLIENT_DATE, NULL);
      final_mods = TRUE;
    }

  /* Update commit time to ensure that svn:date revprops remain ordered if
     requested. */
  if (!client_date || strcmp(client_date->data, "1"))
    {
      date.data = svn_time_to_cstring(apr_time_now(), pool);
      date.len = strlen(date.data);
      svn_hash_sets(txnprops, SVN_PROP_REVISION_DATE, &date);
      final_mods = TRUE;
    }

  if (final_mods)
    {
      SVN_ERR(set_txn_proplist(txn->fs, txn_id, txnprops, TRUE, pool));
      *path = svn_fs_x__path_txn_props_final(txn->fs, txn_id, pool);
    }
  else
    {
      *path = svn_fs_x__path_txn_props(txn->fs, txn_id, pool);
    }

  return SVN_NO_ERROR;
}

svn_error_t *
svn_fs_x__add_index_data(svn_fs_t *fs,
                         apr_file_t *file,
                         const char *l2p_proto_index,
                         const char *p2l_proto_index,
                         svn_revnum_t revision,
                         apr_pool_t *scratch_pool)
{
  apr_off_t l2p_offset;
  apr_off_t p2l_offset;
  svn_stringbuf_t *footer;
  unsigned char footer_length;
  svn_checksum_t *l2p_checksum;
  svn_checksum_t *p2l_checksum;

  /* Append the actual index data to the pack file. */
  l2p_offset = 0;
  SVN_ERR(svn_io_file_seek(file, APR_END, &l2p_offset, scratch_pool));
  SVN_ERR(svn_fs_x__l2p_index_append(&l2p_checksum, fs, file,
                                     l2p_proto_index, revision,
                                     scratch_pool, scratch_pool));

  p2l_offset = 0;
  SVN_ERR(svn_io_file_seek(file, APR_END, &p2l_offset, scratch_pool));
  SVN_ERR(svn_fs_x__p2l_index_append(&p2l_checksum, fs, file,
                                     p2l_proto_index, revision,
                                     scratch_pool, scratch_pool));

  /* Append footer. */
  footer = svn_fs_x__unparse_footer(l2p_offset, l2p_checksum,
                                    p2l_offset, p2l_checksum, scratch_pool,
                                    scratch_pool);
  SVN_ERR(svn_io_file_write_full(file, footer->data, footer->len, NULL,
                                 scratch_pool));

  footer_length = footer->len;
  SVN_ERR_ASSERT(footer_length == footer->len);
  SVN_ERR(svn_io_file_write_full(file, &footer_length, 1, NULL,
                                 scratch_pool));

  return SVN_NO_ERROR;
}

/* Baton used for commit_body below. */
typedef struct commit_baton_t {
  svn_revnum_t *new_rev_p;
  svn_fs_t *fs;
  svn_fs_txn_t *txn;
  apr_array_header_t *reps_to_cache;
  apr_hash_t *reps_hash;
  apr_pool_t *reps_pool;
} commit_baton_t;

/* The work-horse for svn_fs_x__commit, called with the FS write lock.
   This implements the svn_fs_x__with_write_lock() 'body' callback
   type.  BATON is a 'commit_baton_t *'. */
static svn_error_t *
commit_body(void *baton,
            apr_pool_t *scratch_pool)
{
  commit_baton_t *cb = baton;
  svn_fs_x__data_t *ffd = cb->fs->fsap_data;
  const char *old_rev_filename, *rev_filename, *proto_filename;
  const char *revprop_filename, *final_revprop;
  svn_fs_x__id_t root_id, new_root_id;
  svn_revnum_t old_rev, new_rev;
  apr_file_t *proto_file, *revprop_file;
  void *proto_file_lockcookie;
  apr_off_t initial_offset, changed_path_offset;
  svn_fs_x__txn_id_t txn_id = svn_fs_x__txn_get_id(cb->txn);
  apr_hash_t *changed_paths;

  /* We perform a sequence of (potentially) large allocations.
     Keep the peak memory usage low by using a SUBPOOL and cleaning it
     up frequently. */
  apr_pool_t *subpool = svn_pool_create(scratch_pool);

  /* Re-Read the current repository format.  All our repo upgrade and
     config evaluation strategies are such that existing information in
     FS and FFD remains valid.

     Although we don't recommend upgrading hot repositories, people may
     still do it and we must make sure to either handle them gracefully
     or to error out.

     Committing pre-format 3 txns will fail after upgrade to format 3+
     because the proto-rev cannot be found; no further action needed.
     Upgrades from pre-f7 to f7+ means a potential change in addressing
     mode for the final rev.  We must be sure to detect that cause because
     the failure would only manifest once the new revision got committed.
   */
  SVN_ERR(svn_fs_x__read_format_file(cb->fs, subpool));

  /* Get the current youngest revision. */
  SVN_ERR(svn_fs_x__youngest_rev(&old_rev, cb->fs, subpool));
  svn_pool_clear(subpool);

  /* Check to make sure this transaction is based off the most recent
     revision. */
  if (cb->txn->base_rev != old_rev)
    return svn_error_create(SVN_ERR_FS_TXN_OUT_OF_DATE, NULL,
                            _("Transaction out of date"));

  /* We need the changes list for verification as well as for writing it
     to the final rev file. */
  SVN_ERR(svn_fs_x__txn_changes_fetch(&changed_paths, cb->fs, txn_id,
                                      scratch_pool));

  /* Locks may have been added (or stolen) between the calling of
     previous svn_fs.h functions and svn_fs_commit_txn(), so we need
     to re-examine every changed-path in the txn and re-verify all
     discovered locks. */
  SVN_ERR(verify_locks(cb->fs, txn_id, changed_paths, subpool));
  svn_pool_clear(subpool);

  /* We are going to be one better than this puny old revision. */
  new_rev = old_rev + 1;

  /* Get a write handle on the proto revision file. */
  SVN_ERR(get_writable_proto_rev(&proto_file, &proto_file_lockcookie,
                                 cb->fs, txn_id, scratch_pool));
  SVN_ERR(svn_fs_x__get_file_offset(&initial_offset, proto_file, subpool));

  /* Write out all the node-revisions and directory contents. */
  svn_fs_x__init_txn_root(&root_id, txn_id);
  SVN_ERR(write_final_rev(&new_root_id, proto_file, new_rev, cb->fs, &root_id,
                          initial_offset, cb->reps_to_cache, cb->reps_hash,
                          cb->reps_pool, TRUE, subpool));
  svn_pool_clear(subpool);

  /* Write the changed-path information. */
  SVN_ERR(write_final_changed_path_info(&changed_path_offset, proto_file,
                                        cb->fs, txn_id, changed_paths,
                                        new_rev, subpool));
  svn_pool_clear(subpool);

  /* Append the index data to the rev file. */
  SVN_ERR(svn_fs_x__add_index_data(cb->fs, proto_file,
                      svn_fs_x__path_l2p_proto_index(cb->fs, txn_id, subpool),
                      svn_fs_x__path_p2l_proto_index(cb->fs, txn_id, subpool),
                      new_rev, subpool));
  svn_pool_clear(subpool);

  SVN_ERR(svn_io_file_flush_to_disk(proto_file, subpool));
  SVN_ERR(svn_io_file_close(proto_file, subpool));

  /* We don't unlock the prototype revision file immediately to avoid a
     race with another caller writing to the prototype revision file
     before we commit it. */

  /* Create the shard for the rev and revprop file, if we're sharding and
     this is the first revision of a new shard.  We don't care if this
     fails because the shard already existed for some reason. */
  if (new_rev % ffd->max_files_per_dir == 0)
    {
      const char *new_dir = svn_fs_x__path_shard(cb->fs, new_rev, subpool);
      svn_error_t *err = svn_io_dir_make(new_dir, APR_OS_DEFAULT, subpool);
      if (err && !APR_STATUS_IS_EEXIST(err->apr_err))
        return svn_error_trace(err);
      svn_error_clear(err);
      SVN_ERR(svn_io_copy_perms(svn_dirent_join(cb->fs->path,
                                                PATH_REVS_DIR,
                                                subpool),
                                new_dir, subpool));
    }

  /* Move the finished rev file into place.

     ### This "breaks" the transaction by removing the protorev file
     ### but the revision is not yet complete.  If this commit does
     ### not complete for any reason the transaction will be lost. */
  old_rev_filename = svn_fs_x__path_rev_absolute(cb->fs, old_rev, subpool);

  rev_filename = svn_fs_x__path_rev(cb->fs, new_rev, subpool);
  proto_filename = svn_fs_x__path_txn_proto_rev(cb->fs, txn_id, subpool);
  SVN_ERR(svn_fs_x__move_into_place(proto_filename, rev_filename,
                                    old_rev_filename, subpool));

  /* Now that we've moved the prototype revision file out of the way,
     we can unlock it (since further attempts to write to the file
     will fail as it no longer exists).  We must do this so that we can
     remove the transaction directory later. */
  SVN_ERR(unlock_proto_rev(cb->fs, txn_id, proto_file_lockcookie, subpool));

  /* Move the revprops file into place. */
  SVN_ERR_ASSERT(! svn_fs_x__is_packed_revprop(cb->fs, new_rev));
  SVN_ERR(write_final_revprop(&revprop_filename, cb->txn, txn_id, subpool));

  SVN_ERR(svn_io_file_open(&revprop_file, revprop_filename,
                           APR_READ | APR_WRITE, APR_OS_DEFAULT, subpool));
  SVN_ERR(svn_io_file_flush_to_disk(revprop_file, subpool));
  SVN_ERR(svn_io_file_close(revprop_file, subpool));

  final_revprop = svn_fs_x__path_revprops(cb->fs, new_rev, subpool);
  SVN_ERR(svn_fs_x__move_into_place(revprop_filename, final_revprop,
                                    old_rev_filename, subpool));
  svn_pool_clear(subpool);

  /* Update the 'current' file. */
  SVN_ERR(verify_as_revision_before_current_plus_plus(cb->fs, new_rev, subpool));
  SVN_ERR(svn_fs_x__write_current(cb->fs, new_rev, subpool));

  /* At this point the new revision is committed and globally visible
     so let the caller know it succeeded by giving it the new revision
     number, which fulfills svn_fs_commit_txn() contract.  Any errors
     after this point do not change the fact that a new revision was
     created. */
  *cb->new_rev_p = new_rev;

  ffd->youngest_rev_cache = new_rev;

  /* Remove this transaction directory. */
  SVN_ERR(svn_fs_x__purge_txn(cb->fs, cb->txn->id, subpool));

  svn_pool_destroy(subpool);
  return SVN_NO_ERROR;
}

/* Add the representations in REPS_TO_CACHE (an array of
 * svn_fs_x__representation_t *) to the rep-cache database of FS. */
static svn_error_t *
write_reps_to_cache(svn_fs_t *fs,
                    const apr_array_header_t *reps_to_cache,
                    apr_pool_t *scratch_pool)
{
  int i;

  for (i = 0; i < reps_to_cache->nelts; i++)
    {
      svn_fs_x__representation_t *rep
        = APR_ARRAY_IDX(reps_to_cache, i, svn_fs_x__representation_t *);

      /* FALSE because we don't care if another parallel commit happened to
       * collide with us.  (Non-parallel collisions will not be detected.) */
      SVN_ERR(svn_fs_x__set_rep_reference(fs, rep, scratch_pool));
    }

  return SVN_NO_ERROR;
}

svn_error_t *
svn_fs_x__commit(svn_revnum_t *new_rev_p,
                 svn_fs_t *fs,
                 svn_fs_txn_t *txn,
                 apr_pool_t *scratch_pool)
{
  commit_baton_t cb;
  svn_fs_x__data_t *ffd = fs->fsap_data;

  cb.new_rev_p = new_rev_p;
  cb.fs = fs;
  cb.txn = txn;

  if (ffd->rep_sharing_allowed)
    {
      cb.reps_to_cache = apr_array_make(scratch_pool, 5,
                                        sizeof(svn_fs_x__representation_t *));
      cb.reps_hash = apr_hash_make(scratch_pool);
      cb.reps_pool = scratch_pool;
    }
  else
    {
      cb.reps_to_cache = NULL;
      cb.reps_hash = NULL;
      cb.reps_pool = NULL;
    }

  SVN_ERR(svn_fs_x__with_write_lock(fs, commit_body, &cb, scratch_pool));

  /* At this point, *NEW_REV_P has been set, so errors below won't affect
     the success of the commit.  (See svn_fs_commit_txn().)  */

  if (ffd->rep_sharing_allowed)
    {
      SVN_ERR(svn_fs_x__open_rep_cache(fs, scratch_pool));

      /* Write new entries to the rep-sharing database.
       *
       * We use an sqlite transaction to speed things up;
       * see <http://www.sqlite.org/faq.html#q19>.
       */
      /* ### A commit that touches thousands of files will starve other
             (reader/writer) commits for the duration of the below call.
             Maybe write in batches? */
      SVN_SQLITE__WITH_TXN(
        write_reps_to_cache(fs, cb.reps_to_cache, scratch_pool),
        ffd->rep_cache_db);
    }

  return SVN_NO_ERROR;
}


svn_error_t *
svn_fs_x__list_transactions(apr_array_header_t **names_p,
                            svn_fs_t *fs,
                            apr_pool_t *pool)
{
  const char *txn_dir;
  apr_hash_t *dirents;
  apr_hash_index_t *hi;
  apr_array_header_t *names;
  apr_size_t ext_len = strlen(PATH_EXT_TXN);

  names = apr_array_make(pool, 1, sizeof(const char *));

  /* Get the transactions directory. */
  txn_dir = svn_fs_x__path_txns_dir(fs, pool);

  /* Now find a listing of this directory. */
  SVN_ERR(svn_io_get_dirents3(&dirents, txn_dir, TRUE, pool, pool));

  /* Loop through all the entries and return anything that ends with '.txn'. */
  for (hi = apr_hash_first(pool, dirents); hi; hi = apr_hash_next(hi))
    {
      const char *name = apr_hash_this_key(hi);
      apr_ssize_t klen = apr_hash_this_key_len(hi);
      const char *id;

      /* The name must end with ".txn" to be considered a transaction. */
      if ((apr_size_t) klen <= ext_len
          || (strcmp(name + klen - ext_len, PATH_EXT_TXN)) != 0)
        continue;

      /* Truncate the ".txn" extension and store the ID. */
      id = apr_pstrndup(pool, name, strlen(name) - ext_len);
      APR_ARRAY_PUSH(names, const char *) = id;
    }

  *names_p = names;

  return SVN_NO_ERROR;
}

svn_error_t *
svn_fs_x__open_txn(svn_fs_txn_t **txn_p,
                   svn_fs_t *fs,
                   const char *name,
                   apr_pool_t *pool)
{
  svn_fs_txn_t *txn;
  fs_txn_data_t *ftd;
  svn_node_kind_t kind;
  svn_fs_x__transaction_t *local_txn;
  svn_fs_x__txn_id_t txn_id;

  SVN_ERR(svn_fs_x__txn_by_name(&txn_id, name));

  /* First check to see if the directory exists. */
  SVN_ERR(svn_io_check_path(svn_fs_x__path_txn_dir(fs, txn_id, pool),
                            &kind, pool));

  /* Did we find it? */
  if (kind != svn_node_dir)
    return svn_error_createf(SVN_ERR_FS_NO_SUCH_TRANSACTION, NULL,
                             _("No such transaction '%s'"),
                             name);

  txn = apr_pcalloc(pool, sizeof(*txn));
  ftd = apr_pcalloc(pool, sizeof(*ftd));
  ftd->txn_id = txn_id;

  /* Read in the root node of this transaction. */
  txn->id = apr_pstrdup(pool, name);
  txn->fs = fs;

  SVN_ERR(svn_fs_x__get_txn(&local_txn, fs, txn_id, pool));

  txn->base_rev = local_txn->base_rev;

  txn->vtable = &txn_vtable;
  txn->fsap_data = ftd;
  *txn_p = txn;

  return SVN_NO_ERROR;
}

svn_error_t *
svn_fs_x__txn_proplist(apr_hash_t **table_p,
                       svn_fs_txn_t *txn,
                       apr_pool_t *pool)
{
  apr_hash_t *proplist = apr_hash_make(pool);
  SVN_ERR(get_txn_proplist(proplist, txn->fs, svn_fs_x__txn_get_id(txn),
                           pool));
  *table_p = proplist;

  return SVN_NO_ERROR;
}

svn_error_t *
svn_fs_x__delete_node_revision(svn_fs_t *fs,
                               const svn_fs_x__id_t *id,
                               apr_pool_t *scratch_pool)
{
  svn_fs_x__noderev_t *noderev;
  SVN_ERR(svn_fs_x__get_node_revision(&noderev, fs, id, scratch_pool,
                                      scratch_pool));

  /* Delete any mutable property representation. */
  if (noderev->prop_rep
      && svn_fs_x__is_txn(noderev->prop_rep->id.change_set))
    SVN_ERR(svn_io_remove_file2(svn_fs_x__path_txn_node_props(fs, id,
                                                              scratch_pool,
                                                              scratch_pool),
                                FALSE, scratch_pool));

  /* Delete any mutable data representation. */
  if (noderev->data_rep
      && svn_fs_x__is_txn(noderev->data_rep->id.change_set)
      && noderev->kind == svn_node_dir)
    {
      svn_fs_x__data_t *ffd = fs->fsap_data;
      const svn_fs_x__id_t *key = id;

      SVN_ERR(svn_io_remove_file2(
                  svn_fs_x__path_txn_node_children(fs, id, scratch_pool,
                                                   scratch_pool),
                  FALSE, scratch_pool));

      /* remove the corresponding entry from the cache, if such exists */
      SVN_ERR(svn_cache__set(ffd->dir_cache, key, NULL, scratch_pool));
    }

  return svn_io_remove_file2(svn_fs_x__path_txn_node_rev(fs, id,
                                                         scratch_pool,
                                                         scratch_pool),
                             FALSE, scratch_pool);
}



/*** Transactions ***/

svn_error_t *
svn_fs_x__get_base_rev(svn_revnum_t *revnum,
                       svn_fs_t *fs,
                       svn_fs_x__txn_id_t txn_id,
                       apr_pool_t *scratch_pool)
{
  svn_fs_x__transaction_t *txn;
  SVN_ERR(svn_fs_x__get_txn(&txn, fs, txn_id, scratch_pool));
  *revnum = txn->base_rev;

  return SVN_NO_ERROR;
}


/* Generic transaction operations.  */

svn_error_t *
svn_fs_x__txn_prop(svn_string_t **value_p,
                   svn_fs_txn_t *txn,
                   const char *propname,
                   apr_pool_t *pool)
{
  apr_hash_t *table;
  svn_fs_t *fs = txn->fs;

  SVN_ERR(svn_fs__check_fs(fs, TRUE));
  SVN_ERR(svn_fs_x__txn_proplist(&table, txn, pool));

  *value_p = svn_hash_gets(table, propname);

  return SVN_NO_ERROR;
}

svn_error_t *
svn_fs_x__begin_txn(svn_fs_txn_t **txn_p,
                    svn_fs_t *fs,
                    svn_revnum_t rev,
                    apr_uint32_t flags,
                    apr_pool_t *result_pool,
                    apr_pool_t *scratch_pool)
{
  svn_string_t date;
  fs_txn_data_t *ftd;
  apr_hash_t *props = apr_hash_make(scratch_pool);

  SVN_ERR(svn_fs__check_fs(fs, TRUE));

  SVN_ERR(create_txn(txn_p, fs, rev, result_pool, scratch_pool));

  /* Put a datestamp on the newly created txn, so we always know
     exactly how old it is.  (This will help sysadmins identify
     long-abandoned txns that may need to be manually removed.)  When
     a txn is promoted to a revision, this property will be
     automatically overwritten with a revision datestamp. */
  date.data = svn_time_to_cstring(apr_time_now(), scratch_pool);
  date.len = strlen(date.data);

  svn_hash_sets(props, SVN_PROP_REVISION_DATE, &date);

  /* Set temporary txn props that represent the requested 'flags'
     behaviors. */
  if (flags & SVN_FS_TXN_CHECK_OOD)
    svn_hash_sets(props, SVN_FS__PROP_TXN_CHECK_OOD,
                  svn_string_create("true", scratch_pool));

  if (flags & SVN_FS_TXN_CHECK_LOCKS)
    svn_hash_sets(props, SVN_FS__PROP_TXN_CHECK_LOCKS,
                  svn_string_create("true", scratch_pool));

  if (flags & SVN_FS_TXN_CLIENT_DATE)
    svn_hash_sets(props, SVN_FS__PROP_TXN_CLIENT_DATE,
                  svn_string_create("0", scratch_pool));

  ftd = (*txn_p)->fsap_data;
  SVN_ERR(set_txn_proplist(fs, ftd->txn_id, props, FALSE, scratch_pool));

  return SVN_NO_ERROR;
}<|MERGE_RESOLUTION|>--- conflicted
+++ resolved
@@ -1357,14 +1357,9 @@
   SVN_ERR(svn_hash_write2(props, stream, SVN_HASH_TERMINATOR, scratch_pool));
   SVN_ERR(svn_stream_close(stream));
 
-<<<<<<< HEAD
   /* Replace the old file with the new one. */
   SVN_ERR(svn_io_file_rename(temp_path,
                              (final
-=======
-  /* Open the transaction properties file and write new contents to it. */
-  SVN_ERR(svn_io_write_atomic((final
->>>>>>> e03d38a3
                                ? svn_fs_x__path_txn_props_final(fs, txn_id,
                                                                 scratch_pool)
                                : svn_fs_x__path_txn_props(fs, txn_id,
