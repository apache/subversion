/* caching.c : in-memory caching
 *
 * ====================================================================
 *    Licensed to the Apache Software Foundation (ASF) under one
 *    or more contributor license agreements.  See the NOTICE file
 *    distributed with this work for additional information
 *    regarding copyright ownership.  The ASF licenses this file
 *    to you under the Apache License, Version 2.0 (the
 *    "License"); you may not use this file except in compliance
 *    with the License.  You may obtain a copy of the License at
 *
 *      http://www.apache.org/licenses/LICENSE-2.0
 *
 *    Unless required by applicable law or agreed to in writing,
 *    software distributed under the License is distributed on an
 *    "AS IS" BASIS, WITHOUT WARRANTIES OR CONDITIONS OF ANY
 *    KIND, either express or implied.  See the License for the
 *    specific language governing permissions and limitations
 *    under the License.
 * ====================================================================
 */

#include "fs.h"
#include "fs_x.h"
#include "id.h"
#include "dag_cache.h"
#include "index.h"
#include "changes.h"
#include "noderevs.h"
#include "temp_serializer.h"
#include "reps.h"
#include "../libsvn_fs/fs-loader.h"

#include "svn_config.h"
#include "svn_cache_config.h"

#include "svn_private_config.h"
#include "svn_hash.h"
#include "svn_pools.h"

#include "private/svn_debug.h"
#include "private/svn_subr_private.h"

/* Take the ORIGINAL string and replace all occurrences of ":" without
 * limiting the key space.  Allocate the result in RESULT_POOL.
 */
static const char *
normalize_key_part(const char *original,
                   apr_pool_t *result_pool)
{
  apr_size_t i;
  apr_size_t len = strlen(original);
  svn_stringbuf_t *normalized = svn_stringbuf_create_ensure(len,
                                                            result_pool);

  for (i = 0; i < len; ++i)
    {
      char c = original[i];
      switch (c)
        {
        case ':': svn_stringbuf_appendbytes(normalized, "%_", 2);
                  break;
        case '%': svn_stringbuf_appendbytes(normalized, "%%", 2);
                  break;
        default : svn_stringbuf_appendbyte(normalized, c);
        }
    }

  return normalized->data;
}

/* *CACHE_TXDELTAS, *CACHE_FULLTEXTS and *CACHE_REVPROPS flags will be set
   according to FS->CONFIG.  *CACHE_NAMESPACE receives the cache prefix
   to use.

   Allocate CACHE_NAMESPACE in RESULT_POOL. */
static svn_error_t *
read_config(const char **cache_namespace,
            svn_boolean_t *cache_txdeltas,
            svn_boolean_t *cache_fulltexts,
            svn_boolean_t *cache_revprops,
            svn_fs_t *fs,
            apr_pool_t *result_pool)
{
  /* No cache namespace by default.  I.e. all FS instances share the
   * cached data.  If you specify different namespaces, the data will
   * share / compete for the same cache memory but keys will not match
   * across namespaces and, thus, cached data will not be shared between
   * namespaces.
   *
   * Since the namespace will be concatenated with other elements to form
   * the complete key prefix, we must make sure that the resulting string
   * is unique and cannot be created by any other combination of elements.
   */
  *cache_namespace
    = normalize_key_part(svn_hash__get_cstring(fs->config,
                                               SVN_FS_CONFIG_FSFS_CACHE_NS,
                                               ""),
                         result_pool);

  /* don't cache text deltas by default.
   * Once we reconstructed the fulltexts from the deltas,
   * these deltas are rarely re-used. Therefore, only tools
   * like svnadmin will activate this to speed up operations
   * dump and verify.
   */
  *cache_txdeltas
    = svn_hash__get_bool(fs->config,
                         SVN_FS_CONFIG_FSFS_CACHE_DELTAS,
                         TRUE);

  /* by default, cache fulltexts.
   * Most SVN tools care about reconstructed file content.
   * Thus, this is a reasonable default.
   * SVN admin tools may set that to FALSE because fulltexts
   * won't be re-used rendering the cache less effective
   * by squeezing wanted data out.
   */
  *cache_fulltexts
    = svn_hash__get_bool(fs->config,
                         SVN_FS_CONFIG_FSFS_CACHE_FULLTEXTS,
                         TRUE);

  /* don't cache revprops by default.
   * Revprop caching significantly speeds up operations like
   * svn ls -v. However, it requires synchronization that may
   * not be available or efficient in the current server setup.
   * Option "2" is equivalent to "1".
   */
  if (strcmp(svn_hash__get_cstring(fs->config,
                                   SVN_FS_CONFIG_FSFS_CACHE_REVPROPS,
                                   ""), "2"))
    *cache_revprops
      = svn_hash__get_bool(fs->config,
                          SVN_FS_CONFIG_FSFS_CACHE_REVPROPS,
                          FALSE);
  else
    *cache_revprops = TRUE;

  return SVN_NO_ERROR;
}


/* Implements svn_cache__error_handler_t
 * This variant clears the error after logging it.
 */
static svn_error_t *
warn_and_continue_on_cache_errors(svn_error_t *err,
                                  void *baton,
                                  apr_pool_t *pool)
{
  svn_fs_t *fs = baton;
  (fs->warning)(fs->warning_baton, err);
  svn_error_clear(err);

  return SVN_NO_ERROR;
}

/* Implements svn_cache__error_handler_t
 * This variant logs the error and passes it on to the callers.
 */
static svn_error_t *
warn_and_fail_on_cache_errors(svn_error_t *err,
                              void *baton,
                              apr_pool_t *pool)
{
  svn_fs_t *fs = baton;
  (fs->warning)(fs->warning_baton, err);
  return err;
}

#ifdef SVN_DEBUG_CACHE_DUMP_STATS
/* Baton to be used for the dump_cache_statistics() pool cleanup function, */
typedef struct dump_cache_baton_t
{
  /* the pool about to be cleaned up. Will be used for temp. allocations. */
  apr_pool_t *pool;

  /* the cache to dump the statistics for */
  svn_cache__t *cache;
} dump_cache_baton_t;

/* APR pool cleanup handler that will printf the statistics of the
   cache referenced by the baton in BATON_VOID. */
static apr_status_t
dump_cache_statistics(void *baton_void)
{
  dump_cache_baton_t *baton = baton_void;

  apr_status_t result = APR_SUCCESS;
  svn_cache__info_t info;
  svn_string_t *text_stats;
  apr_array_header_t *lines;
  int i;

  svn_error_t *err = svn_cache__get_info(baton->cache,
                                         &info,
                                         TRUE,
                                         baton->pool);

  /* skip unused caches */
  if (! err && (info.gets > 0 || info.sets > 0))
    {
      text_stats = svn_cache__format_info(&info, TRUE, baton->pool);
      lines = svn_cstring_split(text_stats->data, "\n", FALSE, baton->pool);

      for (i = 0; i < lines->nelts; ++i)
        {
          const char *line = APR_ARRAY_IDX(lines, i, const char *);
#ifdef SVN_DEBUG
          SVN_DBG(("%s\n", line));
#endif
        }
    }

  /* process error returns */
  if (err)
    {
      result = err->apr_err;
      svn_error_clear(err);
    }

  return result;
}

static apr_status_t
dump_global_cache_statistics(void *baton_void)
{
  apr_pool_t *pool = baton_void;

  svn_cache__info_t *info = svn_cache__membuffer_get_global_info(pool);
  svn_string_t *text_stats = svn_cache__format_info(info, FALSE, pool);
  apr_array_header_t *lines = svn_cstring_split(text_stats->data, "\n",
                                                FALSE, pool);

  int i;
  for (i = 0; i < lines->nelts; ++i)
    {
      const char *line = APR_ARRAY_IDX(lines, i, const char *);
#ifdef SVN_DEBUG
      SVN_DBG(("%s\n", line));
#endif
    }

  return APR_SUCCESS;
}

#endif /* SVN_DEBUG_CACHE_DUMP_STATS */

/* This function sets / registers the required callbacks for a given
 * not transaction-specific CACHE object in FS, if CACHE is not NULL.
 *
 * All these svn_cache__t instances shall be handled uniformly. Unless
 * ERROR_HANDLER is NULL, register it for the given CACHE in FS.
 */
static svn_error_t *
init_callbacks(svn_cache__t *cache,
               svn_fs_t *fs,
               svn_cache__error_handler_t error_handler,
               apr_pool_t *pool)
{
#ifdef SVN_DEBUG_CACHE_DUMP_STATS

  /* schedule printing the access statistics upon pool cleanup,
   * i.e. end of FSX session.
   */
  dump_cache_baton_t *baton;

  baton = apr_palloc(pool, sizeof(*baton));
  baton->pool = pool;
  baton->cache = cache;

  apr_pool_cleanup_register(pool,
                            baton,
                            dump_cache_statistics,
                            apr_pool_cleanup_null);
#endif

  if (error_handler)
    SVN_ERR(svn_cache__set_error_handler(cache,
                                          error_handler,
                                          fs,
                                          pool));

  return SVN_NO_ERROR;
}

/* Sets *CACHE_P to cache instance based on provided options.
 *
 * If DUMMY_CACHE is set, create a null cache.  Otherwise, creates a memcache
 * if MEMCACHE is not NULL or a membuffer cache if MEMBUFFER is not NULL.
 * Falls back to inprocess cache if no other cache type has been selected
 * and PAGES is not 0.  Create a null cache otherwise.
 *
 * Use the given PRIORITY class for the new cache.  If PRIORITY is 0, then
 * use the default priority class. HAS_NAMESPACE indicates whether we
 * prefixed this cache instance with a namespace.
 *
 * Unless NO_HANDLER is true, register an error handler that reports errors
 * as warnings to the FS warning callback.
 *
 * Cache is allocated in RESULT_POOL, temporaries in SCRATCH_POOL.
 * */
static svn_error_t *
create_cache(svn_cache__t **cache_p,
             svn_memcache_t *memcache,
             svn_membuffer_t *membuffer,
             apr_int64_t pages,
             apr_int64_t items_per_page,
             svn_cache__serialize_func_t serializer,
             svn_cache__deserialize_func_t deserializer,
             apr_ssize_t klen,
             const char *prefix,
             apr_uint32_t priority,
             svn_boolean_t has_namespace,
             svn_fs_t *fs,
             svn_boolean_t no_handler,
             svn_boolean_t dummy_cache,
             apr_pool_t *result_pool,
             apr_pool_t *scratch_pool)
{
  svn_cache__error_handler_t error_handler = no_handler
                                           ? NULL
                                           : warn_and_fail_on_cache_errors;
  if (priority == 0)
    priority = SVN_CACHE__MEMBUFFER_DEFAULT_PRIORITY;

  if (dummy_cache)
    {
      SVN_ERR(svn_cache__create_null(cache_p, prefix, result_pool));
    }
  else if (memcache)
    {
      SVN_ERR(svn_cache__create_memcache(cache_p, memcache,
                                         serializer, deserializer, klen,
                                         prefix, result_pool));
      error_handler = no_handler
                    ? NULL
                    : warn_and_continue_on_cache_errors;
    }
  else if (membuffer)
    {
      /* We assume caches with namespaces to be relatively short-lived,
       * i.e. their data will not be needed after a while. */
      SVN_ERR(svn_cache__create_membuffer_cache(
                cache_p, membuffer, serializer, deserializer,
                klen, prefix, priority, FALSE, has_namespace,
                result_pool, scratch_pool));
    }
  else if (pages)
    {
      SVN_ERR(svn_cache__create_inprocess(
                cache_p, serializer, deserializer, klen, pages,
                items_per_page, FALSE, prefix, result_pool));
    }
  else
    {
      SVN_ERR(svn_cache__create_null(cache_p, prefix, result_pool));
    }

  SVN_ERR(init_callbacks(*cache_p, fs, error_handler, result_pool));

  return SVN_NO_ERROR;
}

svn_error_t *
svn_fs_x__initialize_caches(svn_fs_t *fs,
                            apr_pool_t *scratch_pool)
{
  svn_fs_x__data_t *ffd = fs->fsap_data;
  const char *prefix = apr_pstrcat(scratch_pool,
                                   "fsx:", fs->uuid,
                                   "/", normalize_key_part(fs->path,
                                                           scratch_pool),
                                   ":",
                                   SVN_VA_NULL);
  svn_membuffer_t *membuffer;
  svn_boolean_t no_handler = ffd->fail_stop;
  svn_boolean_t cache_txdeltas;
  svn_boolean_t cache_fulltexts;
  svn_boolean_t cache_revprops;
  const char *cache_namespace;
  svn_boolean_t has_namespace;

  /* Evaluating the cache configuration. */
  SVN_ERR(read_config(&cache_namespace,
                      &cache_txdeltas,
                      &cache_fulltexts,
                      &cache_revprops,
                      fs,
                      scratch_pool));

  prefix = apr_pstrcat(scratch_pool, "ns:", cache_namespace, ":", prefix,
                       SVN_VA_NULL);
  has_namespace = strlen(cache_namespace) > 0;

  membuffer = svn_cache__get_global_membuffer_cache();

  /* General rules for assigning cache priorities:
   *
   * - Data that can be reconstructed from other elements has low prio
   *   (e.g. fulltexts, directories etc.)
   * - Index data required to find any of the other data has high prio
   *   (e.g. noderevs, L2P and P2L index pages)
   * - everthing else should use default prio
   */

#ifdef SVN_DEBUG_CACHE_DUMP_STATS

  /* schedule printing the global access statistics upon pool cleanup,
   * i.e. end of FSX session.
   */
  if (membuffer)
    apr_pool_cleanup_register(fs->pool,
                              fs->pool,
                              dump_global_cache_statistics,
                              apr_pool_cleanup_null);
#endif

<<<<<<< HEAD
=======
  /* Rough estimate: revision DAG nodes have size around 320 bytes, so
   * let's put 16 on a page. */
  SVN_ERR(create_cache(&(ffd->rev_node_cache),
                       NULL,
                       membuffer,
                       1024, 16,
                       svn_fs_x__dag_serialize,
                       svn_fs_x__dag_deserialize,
                       APR_HASH_KEY_STRING,
                       apr_pstrcat(scratch_pool, prefix, "DAG", SVN_VA_NULL),
                       SVN_CACHE__MEMBUFFER_LOW_PRIORITY,
                       has_namespace,
                       fs,
                       no_handler, FALSE,
                       fs->pool, scratch_pool));

>>>>>>> f770cd33
  /* 1st level DAG node cache */
  ffd->dag_node_cache = svn_fs_x__create_dag_cache(fs->pool);

  /* Very rough estimate: 1K per directory. */
  SVN_ERR(create_cache(&(ffd->dir_cache),
                       NULL,
                       membuffer,
                       1024, 8,
                       svn_fs_x__serialize_dir_entries,
                       svn_fs_x__deserialize_dir_entries,
                       sizeof(svn_fs_x__id_t),
                       apr_pstrcat(scratch_pool, prefix, "DIR", SVN_VA_NULL),
                       SVN_CACHE__MEMBUFFER_DEFAULT_PRIORITY,
                       has_namespace,
                       fs,
                       no_handler, FALSE,
                       fs->pool, scratch_pool));

  /* Only 16 bytes per entry (a revision number + the corresponding offset).
     Since we want ~8k pages, that means 512 entries per page. */
  SVN_ERR(create_cache(&(ffd->packed_offset_cache),
                       NULL,
                       membuffer,
                       32, 1,
                       svn_fs_x__serialize_manifest,
                       svn_fs_x__deserialize_manifest,
                       sizeof(svn_revnum_t),
                       apr_pstrcat(scratch_pool, prefix, "PACK-MANIFEST",
                                   SVN_VA_NULL),
                       SVN_CACHE__MEMBUFFER_HIGH_PRIORITY,
                       has_namespace,
                       fs,
                       no_handler, FALSE,
                       fs->pool, scratch_pool));

  /* initialize node revision cache, if caching has been enabled */
  SVN_ERR(create_cache(&(ffd->node_revision_cache),
                       NULL,
                       membuffer,
                       32, 32, /* ~200 byte / entry; 1k entries total */
                       svn_fs_x__serialize_node_revision,
                       svn_fs_x__deserialize_node_revision,
                       sizeof(svn_fs_x__pair_cache_key_t),
                       apr_pstrcat(scratch_pool, prefix, "NODEREVS",
                                   SVN_VA_NULL),
                       SVN_CACHE__MEMBUFFER_HIGH_PRIORITY,
                       has_namespace,
                       fs,
                       no_handler, FALSE,
                       fs->pool, scratch_pool));

  /* initialize representation header cache, if caching has been enabled */
  SVN_ERR(create_cache(&(ffd->rep_header_cache),
                       NULL,
                       membuffer,
                       1, 1000, /* ~8 bytes / entry; 1k entries total */
                       svn_fs_x__serialize_rep_header,
                       svn_fs_x__deserialize_rep_header,
                       sizeof(svn_fs_x__representation_cache_key_t),
                       apr_pstrcat(scratch_pool, prefix, "REPHEADER",
                                   SVN_VA_NULL),
                       SVN_CACHE__MEMBUFFER_DEFAULT_PRIORITY,
                       has_namespace,
                       fs,
                       no_handler, FALSE,
                       fs->pool, scratch_pool));

  /* initialize node change list cache, if caching has been enabled */
  SVN_ERR(create_cache(&(ffd->changes_cache),
                       NULL,
                       membuffer,
                       1, 8, /* 1k / entry; 8 entries total, rarely used */
                       svn_fs_x__serialize_changes,
                       svn_fs_x__deserialize_changes,
                       sizeof(svn_revnum_t),
                       apr_pstrcat(scratch_pool, prefix, "CHANGES",
                                   SVN_VA_NULL),
                       0,
                       has_namespace,
                       fs,
                       no_handler, FALSE,
                       fs->pool, scratch_pool));

  /* if enabled, cache fulltext and other derived information */
<<<<<<< HEAD
  if (cache_fulltexts)
    {
      SVN_ERR(create_cache(&(ffd->fulltext_cache),
                           ffd->memcache,
                           membuffer,
                           0, 0, /* Do not use inprocess cache */
                           /* Values are svn_stringbuf_t */
                           NULL, NULL,
                           sizeof(svn_fs_x__pair_cache_key_t),
                           apr_pstrcat(scratch_pool, prefix, "TEXT",
                                       SVN_VA_NULL),
                           SVN_CACHE__MEMBUFFER_DEFAULT_PRIORITY,
                           fs,
                           no_handler,
                           fs->pool, scratch_pool));

      SVN_ERR(create_cache(&(ffd->properties_cache),
                           NULL,
                           membuffer,
                           0, 0, /* Do not use inprocess cache */
                           svn_fs_x__serialize_properties,
                           svn_fs_x__deserialize_properties,
                           sizeof(svn_fs_x__pair_cache_key_t),
                           apr_pstrcat(scratch_pool, prefix, "PROP",
                                       SVN_VA_NULL),
                           SVN_CACHE__MEMBUFFER_DEFAULT_PRIORITY,
                           fs,
                           no_handler,
                           fs->pool, scratch_pool));
    }
  else
    {
      ffd->fulltext_cache = NULL;
      ffd->properties_cache = NULL;
    }
=======
  SVN_ERR(create_cache(&(ffd->fulltext_cache),
                       ffd->memcache,
                       membuffer,
                       0, 0, /* Do not use inprocess cache */
                       /* Values are svn_stringbuf_t */
                       NULL, NULL,
                       sizeof(svn_fs_x__pair_cache_key_t),
                       apr_pstrcat(scratch_pool, prefix, "TEXT",
                                   SVN_VA_NULL),
                       SVN_CACHE__MEMBUFFER_DEFAULT_PRIORITY,
                       has_namespace,
                       fs,
                       no_handler, !cache_fulltexts,
                       fs->pool, scratch_pool));

  SVN_ERR(create_cache(&(ffd->properties_cache),
                       NULL,
                       membuffer,
                       0, 0, /* Do not use inprocess cache */
                       svn_fs_x__serialize_properties,
                       svn_fs_x__deserialize_properties,
                       sizeof(svn_fs_x__pair_cache_key_t),
                       apr_pstrcat(scratch_pool, prefix, "PROP",
                                   SVN_VA_NULL),
                       SVN_CACHE__MEMBUFFER_DEFAULT_PRIORITY,
                       has_namespace,
                       fs,
                       no_handler, !cache_fulltexts,
                       fs->pool, scratch_pool));

  SVN_ERR(create_cache(&(ffd->mergeinfo_cache),
                       NULL,
                       membuffer,
                       0, 0, /* Do not use inprocess cache */
                       svn_fs_x__serialize_mergeinfo,
                       svn_fs_x__deserialize_mergeinfo,
                       APR_HASH_KEY_STRING,
                       apr_pstrcat(scratch_pool, prefix, "MERGEINFO",
                                   SVN_VA_NULL),
                       0,
                       has_namespace,
                       fs,
                       no_handler, !cache_fulltexts,
                       fs->pool, scratch_pool));

  SVN_ERR(create_cache(&(ffd->mergeinfo_existence_cache),
                       NULL,
                       membuffer,
                       0, 0, /* Do not use inprocess cache */
                       /* Values are svn_stringbuf_t */
                       NULL, NULL,
                       APR_HASH_KEY_STRING,
                       apr_pstrcat(scratch_pool, prefix, "HAS_MERGEINFO",
                                   SVN_VA_NULL),
                       0,
                       has_namespace,
                       fs,
                       no_handler, !cache_fulltexts,
                       fs->pool, scratch_pool));
>>>>>>> f770cd33

  /* if enabled, cache revprops */
  SVN_ERR(create_cache(&(ffd->revprop_cache),
                       NULL,
                       membuffer,
                       0, 0, /* Do not use inprocess cache */
                       svn_fs_x__serialize_properties,
                       svn_fs_x__deserialize_properties,
                       sizeof(svn_fs_x__pair_cache_key_t),
                       apr_pstrcat(scratch_pool, prefix, "REVPROP",
                                   SVN_VA_NULL),
                       SVN_CACHE__MEMBUFFER_DEFAULT_PRIORITY,
                       has_namespace,
                       fs,
                       no_handler, !cache_revprops,
                       fs->pool, scratch_pool));

  /* if enabled, cache text deltas and their combinations */
  SVN_ERR(create_cache(&(ffd->txdelta_window_cache),
                       NULL,
                       membuffer,
                       0, 0, /* Do not use inprocess cache */
                       svn_fs_x__serialize_txdelta_window,
                       svn_fs_x__deserialize_txdelta_window,
                       sizeof(svn_fs_x__window_cache_key_t),
                       apr_pstrcat(scratch_pool, prefix, "TXDELTA_WINDOW",
                                   SVN_VA_NULL),
                       SVN_CACHE__MEMBUFFER_LOW_PRIORITY,
                       has_namespace,
                       fs,
                       no_handler, !cache_txdeltas,
                       fs->pool, scratch_pool));

  SVN_ERR(create_cache(&(ffd->combined_window_cache),
                       NULL,
                       membuffer,
                       0, 0, /* Do not use inprocess cache */
                       /* Values are svn_stringbuf_t */
                       NULL, NULL,
                       sizeof(svn_fs_x__window_cache_key_t),
                       apr_pstrcat(scratch_pool, prefix, "COMBINED_WINDOW",
                                   SVN_VA_NULL),
                       SVN_CACHE__MEMBUFFER_LOW_PRIORITY,
                       has_namespace,
                       fs,
                       no_handler, !cache_txdeltas,
                       fs->pool, scratch_pool));

  /* Caches for our various container types. */
  SVN_ERR(create_cache(&(ffd->noderevs_container_cache),
                       NULL,
                       membuffer,
                       16, 4, /* Important, largish objects */
                       svn_fs_x__serialize_noderevs_container,
                       svn_fs_x__deserialize_noderevs_container,
                       sizeof(svn_fs_x__pair_cache_key_t),
                       apr_pstrcat(scratch_pool, prefix, "NODEREVSCNT",
                                   SVN_VA_NULL),
                       SVN_CACHE__MEMBUFFER_HIGH_PRIORITY,
                       has_namespace,
                       fs,
                       no_handler, FALSE,
                       fs->pool, scratch_pool));
  SVN_ERR(create_cache(&(ffd->changes_container_cache),
                       NULL,
                       membuffer,
                       0, 0, /* Do not use inprocess cache */
                       svn_fs_x__serialize_changes_container,
                       svn_fs_x__deserialize_changes_container,
                       sizeof(svn_fs_x__pair_cache_key_t),
                       apr_pstrcat(scratch_pool, prefix, "CHANGESCNT",
                                   SVN_VA_NULL),
                       0,
                       has_namespace,
                       fs,
                       no_handler, FALSE,
                       fs->pool, scratch_pool));
  SVN_ERR(create_cache(&(ffd->reps_container_cache),
                       NULL,
                       membuffer,
                       0, 0, /* Do not use inprocess cache */
                       svn_fs_x__serialize_reps_container,
                       svn_fs_x__deserialize_reps_container,
                       sizeof(svn_fs_x__pair_cache_key_t),
                       apr_pstrcat(scratch_pool, prefix, "REPSCNT",
                                   SVN_VA_NULL),
                       0,
                       has_namespace,
                       fs,
                       no_handler, FALSE,
                       fs->pool, scratch_pool));

  /* Cache index info. */
  SVN_ERR(create_cache(&(ffd->l2p_header_cache),
                       NULL,
                       membuffer,
                       64, 16, /* entry size varies but we must cover
                                  a reasonable number of revisions (1k) */
                       svn_fs_x__serialize_l2p_header,
                       svn_fs_x__deserialize_l2p_header,
                       sizeof(svn_fs_x__pair_cache_key_t),
                       apr_pstrcat(scratch_pool, prefix, "L2P_HEADER",
                                   SVN_VA_NULL),
                       SVN_CACHE__MEMBUFFER_HIGH_PRIORITY,
                       has_namespace,
                       fs,
                       no_handler, FALSE,
                       fs->pool, scratch_pool));
  SVN_ERR(create_cache(&(ffd->l2p_page_cache),
                       NULL,
                       membuffer,
                       64, 16, /* entry size varies but we must cover
                                  a reasonable number of revisions (1k) */
                       svn_fs_x__serialize_l2p_page,
                       svn_fs_x__deserialize_l2p_page,
                       sizeof(svn_fs_x__page_cache_key_t),
                       apr_pstrcat(scratch_pool, prefix, "L2P_PAGE",
                                   SVN_VA_NULL),
                       SVN_CACHE__MEMBUFFER_HIGH_PRIORITY,
                       has_namespace,
                       fs,
                       no_handler, FALSE,
                       fs->pool, scratch_pool));
  SVN_ERR(create_cache(&(ffd->p2l_header_cache),
                       NULL,
                       membuffer,
                       4, 1, /* Large entries. Rarely used. */
                       svn_fs_x__serialize_p2l_header,
                       svn_fs_x__deserialize_p2l_header,
                       sizeof(svn_fs_x__pair_cache_key_t),
                       apr_pstrcat(scratch_pool, prefix, "P2L_HEADER",
                                   SVN_VA_NULL),
                       SVN_CACHE__MEMBUFFER_HIGH_PRIORITY,
                       has_namespace,
                       fs,
                       no_handler, FALSE,
                       fs->pool, scratch_pool));
  SVN_ERR(create_cache(&(ffd->p2l_page_cache),
                       NULL,
                       membuffer,
                       4, 16, /* Variably sized entries. Rarely used. */
                       svn_fs_x__serialize_p2l_page,
                       svn_fs_x__deserialize_p2l_page,
                       sizeof(svn_fs_x__page_cache_key_t),
                       apr_pstrcat(scratch_pool, prefix, "P2L_PAGE",
                                   SVN_VA_NULL),
                       SVN_CACHE__MEMBUFFER_HIGH_PRIORITY,
                       has_namespace,
                       fs,
                       no_handler, FALSE,
                       fs->pool, scratch_pool));

  return SVN_NO_ERROR;
}<|MERGE_RESOLUTION|>--- conflicted
+++ resolved
@@ -417,25 +417,6 @@
                               apr_pool_cleanup_null);
 #endif
 
-<<<<<<< HEAD
-=======
-  /* Rough estimate: revision DAG nodes have size around 320 bytes, so
-   * let's put 16 on a page. */
-  SVN_ERR(create_cache(&(ffd->rev_node_cache),
-                       NULL,
-                       membuffer,
-                       1024, 16,
-                       svn_fs_x__dag_serialize,
-                       svn_fs_x__dag_deserialize,
-                       APR_HASH_KEY_STRING,
-                       apr_pstrcat(scratch_pool, prefix, "DAG", SVN_VA_NULL),
-                       SVN_CACHE__MEMBUFFER_LOW_PRIORITY,
-                       has_namespace,
-                       fs,
-                       no_handler, FALSE,
-                       fs->pool, scratch_pool));
-
->>>>>>> f770cd33
   /* 1st level DAG node cache */
   ffd->dag_node_cache = svn_fs_x__create_dag_cache(fs->pool);
 
@@ -520,43 +501,6 @@
                        fs->pool, scratch_pool));
 
   /* if enabled, cache fulltext and other derived information */
-<<<<<<< HEAD
-  if (cache_fulltexts)
-    {
-      SVN_ERR(create_cache(&(ffd->fulltext_cache),
-                           ffd->memcache,
-                           membuffer,
-                           0, 0, /* Do not use inprocess cache */
-                           /* Values are svn_stringbuf_t */
-                           NULL, NULL,
-                           sizeof(svn_fs_x__pair_cache_key_t),
-                           apr_pstrcat(scratch_pool, prefix, "TEXT",
-                                       SVN_VA_NULL),
-                           SVN_CACHE__MEMBUFFER_DEFAULT_PRIORITY,
-                           fs,
-                           no_handler,
-                           fs->pool, scratch_pool));
-
-      SVN_ERR(create_cache(&(ffd->properties_cache),
-                           NULL,
-                           membuffer,
-                           0, 0, /* Do not use inprocess cache */
-                           svn_fs_x__serialize_properties,
-                           svn_fs_x__deserialize_properties,
-                           sizeof(svn_fs_x__pair_cache_key_t),
-                           apr_pstrcat(scratch_pool, prefix, "PROP",
-                                       SVN_VA_NULL),
-                           SVN_CACHE__MEMBUFFER_DEFAULT_PRIORITY,
-                           fs,
-                           no_handler,
-                           fs->pool, scratch_pool));
-    }
-  else
-    {
-      ffd->fulltext_cache = NULL;
-      ffd->properties_cache = NULL;
-    }
-=======
   SVN_ERR(create_cache(&(ffd->fulltext_cache),
                        ffd->memcache,
                        membuffer,
@@ -586,37 +530,6 @@
                        fs,
                        no_handler, !cache_fulltexts,
                        fs->pool, scratch_pool));
-
-  SVN_ERR(create_cache(&(ffd->mergeinfo_cache),
-                       NULL,
-                       membuffer,
-                       0, 0, /* Do not use inprocess cache */
-                       svn_fs_x__serialize_mergeinfo,
-                       svn_fs_x__deserialize_mergeinfo,
-                       APR_HASH_KEY_STRING,
-                       apr_pstrcat(scratch_pool, prefix, "MERGEINFO",
-                                   SVN_VA_NULL),
-                       0,
-                       has_namespace,
-                       fs,
-                       no_handler, !cache_fulltexts,
-                       fs->pool, scratch_pool));
-
-  SVN_ERR(create_cache(&(ffd->mergeinfo_existence_cache),
-                       NULL,
-                       membuffer,
-                       0, 0, /* Do not use inprocess cache */
-                       /* Values are svn_stringbuf_t */
-                       NULL, NULL,
-                       APR_HASH_KEY_STRING,
-                       apr_pstrcat(scratch_pool, prefix, "HAS_MERGEINFO",
-                                   SVN_VA_NULL),
-                       0,
-                       has_namespace,
-                       fs,
-                       no_handler, !cache_fulltexts,
-                       fs->pool, scratch_pool));
->>>>>>> f770cd33
 
   /* if enabled, cache revprops */
   SVN_ERR(create_cache(&(ffd->revprop_cache),
