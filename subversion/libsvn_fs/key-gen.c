<<<<<<< HEAD
/* key-gen.c --- manufacturing sequential keys for some db tables
 *
 * ====================================================================
 * Copyright (c) 2000-2003 CollabNet.  All rights reserved.
 *
 * This software is licensed as described in the file COPYING, which
 * you should have received as part of this distribution.  The terms
 * are also available at http://subversion.tigris.org/license-1.html.
 * If newer versions of this license are posted there, you may use a
 * newer version instead, at your option.
 *
 * This software consists of voluntary contributions made by many
 * individuals.  For exact contribution history, see the revision
 * history and logs, available at http://subversion.tigris.org/.
 * ====================================================================
 */

#include <assert.h>
#include <string.h>

#define APR_WANT_STRFUNC
#include <apr_want.h>
#include <stdlib.h>
#include <apr.h>
#include "key-gen.h"


/* Converting text to numbers.  */

apr_size_t
svn_fs__getsize (const char *data, apr_size_t len,
                 const char **endptr,
                 apr_size_t max)
{
  /* We can't detect overflow by simply comparing value against max,
     since multiplying value by ten can overflow in strange ways if
     max is close to the limits of apr_size_t.  For example, suppose
     that max is 54, and apr_size_t is six bits long; its range is
     0..63.  If we're parsing the number "502", then value will be 50
     after parsing the first two digits.  50 * 10 = 500.  But 500
     doesn't fit in an apr_size_t, so it'll be truncated to 500 mod 64
     = 52, which is less than max, so we'd fail to recognize the
     overflow.  Furthermore, it *is* greater than 50, so you can't
     detect overflow by checking whether value actually increased
     after each multiplication --- sometimes it does increase, but
     it's still wrong.

     So we do the check for overflow before we multiply value and add
     in the new digit.  */
  apr_size_t max_prefix = max / 10;
  apr_size_t max_digit = max % 10;
  apr_size_t i;
  apr_size_t value = 0;

  for (i = 0; i < len && '0' <= data[i] && data[i] <= '9'; i++)
    {
      apr_size_t digit = data[i] - '0';

      /* Check for overflow.  */
      if (value > max_prefix
          || (value == max_prefix && digit > max_digit))
        {
          *endptr = 0;
          return 0;
        }

      value = (value * 10) + digit;
    }

  /* There must be at least one digit there.  */
  if (i == 0)
    {
      *endptr = 0;
      return 0;
    }
  else
    {
      *endptr = data + i;
      return value;
    }
}



/* Converting numbers to text.  */

int
svn_fs__putsize (char *data, apr_size_t len, apr_size_t value)
{
  apr_size_t i = 0;

  /* Generate the digits, least-significant first.  */
  do 
    {
      if (i >= len)
        return 0;

      data[i] = (value % 10) + '0';
      value /= 10;
      i++;
    }
  while (value > 0);

  /* Put the digits in most-significant-first order.  */
  {
    int left, right;

    for (left = 0, right = i-1; left < right; left++, right--)
      {
        char t = data[left];
        data[left] = data[right];
        data[right] = t;
      }
  }

  return i;
}



/*** Keys for reps and strings. ***/

const char svn_fs__next_key_key[] = "next-key";


void
svn_fs__next_key (const char *this, apr_size_t *len, char *next)
{
  apr_size_t olen = *len;     /* remember the first length */
  int i = olen - 1;           /* initial index; we work backwards */
  char c;                     /* current char */
  int carry = 1;              /* boolean: do we have a carry or not?
                                 We start with a carry, because we're
                                 incrementing the number, after all. */
  
  /* Leading zeros are not allowed, except for the string "0". */
  if ((*len > 1) && (this[0] == '0'))
    {
      *len = 0;
      return;
    }
  
  for (i = (olen - 1); i >= 0; i--)
    {
      c = this[i];

      /* Validate as we go. */
      if (! (((c >= '0') && (c <= '9')) || ((c >= 'a') && (c <= 'z'))))
        {
          *len = 0;
          return;
        }

      if (carry)
        {
          if (c == 'z')
            next[i] = '0';
          else
            {
              carry = 0;
              
              if (c == '9')
                next[i] = 'a';
              else
                next[i] = c + 1;
            }
        }
      else
        next[i] = c;
    }

  /* The new length is OLEN, plus 1 if there's a carry out of the
     leftmost digit. */
  *len = olen + carry;

  /* Ensure that we haven't overrun the (ludicrous) bound on key length.
     Note that SVN_FS__MAX_KEY_SIZE is a bound on the size *including*
     the trailing null byte. */
  assert (*len < SVN_FS__MAX_KEY_SIZE);

  /* Now we know it's safe to add the null terminator. */
  next[*len] = '\0';

  /* Handle any leftover carry. */
  if (carry)
    {
      memmove (next+1, next, olen);
      next[0] = '1';
    }
}


int 
svn_fs__key_compare (const char *a, const char *b)
{
  int a_len = strlen (a);
  int b_len = strlen (b);
  int cmp;

  if (a_len > b_len)
    return 1;
  if (b_len > a_len)
    return -1;
  cmp = strcmp (a, b);
  return (cmp ? (cmp / abs (cmp)) : 0);
}


int
svn_fs__same_keys (const char *a, const char *b)
{
  if (! (a || b))
    return 1;
  if (a && (! b))
    return 0;
  if ((! a) && b)
    return 0;
  return (! strcmp (a, b));
}
=======
/* key-gen.c --- manufacturing sequential keys for some db tables
 *
 * ====================================================================
 * Copyright (c) 2000-2003 CollabNet.  All rights reserved.
 *
 * This software is licensed as described in the file COPYING, which
 * you should have received as part of this distribution.  The terms
 * are also available at http://subversion.tigris.org/license-1.html.
 * If newer versions of this license are posted there, you may use a
 * newer version instead, at your option.
 *
 * This software consists of voluntary contributions made by many
 * individuals.  For exact contribution history, see the revision
 * history and logs, available at http://subversion.tigris.org/.
 * ====================================================================
 */

#include <assert.h>
#include <string.h>

#define APR_WANT_STRFUNC
#include <apr_want.h>
#include <stdlib.h>
#include <apr.h>
#include "key-gen.h"


/* Converting text to numbers.  */

apr_size_t
svn_fs__getsize (const char *data, apr_size_t len,
                 const char **endptr,
                 apr_size_t max)
{
  /* We can't detect overflow by simply comparing value against max,
     since multiplying value by ten can overflow in strange ways if
     max is close to the limits of apr_size_t.  For example, suppose
     that max is 54, and apr_size_t is six bits long; its range is
     0..63.  If we're parsing the number "502", then value will be 50
     after parsing the first two digits.  50 * 10 = 500.  But 500
     doesn't fit in an apr_size_t, so it'll be truncated to 500 mod 64
     = 52, which is less than max, so we'd fail to recognize the
     overflow.  Furthermore, it *is* greater than 50, so you can't
     detect overflow by checking whether value actually increased
     after each multiplication --- sometimes it does increase, but
     it's still wrong.

     So we do the check for overflow before we multiply value and add
     in the new digit.  */
  apr_size_t max_prefix = max / 10;
  apr_size_t max_digit = max % 10;
  apr_size_t i;
  apr_size_t value = 0;

  for (i = 0; i < len && '0' <= data[i] && data[i] <= '9'; i++)
    {
      apr_size_t digit = data[i] - '0';

      /* Check for overflow.  */
      if (value > max_prefix
          || (value == max_prefix && digit > max_digit))
        {
          *endptr = 0;
          return 0;
        }

      value = (value * 10) + digit;
    }

  /* There must be at least one digit there.  */
  if (i == 0)
    {
      *endptr = 0;
      return 0;
    }
  else
    {
      *endptr = data + i;
      return value;
    }
}



/* Converting numbers to text.  */

int
svn_fs__putsize (char *data, apr_size_t len, apr_size_t value)
{
  apr_size_t i = 0;

  /* Generate the digits, least-significant first.  */
  do 
    {
      if (i >= len)
        return 0;

      data[i] = (value % 10) + '0';
      value /= 10;
      i++;
    }
  while (value > 0);

  /* Put the digits in most-significant-first order.  */
  {
    int left, right;

    for (left = 0, right = i-1; left < right; left++, right--)
      {
        char t = data[left];
        data[left] = data[right];
        data[right] = t;
      }
  }

  return i;
}



/*** Keys for reps and strings. ***/

const char svn_fs__next_key_key[] = "next-key";


void
svn_fs__next_key (const char *this, apr_size_t *len, char *next)
{
  apr_size_t olen = *len;     /* remember the first length */
  int i = olen - 1;           /* initial index; we work backwards */
  char c;                     /* current char */
  int carry = 1;              /* boolean: do we have a carry or not?
                                 We start with a carry, because we're
                                 incrementing the number, after all. */
  
  /* Leading zeros are not allowed, except for the string "0". */
  if ((*len > 1) && (this[0] == '0'))
    {
      *len = 0;
      return;
    }
  
  for (i = (olen - 1); i >= 0; i--)
    {
      c = this[i];

      /* Validate as we go. */
      if (! (((c >= '0') && (c <= '9')) || ((c >= 'a') && (c <= 'z'))))
        {
          *len = 0;
          return;
        }

      if (carry)
        {
          if (c == 'z')
            next[i] = '0';
          else
            {
              carry = 0;
              
              if (c == '9')
                next[i] = 'a';
              else
                next[i] = c + 1;
            }
        }
      else
        next[i] = c;
    }

  /* The new length is OLEN, plus 1 if there's a carry out of the
     leftmost digit. */
  *len = olen + carry;

  /* Ensure that we haven't overrun the (ludicrous) bound on key length.
     Note that SVN_FS__MAX_KEY_SIZE is a bound on the size *including*
     the trailing null byte. */
  assert (*len < SVN_FS__MAX_KEY_SIZE);

  /* Now we know it's safe to add the null terminator. */
  next[*len] = '\0';

  /* Handle any leftover carry. */
  if (carry)
    {
      memmove (next+1, next, olen);
      next[0] = '1';
    }
}


int 
svn_fs__key_compare (const char *a, const char *b)
{
  int a_len = strlen (a);
  int b_len = strlen (b);
  int cmp;

  if (a_len > b_len)
    return 1;
  if (b_len > a_len)
    return -1;
  cmp = strcmp (a, b);
  return (cmp ? (cmp / abs (cmp)) : 0);
}


int
svn_fs__same_keys (const char *a, const char *b)
{
  if (! (a || b))
    return 1;
  if (a && (! b))
    return 0;
  if ((! a) && b)
    return 0;
  return (! strcmp (a, b));
}
>>>>>>> 568fa1e5
<|MERGE_RESOLUTION|>--- conflicted
+++ resolved
@@ -1,4 +1,3 @@
-<<<<<<< HEAD
 /* key-gen.c --- manufacturing sequential keys for some db tables
  *
  * ====================================================================
@@ -220,228 +219,4 @@
   if ((! a) && b)
     return 0;
   return (! strcmp (a, b));
-}
-=======
-/* key-gen.c --- manufacturing sequential keys for some db tables
- *
- * ====================================================================
- * Copyright (c) 2000-2003 CollabNet.  All rights reserved.
- *
- * This software is licensed as described in the file COPYING, which
- * you should have received as part of this distribution.  The terms
- * are also available at http://subversion.tigris.org/license-1.html.
- * If newer versions of this license are posted there, you may use a
- * newer version instead, at your option.
- *
- * This software consists of voluntary contributions made by many
- * individuals.  For exact contribution history, see the revision
- * history and logs, available at http://subversion.tigris.org/.
- * ====================================================================
- */
-
-#include <assert.h>
-#include <string.h>
-
-#define APR_WANT_STRFUNC
-#include <apr_want.h>
-#include <stdlib.h>
-#include <apr.h>
-#include "key-gen.h"
-
--
-/* Converting text to numbers.  */
-
-apr_size_t
-svn_fs__getsize (const char *data, apr_size_t len,
-                 const char **endptr,
-                 apr_size_t max)
-{
-  /* We can't detect overflow by simply comparing value against max,
-     since multiplying value by ten can overflow in strange ways if
-     max is close to the limits of apr_size_t.  For example, suppose
-     that max is 54, and apr_size_t is six bits long; its range is
-     0..63.  If we're parsing the number "502", then value will be 50
-     after parsing the first two digits.  50 * 10 = 500.  But 500
-     doesn't fit in an apr_size_t, so it'll be truncated to 500 mod 64
-     = 52, which is less than max, so we'd fail to recognize the
-     overflow.  Furthermore, it *is* greater than 50, so you can't
-     detect overflow by checking whether value actually increased
-     after each multiplication --- sometimes it does increase, but
-     it's still wrong.
-
-     So we do the check for overflow before we multiply value and add
-     in the new digit.  */
-  apr_size_t max_prefix = max / 10;
-  apr_size_t max_digit = max % 10;
-  apr_size_t i;
-  apr_size_t value = 0;
-
-  for (i = 0; i < len && '0' <= data[i] && data[i] <= '9'; i++)
-    {
-      apr_size_t digit = data[i] - '0';
-
-      /* Check for overflow.  */
-      if (value > max_prefix
-          || (value == max_prefix && digit > max_digit))
-        {
-          *endptr = 0;
-          return 0;
-        }
-
-      value = (value * 10) + digit;
-    }
-
-  /* There must be at least one digit there.  */
-  if (i == 0)
-    {
-      *endptr = 0;
-      return 0;
-    }
-  else
-    {
-      *endptr = data + i;
-      return value;
-    }
-}
-
-
--
-/* Converting numbers to text.  */
-
-int
-svn_fs__putsize (char *data, apr_size_t len, apr_size_t value)
-{
-  apr_size_t i = 0;
-
-  /* Generate the digits, least-significant first.  */
-  do 
-    {
-      if (i >= len)
-        return 0;
-
-      data[i] = (value % 10) + '0';
-      value /= 10;
-      i++;
-    }
-  while (value > 0);
-
-  /* Put the digits in most-significant-first order.  */
-  {
-    int left, right;
-
-    for (left = 0, right = i-1; left < right; left++, right--)
-      {
-        char t = data[left];
-        data[left] = data[right];
-        data[right] = t;
-      }
-  }
-
-  return i;
-}
-
-
--
-/*** Keys for reps and strings. ***/
-
-const char svn_fs__next_key_key[] = "next-key";
-
-
-void
-svn_fs__next_key (const char *this, apr_size_t *len, char *next)
-{
-  apr_size_t olen = *len;     /* remember the first length */
-  int i = olen - 1;           /* initial index; we work backwards */
-  char c;                     /* current char */
-  int carry = 1;              /* boolean: do we have a carry or not?
-                                 We start with a carry, because we're
-                                 incrementing the number, after all. */
-  
-  /* Leading zeros are not allowed, except for the string "0". */
-  if ((*len > 1) && (this[0] == '0'))
-    {
-      *len = 0;
-      return;
-    }
-  
-  for (i = (olen - 1); i >= 0; i--)
-    {
-      c = this[i];
-
-      /* Validate as we go. */
-      if (! (((c >= '0') && (c <= '9')) || ((c >= 'a') && (c <= 'z'))))
-        {
-          *len = 0;
-          return;
-        }
-
-      if (carry)
-        {
-          if (c == 'z')
-            next[i] = '0';
-          else
-            {
-              carry = 0;
-              
-              if (c == '9')
-                next[i] = 'a';
-              else
-                next[i] = c + 1;
-            }
-        }
-      else
-        next[i] = c;
-    }
-
-  /* The new length is OLEN, plus 1 if there's a carry out of the
-     leftmost digit. */
-  *len = olen + carry;
-
-  /* Ensure that we haven't overrun the (ludicrous) bound on key length.
-     Note that SVN_FS__MAX_KEY_SIZE is a bound on the size *including*
-     the trailing null byte. */
-  assert (*len < SVN_FS__MAX_KEY_SIZE);
-
-  /* Now we know it's safe to add the null terminator. */
-  next[*len] = '\0';
-
-  /* Handle any leftover carry. */
-  if (carry)
-    {
-      memmove (next+1, next, olen);
-      next[0] = '1';
-    }
-}
-
-
-int 
-svn_fs__key_compare (const char *a, const char *b)
-{
-  int a_len = strlen (a);
-  int b_len = strlen (b);
-  int cmp;
-
-  if (a_len > b_len)
-    return 1;
-  if (b_len > a_len)
-    return -1;
-  cmp = strcmp (a, b);
-  return (cmp ? (cmp / abs (cmp)) : 0);
-}
-
-
-int
-svn_fs__same_keys (const char *a, const char *b)
-{
-  if (! (a || b))
-    return 1;
-  if (a && (! b))
-    return 0;
-  if ((! a) && b)
-    return 0;
-  return (! strcmp (a, b));
-}
->>>>>>> 568fa1e5
+}