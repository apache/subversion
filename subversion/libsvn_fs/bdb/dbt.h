<<<<<<< HEAD
/* dbt.h --- interface to DBT-frobbing functions
 *
 * ====================================================================
 * Copyright (c) 2000-2003 CollabNet.  All rights reserved.
 *
 * This software is licensed as described in the file COPYING, which
 * you should have received as part of this distribution.  The terms
 * are also available at http://subversion.tigris.org/license-1.html.
 * If newer versions of this license are posted there, you may use a
 * newer version instead, at your option.
 *
 * This software consists of voluntary contributions made by many
 * individuals.  For exact contribution history, see the revision
 * history and logs, available at http://subversion.tigris.org/.
 * ====================================================================
 */

#ifndef SVN_LIBSVN_FS_DBT_H
#define SVN_LIBSVN_FS_DBT_H

#include <apr_pools.h>
#include <db.h>

#include "svn_fs.h"
#include "../util/skel.h"

#ifdef __cplusplus
extern "C" {
#endif /* __cplusplus */


/* Set all fields of DBT to zero.  Return DBT.  */
DBT *svn_fs__clear_dbt (DBT *dbt);


/* Set DBT to retrieve no data.  This is useful when you're just
   probing the table to see if an entry exists, or to find a key, but
   don't care what the value is.  Return DBT.  */
DBT *svn_fs__nodata_dbt (DBT *dbt);


/* Set DBT to refer to the SIZE bytes at DATA.  Return DBT.  */
DBT *svn_fs__set_dbt (DBT *dbt, const void *data, u_int32_t size);


/* Prepare DBT to hold data returned from Berkeley DB.  Return DBT.

   Clear all its fields to zero, but set the DB_DBT_MALLOC flag,
   requesting that Berkeley DB place the returned data in a freshly
   malloc'd block.  If the database operation succeeds, the caller
   then owns the data block, and is responsible for making sure it
   gets freed.  

   You can use this with svn_fs__track_dbt:

       svn_fs__result_dbt (&foo);
       ... some Berkeley DB operation that puts data in foo ...
       svn_fs__track_dbt (&foo, pool);

   This arrangement is:
   - thread-safe --- the returned data is allocated via malloc, and
     won't be overwritten if some other thread performs an operation
     on the same table.  See the explanation of ``Retrieved key/data
     permanence'' in the section of the Berkeley DB manual on the DBT
     type.
   - pool-friendly --- the data returned by Berkeley DB is now guaranteed
     to be freed when POOL is cleared.  */
DBT *svn_fs__result_dbt (DBT *dbt);

/* Arrange for POOL to `track' DBT's data: when POOL is cleared,
   DBT->data will be freed, using `free'.  If DBT->data is zero,
   do nothing.

   This is meant for use with svn_fs__result_dbt; see the explanation
   there.  */
DBT *svn_fs__track_dbt (DBT *dbt, apr_pool_t *pool);


/* Prepare DBT for use as a key into a RECNO table.  This call makes
   DBT refer to the db_recno_t pointed to by RECNO as its buffer; the
   record number you assign to *RECNO will be the table key.  */
DBT *svn_fs__recno_dbt (DBT *dbt, db_recno_t *recno);


/* Compare two DBT values in byte-by-byte lexicographic order.  */
int svn_fs__compare_dbt (const DBT *a, const DBT *b);


/* Set DBT to the unparsed form of ID; allocate memory from POOL.
   Return DBT.  */
DBT *svn_fs__id_to_dbt (DBT *dbt, const svn_fs_id_t *id, apr_pool_t *pool);


/* Set DBT to the unparsed form of SKEL; allocate memory from POOL.
   Return DBT.  */
DBT *svn_fs__skel_to_dbt (DBT *dbt, skel_t *skel, apr_pool_t *pool);


/* Set DBT to the text of the null-terminated string STR.  DBT will
   refer to STR's storage.  Return DBT.  */
DBT *svn_fs__str_to_dbt (DBT *dbt, char *str);


#ifdef __cplusplus
}
#endif /* __cplusplus */

#endif /* SVN_LIBSVN_FS_DBT_H */
=======
/* dbt.h --- interface to DBT-frobbing functions
 *
 * ====================================================================
 * Copyright (c) 2000-2003 CollabNet.  All rights reserved.
 *
 * This software is licensed as described in the file COPYING, which
 * you should have received as part of this distribution.  The terms
 * are also available at http://subversion.tigris.org/license-1.html.
 * If newer versions of this license are posted there, you may use a
 * newer version instead, at your option.
 *
 * This software consists of voluntary contributions made by many
 * individuals.  For exact contribution history, see the revision
 * history and logs, available at http://subversion.tigris.org/.
 * ====================================================================
 */

#ifndef SVN_LIBSVN_FS_DBT_H
#define SVN_LIBSVN_FS_DBT_H

#include <apr_pools.h>
#include <db.h>

#include "svn_fs.h"
#include "../util/skel.h"

#ifdef __cplusplus
extern "C" {
#endif /* __cplusplus */


/* Set all fields of DBT to zero.  Return DBT.  */
DBT *svn_fs__clear_dbt (DBT *dbt);


/* Set DBT to retrieve no data.  This is useful when you're just
   probing the table to see if an entry exists, or to find a key, but
   don't care what the value is.  Return DBT.  */
DBT *svn_fs__nodata_dbt (DBT *dbt);


/* Set DBT to refer to the SIZE bytes at DATA.  Return DBT.  */
DBT *svn_fs__set_dbt (DBT *dbt, const void *data, u_int32_t size);


/* Prepare DBT to hold data returned from Berkeley DB.  Return DBT.

   Clear all its fields to zero, but set the DB_DBT_MALLOC flag,
   requesting that Berkeley DB place the returned data in a freshly
   malloc'd block.  If the database operation succeeds, the caller
   then owns the data block, and is responsible for making sure it
   gets freed.  

   You can use this with svn_fs__track_dbt:

       svn_fs__result_dbt (&foo);
       ... some Berkeley DB operation that puts data in foo ...
       svn_fs__track_dbt (&foo, pool);

   This arrangement is:
   - thread-safe --- the returned data is allocated via malloc, and
     won't be overwritten if some other thread performs an operation
     on the same table.  See the explanation of ``Retrieved key/data
     permanence'' in the section of the Berkeley DB manual on the DBT
     type.
   - pool-friendly --- the data returned by Berkeley DB is now guaranteed
     to be freed when POOL is cleared.  */
DBT *svn_fs__result_dbt (DBT *dbt);

/* Arrange for POOL to `track' DBT's data: when POOL is cleared,
   DBT->data will be freed, using `free'.  If DBT->data is zero,
   do nothing.

   This is meant for use with svn_fs__result_dbt; see the explanation
   there.  */
DBT *svn_fs__track_dbt (DBT *dbt, apr_pool_t *pool);


/* Prepare DBT for use as a key into a RECNO table.  This call makes
   DBT refer to the db_recno_t pointed to by RECNO as its buffer; the
   record number you assign to *RECNO will be the table key.  */
DBT *svn_fs__recno_dbt (DBT *dbt, db_recno_t *recno);


/* Compare two DBT values in byte-by-byte lexicographic order.  */
int svn_fs__compare_dbt (const DBT *a, const DBT *b);


/* Set DBT to the unparsed form of ID; allocate memory from POOL.
   Return DBT.  */
DBT *svn_fs__id_to_dbt (DBT *dbt, const svn_fs_id_t *id, apr_pool_t *pool);


/* Set DBT to the unparsed form of SKEL; allocate memory from POOL.
   Return DBT.  */
DBT *svn_fs__skel_to_dbt (DBT *dbt, skel_t *skel, apr_pool_t *pool);


/* Set DBT to the text of the null-terminated string STR.  DBT will
   refer to STR's storage.  Return DBT.  */
DBT *svn_fs__str_to_dbt (DBT *dbt, char *str);


#ifdef __cplusplus
}
#endif /* __cplusplus */

#endif /* SVN_LIBSVN_FS_DBT_H */
>>>>>>> 568fa1e5
<|MERGE_RESOLUTION|>--- conflicted
+++ resolved
@@ -1,4 +1,3 @@
-<<<<<<< HEAD
 /* dbt.h --- interface to DBT-frobbing functions
  *
  * ====================================================================
@@ -107,115 +106,4 @@
 }
 #endif /* __cplusplus */
 
-#endif /* SVN_LIBSVN_FS_DBT_H */
-=======
-/* dbt.h --- interface to DBT-frobbing functions
- *
- * ====================================================================
- * Copyright (c) 2000-2003 CollabNet.  All rights reserved.
- *
- * This software is licensed as described in the file COPYING, which
- * you should have received as part of this distribution.  The terms
- * are also available at http://subversion.tigris.org/license-1.html.
- * If newer versions of this license are posted there, you may use a
- * newer version instead, at your option.
- *
- * This software consists of voluntary contributions made by many
- * individuals.  For exact contribution history, see the revision
- * history and logs, available at http://subversion.tigris.org/.
- * ====================================================================
- */
-
-#ifndef SVN_LIBSVN_FS_DBT_H
-#define SVN_LIBSVN_FS_DBT_H
-
-#include <apr_pools.h>
-#include <db.h>
-
-#include "svn_fs.h"
-#include "../util/skel.h"
-
-#ifdef __cplusplus
-extern "C" {
-#endif /* __cplusplus */
-
--
-/* Set all fields of DBT to zero.  Return DBT.  */
-DBT *svn_fs__clear_dbt (DBT *dbt);
-
-
-/* Set DBT to retrieve no data.  This is useful when you're just
-   probing the table to see if an entry exists, or to find a key, but
-   don't care what the value is.  Return DBT.  */
-DBT *svn_fs__nodata_dbt (DBT *dbt);
-
-
-/* Set DBT to refer to the SIZE bytes at DATA.  Return DBT.  */
-DBT *svn_fs__set_dbt (DBT *dbt, const void *data, u_int32_t size);
-
-
-/* Prepare DBT to hold data returned from Berkeley DB.  Return DBT.
-
-   Clear all its fields to zero, but set the DB_DBT_MALLOC flag,
-   requesting that Berkeley DB place the returned data in a freshly
-   malloc'd block.  If the database operation succeeds, the caller
-   then owns the data block, and is responsible for making sure it
-   gets freed.  
-
-   You can use this with svn_fs__track_dbt:
-
-       svn_fs__result_dbt (&foo);
-       ... some Berkeley DB operation that puts data in foo ...
-       svn_fs__track_dbt (&foo, pool);
-
-   This arrangement is:
-   - thread-safe --- the returned data is allocated via malloc, and
-     won't be overwritten if some other thread performs an operation
-     on the same table.  See the explanation of ``Retrieved key/data
-     permanence'' in the section of the Berkeley DB manual on the DBT
-     type.
-   - pool-friendly --- the data returned by Berkeley DB is now guaranteed
-     to be freed when POOL is cleared.  */
-DBT *svn_fs__result_dbt (DBT *dbt);
-
-/* Arrange for POOL to `track' DBT's data: when POOL is cleared,
-   DBT->data will be freed, using `free'.  If DBT->data is zero,
-   do nothing.
-
-   This is meant for use with svn_fs__result_dbt; see the explanation
-   there.  */
-DBT *svn_fs__track_dbt (DBT *dbt, apr_pool_t *pool);
-
-
-/* Prepare DBT for use as a key into a RECNO table.  This call makes
-   DBT refer to the db_recno_t pointed to by RECNO as its buffer; the
-   record number you assign to *RECNO will be the table key.  */
-DBT *svn_fs__recno_dbt (DBT *dbt, db_recno_t *recno);
-
-
-/* Compare two DBT values in byte-by-byte lexicographic order.  */
-int svn_fs__compare_dbt (const DBT *a, const DBT *b);
-
-
-/* Set DBT to the unparsed form of ID; allocate memory from POOL.
-   Return DBT.  */
-DBT *svn_fs__id_to_dbt (DBT *dbt, const svn_fs_id_t *id, apr_pool_t *pool);
-
-
-/* Set DBT to the unparsed form of SKEL; allocate memory from POOL.
-   Return DBT.  */
-DBT *svn_fs__skel_to_dbt (DBT *dbt, skel_t *skel, apr_pool_t *pool);
-
-
-/* Set DBT to the text of the null-terminated string STR.  DBT will
-   refer to STR's storage.  Return DBT.  */
-DBT *svn_fs__str_to_dbt (DBT *dbt, char *str);
-
-
-#ifdef __cplusplus
-}
-#endif /* __cplusplus */
-
-#endif /* SVN_LIBSVN_FS_DBT_H */
->>>>>>> 568fa1e5
+#endif /* SVN_LIBSVN_FS_DBT_H */