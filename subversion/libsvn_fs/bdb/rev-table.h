--- conflicted
+++ resolved
@@ -1,4 +1,3 @@
-<<<<<<< HEAD
 /* rev-table.h : internal interface to revision table operations
  *
  * ====================================================================
@@ -99,107 +98,4 @@
 }
 #endif /* __cplusplus */
 
-#endif /* SVN_LIBSVN_FS_REV_TABLE_H */
-=======
-/* rev-table.h : internal interface to revision table operations
- *
- * ====================================================================
- * Copyright (c) 2000-2003 CollabNet.  All rights reserved.
- *
- * This software is licensed as described in the file COPYING, which
- * you should have received as part of this distribution.  The terms
- * are also available at http://subversion.tigris.org/license-1.html.
- * If newer versions of this license are posted there, you may use a
- * newer version instead, at your option.
- *
- * This software consists of voluntary contributions made by many
- * individuals.  For exact contribution history, see the revision
- * history and logs, available at http://subversion.tigris.org/.
- * ====================================================================
- */
-
-#ifndef SVN_LIBSVN_FS_REV_TABLE_H
-#define SVN_LIBSVN_FS_REV_TABLE_H
-
-#include <db.h>
-#include "svn_fs.h"
-
-#include "../fs.h"
-#include "../trail.h"
-
-#ifdef __cplusplus
-extern "C" {
-#endif /* __cplusplus */
-
--
-/* Creating and opening the `revisions' table.  */
-
-/* Open a `revisions' table in ENV.  If CREATE is non-zero, create one
-   if it doesn't exist.  Set *REVS_P to the new table.  Return a
-   Berkeley DB error code.  */
-int svn_fs__bdb_open_revisions_table (DB **revisions_p,
-                                      DB_ENV *env,
-                                      int create);
-
-
-
-/* Storing and retrieving filesystem revisions.  */
-
-
-/* Set *REVISION_P to point to the revision structure for the
-   filesystem revision REV in FS, as part of TRAIL.  Perform all
-   allocations in TRAIL->pool.  */
-svn_error_t *svn_fs__bdb_get_rev (svn_fs__revision_t **revision_p,
-                                  svn_fs_t *fs,
-                                  svn_revnum_t rev,
-                                  trail_t *trail);
-
-/* Store REVISION in FS as revision *REV as part of TRAIL.  If *REV is
-   an invalid revision number, create a brand new revision and return
-   its revision number as *REV to the caller.  Do any necessary
-   temporary allocation in TRAIL->pool.  */
-svn_error_t *svn_fs__bdb_put_rev (svn_revnum_t *rev,
-                                  svn_fs_t *fs,
-                                  const svn_fs__revision_t *revision,
-                                  trail_t *trail);
-
-
-/* Set *ROOT_ID_P to the ID of the root directory of revision REV in FS,
-   as part of TRAIL.  Allocate the ID in TRAIL->pool.  */
-svn_error_t *svn_fs__rev_get_root (const svn_fs_id_t **root_id_p,
-                                   svn_fs_t *fs,
-                                   svn_revnum_t rev,
-                                   trail_t *trail);
-
-
-/* Set *TXN_ID_P to the ID of the transaction that was committed to
-   create REV in FS, as part of TRAIL.  Allocate the ID in
-   TRAIL->pool.  */
-svn_error_t *svn_fs__rev_get_txn_id (const char **txn_id_p,
-                                     svn_fs_t *fs,
-                                     svn_revnum_t rev,
-                                     trail_t *trail);
-
-
-/* Set *YOUNGEST_P to the youngest revision in filesystem FS,
-   as part of TRAIL.  Use TRAIL->pool for all temporary allocation. */
-svn_error_t *svn_fs__bdb_youngest_rev (svn_revnum_t *youngest_p,
-                                       svn_fs_t *fs,
-                                       trail_t *trail);
-
-
-/* Set property NAME to VALUE on REV in FS, as part of TRAIL.  */
-svn_error_t *svn_fs__set_rev_prop (svn_fs_t *fs,
-                                   svn_revnum_t rev,
-                                   const char *name,
-                                   const svn_string_t *value,
-                                   trail_t *trail);
-
-
-#ifdef __cplusplus
-}
-#endif /* __cplusplus */
-
-#endif /* SVN_LIBSVN_FS_REV_TABLE_H */
->>>>>>> 568fa1e5
+#endif /* SVN_LIBSVN_FS_REV_TABLE_H */