/*
 * fs_loader.c:  Front-end to the various FS back ends
 *
 * ====================================================================
 * Copyright (c) 2000-2004 CollabNet.  All rights reserved.
 *
 * This software is licensed as described in the file COPYING, which
 * you should have received as part of this distribution.  The terms
 * are also available at http://subversion.tigris.org/license-1.html.
 * If newer versions of this license are posted there, you may use a
 * newer version instead, at your option.
 *
 * This software consists of voluntary contributions made by many
 * individuals.  For exact contribution history, see the revision
 * history and logs, available at http://subversion.tigris.org/.
 * ====================================================================
 */


#include <string.h>
#include <apr.h>
#include <apr_hash.h>
#include <apr_dso.h>
#include <apr_thread_mutex.h>

#include "svn_types.h"
#include "svn_version.h"
#include "svn_fs.h"
#include "svn_path.h"
#include "svn_xml.h"
#include "svn_pools.h"
#include "svn_string.h"
#include "svn_private_config.h"

#include "fs-loader.h"

/* This is defined by configure on platforms which use configure, but
   we need to define a fallback for Windows. */
#ifndef DEFAULT_FS_TYPE
#define DEFAULT_FS_TYPE "fsfs"
#endif

#define FS_TYPE_FILENAME "fs-type"

/* A pool common to all FS objects.  See the documentation on the
   serialized_init function in fs-loader.h and for
   svn_fs_initialize(). */
static apr_pool_t *common_pool;
#if APR_HAS_THREADS
static apr_thread_mutex_t *common_pool_lock;
#endif


/* --- Utility functions for the loader --- */

static const struct fs_type_defn {
  const char *fs_type;
  const char *fsap_name;
  fs_init_func_t initfunc;
} fs_modules[] = {
  {
    SVN_FS_TYPE_BDB, "base",
#ifdef SVN_LIBSVN_FS_LINKS_FS_BASE
    svn_fs_base__init
#endif
  },

  {
    SVN_FS_TYPE_FSFS, "fs",
#ifdef SVN_LIBSVN_FS_LINKS_FS_FS
    svn_fs_fs__init
#endif
  },

  { NULL }
};

static svn_error_t *
load_module(fs_init_func_t *initfunc, const char *name, apr_pool_t *pool)
{
  *initfunc = NULL;

#if APR_HAS_DSO
  {
    apr_dso_handle_t *dso;
    apr_dso_handle_sym_t symbol;
    const char *libname;
    const char *funcname;
    apr_status_t status;

    libname = apr_psprintf(pool, "libsvn_fs_%s-%d.so.0",
                           name, SVN_VER_MAJOR);
    funcname = apr_psprintf(pool, "svn_fs_%s__init", name);

    /* Find/load the specified library.  If we get an error, assume
       the library doesn't exist.  The library will be unloaded when
       pool is destroyed. */
    status = apr_dso_load(&dso, libname, pool);
    if (status)
      return SVN_NO_ERROR;

    /* find the initialization routine */
    status = apr_dso_sym(&symbol, dso, funcname);
    if (status)
      return svn_error_wrap_apr(status, _("'%s' does not define '%s()'"),
                                libname, funcname);

    *initfunc = (fs_init_func_t) symbol;
  }
#endif /* APR_HAS_DSO */

  return SVN_NO_ERROR;
}

/* Fetch a library vtable by a pointer into the library definitions array. */
static svn_error_t *
get_library_vtable_direct(fs_library_vtable_t **vtable,
                          const struct fs_type_defn *fst,
                          apr_pool_t *pool)
{
  fs_init_func_t initfunc = NULL;
  const svn_version_t *my_version = svn_fs_version();
  const svn_version_t *fs_version;

  initfunc = fst->initfunc;
  if (! initfunc)
    SVN_ERR(load_module(&initfunc, fst->fsap_name, pool));

  if (! initfunc)
    return svn_error_createf(SVN_ERR_FS_UNKNOWN_FS_TYPE, NULL,
                             _("Failed to load module for FS type '%s'"),
                             fst->fs_type);

  SVN_ERR(initfunc(my_version, vtable));
  fs_version = (*vtable)->get_version();
  if (!svn_ver_equal(my_version, fs_version))
    return svn_error_createf(SVN_ERR_VERSION_MISMATCH, NULL,
                             _("Mismatched FS module version for '%s':"
                               " found %d.%d.%d%s,"
                               " expected %d.%d.%d%s"),
                             fst->fs_type,
                             my_version->major, my_version->minor,
                             my_version->patch, my_version->tag,
                             fs_version->major, fs_version->minor,
                             fs_version->patch, fs_version->tag);
  return SVN_NO_ERROR;
}

/* Fetch a library vtable by FS type. */
static svn_error_t *
get_library_vtable(fs_library_vtable_t **vtable, const char *fs_type,
                   apr_pool_t *pool)
{
  const struct fs_type_defn *fst;

  for (fst = fs_modules; fst->fs_type; fst++)
    {
      if (strcmp(fs_type, fst->fs_type) == 0)
        return get_library_vtable_direct(vtable, fst, pool);
    }
  
  return svn_error_createf(SVN_ERR_FS_UNKNOWN_FS_TYPE, NULL,
                           _("Unknown FS type '%s'"), fs_type);
}

svn_error_t *
svn_fs_type(const char **fs_type, const char *path, apr_pool_t *pool)
{
  const char *filename;
  char buf[128];
  svn_error_t *err;
  apr_file_t *file;
  apr_size_t len;

  /* Read the fsap-name file to get the FSAP name, or assume the default. */
  filename = svn_path_join(path, FS_TYPE_FILENAME, pool);
  err = svn_io_file_open(&file, filename, APR_READ|APR_BUFFERED, 0, pool);
  if (err && APR_STATUS_IS_ENOENT(err->apr_err))
    {
      svn_error_clear(err);
      *fs_type = apr_pstrdup(pool, SVN_FS_TYPE_BDB);
      return SVN_NO_ERROR;
    }
  else if (err)
    return err;

  len = sizeof(buf);
  SVN_ERR(svn_io_read_length_line(file, buf, &len, pool));
  SVN_ERR(svn_io_file_close(file, pool));
  *fs_type = apr_pstrdup(pool, buf);

  return SVN_NO_ERROR;
}

/* Fetch the library vtable for an existing FS. */
static svn_error_t *
fs_library_vtable(fs_library_vtable_t **vtable, const char *path,
                  apr_pool_t *pool)
{
  const char *fs_type;

  SVN_ERR(svn_fs_type(&fs_type, path, pool));

  /* Fetch the library vtable by name, now that we've chosen one. */
  return get_library_vtable(vtable, fs_type, pool);
}

static svn_error_t *
write_fs_type(const char *path, const char *fs_type, apr_pool_t *pool)
{
  const char *filename;
  apr_file_t *file;

  filename = svn_path_join(path, FS_TYPE_FILENAME, pool);
  SVN_ERR(svn_io_file_open(&file, filename,
                           APR_WRITE|APR_CREATE|APR_TRUNCATE|APR_BUFFERED,
                           APR_OS_DEFAULT, pool));
  SVN_ERR(svn_io_file_write_full(file, fs_type, strlen(fs_type), NULL,
                                 pool));
  SVN_ERR(svn_io_file_write_full(file, "\n", 1, NULL, pool));
  SVN_ERR(svn_io_file_close(file, pool));
  return SVN_NO_ERROR;
}


/* --- Functions for operating on filesystems by pathname --- */

static apr_status_t uninit(void *data)
{
  common_pool = NULL;
#if APR_HAS_THREADS
  common_pool_lock = NULL;
#endif
  return APR_SUCCESS;
}

svn_error_t *
svn_fs_initialize(apr_pool_t *pool)
{
#if APR_HAS_THREADS
  apr_status_t status;
#endif

  /* Protect against multiple calls. */
  if (common_pool)
    return SVN_NO_ERROR;

  common_pool = svn_pool_create(pool);
#if APR_HAS_THREADS
  status = apr_thread_mutex_create(&common_pool_lock,
                                   APR_THREAD_MUTEX_DEFAULT, common_pool);
  if (status)
    return svn_error_wrap_apr(status, _("Can't allocate FS mutex"));
#endif

  /* ### This won't work if POOL is NULL and libsvn_fs is loaded as a DSO
     ### (via libsvn_ra_local say) since the global common_pool will live
     ### longer than the DSO, which gets unloaded when the pool used to
     ### load it is cleared, and so when the handler runs it will refer to
     ### a function that no longer exists.  libsvn_ra_local attempts to
     ### work around this by explicitly calling svn_fs_initialize. */
  apr_pool_cleanup_register(common_pool, NULL, uninit, apr_pool_cleanup_null);
  return SVN_NO_ERROR;
}

static svn_error_t *
serialized_init(svn_fs_t *fs, apr_pool_t *pool)
{
  svn_error_t *err;
#if APR_HAS_THREADS
  apr_status_t status;
#endif

  /* Per our API compatibility rules, we cannot ensure that
     svn_fs_initialize is called by the application.  If not, we
     cannot create the common pool and lock in a thread-safe fashion,
     nor can we clean up the common pool if libsvn_fs is dynamically
     unloaded.  This function makes a best effort by creating the
     common pool as a child of the global pool; the window of failure
     due to thread collision is small. */
  if (!common_pool)
    SVN_ERR(svn_fs_initialize(NULL));

  /* Invoke the FS module's serialized_init function with the common
     pool protected by a lock. */
#if APR_HAS_THREADS
  status = apr_thread_mutex_lock(common_pool_lock);
  if (status)
    return svn_error_wrap_apr(status, _("Can't grab FS mutex"));
#endif
  err = fs->vtable->serialized_init(fs, common_pool, pool);
#if APR_HAS_THREADS
  status = apr_thread_mutex_unlock(common_pool_lock);
  if (status && !err)
    return svn_error_wrap_apr(status, _("Can't ungrab FS mutex"));
#endif
  return err;
}

/* A default warning handling function.  */
static void
default_warning_func(void *baton, svn_error_t *err)
{
  /* The one unforgiveable sin is to fail silently.  Dumping to stderr
     or /dev/tty is not acceptable default behavior for server
     processes, since those may both be equivalent to /dev/null.  */
  abort();
}

svn_fs_t *
svn_fs_new(apr_hash_t *fs_config, apr_pool_t *pool)
{
  svn_fs_t *fs;

  fs = apr_palloc(pool, sizeof(*fs));
  fs->pool = pool;
  fs->path = NULL;
  fs->warning = default_warning_func;
  fs->warning_baton = NULL;
  fs->config = fs_config;
  fs->access_ctx = NULL;
  fs->vtable = NULL;
  fs->fsap_data = NULL;
  fs->type = svn_fs_type_unknown;
  return fs;
}

void
svn_fs_set_warning_func(svn_fs_t *fs, svn_fs_warning_callback_t warning,
                        void *warning_baton)
{
  fs->warning = warning;
  fs->warning_baton = warning_baton;
}

svn_error_t *
svn_fs_create(svn_fs_t **fs_p, const char *path, apr_hash_t *fs_config,
              apr_pool_t *pool)
{
  fs_library_vtable_t *vtable;
  const char *fs_type = NULL;

  if (fs_config)
    fs_type = apr_hash_get(fs_config, SVN_FS_CONFIG_FS_TYPE,
                           APR_HASH_KEY_STRING);
  if (fs_type == NULL)
    fs_type = DEFAULT_FS_TYPE;
  SVN_ERR(get_library_vtable(&vtable, fs_type, pool));

  /* Create the FS directory and write out the fsap-name file. */
  SVN_ERR(svn_io_dir_make_sgid(path, APR_OS_DEFAULT, pool));
  SVN_ERR(write_fs_type(path, fs_type, pool));

  /* Perform the actual creation. */
  *fs_p = svn_fs_new(fs_config, pool);
  SVN_ERR(vtable->create(*fs_p, path, pool));
  return serialized_init(*fs_p, pool);
}

svn_error_t *
svn_fs_open(svn_fs_t **fs_p, const char *path, apr_hash_t *fs_config,
            apr_pool_t *pool)
{
  fs_library_vtable_t *vtable;

  SVN_ERR(fs_library_vtable(&vtable, path, pool));
  *fs_p = svn_fs_new(fs_config, pool);
  SVN_ERR(vtable->open(*fs_p, path, pool));
  return serialized_init(*fs_p, pool);
}

svn_fs_fs_type_t
svn_fs_type (svn_fs_t *fs)
{
  return fs->type;
}

const char *
svn_fs_path(svn_fs_t *fs, apr_pool_t *pool)
{
  return apr_pstrdup(pool, fs->path);
}

svn_error_t *
svn_fs_delete_fs(const char *path, apr_pool_t *pool)
{
  fs_library_vtable_t *vtable;

  SVN_ERR(fs_library_vtable(&vtable, path, pool));
  return vtable->delete_fs(path, pool);
}

svn_error_t *
svn_fs_hotcopy(const char *src_path, const char *dest_path,
               svn_boolean_t clean, apr_pool_t *pool)
{
  fs_library_vtable_t *vtable;
  const char *fs_type;

  SVN_ERR(svn_fs_type(&fs_type, src_path, pool));
  SVN_ERR(get_library_vtable(&vtable, fs_type, pool));
  SVN_ERR(vtable->hotcopy(src_path, dest_path, clean, pool));
  SVN_ERR(write_fs_type(dest_path, fs_type, pool));

  return SVN_NO_ERROR;
}


/* --- Berkeley-specific functions --- */

svn_error_t *
svn_fs_create_berkeley(svn_fs_t *fs, const char *path)
{
  fs_library_vtable_t *vtable;

  SVN_ERR(get_library_vtable(&vtable, SVN_FS_TYPE_BDB, fs->pool));

  /* Create the FS directory and write out the fsap-name file. */
  SVN_ERR(svn_io_dir_make_sgid(path, APR_OS_DEFAULT, fs->pool));
  SVN_ERR(write_fs_type(path, SVN_FS_TYPE_BDB, fs->pool));

  /* Perform the actual creation. */
  SVN_ERR(vtable->create(fs, path, fs->pool));
  return serialized_init(fs, fs->pool);
}

svn_error_t *
svn_fs_open_berkeley(svn_fs_t *fs, const char *path)
{
  fs_library_vtable_t *vtable;

  SVN_ERR(fs_library_vtable(&vtable, path, fs->pool));
  SVN_ERR(vtable->open(fs, path, fs->pool));
  return serialized_init(fs, fs->pool);
}

const char *
svn_fs_berkeley_path(svn_fs_t *fs, apr_pool_t *pool)
{
  return svn_fs_path(fs, pool);
}

svn_error_t *
svn_fs_delete_berkeley(const char *path, apr_pool_t *pool)
{
  return svn_fs_delete_fs(path, pool);
}

svn_error_t *
svn_fs_hotcopy_berkeley(const char *src_path, const char *dest_path,
                        svn_boolean_t clean_logs, apr_pool_t *pool)
{
  return svn_fs_hotcopy(src_path, dest_path, clean_logs, pool);
}

svn_error_t *
svn_fs_berkeley_recover(const char *path, apr_pool_t *pool)
{
  fs_library_vtable_t *vtable;

  SVN_ERR(fs_library_vtable(&vtable, path, pool));
  return vtable->bdb_recover(path, pool);
}

svn_error_t *
svn_fs_set_berkeley_errcall(svn_fs_t *fs,
                            void (*handler)(const char *errpfx, char *msg))
{
  return fs->vtable->bdb_set_errcall(fs, handler);
}

svn_error_t *
svn_fs_berkeley_logfiles(apr_array_header_t **logfiles,
                         const char *path,
                         svn_boolean_t only_unused,
                         apr_pool_t *pool)
{
  fs_library_vtable_t *vtable;

  SVN_ERR(fs_library_vtable(&vtable, path, pool));
  return vtable->bdb_logfiles(logfiles, path, only_unused, pool);
}


/* --- Transaction functions --- */

svn_error_t *
svn_fs_begin_txn2(svn_fs_txn_t **txn_p, svn_fs_t *fs, svn_revnum_t rev,
                  apr_uint32_t flags, apr_pool_t *pool)
{
  return fs->vtable->begin_txn(txn_p, fs, rev, flags, pool);
}


svn_error_t *
svn_fs_begin_txn(svn_fs_txn_t **txn_p, svn_fs_t *fs, svn_revnum_t rev,
                 apr_pool_t *pool)
{
  return fs->vtable->begin_txn(txn_p, fs, rev, 0, pool);
}

svn_error_t *
svn_fs_commit_txn(const char **conflict_p, svn_revnum_t *new_rev,
                  svn_fs_txn_t *txn, apr_pool_t *pool)
{
  return txn->vtable->commit(conflict_p, new_rev, txn, pool);
}

svn_error_t *
svn_fs_abort_txn(svn_fs_txn_t *txn, apr_pool_t *pool)
{
  return txn->vtable->abort(txn, pool);
}

svn_error_t *
svn_fs_purge_txn(svn_fs_t *fs, const char *txn_id, apr_pool_t *pool)
{
  return fs->vtable->purge_txn(fs, txn_id, pool);
}

svn_error_t *
svn_fs_txn_name(const char **name_p, svn_fs_txn_t *txn, apr_pool_t *pool)
{
  *name_p = apr_pstrdup(pool, txn->id);
  return SVN_NO_ERROR;
}

svn_revnum_t
svn_fs_txn_base_revision(svn_fs_txn_t *txn)
{
  return txn->base_rev;
}

svn_error_t *
svn_fs_open_txn(svn_fs_txn_t **txn, svn_fs_t *fs, const char *name,
                apr_pool_t *pool)
{
  return fs->vtable->open_txn(txn, fs, name, pool);
}

svn_error_t *
svn_fs_list_transactions(apr_array_header_t **names_p, svn_fs_t *fs,
                         apr_pool_t *pool)
{
  return fs->vtable->list_transactions(names_p, fs, pool);
}

svn_error_t *
svn_fs_txn_prop(svn_string_t **value_p, svn_fs_txn_t *txn,
                const char *propname, apr_pool_t *pool)
{
  return txn->vtable->get_prop(value_p, txn, propname, pool);
}

svn_error_t *
svn_fs_txn_proplist(apr_hash_t **table_p, svn_fs_txn_t *txn, apr_pool_t *pool)
{
  return txn->vtable->get_proplist(table_p, txn, pool);
}

svn_error_t *
svn_fs_change_txn_prop(svn_fs_txn_t *txn, const char *name,
                       const svn_string_t *value, apr_pool_t *pool)
{
  return txn->vtable->change_prop(txn, name, value, pool);
}


/* --- Root functions --- */

svn_error_t *
svn_fs_revision_root(svn_fs_root_t **root_p, svn_fs_t *fs, svn_revnum_t rev,
                     apr_pool_t *pool)
{
  return fs->vtable->revision_root(root_p, fs, rev, pool);
}

svn_error_t *
svn_fs_txn_root(svn_fs_root_t **root_p, svn_fs_txn_t *txn, apr_pool_t *pool)
{
  return txn->vtable->root(root_p, txn, pool);
}

void
svn_fs_close_root(svn_fs_root_t *root)
{
  apr_pool_destroy(root->pool);
}

svn_fs_t *
svn_fs_root_fs(svn_fs_root_t *root)
{
  return root->fs;
}

svn_boolean_t
svn_fs_is_txn_root(svn_fs_root_t *root)
{
  return root->is_txn_root;
}

svn_boolean_t
svn_fs_is_revision_root(svn_fs_root_t *root)
{
  return !root->is_txn_root;
}

const char *
svn_fs_txn_root_name(svn_fs_root_t *root, apr_pool_t *pool)
{
  return root->is_txn_root ? apr_pstrdup(pool, root->txn) : NULL;
}

svn_revnum_t
svn_fs_revision_root_revision(svn_fs_root_t *root)
{
  return root->is_txn_root ? SVN_INVALID_REVNUM : root->rev;
}

svn_error_t *
svn_fs_paths_changed(apr_hash_t **changed_paths_p, svn_fs_root_t *root,
                     apr_pool_t *pool)
{
  return root->vtable->paths_changed(changed_paths_p, root, pool);
}

svn_error_t *
svn_fs_check_path(svn_node_kind_t *kind_p, svn_fs_root_t *root,
                  const char *path, apr_pool_t *pool)
{
  return root->vtable->check_path(kind_p, root, path, pool);
}

svn_error_t *
svn_fs_node_history(svn_fs_history_t **history_p, svn_fs_root_t *root,
                    const char *path, apr_pool_t *pool)
{
  return root->vtable->node_history(history_p, root, path, pool);
}

svn_error_t *
svn_fs_is_dir(svn_boolean_t *is_dir, svn_fs_root_t *root, const char *path,
              apr_pool_t *pool)
{
  svn_node_kind_t kind;

  SVN_ERR(root->vtable->check_path(&kind, root, path, pool));
  *is_dir = (kind == svn_node_dir);
  return SVN_NO_ERROR;
}

svn_error_t *
svn_fs_is_file(svn_boolean_t *is_file, svn_fs_root_t *root, const char *path,
               apr_pool_t *pool)
{
  svn_node_kind_t kind;

  SVN_ERR(root->vtable->check_path(&kind, root, path, pool));
  *is_file = (kind == svn_node_file);
  return SVN_NO_ERROR;
}

svn_error_t *
svn_fs_node_id(const svn_fs_id_t **id_p, svn_fs_root_t *root,
               const char *path, apr_pool_t *pool)
{
  return root->vtable->node_id(id_p, root, path, pool);
}

svn_error_t *
svn_fs_node_created_rev(svn_revnum_t *revision, svn_fs_root_t *root,
                        const char *path, apr_pool_t *pool)
{
  return root->vtable->node_created_rev(revision, root, path, pool);
}

svn_error_t *
svn_fs_node_created_path(const char **created_path, svn_fs_root_t *root,
                         const char *path, apr_pool_t *pool)
{
  return root->vtable->node_created_path(created_path, root, path, pool);
}

svn_error_t *
svn_fs_node_prop(svn_string_t **value_p, svn_fs_root_t *root,
                 const char *path, const char *propname, apr_pool_t *pool)
{
  return root->vtable->node_prop(value_p, root, path, propname, pool);
}

svn_error_t *
svn_fs_node_proplist(apr_hash_t **table_p, svn_fs_root_t *root,
                     const char *path, apr_pool_t *pool)
{
  return root->vtable->node_proplist(table_p, root, path, pool);
}

svn_error_t *
svn_fs_change_node_prop(svn_fs_root_t *root, const char *path,
                        const char *name, const svn_string_t *value,
                        apr_pool_t *pool)
{
  return root->vtable->change_node_prop(root, path, name, value, pool);
}

svn_error_t *
svn_fs_props_changed(svn_boolean_t *changed_p, svn_fs_root_t *root1,
                     const char *path1, svn_fs_root_t *root2,
                     const char *path2, apr_pool_t *pool)
{
  return root1->vtable->props_changed(changed_p, root1, path1, root2, path2,
                                      pool);
}

svn_error_t *
svn_fs_copied_from(svn_revnum_t *rev_p, const char **path_p,
                   svn_fs_root_t *root, const char *path, apr_pool_t *pool)
{
  return root->vtable->copied_from(rev_p, path_p, root, path, pool);
}

svn_error_t *
svn_fs_closest_copy(svn_fs_root_t **root_p, const char **path_p,
                    svn_fs_root_t *root, const char *path, apr_pool_t *pool)
{
  return root->vtable->closest_copy(root_p, path_p, root, path, pool);
}

svn_error_t *
svn_fs_merge(const char **conflict_p, svn_fs_root_t *source_root,
             const char *source_path, svn_fs_root_t *target_root,
             const char *target_path, svn_fs_root_t *ancestor_root,
             const char *ancestor_path, apr_pool_t *pool)
{
  return target_root->vtable->merge(conflict_p, source_root, source_path,
                                    target_root, target_path, ancestor_root,
                                    ancestor_path, pool);
}

svn_error_t *
svn_fs_dir_entries(apr_hash_t **entries_p, svn_fs_root_t *root,
                   const char *path, apr_pool_t *pool)
{
  return root->vtable->dir_entries(entries_p, root, path, pool);
}

svn_error_t *
svn_fs_make_dir(svn_fs_root_t *root, const char *path, apr_pool_t *pool)
{
  SVN_ERR(svn_path_check_valid(path, pool));
  return root->vtable->make_dir(root, path, pool);
}

svn_error_t *
svn_fs_delete(svn_fs_root_t *root, const char *path, apr_pool_t *pool)
{
  return root->vtable->delete_node(root, path, pool);
}

svn_error_t *
svn_fs_copy(svn_fs_root_t *from_root, const char *from_path,
            svn_fs_root_t *to_root, const char *to_path, apr_pool_t *pool)
{
  SVN_ERR(svn_path_check_valid(to_path, pool));
  return to_root->vtable->copy(from_root, from_path, to_root, to_path, pool);
}

svn_error_t *
<<<<<<< HEAD
svn_fs_move (svn_fs_root_t *from_root, const char *from_path,
             svn_fs_root_t *to_root, const char *to_path, apr_pool_t *pool)
{
  SVN_ERR (svn_path_check_valid (to_path, pool));
  return to_root->vtable->move (from_root, from_path, to_root, to_path, pool);
}

svn_error_t *
svn_fs_revision_link (svn_fs_root_t *from_root, svn_fs_root_t *to_root,
                      const char *path, apr_pool_t *pool)
=======
svn_fs_revision_link(svn_fs_root_t *from_root, svn_fs_root_t *to_root,
                     const char *path, apr_pool_t *pool)
>>>>>>> c2b624c0
{
  return to_root->vtable->revision_link(from_root, to_root, path, pool);
}

svn_error_t *
svn_fs_file_length(svn_filesize_t *length_p, svn_fs_root_t *root,
                   const char *path, apr_pool_t *pool)
{
  return root->vtable->file_length(length_p, root, path, pool);
}

svn_error_t *
svn_fs_file_md5_checksum(unsigned char digest[], svn_fs_root_t *root,
                         const char *path, apr_pool_t *pool)
{
  return root->vtable->file_md5_checksum(digest, root, path, pool);
}

svn_error_t *
svn_fs_file_contents(svn_stream_t **contents, svn_fs_root_t *root,
                     const char *path, apr_pool_t *pool)
{
  return root->vtable->file_contents(contents, root, path, pool);
}

svn_error_t *
svn_fs_make_file(svn_fs_root_t *root, const char *path, apr_pool_t *pool)
{
  SVN_ERR(svn_path_check_valid(path, pool));
  return root->vtable->make_file(root, path, pool);
}

svn_error_t *
svn_fs_apply_textdelta(svn_txdelta_window_handler_t *contents_p,
                       void **contents_baton_p, svn_fs_root_t *root,
                       const char *path, const char *base_checksum,
                       const char *result_checksum, apr_pool_t *pool)
{
  return root->vtable->apply_textdelta(contents_p, contents_baton_p, root,
                                       path, base_checksum, result_checksum,
                                       pool);
}

svn_error_t *
svn_fs_apply_text(svn_stream_t **contents_p, svn_fs_root_t *root,
                  const char *path, const char *result_checksum,
                  apr_pool_t *pool)
{
  return root->vtable->apply_text(contents_p, root, path, result_checksum,
                                  pool);
}

svn_error_t *
svn_fs_contents_changed(svn_boolean_t *changed_p, svn_fs_root_t *root1,
                        const char *path1, svn_fs_root_t *root2,
                        const char *path2, apr_pool_t *pool)
{
  return root1->vtable->contents_changed(changed_p, root1, path1, root2,
                                         path2, pool);
}

svn_error_t *
svn_fs_youngest_rev(svn_revnum_t *youngest_p, svn_fs_t *fs, apr_pool_t *pool)
{
  return fs->vtable->youngest_rev(youngest_p, fs, pool);
}

svn_error_t *
svn_fs_deltify_revision(svn_fs_t *fs, svn_revnum_t revision, apr_pool_t *pool)
{
  return fs->vtable->deltify(fs, revision, pool);
}

svn_error_t *
svn_fs_revision_prop(svn_string_t **value_p, svn_fs_t *fs, svn_revnum_t rev,
                     const char *propname, apr_pool_t *pool)
{
  return fs->vtable->revision_prop(value_p, fs, rev, propname, pool);
}

svn_error_t *
svn_fs_revision_proplist(apr_hash_t **table_p, svn_fs_t *fs, svn_revnum_t rev,
                         apr_pool_t *pool)
{
  return fs->vtable->revision_proplist(table_p, fs, rev, pool);
}

svn_error_t *
svn_fs_change_rev_prop(svn_fs_t *fs, svn_revnum_t rev, const char *name,
                       const svn_string_t *value, apr_pool_t *pool)
{
  return fs->vtable->change_rev_prop(fs, rev, name, value, pool);
}

svn_error_t *
svn_fs_get_file_delta_stream(svn_txdelta_stream_t **stream_p,
                             svn_fs_root_t *source_root,
                             const char *source_path,
                             svn_fs_root_t *target_root,
                             const char *target_path, apr_pool_t *pool)
{
  return target_root->vtable->get_file_delta_stream(stream_p, source_root,
                                                    source_path, target_root,
                                                    target_path, pool);
}

svn_error_t *
svn_fs_get_uuid(svn_fs_t *fs, const char **uuid, apr_pool_t *pool)
{
  return fs->vtable->get_uuid(fs, uuid, pool);
}

svn_error_t *
svn_fs_set_uuid(svn_fs_t *fs, const char *uuid, apr_pool_t *pool)
{
  return fs->vtable->set_uuid(fs, uuid, pool);
}

svn_error_t *
svn_fs_lock(svn_lock_t **lock, svn_fs_t *fs, const char *path, 
            const char *token, const char *comment,
            svn_boolean_t is_dav_comment, apr_time_t expiration_date, 
            svn_revnum_t current_rev, svn_boolean_t steal_lock, 
            apr_pool_t *pool)
{
  /* Enforce that the comment be xml-escapable. */
  if (comment)
    {
      if (! svn_xml_is_xml_safe(comment, strlen(comment)))
        return svn_error_create
          (SVN_ERR_XML_UNESCAPABLE_DATA, NULL,
           _("Lock comment has illegal characters"));      
    }

  if (expiration_date < 0)
        return svn_error_create
          (SVN_ERR_INCORRECT_PARAMS, NULL,
           _("Negative expiration date passed to svn_fs_lock"));      

  return fs->vtable->lock(lock, fs, path, token, comment, is_dav_comment,
                          expiration_date, current_rev, steal_lock, pool);  
}

svn_error_t *
svn_fs_generate_lock_token(const char **token, svn_fs_t *fs, apr_pool_t *pool)
{
  return fs->vtable->generate_lock_token(token, fs, pool);  
}

svn_error_t *
svn_fs_unlock(svn_fs_t *fs, const char *path, const char *token,
              svn_boolean_t break_lock, apr_pool_t *pool)
{
  return fs->vtable->unlock(fs, path, token, break_lock, pool);
}

svn_error_t *
svn_fs_get_lock(svn_lock_t **lock, svn_fs_t *fs, const char *path,
                apr_pool_t *pool)
{
  return fs->vtable->get_lock(lock, fs, path, pool);
}

svn_error_t *
svn_fs_get_locks(svn_fs_t *fs, const char *path,
                 svn_fs_get_locks_callback_t get_locks_func,
                 void *get_locks_baton,
                 apr_pool_t *pool)
{
  return fs->vtable->get_locks(fs, path, get_locks_func, 
                               get_locks_baton, pool);
}



/* --- History functions --- */

svn_error_t *
svn_fs_history_prev(svn_fs_history_t **prev_history_p,
                    svn_fs_history_t *history, svn_boolean_t cross_copies,
                    apr_pool_t *pool)
{
  return history->vtable->prev(prev_history_p, history, cross_copies, pool);
}

svn_error_t *
svn_fs_history_location(const char **path, svn_revnum_t *revision,
                        svn_fs_history_t *history, apr_pool_t *pool)
{
  return history->vtable->location(path, revision, history, pool);
}


/* --- Node-ID functions --- */

svn_fs_id_t *
svn_fs_parse_id(const char *data, apr_size_t len, apr_pool_t *pool)
{
  fs_library_vtable_t *vtable;
  svn_error_t *err;

  err = get_library_vtable(&vtable, SVN_FS_TYPE_BDB, pool);
  if (err)
    {
      svn_error_clear(err);
      return NULL;
    }
  return vtable->parse_id(data, len, pool);
}

svn_string_t *
svn_fs_unparse_id(const svn_fs_id_t *id, apr_pool_t *pool)
{
  return id->vtable->unparse(id, pool);
}

svn_boolean_t
svn_fs_check_related(const svn_fs_id_t *a, const svn_fs_id_t *b)
{
  return (a->vtable->compare(a, b) != -1);
}

int 
svn_fs_compare_ids(const svn_fs_id_t *a, const svn_fs_id_t *b)
{
  return a->vtable->compare(a, b);
}

svn_error_t *
svn_fs_print_modules(svn_stringbuf_t *output,
                     apr_pool_t *pool)
{
  const struct fs_type_defn *defn;
  fs_library_vtable_t *vtable;
  apr_pool_t *iterpool = svn_pool_create(pool);

  for (defn = fs_modules; defn->fs_type != NULL; ++defn)
    {
      char *line;
      svn_error_t *err;

      svn_pool_clear(iterpool);

      err = get_library_vtable_direct(&vtable, defn, iterpool);
      if (err)
        {
          if (err->apr_err == SVN_ERR_FS_UNKNOWN_FS_TYPE)
            {
              svn_error_clear(err);
              continue;
            }
          else
            return err;
        }

      line = apr_psprintf(iterpool, "* fs_%s : %s\n",
                          defn->fsap_name,
                          vtable->get_description());
      svn_stringbuf_appendcstr(output, line);
    }

  svn_pool_destroy(iterpool);

  return SVN_NO_ERROR;
}


/* Return the library version number. */
const svn_version_t *
svn_fs_version(void)
{
  SVN_VERSION_BODY;
}<|MERGE_RESOLUTION|>--- conflicted
+++ resolved
@@ -324,7 +324,6 @@
   fs->access_ctx = NULL;
   fs->vtable = NULL;
   fs->fsap_data = NULL;
-  fs->type = svn_fs_type_unknown;
   return fs;
 }
 
@@ -372,12 +371,6 @@
   return serialized_init(*fs_p, pool);
 }
 
-svn_fs_fs_type_t
-svn_fs_type (svn_fs_t *fs)
-{
-  return fs->type;
-}
-
 const char *
 svn_fs_path(svn_fs_t *fs, apr_pool_t *pool)
 {
@@ -772,21 +765,8 @@
 }
 
 svn_error_t *
-<<<<<<< HEAD
-svn_fs_move (svn_fs_root_t *from_root, const char *from_path,
-             svn_fs_root_t *to_root, const char *to_path, apr_pool_t *pool)
-{
-  SVN_ERR (svn_path_check_valid (to_path, pool));
-  return to_root->vtable->move (from_root, from_path, to_root, to_path, pool);
-}
-
-svn_error_t *
-svn_fs_revision_link (svn_fs_root_t *from_root, svn_fs_root_t *to_root,
-                      const char *path, apr_pool_t *pool)
-=======
 svn_fs_revision_link(svn_fs_root_t *from_root, svn_fs_root_t *to_root,
                      const char *path, apr_pool_t *pool)
->>>>>>> c2b624c0
 {
   return to_root->vtable->revision_link(from_root, to_root, path, pool);
 }
