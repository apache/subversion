--- conflicted
+++ resolved
@@ -308,20 +308,6 @@
                         svn_fs_root_t *ancestor_root,
                         const char *ancestor_path,
                         apr_pool_t *pool);
-<<<<<<< HEAD
-  svn_error_t *(*change_merge_info)(svn_fs_root_t *root, const char *path,
-                                    apr_hash_t *info,
-                                    apr_pool_t *pool);
-  svn_error_t *(*get_merge_info)(apr_hash_t **minfohash,
-                                 svn_fs_root_t *root, 
-                                 const apr_array_header_t *paths,
-                                 svn_boolean_t include_parents,
-                                 apr_pool_t *pool);
-  svn_error_t *(*get_children_mergeinfo)(apr_hash_t **mergeinfo,
-                                         svn_fs_root_t *root,
-                                         const apr_array_header_t *paths,
-                                         apr_pool_t *pool);
-=======
   svn_error_t *(*change_mergeinfo)(svn_fs_root_t *root, const char *path,
                                    apr_hash_t *info,
                                    apr_pool_t *pool);
@@ -330,7 +316,10 @@
                                 const apr_array_header_t *paths,
                                 svn_boolean_t include_parents,
                                 apr_pool_t *pool);
->>>>>>> cc734cdc
+  svn_error_t *(*get_children_mergeinfo)(apr_hash_t **mergeinfo,
+                                         svn_fs_root_t *root,
+                                         const apr_array_header_t *paths,
+                                         apr_pool_t *pool);
 } root_vtable_t;
 
 
