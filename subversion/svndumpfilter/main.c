/*
 * main.c: Subversion dump stream filtering tool.
 *
 * ====================================================================
 *    Licensed to the Subversion Corporation (SVN Corp.) under one
 *    or more contributor license agreements.  See the NOTICE file
 *    distributed with this work for additional information
 *    regarding copyright ownership.  The SVN Corp. licenses this file
 *    to you under the Apache License, Version 2.0 (the
 *    "License"); you may not use this file except in compliance
 *    with the License.  You may obtain a copy of the License at
 *
 *      http://www.apache.org/licenses/LICENSE-2.0
 *
 *    Unless required by applicable law or agreed to in writing,
 *    software distributed under the License is distributed on an
 *    "AS IS" BASIS, WITHOUT WARRANTIES OR CONDITIONS OF ANY
 *    KIND, either express or implied.  See the License for the
 *    specific language governing permissions and limitations
 *    under the License.
 * ====================================================================
 */


#include <stdlib.h>

#include <apr_file_io.h>

#include "svn_private_config.h"
#include "svn_cmdline.h"
#include "svn_error.h"
#include "svn_string.h"
#include "svn_opt.h"
#include "svn_utf.h"
#include "svn_dirent_uri.h"
#include "svn_path.h"
#include "svn_hash.h"
#include "svn_repos.h"
#include "svn_fs.h"
#include "svn_pools.h"
#include "svn_sorts.h"
#include "svn_props.h"
#include "svn_mergeinfo.h"

#include "private/svn_mergeinfo_private.h"


/*** Code. ***/

/* Helper to open stdio streams */

/* NOTE: we used to call svn_stream_from_stdio(), which wraps a stream
   around a standard stdio.h FILE pointer.  The problem is that these
   pointers operate through C Run Time (CRT) on Win32, which does all
   sorts of translation on them: LF's become CRLF's, and ctrl-Z's
   embedded in Word documents are interpreted as premature EOF's.

   So instead, we use apr_file_open_std*, which bypass the CRT and
   directly wrap the OS's file-handles, which don't know or care about
   translation.  Thus dump/load works correctly on Win32.
*/
static svn_error_t *
create_stdio_stream(svn_stream_t **stream,
                    APR_DECLARE(apr_status_t) open_fn(apr_file_t **,
                                                      apr_pool_t *),
                    apr_pool_t *pool)
{
  apr_file_t *stdio_file;
  apr_status_t apr_err = open_fn(&stdio_file, pool);

  if (apr_err)
    return svn_error_wrap_apr(apr_err, _("Can't open stdio file"));

  *stream = svn_stream_from_aprfile2(stdio_file, TRUE, pool);
  return SVN_NO_ERROR;
}


/* Writes a property in dumpfile format to given stringbuf. */
static void
write_prop_to_stringbuf(svn_stringbuf_t **strbuf,
                        const char *name,
                        const svn_string_t *value)
{
  int bytes_used, namelen;
  char buf[SVN_KEYLINE_MAXLEN];

  /* Output name length, then name. */
  namelen = strlen(name);
  svn_stringbuf_appendbytes(*strbuf, "K ", 2);

  bytes_used = sprintf(buf, "%d", namelen);
  svn_stringbuf_appendbytes(*strbuf, buf, bytes_used);
  svn_stringbuf_appendbytes(*strbuf, "\n", 1);

  svn_stringbuf_appendbytes(*strbuf, name, namelen);
  svn_stringbuf_appendbytes(*strbuf, "\n", 1);

  /* Output value length, then value. */
  svn_stringbuf_appendbytes(*strbuf, "V ", 2);

  bytes_used = sprintf(buf, "%" APR_SIZE_T_FMT, value->len);
  svn_stringbuf_appendbytes(*strbuf, buf, bytes_used);
  svn_stringbuf_appendbytes(*strbuf, "\n", 1);

  svn_stringbuf_appendbytes(*strbuf, value->data, value->len);
  svn_stringbuf_appendbytes(*strbuf, "\n", 1);
}


/* Prefix matching function to compare node-path with set of prefixes. */
static svn_boolean_t
ary_prefix_match(apr_array_header_t *pfxlist, const char *path)
{
  int i, pfx_len, path_len = strlen(path);
  const char *pfx;

  for (i = 0; i < pfxlist->nelts; i++)
    {
      pfx = APR_ARRAY_IDX(pfxlist, i, const char *);
      pfx_len = strlen(pfx);
      if (path_len < pfx_len)
        continue;
      if (strncmp(path, pfx, pfx_len) == 0
          && (path[pfx_len] == '\0' || path[pfx_len] == '/'))
        return TRUE;
    }

  return FALSE;
}


/* Check whether we need to skip this PATH based on its presence in
   the PREFIXES list, and the DO_EXCLUDE option. */
static APR_INLINE svn_boolean_t
skip_path(const char *path, apr_array_header_t *prefixes,
<<<<<<< HEAD
          svn_boolean_t do_exclude)
{
  /* NXOR */
  return (ary_prefix_match(prefixes, path) ? do_exclude : !do_exclude);
=======
          svn_boolean_t do_exclude, svn_boolean_t glob)
{
  const svn_boolean_t matches =
    (glob
     ? svn_cstring_match_glob_list(path, prefixes)
     : ary_prefix_match(prefixes, path));

  /* NXOR */
  return (matches ? do_exclude : !do_exclude);
>>>>>>> 79d0a718
}



/* Note: the input stream parser calls us with events.
   Output of the filtered dump occurs for the most part streamily with the
   event callbacks, to avoid caching large quantities of data in memory.
   The exceptions this are:
   - All revision data (headers and props) must be cached until a non-skipped
     node within the revision is found, or the revision is closed.
   - Node headers and props must be cached until all props have been received
     (to allow the Prop-content-length to be found). This is signalled either
     by the node text arriving, or the node being closed.
   The writing_begun members of the associated object batons track the state.
   output_revision() and output_node() are called to cause this flushing of
   cached data to occur.
*/


/* Filtering batons */

struct revmap_t
{
  svn_revnum_t rev; /* Last non-dropped revision to which this maps. */
  svn_boolean_t was_dropped; /* Was this revision dropped? */
};

struct parse_baton_t
{
  /* Command-line options values. */
  svn_boolean_t do_exclude;
  svn_boolean_t quiet;
  svn_boolean_t glob;
  svn_boolean_t drop_empty_revs;
  svn_boolean_t do_renumber_revs;
  svn_boolean_t preserve_revprops;
  svn_boolean_t skip_missing_merge_sources;
  apr_array_header_t *prefixes;

  /* Input and output streams. */
  svn_stream_t *in_stream;
  svn_stream_t *out_stream;

  /* State for the filtering process. */
  apr_int32_t rev_drop_count;
  apr_hash_t *dropped_nodes;
  apr_hash_t *renumber_history;  /* svn_revnum_t -> struct revmap_t */
  svn_revnum_t last_live_revision;
};

struct revision_baton_t
{
  /* Reference to the global parse baton. */
  struct parse_baton_t *pb;

  /* Does this revision have node or prop changes? */
  svn_boolean_t has_nodes;
  svn_boolean_t has_props;

  /* Did we drop any nodes? */
  svn_boolean_t had_dropped_nodes;

  /* Written to output stream? */
  svn_boolean_t writing_begun;

  /* The original and new (re-mapped) revision numbers. */
  svn_revnum_t rev_orig;
  svn_revnum_t rev_actual;

  /* Pointers to dumpfile data. */
  svn_stringbuf_t *header;
  apr_hash_t *props;
};

struct node_baton_t
{
  /* Reference to the current revision baton. */
  struct revision_baton_t *rb;

  /* Are we skipping this node? */
  svn_boolean_t do_skip;

  /* Have we been instructed to change or remove props on, or change
     the text of, this node? */
  svn_boolean_t has_props;
  svn_boolean_t has_text;

  /* Written to output stream? */
  svn_boolean_t writing_begun;

  /* The text content length according to the dumpfile headers, because we
     need the length before we have the actual text. */
  svn_filesize_t tcl;

  /* Pointers to dumpfile data. */
  svn_stringbuf_t *header;
  svn_stringbuf_t *props;
};



/* Filtering vtable members */

/* New revision: set up revision_baton, decide if we skip it. */
static svn_error_t *
new_revision_record(void **revision_baton,
                    apr_hash_t *headers,
                    void *parse_baton,
                    apr_pool_t *pool)
{
  struct revision_baton_t *rb;
  apr_hash_index_t *hi;
  const char *rev_orig;
  svn_stream_t *header_stream;

  *revision_baton = apr_palloc(pool, sizeof(struct revision_baton_t));
  rb = *revision_baton;
  rb->pb = parse_baton;
  rb->has_nodes = FALSE;
  rb->has_props = FALSE;
  rb->had_dropped_nodes = FALSE;
  rb->writing_begun = FALSE;
  rb->header = svn_stringbuf_create("", pool);
  rb->props = apr_hash_make(pool);

  header_stream = svn_stream_from_stringbuf(rb->header, pool);

  rev_orig = apr_hash_get(headers, SVN_REPOS_DUMPFILE_REVISION_NUMBER,
                          APR_HASH_KEY_STRING);
  rb->rev_orig = SVN_STR_TO_REV(rev_orig);

  if (rb->pb->do_renumber_revs)
    rb->rev_actual = rb->rev_orig - rb->pb->rev_drop_count;
  else
    rb->rev_actual = rb->rev_orig;

  SVN_ERR(svn_stream_printf(header_stream, pool,
                            SVN_REPOS_DUMPFILE_REVISION_NUMBER ": %ld\n",
                            rb->rev_actual));

  for (hi = apr_hash_first(pool, headers); hi; hi = apr_hash_next(hi))
    {
      const char *key = svn_apr_hash_index_key(hi);
      const char *val = svn_apr_hash_index_val(hi);

      if ((!strcmp(key, SVN_REPOS_DUMPFILE_CONTENT_LENGTH))
          || (!strcmp(key, SVN_REPOS_DUMPFILE_PROP_CONTENT_LENGTH))
          || (!strcmp(key, SVN_REPOS_DUMPFILE_REVISION_NUMBER)))
        continue;

      /* passthru: put header into header stringbuf. */

      SVN_ERR(svn_stream_printf(header_stream, pool, "%s: %s\n",
<<<<<<< HEAD
                                (const char *)key,
                                (const char *)val));
=======
                                key, val));
>>>>>>> 79d0a718
    }

  SVN_ERR(svn_stream_close(header_stream));

  return SVN_NO_ERROR;
}


/* Output revision to dumpstream
   This may be called by new_node_record(), iff rb->has_nodes has been set
   to TRUE, or by close_revision() otherwise. This must only be called
   if rb->writing_begun is FALSE. */
static svn_error_t *
output_revision(struct revision_baton_t *rb)
{
  int bytes_used;
  char buf[SVN_KEYLINE_MAXLEN];
  apr_hash_index_t *hi;
  apr_pool_t *hash_pool = apr_hash_pool_get(rb->props);
  svn_stringbuf_t *props = svn_stringbuf_create("", hash_pool);
  apr_pool_t *subpool = svn_pool_create(hash_pool);

  rb->writing_begun = TRUE;

  /* If this revision has no nodes left because the ones it had were
     dropped, and we are not dropping empty revisions, and we were not
     told to preserve revision props, then we want to fixup the
     revision props to only contain:
       - the date
       - a log message that reports that this revision is just stuffing. */
  if ((! rb->pb->preserve_revprops)
      && (! rb->has_nodes)
      && rb->had_dropped_nodes
      && (! rb->pb->drop_empty_revs))
    {
      apr_hash_t *old_props = rb->props;
      rb->has_props = TRUE;
      rb->props = apr_hash_make(hash_pool);
      apr_hash_set(rb->props, SVN_PROP_REVISION_DATE, APR_HASH_KEY_STRING,
                   apr_hash_get(old_props, SVN_PROP_REVISION_DATE,
                                APR_HASH_KEY_STRING));
      apr_hash_set(rb->props, SVN_PROP_REVISION_LOG, APR_HASH_KEY_STRING,
                   svn_string_create(_("This is an empty revision for "
                                       "padding."), hash_pool));
    }

  /* Now, "rasterize" the props to a string, and append the property
     information to the header string.  */
  if (rb->has_props)
    {
      for (hi = apr_hash_first(subpool, rb->props);
           hi;
           hi = apr_hash_next(hi))
        {
          const char *pname = svn_apr_hash_index_key(hi);
          const svn_string_t *pval = svn_apr_hash_index_val(hi);

          write_prop_to_stringbuf(&props, pname, pval);
        }
      svn_stringbuf_appendcstr(props, "PROPS-END\n");
      svn_stringbuf_appendcstr(rb->header,
                               SVN_REPOS_DUMPFILE_PROP_CONTENT_LENGTH);
      bytes_used = sprintf(buf, ": %" APR_SIZE_T_FMT, props->len);
      svn_stringbuf_appendbytes(rb->header, buf, bytes_used);
      svn_stringbuf_appendbytes(rb->header, "\n", 1);
    }

  svn_stringbuf_appendcstr(rb->header, SVN_REPOS_DUMPFILE_CONTENT_LENGTH);
  bytes_used = sprintf(buf, ": %" APR_SIZE_T_FMT, props->len);
  svn_stringbuf_appendbytes(rb->header, buf, bytes_used);
  svn_stringbuf_appendbytes(rb->header, "\n", 1);

  /* put an end to headers */
  svn_stringbuf_appendbytes(rb->header, "\n", 1);

  /* put an end to revision */
  svn_stringbuf_appendbytes(props,  "\n", 1);

  /* write out the revision */
  /* Revision is written out in the following cases:
     1. No --drop-empty-revs has been supplied.
     2. --drop-empty-revs has been supplied,
     but revision has not all nodes dropped
     3. Revision had no nodes to begin with.
  */
  if (rb->has_nodes
      || (! rb->pb->drop_empty_revs)
      || (! rb->had_dropped_nodes))
    {
      /* This revision is a keeper. */
      SVN_ERR(svn_stream_write(rb->pb->out_stream,
                               rb->header->data, &(rb->header->len)));
      SVN_ERR(svn_stream_write(rb->pb->out_stream,
                               props->data, &(props->len)));

      if (rb->pb->do_renumber_revs)
        {
          svn_revnum_t *rr_key;
          struct revmap_t *rr_val;
          apr_pool_t *rr_pool = apr_hash_pool_get(rb->pb->renumber_history);
          rr_key = apr_palloc(rr_pool, sizeof(*rr_key));
          rr_val = apr_palloc(rr_pool, sizeof(*rr_val));
          *rr_key = rb->rev_orig;
          rr_val->rev = rb->rev_actual;
          rr_val->was_dropped = FALSE;
          apr_hash_set(rb->pb->renumber_history, rr_key,
                       sizeof(*rr_key), rr_val);
          rb->pb->last_live_revision = rb->rev_actual;
        }

      if (! rb->pb->quiet)
        SVN_ERR(svn_cmdline_fprintf(stderr, subpool,
                                    _("Revision %ld committed as %ld.\n"),
                                    rb->rev_orig, rb->rev_actual));
    }
  else
    {
      /* We're dropping this revision. */
      rb->pb->rev_drop_count++;
      if (rb->pb->do_renumber_revs)
        {
          svn_revnum_t *rr_key;
          struct revmap_t *rr_val;
          apr_pool_t *rr_pool = apr_hash_pool_get(rb->pb->renumber_history);
          rr_key = apr_palloc(rr_pool, sizeof(*rr_key));
          rr_val = apr_palloc(rr_pool, sizeof(*rr_val));
          *rr_key = rb->rev_orig;
          rr_val->rev = rb->pb->last_live_revision;
          rr_val->was_dropped = TRUE;
          apr_hash_set(rb->pb->renumber_history, rr_key,
                       sizeof(*rr_key), rr_val);
        }

      if (! rb->pb->quiet)
        SVN_ERR(svn_cmdline_fprintf(stderr, subpool,
                                    _("Revision %ld skipped.\n"),
                                    rb->rev_orig));
    }
  svn_pool_destroy(subpool);
  return SVN_NO_ERROR;
}


/* UUID record here: dump it, as we do not filter them. */
static svn_error_t *
uuid_record(const char *uuid, void *parse_baton, apr_pool_t *pool)
{
  struct parse_baton_t *pb = parse_baton;
  SVN_ERR(svn_stream_printf(pb->out_stream, pool,
                            SVN_REPOS_DUMPFILE_UUID ": %s\n\n", uuid));
  return SVN_NO_ERROR;
}


/* New node here. Set up node_baton by copying headers. */
static svn_error_t *
new_node_record(void **node_baton,
                apr_hash_t *headers,
                void *rev_baton,
                apr_pool_t *pool)
{
  struct parse_baton_t *pb;
  struct node_baton_t *nb;
  char *node_path, *copyfrom_path;
  apr_hash_index_t *hi;
  const char *tcl;

  *node_baton = apr_palloc(pool, sizeof(struct node_baton_t));
  nb          = *node_baton;
  nb->rb      = rev_baton;
  pb          = nb->rb->pb;

  node_path = apr_hash_get(headers, SVN_REPOS_DUMPFILE_NODE_PATH,
                           APR_HASH_KEY_STRING);
  copyfrom_path = apr_hash_get(headers,
                               SVN_REPOS_DUMPFILE_NODE_COPYFROM_PATH,
                               APR_HASH_KEY_STRING);

  /* Ensure that paths start with a leading '/'. */
  node_path = svn_uri_join("/", node_path, pool);
  if (copyfrom_path)
    copyfrom_path = svn_uri_join("/", copyfrom_path, pool);

<<<<<<< HEAD
  nb->do_skip = skip_path(node_path, pb->prefixes, pb->do_exclude);
=======
  nb->do_skip = skip_path(node_path, pb->prefixes,
                          pb->do_exclude, pb->glob);
>>>>>>> 79d0a718

  /* If we're skipping the node, take note of path, discarding the
     rest.  */
  if (nb->do_skip)
    {
      apr_hash_set(pb->dropped_nodes,
                   apr_pstrdup(apr_hash_pool_get(pb->dropped_nodes),
                               node_path),
                   APR_HASH_KEY_STRING, (void *)1);
      nb->rb->had_dropped_nodes = TRUE;
    }
  else
    {
      tcl = apr_hash_get(headers, SVN_REPOS_DUMPFILE_TEXT_CONTENT_LENGTH,
                         APR_HASH_KEY_STRING);

      /* Test if this node was copied from dropped source. */
      if (copyfrom_path &&
<<<<<<< HEAD
          skip_path(copyfrom_path, pb->prefixes, pb->do_exclude))
=======
          skip_path(copyfrom_path, pb->prefixes, pb->do_exclude, pb->glob))
>>>>>>> 79d0a718
        {
          /* This node was copied from a dropped source.
             We have a problem, since we did not want to drop this node too.

             However, there is one special case we'll handle.  If the node is
             a file, and this was a copy-and-modify operation, then the
             dumpfile should contain the new contents of the file.  In this
             scenario, we'll just do an add without history using the new
             contents.  */
          const char *kind;
          kind = apr_hash_get(headers, SVN_REPOS_DUMPFILE_NODE_KIND,
                              APR_HASH_KEY_STRING);

          /* If there is a Text-content-length header, and the kind is
             "file", we just fallback to an add without history. */
          if (tcl && (strcmp(kind, "file") == 0))
            {
              apr_hash_set(headers, SVN_REPOS_DUMPFILE_NODE_COPYFROM_PATH,
                           APR_HASH_KEY_STRING, NULL);
              apr_hash_set(headers, SVN_REPOS_DUMPFILE_NODE_COPYFROM_REV,
                           APR_HASH_KEY_STRING, NULL);
              copyfrom_path = NULL;
            }
          /* Else, this is either a directory or a file whose contents we
             don't have readily available.  */
          else
            {
              return svn_error_createf
                (SVN_ERR_INCOMPLETE_DATA, 0,
                 _("Invalid copy source path '%s'"), copyfrom_path);
            }
        }

      nb->has_props = FALSE;
      nb->has_text = FALSE;
      nb->writing_begun = FALSE;
      nb->tcl = tcl ? svn__atoui64(tcl) : 0;
      nb->header = svn_stringbuf_create("", pool);
      nb->props = svn_stringbuf_create("", pool);

      /* Now we know for sure that we have a node that will not be
         skipped, flush the revision if it has not already been done. */
      nb->rb->has_nodes = TRUE;
      if (! nb->rb->writing_begun)
        SVN_ERR(output_revision(nb->rb));

      for (hi = apr_hash_first(pool, headers); hi; hi = apr_hash_next(hi))
        {
          const char *key = svn_apr_hash_index_key(hi);
          const char *val = svn_apr_hash_index_val(hi);

          if ((!strcmp(key, SVN_REPOS_DUMPFILE_CONTENT_LENGTH))
              || (!strcmp(key, SVN_REPOS_DUMPFILE_PROP_CONTENT_LENGTH))
              || (!strcmp(key, SVN_REPOS_DUMPFILE_TEXT_CONTENT_LENGTH)))
            continue;

          /* Rewrite Node-Copyfrom-Rev if we are renumbering revisions.
             The number points to some revision in the past. We keep track
             of revision renumbering in an apr_hash, which maps original
             revisions to new ones. Dropped revision are mapped to -1.
             This should never happen here.
          */
          if (pb->do_renumber_revs
              && (!strcmp(key, SVN_REPOS_DUMPFILE_NODE_COPYFROM_REV)))
            {
              svn_revnum_t cf_orig_rev;
              struct revmap_t *cf_renum_val;

              cf_orig_rev = SVN_STR_TO_REV(val);
              cf_renum_val = apr_hash_get(pb->renumber_history,
                                          &cf_orig_rev,
                                          sizeof(svn_revnum_t));
              if (! (cf_renum_val && SVN_IS_VALID_REVNUM(cf_renum_val->rev)))
                return svn_error_createf
                  (SVN_ERR_NODE_UNEXPECTED_KIND, NULL,
                   _("No valid copyfrom revision in filtered stream"));
              SVN_ERR(svn_stream_printf
                      (nb->rb->pb->out_stream, pool,
                       SVN_REPOS_DUMPFILE_NODE_COPYFROM_REV ": %ld\n",
                       cf_renum_val->rev));
              continue;
            }

          /* passthru: put header straight to output */

          SVN_ERR(svn_stream_printf(nb->rb->pb->out_stream,
                                    pool, "%s: %s\n",
                                    key, val));
        }
    }

  return SVN_NO_ERROR;
}


/* Output node header and props to dumpstream
   This will be called by set_fulltext() after setting nb->has_text to TRUE,
   if the node has any text, or by close_node() otherwise. This must only
   be called if nb->writing_begun is FALSE. */
static svn_error_t *
output_node(struct node_baton_t *nb)
{
  int bytes_used;
  char buf[SVN_KEYLINE_MAXLEN];

  nb->writing_begun = TRUE;

  /* when there are no props nb->props->len would be zero and won't mess up
     Content-Length. */
  if (nb->has_props)
    svn_stringbuf_appendcstr(nb->props, "PROPS-END\n");

  /* 1. recalculate & check text-md5 if present. Passed through right now. */

  /* 2. recalculate and add content-lengths */

  if (nb->has_props)
    {
      svn_stringbuf_appendcstr(nb->header,
                               SVN_REPOS_DUMPFILE_PROP_CONTENT_LENGTH);
      bytes_used = sprintf(buf, ": %" APR_SIZE_T_FMT, nb->props->len);
      svn_stringbuf_appendbytes(nb->header, buf, bytes_used);
      svn_stringbuf_appendbytes(nb->header, "\n", 1);
    }
  if (nb->has_text)
    {
      svn_stringbuf_appendcstr(nb->header,
                               SVN_REPOS_DUMPFILE_TEXT_CONTENT_LENGTH);
      bytes_used = sprintf(buf, ": %" SVN_FILESIZE_T_FMT, nb->tcl);
      svn_stringbuf_appendbytes(nb->header, buf, bytes_used);
      svn_stringbuf_appendbytes(nb->header, "\n", 1);
    }
  svn_stringbuf_appendcstr(nb->header, SVN_REPOS_DUMPFILE_CONTENT_LENGTH);
  bytes_used = sprintf(buf, ": %" SVN_FILESIZE_T_FMT,
                       (svn_filesize_t) (nb->props->len + nb->tcl));
  svn_stringbuf_appendbytes(nb->header, buf, bytes_used);
  svn_stringbuf_appendbytes(nb->header, "\n", 1);

  /* put an end to headers */
  svn_stringbuf_appendbytes(nb->header, "\n", 1);

  /* 3. output all the stuff */

  SVN_ERR(svn_stream_write(nb->rb->pb->out_stream,
                           nb->header->data , &(nb->header->len)));
  SVN_ERR(svn_stream_write(nb->rb->pb->out_stream,
                           nb->props->data , &(nb->props->len)));

  return SVN_NO_ERROR;
}


/* Examine the mergeinfo in INITIAL_VAL, omitting missing merge
   sources or renumbering revisions in rangelists as appropriate, and
   return the (possibly new) mergeinfo in *FINAL_VAL (allocated from
   POOL). */
static svn_error_t *
adjust_mergeinfo(svn_string_t **final_val, const svn_string_t *initial_val,
                 struct revision_baton_t *rb, apr_pool_t *pool)
{
  apr_hash_t *mergeinfo;
  apr_hash_t *final_mergeinfo = apr_hash_make(pool);
  apr_hash_index_t *hi;
  apr_pool_t *subpool = svn_pool_create(pool);

  SVN_ERR(svn_mergeinfo_parse(&mergeinfo, initial_val->data, subpool));
<<<<<<< HEAD
  for (hi = apr_hash_first(NULL, mergeinfo); hi; hi = apr_hash_next(hi))
    {
      const char *merge_source;
      apr_array_header_t *rangelist;
      struct parse_baton_t *pb = rb->pb;
      int i;
      const void *key;
      void *val;

      apr_hash_this(hi, &key, NULL, &val);
      merge_source = (const char *) key;
      rangelist = (apr_array_header_t *) val;

      /* Determine whether the merge_source is a part of the prefix. */
      if (skip_path(merge_source, pb->prefixes, pb->do_exclude))
=======
  for (hi = apr_hash_first(subpool, mergeinfo); hi; hi = apr_hash_next(hi))
    {
      const char *merge_source = svn_apr_hash_index_key(hi);
      apr_array_header_t *rangelist = svn_apr_hash_index_val(hi);
      struct parse_baton_t *pb = rb->pb;
      int i;

      /* Determine whether the merge_source is a part of the prefix. */
      if (skip_path(merge_source, pb->prefixes, pb->do_exclude, pb->glob))
>>>>>>> 79d0a718
        {
          if (pb->skip_missing_merge_sources)
            continue;
          else
            return svn_error_createf(SVN_ERR_INCOMPLETE_DATA, 0,
                                     _("Missing merge source path '%s'; try "
                                       "with --skip-missing-merge-sources"),
                                     merge_source);
        }

      /* Possibly renumber revisions in merge source's rangelist. */
      if (pb->do_renumber_revs)
        {
          for (i = 0; i < rangelist->nelts; i++)
            {
              struct revmap_t *revmap_start;
              struct revmap_t *revmap_end;
              svn_merge_range_t *range = APR_ARRAY_IDX(rangelist, i,
                                                       svn_merge_range_t *);

              revmap_start = apr_hash_get(pb->renumber_history,
                                          &range->start, sizeof(svn_revnum_t));
              if (! (revmap_start && SVN_IS_VALID_REVNUM(revmap_start->rev)))
                return svn_error_createf
                  (SVN_ERR_NODE_UNEXPECTED_KIND, NULL,
                   _("No valid revision range 'start' in filtered stream"));

              revmap_end = apr_hash_get(pb->renumber_history,
                                        &range->end, sizeof(svn_revnum_t));
              if (! (revmap_end && SVN_IS_VALID_REVNUM(revmap_end->rev)))
                return svn_error_createf
                  (SVN_ERR_NODE_UNEXPECTED_KIND, NULL,
                   _("No valid revision range 'end' in filtered stream"));

              range->start = revmap_start->rev;
              range->end = revmap_end->rev;
            }
<<<<<<< HEAD
          apr_hash_set(final_mergeinfo, merge_source,
                       APR_HASH_KEY_STRING, rangelist);
        }
    }

  SVN_ERR(svn_mergeinfo_sort(final_mergeinfo, subpool));
  SVN_ERR(svn_mergeinfo__to_string(final_val, final_mergeinfo, pool));
=======
        }
      apr_hash_set(final_mergeinfo, merge_source,
                   APR_HASH_KEY_STRING, rangelist);
    }

  SVN_ERR(svn_mergeinfo_sort(final_mergeinfo, subpool));
  SVN_ERR(svn_mergeinfo_to_string(final_val, final_mergeinfo, pool));
>>>>>>> 79d0a718
  svn_pool_destroy(subpool);

  return SVN_NO_ERROR;
}


static svn_error_t *
set_revision_property(void *revision_baton,
                      const char *name,
                      const svn_string_t *value)
{
  struct revision_baton_t *rb = revision_baton;
  apr_pool_t *hash_pool = apr_hash_pool_get(rb->props);

  rb->has_props = TRUE;
  apr_hash_set(rb->props, apr_pstrdup(hash_pool, name),
               APR_HASH_KEY_STRING, svn_string_dup(value, hash_pool));
  return SVN_NO_ERROR;
}


static svn_error_t *
set_node_property(void *node_baton,
                  const char *name,
                  const svn_string_t *value)
{
  struct node_baton_t *nb = node_baton;
  struct revision_baton_t *rb = nb->rb;

  if (nb->do_skip)
    return SVN_NO_ERROR;

  if (!nb->has_props)
    return svn_error_create(SVN_ERR_UNSUPPORTED_FEATURE, NULL,
                            _("Delta property block detected - "
                              "not supported by svndumpfilter"));

  if (strcmp(name, SVN_PROP_MERGEINFO) == 0)
    {
<<<<<<< HEAD
      svn_string_t *filtered_mergeinfo;  /* Avoid compiler warning. */ 
=======
      svn_string_t *filtered_mergeinfo;  /* Avoid compiler warning. */
>>>>>>> 79d0a718
      apr_pool_t *pool = apr_hash_pool_get(rb->props);
      SVN_ERR(adjust_mergeinfo(&filtered_mergeinfo, value, rb, pool));
      value = filtered_mergeinfo;
    }

  write_prop_to_stringbuf(&(nb->props), name, value);

  return SVN_NO_ERROR;
}


static svn_error_t *
remove_node_props(void *node_baton)
{
  struct node_baton_t *nb = node_baton;

  /* In this case, not actually indicating that the node *has* props,
     rather that we know about all the props that it has, since it now
     has none. */
  nb->has_props = TRUE;

  return SVN_NO_ERROR;
}


static svn_error_t *
set_fulltext(svn_stream_t **stream, void *node_baton)
{
  struct node_baton_t *nb = node_baton;

  if (!nb->do_skip)
    {
      nb->has_text = TRUE;
      if (! nb->writing_begun)
        SVN_ERR(output_node(nb));
      *stream = nb->rb->pb->out_stream;
    }

  return SVN_NO_ERROR;
}


/* Finalize node */
static svn_error_t *
close_node(void *node_baton)
{
  struct node_baton_t *nb = node_baton;
  apr_size_t len = 2;

  /* Get out of here if we can. */
  if (nb->do_skip)
    return SVN_NO_ERROR;

  /* If the node was not flushed already to output its text, do it now. */
  if (! nb->writing_begun)
    SVN_ERR(output_node(nb));

  /* put an end to node. */
  SVN_ERR(svn_stream_write(nb->rb->pb->out_stream, "\n\n", &len));

  return SVN_NO_ERROR;
}


/* Finalize revision */
static svn_error_t *
close_revision(void *revision_baton)
{
  struct revision_baton_t *rb = revision_baton;

  /* If no node has yet flushed the revision, do it now. */
  if (! rb->writing_begun)
    return output_revision(rb);
  else
    return SVN_NO_ERROR;
}


/* Filtering vtable */
svn_repos_parse_fns2_t filtering_vtable =
  {
    new_revision_record,
    uuid_record,
    new_node_record,
    set_revision_property,
    set_node_property,
    NULL,
    remove_node_props,
    set_fulltext,
    NULL,
    close_node,
    close_revision
  };



/** Subcommands. **/

static svn_opt_subcommand_t
  subcommand_help,
  subcommand_exclude,
  subcommand_include;

enum
  {
    svndumpfilter__drop_empty_revs = SVN_OPT_FIRST_LONGOPT_ID,
    svndumpfilter__renumber_revs,
    svndumpfilter__preserve_revprops,
    svndumpfilter__skip_missing_merge_sources,
<<<<<<< HEAD
=======
    svndumpfilter__targets,
>>>>>>> 79d0a718
    svndumpfilter__quiet,
    svndumpfilter__glob,
    svndumpfilter__version
  };

/* Option codes and descriptions.
 *
 * The entire list must be terminated with an entry of nulls.
 */
static const apr_getopt_option_t options_table[] =
  {
    {"help",          'h', 0,
     N_("show help on a subcommand")},

    {NULL,            '?', 0,
     N_("show help on a subcommand")},

    {"version",            svndumpfilter__version, 0,
     N_("show program version information") },
    {"quiet",              svndumpfilter__quiet, 0,
     N_("Do not display filtering statistics.") },
    {"pattern",            svndumpfilter__glob, 0,
     N_("Treat the path prefixes as file glob patterns.") },
    {"drop-empty-revs",    svndumpfilter__drop_empty_revs, 0,
     N_("Remove revisions emptied by filtering.")},
    {"renumber-revs",      svndumpfilter__renumber_revs, 0,
     N_("Renumber revisions left after filtering.") },
    {"skip-missing-merge-sources",
     svndumpfilter__skip_missing_merge_sources, 0,
     N_("Skip missing merge sources.") },
    {"preserve-revprops",  svndumpfilter__preserve_revprops, 0,
     N_("Don't filter revision properties.") },
    {"targets", svndumpfilter__targets, 1,
     N_("Pass contents of file ARG as additional args")},
    {NULL}
  };


/* Array of available subcommands.
 * The entire list must be terminated with an entry of nulls.
 */
static const svn_opt_subcommand_desc2_t cmd_table[] =
  {
    {"exclude", subcommand_exclude, {0},
     N_("Filter out nodes with given prefixes from dumpstream.\n"
        "usage: svndumpfilter exclude PATH_PREFIX...\n"),
     {svndumpfilter__drop_empty_revs, svndumpfilter__renumber_revs,
<<<<<<< HEAD
      svndumpfilter__skip_missing_merge_sources,
      svndumpfilter__preserve_revprops, svndumpfilter__quiet} },
=======
      svndumpfilter__skip_missing_merge_sources, svndumpfilter__targets,
      svndumpfilter__preserve_revprops, svndumpfilter__quiet,
      svndumpfilter__glob} },
>>>>>>> 79d0a718

    {"include", subcommand_include, {0},
     N_("Filter out nodes without given prefixes from dumpstream.\n"
        "usage: svndumpfilter include PATH_PREFIX...\n"),
     {svndumpfilter__drop_empty_revs, svndumpfilter__renumber_revs,
<<<<<<< HEAD
      svndumpfilter__skip_missing_merge_sources,
      svndumpfilter__preserve_revprops, svndumpfilter__quiet} },
=======
      svndumpfilter__skip_missing_merge_sources, svndumpfilter__targets,
      svndumpfilter__preserve_revprops, svndumpfilter__quiet,
      svndumpfilter__glob} },
>>>>>>> 79d0a718

    {"help", subcommand_help, {"?", "h"},
     N_("Describe the usage of this program or its subcommands.\n"
        "usage: svndumpfilter help [SUBCOMMAND...]\n"),
     {0} },

    { NULL, NULL, {0}, NULL, {0} }
  };


/* Baton for passing option/argument state to a subcommand function. */
struct svndumpfilter_opt_state
{
  svn_opt_revision_t start_revision;     /* -r X[:Y] is         */
  svn_opt_revision_t end_revision;       /* not implemented.    */
  svn_boolean_t quiet;                   /* --quiet             */
  svn_boolean_t glob;                    /* --pattern           */
  svn_boolean_t version;                 /* --version           */
  svn_boolean_t drop_empty_revs;         /* --drop-empty-revs   */
  svn_boolean_t help;                    /* --help or -?        */
  svn_boolean_t renumber_revs;           /* --renumber-revs     */
  svn_boolean_t preserve_revprops;       /* --preserve-revprops */
  svn_boolean_t skip_missing_merge_sources;
                                         /* --skip-missing-merge-sources */
<<<<<<< HEAD
=======
  const char *targets_file;              /* --targets-file       */
>>>>>>> 79d0a718
  apr_array_header_t *prefixes;          /* mainargs.           */
};


static svn_error_t *
parse_baton_initialize(struct parse_baton_t **pb,
                       struct svndumpfilter_opt_state *opt_state,
                       svn_boolean_t do_exclude,
                       apr_pool_t *pool)
{
  struct parse_baton_t *baton = apr_palloc(pool, sizeof(*baton));

  /* Read the stream from STDIN.  Users can redirect a file. */
  SVN_ERR(create_stdio_stream(&(baton->in_stream),
                              apr_file_open_stdin, pool));

  /* Have the parser dump results to STDOUT. Users can redirect a file. */
  SVN_ERR(create_stdio_stream(&(baton->out_stream),
                              apr_file_open_stdout, pool));

  baton->do_exclude = do_exclude;
  baton->do_renumber_revs = opt_state->renumber_revs;
  baton->drop_empty_revs = opt_state->drop_empty_revs;
  baton->preserve_revprops = opt_state->preserve_revprops;
  baton->quiet = opt_state->quiet;
  baton->glob = opt_state->glob;
  baton->prefixes = opt_state->prefixes;
  baton->skip_missing_merge_sources = opt_state->skip_missing_merge_sources;
  baton->rev_drop_count = 0; /* used to shift revnums while filtering */
  baton->dropped_nodes = apr_hash_make(pool);
  baton->renumber_history = apr_hash_make(pool);
  baton->last_live_revision = SVN_INVALID_REVNUM;

  /* This is non-ideal: We should pass through the version of the
   * input dumpstream.  However, our API currently doesn't allow that.
   * Hardcoding version 2 is acceptable because:
   *   - We currently do not accept version 3 or greater.
   *   - Dumpstream version 1 is so ancient as to be ignorable
   *     (0.17.x and earlier)
   */
  SVN_ERR(svn_stream_printf(baton->out_stream, pool,
                            SVN_REPOS_DUMPFILE_MAGIC_HEADER ": %d\n\n",
                            2));

  *pb = baton;
  return SVN_NO_ERROR;
}

/* This implements `help` subcommand. */
static svn_error_t *
subcommand_help(apr_getopt_t *os, void *baton, apr_pool_t *pool)
{
  struct svndumpfilter_opt_state *opt_state = baton;
  const char *header =
    _("general usage: svndumpfilter SUBCOMMAND [ARGS & OPTIONS ...]\n"
      "Type 'svndumpfilter help <subcommand>' for help on a "
      "specific subcommand.\n"
      "Type 'svndumpfilter --version' to see the program version.\n"
      "\n"
      "Available subcommands:\n");

  SVN_ERR(svn_opt_print_help3(os, "svndumpfilter",
                              opt_state ? opt_state->version : FALSE,
                              FALSE, NULL,
                              header, cmd_table, options_table, NULL,
                              NULL, pool));

  return SVN_NO_ERROR;
}


/* Version compatibility check */
static svn_error_t *
check_lib_versions(void)
{
  static const svn_version_checklist_t checklist[] =
    {
      { "svn_subr",  svn_subr_version },
      { "svn_repos", svn_repos_version },
      { "svn_delta", svn_delta_version },
      { NULL, NULL }
    };

  SVN_VERSION_DEFINE(my_version);
  return svn_ver_check_list(&my_version, checklist);
}


/* Do the real work of filtering. */
static svn_error_t *
do_filter(apr_getopt_t *os,
          void *baton,
          svn_boolean_t do_exclude,
          apr_pool_t *pool)
{
  struct svndumpfilter_opt_state *opt_state = baton;
  struct parse_baton_t *pb;
  apr_hash_index_t *hi;
  apr_array_header_t *keys;
  int i, num_keys;

  if (! opt_state->quiet)
    {
      apr_pool_t *subpool = svn_pool_create(pool);

      if (opt_state->glob)
        {
          SVN_ERR(svn_cmdline_fprintf(stderr, subpool,
                                      do_exclude
                                      ? opt_state->drop_empty_revs
                                      ? _("Excluding (and dropping empty "
                                          "revisions for) prefixes:\n")
                                      : _("Excluding prefixes:\n")
                                      : opt_state->drop_empty_revs
                                      ? _("Including (and dropping empty "
                                          "revisions for) prefixes:\n")
                                      : _("Including prefixes:\n")));
        }
      else
        {
          SVN_ERR(svn_cmdline_fprintf(stderr, subpool,
                                      do_exclude
                                      ? opt_state->drop_empty_revs
                                      ? _("Excluding (and dropping empty "
                                          "revisions for) prefix patterns:\n")
                                      : _("Excluding prefix patterns:\n")
                                      : opt_state->drop_empty_revs
                                      ? _("Including (and dropping empty "
                                          "revisions for) prefix patterns:\n")
                                      : _("Including prefix patterns:\n")));
        }

      for (i = 0; i < opt_state->prefixes->nelts; i++)
        {
          svn_pool_clear(subpool);
          SVN_ERR(svn_cmdline_fprintf
                  (stderr, subpool, "   '%s'\n",
                   APR_ARRAY_IDX(opt_state->prefixes, i, const char *)));
        }

      SVN_ERR(svn_cmdline_fputs("\n", stderr, subpool));
      svn_pool_destroy(subpool);
    }

  SVN_ERR(parse_baton_initialize(&pb, opt_state, do_exclude, pool));
  SVN_ERR(svn_repos_parse_dumpstream2(pb->in_stream, &filtering_vtable, pb,
                                      NULL, NULL, pool));

  /* The rest of this is just reporting.  If we aren't reporting, get
     outta here. */
  if (opt_state->quiet)
    return SVN_NO_ERROR;

  SVN_ERR(svn_cmdline_fputs("\n", stderr, pool));

  if (pb->rev_drop_count)
    SVN_ERR(svn_cmdline_fprintf(stderr, pool,
                                Q_("Dropped %d revision.\n\n",
                                   "Dropped %d revisions.\n\n",
                                   pb->rev_drop_count),
                                pb->rev_drop_count));

  if (pb->do_renumber_revs)
    {
      apr_pool_t *subpool = svn_pool_create(pool);
      SVN_ERR(svn_cmdline_fputs(_("Revisions renumbered as follows:\n"),
                                stderr, subpool));

      /* Get the keys of the hash, sort them, then print the hash keys
         and values, sorted by keys. */
      num_keys = apr_hash_count(pb->renumber_history);
      keys = apr_array_make(pool, num_keys + 1, sizeof(svn_revnum_t));
      for (hi = apr_hash_first(pool, pb->renumber_history);
           hi;
           hi = apr_hash_next(hi))
        {
          const svn_revnum_t *revnum = svn_apr_hash_index_key(hi);

          APR_ARRAY_PUSH(keys, svn_revnum_t) = *revnum;
        }
      qsort(keys->elts, keys->nelts,
            keys->elt_size, svn_sort_compare_revisions);
      for (i = 0; i < keys->nelts; i++)
        {
          svn_revnum_t this_key;
          struct revmap_t *this_val;

          svn_pool_clear(subpool);
          this_key = APR_ARRAY_IDX(keys, i, svn_revnum_t);
          this_val = apr_hash_get(pb->renumber_history, &this_key,
                                  sizeof(this_key));
          if (this_val->was_dropped)
            SVN_ERR(svn_cmdline_fprintf(stderr, subpool,
                                        _("   %ld => (dropped)\n"),
                                        this_key));
          else
            SVN_ERR(svn_cmdline_fprintf(stderr, subpool,
                                        "   %ld => %ld\n",
                                        this_key, this_val->rev));
        }
      SVN_ERR(svn_cmdline_fputs("\n", stderr, subpool));
      svn_pool_destroy(subpool);
    }

  if ((num_keys = apr_hash_count(pb->dropped_nodes)))
    {
      apr_pool_t *subpool = svn_pool_create(pool);
      SVN_ERR(svn_cmdline_fprintf(stderr, subpool,
                                  Q_("Dropped %d node:\n",
                                     "Dropped %d nodes:\n",
                                     num_keys),
                                  num_keys));

      /* Get the keys of the hash, sort them, then print the hash keys
         and values, sorted by keys. */
      keys = apr_array_make(pool, num_keys + 1, sizeof(const char *));
      for (hi = apr_hash_first(pool, pb->dropped_nodes);
           hi;
           hi = apr_hash_next(hi))
        {
          const char *path = svn_apr_hash_index_key(hi);

          APR_ARRAY_PUSH(keys, const char *) = path;
        }
      qsort(keys->elts, keys->nelts, keys->elt_size, svn_sort_compare_paths);
      for (i = 0; i < keys->nelts; i++)
        {
          svn_pool_clear(subpool);
          SVN_ERR(svn_cmdline_fprintf
                  (stderr, subpool, "   '%s'\n",
                   (const char *)APR_ARRAY_IDX(keys, i, const char *)));
        }
      SVN_ERR(svn_cmdline_fputs("\n", stderr, subpool));
      svn_pool_destroy(subpool);
    }

  return SVN_NO_ERROR;
}

/* This implements `exclude' subcommand. */
static svn_error_t *
subcommand_exclude(apr_getopt_t *os, void *baton, apr_pool_t *pool)
{
  return do_filter(os, baton, TRUE, pool);
}


/* This implements `include` subcommand. */
static svn_error_t *
subcommand_include(apr_getopt_t *os, void *baton, apr_pool_t *pool)
{
  return do_filter(os, baton, FALSE, pool);
}



/** Main. **/

int
main(int argc, const char *argv[])
{
  svn_error_t *err;
  apr_status_t apr_err;
  apr_allocator_t *allocator;
  apr_pool_t *pool;

  const svn_opt_subcommand_desc2_t *subcommand = NULL;
  struct svndumpfilter_opt_state opt_state;
  apr_getopt_t *os;
  int opt_id;
  apr_array_header_t *received_opts;
  int i;


  /* Initialize the app. */
  if (svn_cmdline_init("svndumpfilter", stderr) != EXIT_SUCCESS)
    return EXIT_FAILURE;

  /* Create our top-level pool.  Use a separate mutexless allocator,
   * given this application is single threaded.
   */
  if (apr_allocator_create(&allocator))
   return EXIT_FAILURE;

  apr_allocator_max_free_set(allocator, SVN_ALLOCATOR_RECOMMENDED_MAX_FREE);

  pool = svn_pool_create_ex(NULL, allocator);
  apr_allocator_owner_set(allocator, pool);

  /* Check library versions */
  err = check_lib_versions();
  if (err)
    return svn_cmdline_handle_exit_error(err, pool, "svndumpfilter: ");

  received_opts = apr_array_make(pool, SVN_OPT_MAX_OPTIONS, sizeof(int));

  /* Initialize the FS library. */
  err = svn_fs_initialize(pool);
  if (err)
    return svn_cmdline_handle_exit_error(err, pool, "svndumpfilter: ");

  if (argc <= 1)
    {
      subcommand_help(NULL, NULL, pool);
      svn_pool_destroy(pool);
      return EXIT_FAILURE;
    }

  /* Initialize opt_state. */
  memset(&opt_state, 0, sizeof(opt_state));
  opt_state.start_revision.kind = svn_opt_revision_unspecified;
  opt_state.end_revision.kind = svn_opt_revision_unspecified;

  /* Parse options. */
  err = svn_cmdline__getopt_init(&os, argc, argv, pool);
  if (err)
    return svn_cmdline_handle_exit_error(err, pool, "svndumpfilter: ");

  os->interleave = 1;
  while (1)
    {
      const char *opt_arg;

      /* Parse the next option. */
      apr_err = apr_getopt_long(os, options_table, &opt_id, &opt_arg);
      if (APR_STATUS_IS_EOF(apr_err))
        break;
      else if (apr_err)
        {
          subcommand_help(NULL, NULL, pool);
          svn_pool_destroy(pool);
          return EXIT_FAILURE;
        }

      /* Stash the option code in an array before parsing it. */
      APR_ARRAY_PUSH(received_opts, int) = opt_id;

      switch (opt_id)
        {
        case 'h':
        case '?':
          opt_state.help = TRUE;
          break;
        case svndumpfilter__version:
          opt_state.version = TRUE;
        case svndumpfilter__quiet:
          opt_state.quiet = TRUE;
          break;
        case svndumpfilter__glob:
          opt_state.glob = TRUE;
          break;
        case svndumpfilter__drop_empty_revs:
          opt_state.drop_empty_revs = TRUE;
          break;
        case svndumpfilter__renumber_revs:
          opt_state.renumber_revs = TRUE;
          break;
        case svndumpfilter__preserve_revprops:
          opt_state.preserve_revprops = TRUE;
          break;
        case svndumpfilter__skip_missing_merge_sources:
          opt_state.skip_missing_merge_sources = TRUE;
          break;
<<<<<<< HEAD
=======
        case svndumpfilter__targets:
          opt_state.targets_file = opt_arg;
          break;
>>>>>>> 79d0a718
        default:
          {
            subcommand_help(NULL, NULL, pool);
            svn_pool_destroy(pool);
            return EXIT_FAILURE;
          }
        }  /* close `switch' */
    }  /* close `while' */

  /* If the user asked for help, then the rest of the arguments are
     the names of subcommands to get help on (if any), or else they're
     just typos/mistakes.  Whatever the case, the subcommand to
     actually run is subcommand_help(). */
  if (opt_state.help)
    subcommand = svn_opt_get_canonical_subcommand2(cmd_table, "help");

  /* If we're not running the `help' subcommand, then look for a
     subcommand in the first argument. */
  if (subcommand == NULL)
    {
      if (os->ind >= os->argc)
        {
          if (opt_state.version)
            {
              /* Use the "help" subcommand to handle the "--version" option. */
              static const svn_opt_subcommand_desc2_t pseudo_cmd =
                { "--version", subcommand_help, {0}, "",
                  {svndumpfilter__version,  /* must accept its own option */
                  } };

              subcommand = &pseudo_cmd;
            }
          else
            {
              svn_error_clear(svn_cmdline_fprintf
                              (stderr, pool,
                               _("Subcommand argument required\n")));
              subcommand_help(NULL, NULL, pool);
              svn_pool_destroy(pool);
              return EXIT_FAILURE;
            }
        }
      else
        {
          const char *first_arg = os->argv[os->ind++];
          subcommand = svn_opt_get_canonical_subcommand2(cmd_table, first_arg);
          if (subcommand == NULL)
            {
              const char* first_arg_utf8;
              if ((err = svn_utf_cstring_to_utf8(&first_arg_utf8, first_arg,
                                                 pool)))
                return svn_cmdline_handle_exit_error(err, pool,
                                                     "svndumpfilter: ");

              svn_error_clear(svn_cmdline_fprintf(stderr, pool,
                                                  _("Unknown command: '%s'\n"),
                                                  first_arg_utf8));
              subcommand_help(NULL, NULL, pool);
              svn_pool_destroy(pool);
              return EXIT_FAILURE;
            }
        }
    }

  /* If there's a second argument, it's probably [one of] prefixes.
     Every subcommand except `help' requires at least one, so we parse
     them out here and store in opt_state. */

  if (subcommand->cmd_func != subcommand_help)
    {

      opt_state.prefixes = apr_array_make(pool, os->argc - os->ind,
                                          sizeof(const char *));
      for (i = os->ind ; i< os->argc; i++)
        {
          const char *prefix;

          /* Ensure that each prefix is UTF8-encoded, in internal
             style, and absolute. */
          SVN_INT_ERR(svn_utf_cstring_to_utf8(&prefix, os->argv[i], pool));
          prefix = svn_relpath_internal_style(prefix, pool);
          prefix = svn_uri_join("/", prefix, pool);
          APR_ARRAY_PUSH(opt_state.prefixes, const char *) = prefix;
        }

      if (opt_state.targets_file)
        {
          svn_stringbuf_t *buffer, *buffer_utf8;
          const char *utf8_targets_file;

          /* We need to convert to UTF-8 now, even before we divide
             the targets into an array, because otherwise we wouldn't
             know what delimiter to use for svn_cstring_split().  */

          SVN_INT_ERR(svn_utf_cstring_to_utf8(&utf8_targets_file,
                                              opt_state.targets_file, pool));

          SVN_INT_ERR(svn_stringbuf_from_file2(&buffer, utf8_targets_file,
                                               pool));
          SVN_INT_ERR(svn_utf_stringbuf_to_utf8(&buffer_utf8, buffer, pool));

          opt_state.prefixes = apr_array_append(pool,
                                    svn_cstring_split(buffer_utf8->data, "\n\r",
                                                      TRUE, pool),
                                    opt_state.prefixes);
        }

      if (apr_is_empty_array(opt_state.prefixes))
        {
          svn_error_clear(svn_cmdline_fprintf
                          (stderr, pool,
                           _("\nError: no prefixes supplied.\n")));
          svn_pool_destroy(pool);
          return EXIT_FAILURE;
        }
    }


  /* Check that the subcommand wasn't passed any inappropriate options. */
  for (i = 0; i < received_opts->nelts; i++)
    {
      opt_id = APR_ARRAY_IDX(received_opts, i, int);

      /* All commands implicitly accept --help, so just skip over this
         when we see it. Note that we don't want to include this option
         in their "accepted options" list because it would be awfully
         redundant to display it in every commands' help text. */
      if (opt_id == 'h' || opt_id == '?')
        continue;

      if (! svn_opt_subcommand_takes_option3(subcommand, opt_id, NULL))
        {
          const char *optstr;
          const apr_getopt_option_t *badopt =
            svn_opt_get_option_from_code2(opt_id, options_table, subcommand,
                                          pool);
          svn_opt_format_option(&optstr, badopt, FALSE, pool);
          if (subcommand->name[0] == '-')
            subcommand_help(NULL, NULL, pool);
          else
            svn_error_clear(svn_cmdline_fprintf
                            (stderr, pool,
                             _("Subcommand '%s' doesn't accept option '%s'\n"
                               "Type 'svndumpfilter help %s' for usage.\n"),
                             subcommand->name, optstr, subcommand->name));
          svn_pool_destroy(pool);
          return EXIT_FAILURE;
        }
    }

  /* Run the subcommand. */
  err = (*subcommand->cmd_func)(os, &opt_state, pool);
  if (err)
    {
      /* For argument-related problems, suggest using the 'help'
         subcommand. */
      if (err->apr_err == SVN_ERR_CL_INSUFFICIENT_ARGS
          || err->apr_err == SVN_ERR_CL_ARG_PARSING_ERROR)
        {
          err = svn_error_quick_wrap(err,
                                     _("Try 'svndumpfilter help' for more "
                                       "info"));
        }
      return svn_cmdline_handle_exit_error(err, pool, "svndumpfilter: ");
    }
  else
    {
      svn_pool_destroy(pool);

      /* Flush stdout, making sure the user will see any print errors. */
      SVN_INT_ERR(svn_cmdline_fflush(stdout));
      return EXIT_SUCCESS;
    }
}<|MERGE_RESOLUTION|>--- conflicted
+++ resolved
@@ -135,12 +135,6 @@
    the PREFIXES list, and the DO_EXCLUDE option. */
 static APR_INLINE svn_boolean_t
 skip_path(const char *path, apr_array_header_t *prefixes,
-<<<<<<< HEAD
-          svn_boolean_t do_exclude)
-{
-  /* NXOR */
-  return (ary_prefix_match(prefixes, path) ? do_exclude : !do_exclude);
-=======
           svn_boolean_t do_exclude, svn_boolean_t glob)
 {
   const svn_boolean_t matches =
@@ -150,7 +144,6 @@
 
   /* NXOR */
   return (matches ? do_exclude : !do_exclude);
->>>>>>> 79d0a718
 }
 
 
@@ -306,12 +299,7 @@
       /* passthru: put header into header stringbuf. */
 
       SVN_ERR(svn_stream_printf(header_stream, pool, "%s: %s\n",
-<<<<<<< HEAD
-                                (const char *)key,
-                                (const char *)val));
-=======
                                 key, val));
->>>>>>> 79d0a718
     }
 
   SVN_ERR(svn_stream_close(header_stream));
@@ -495,12 +483,8 @@
   if (copyfrom_path)
     copyfrom_path = svn_uri_join("/", copyfrom_path, pool);
 
-<<<<<<< HEAD
-  nb->do_skip = skip_path(node_path, pb->prefixes, pb->do_exclude);
-=======
   nb->do_skip = skip_path(node_path, pb->prefixes,
                           pb->do_exclude, pb->glob);
->>>>>>> 79d0a718
 
   /* If we're skipping the node, take note of path, discarding the
      rest.  */
@@ -519,11 +503,7 @@
 
       /* Test if this node was copied from dropped source. */
       if (copyfrom_path &&
-<<<<<<< HEAD
-          skip_path(copyfrom_path, pb->prefixes, pb->do_exclude))
-=======
           skip_path(copyfrom_path, pb->prefixes, pb->do_exclude, pb->glob))
->>>>>>> 79d0a718
         {
           /* This node was copied from a dropped source.
              We have a problem, since we did not want to drop this node too.
@@ -690,23 +670,6 @@
   apr_pool_t *subpool = svn_pool_create(pool);
 
   SVN_ERR(svn_mergeinfo_parse(&mergeinfo, initial_val->data, subpool));
-<<<<<<< HEAD
-  for (hi = apr_hash_first(NULL, mergeinfo); hi; hi = apr_hash_next(hi))
-    {
-      const char *merge_source;
-      apr_array_header_t *rangelist;
-      struct parse_baton_t *pb = rb->pb;
-      int i;
-      const void *key;
-      void *val;
-
-      apr_hash_this(hi, &key, NULL, &val);
-      merge_source = (const char *) key;
-      rangelist = (apr_array_header_t *) val;
-
-      /* Determine whether the merge_source is a part of the prefix. */
-      if (skip_path(merge_source, pb->prefixes, pb->do_exclude))
-=======
   for (hi = apr_hash_first(subpool, mergeinfo); hi; hi = apr_hash_next(hi))
     {
       const char *merge_source = svn_apr_hash_index_key(hi);
@@ -716,7 +679,6 @@
 
       /* Determine whether the merge_source is a part of the prefix. */
       if (skip_path(merge_source, pb->prefixes, pb->do_exclude, pb->glob))
->>>>>>> 79d0a718
         {
           if (pb->skip_missing_merge_sources)
             continue;
@@ -754,15 +716,6 @@
               range->start = revmap_start->rev;
               range->end = revmap_end->rev;
             }
-<<<<<<< HEAD
-          apr_hash_set(final_mergeinfo, merge_source,
-                       APR_HASH_KEY_STRING, rangelist);
-        }
-    }
-
-  SVN_ERR(svn_mergeinfo_sort(final_mergeinfo, subpool));
-  SVN_ERR(svn_mergeinfo__to_string(final_val, final_mergeinfo, pool));
-=======
         }
       apr_hash_set(final_mergeinfo, merge_source,
                    APR_HASH_KEY_STRING, rangelist);
@@ -770,7 +723,6 @@
 
   SVN_ERR(svn_mergeinfo_sort(final_mergeinfo, subpool));
   SVN_ERR(svn_mergeinfo_to_string(final_val, final_mergeinfo, pool));
->>>>>>> 79d0a718
   svn_pool_destroy(subpool);
 
   return SVN_NO_ERROR;
@@ -810,11 +762,7 @@
 
   if (strcmp(name, SVN_PROP_MERGEINFO) == 0)
     {
-<<<<<<< HEAD
-      svn_string_t *filtered_mergeinfo;  /* Avoid compiler warning. */ 
-=======
       svn_string_t *filtered_mergeinfo;  /* Avoid compiler warning. */
->>>>>>> 79d0a718
       apr_pool_t *pool = apr_hash_pool_get(rb->props);
       SVN_ERR(adjust_mergeinfo(&filtered_mergeinfo, value, rb, pool));
       value = filtered_mergeinfo;
@@ -925,10 +873,7 @@
     svndumpfilter__renumber_revs,
     svndumpfilter__preserve_revprops,
     svndumpfilter__skip_missing_merge_sources,
-<<<<<<< HEAD
-=======
     svndumpfilter__targets,
->>>>>>> 79d0a718
     svndumpfilter__quiet,
     svndumpfilter__glob,
     svndumpfilter__version
@@ -976,27 +921,17 @@
      N_("Filter out nodes with given prefixes from dumpstream.\n"
         "usage: svndumpfilter exclude PATH_PREFIX...\n"),
      {svndumpfilter__drop_empty_revs, svndumpfilter__renumber_revs,
-<<<<<<< HEAD
-      svndumpfilter__skip_missing_merge_sources,
-      svndumpfilter__preserve_revprops, svndumpfilter__quiet} },
-=======
       svndumpfilter__skip_missing_merge_sources, svndumpfilter__targets,
       svndumpfilter__preserve_revprops, svndumpfilter__quiet,
       svndumpfilter__glob} },
->>>>>>> 79d0a718
 
     {"include", subcommand_include, {0},
      N_("Filter out nodes without given prefixes from dumpstream.\n"
         "usage: svndumpfilter include PATH_PREFIX...\n"),
      {svndumpfilter__drop_empty_revs, svndumpfilter__renumber_revs,
-<<<<<<< HEAD
-      svndumpfilter__skip_missing_merge_sources,
-      svndumpfilter__preserve_revprops, svndumpfilter__quiet} },
-=======
       svndumpfilter__skip_missing_merge_sources, svndumpfilter__targets,
       svndumpfilter__preserve_revprops, svndumpfilter__quiet,
       svndumpfilter__glob} },
->>>>>>> 79d0a718
 
     {"help", subcommand_help, {"?", "h"},
      N_("Describe the usage of this program or its subcommands.\n"
@@ -1021,10 +956,7 @@
   svn_boolean_t preserve_revprops;       /* --preserve-revprops */
   svn_boolean_t skip_missing_merge_sources;
                                          /* --skip-missing-merge-sources */
-<<<<<<< HEAD
-=======
   const char *targets_file;              /* --targets-file       */
->>>>>>> 79d0a718
   apr_array_header_t *prefixes;          /* mainargs.           */
 };
 
@@ -1389,12 +1321,9 @@
         case svndumpfilter__skip_missing_merge_sources:
           opt_state.skip_missing_merge_sources = TRUE;
           break;
-<<<<<<< HEAD
-=======
         case svndumpfilter__targets:
           opt_state.targets_file = opt_arg;
           break;
->>>>>>> 79d0a718
         default:
           {
             subcommand_help(NULL, NULL, pool);
