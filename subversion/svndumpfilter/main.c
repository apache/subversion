/*
 * main.c: Subversion dump stream filtering tool.
 *
 * ====================================================================
 *    Licensed to the Apache Software Foundation (ASF) under one
 *    or more contributor license agreements.  See the NOTICE file
 *    distributed with this work for additional information
 *    regarding copyright ownership.  The ASF licenses this file
 *    to you under the Apache License, Version 2.0 (the
 *    "License"); you may not use this file except in compliance
 *    with the License.  You may obtain a copy of the License at
 *
 *      http://www.apache.org/licenses/LICENSE-2.0
 *
 *    Unless required by applicable law or agreed to in writing,
 *    software distributed under the License is distributed on an
 *    "AS IS" BASIS, WITHOUT WARRANTIES OR CONDITIONS OF ANY
 *    KIND, either express or implied.  See the License for the
 *    specific language governing permissions and limitations
 *    under the License.
 * ====================================================================
 */


#include <stdlib.h>

#include <apr_file_io.h>

#include "svn_private_config.h"
#include "svn_cmdline.h"
#include "svn_error.h"
#include "svn_string.h"
#include "svn_opt.h"
#include "svn_utf.h"
#include "svn_dirent_uri.h"
#include "svn_path.h"
#include "svn_hash.h"
#include "svn_repos.h"
#include "svn_fs.h"
#include "svn_pools.h"
#include "svn_sorts.h"
#include "svn_props.h"
#include "svn_mergeinfo.h"

#include "private/svn_mergeinfo_private.h"


/*** Code. ***/

/* Helper to open stdio streams */

/* NOTE: we used to call svn_stream_from_stdio(), which wraps a stream
   around a standard stdio.h FILE pointer.  The problem is that these
   pointers operate through C Run Time (CRT) on Win32, which does all
   sorts of translation on them: LF's become CRLF's, and ctrl-Z's
   embedded in Word documents are interpreted as premature EOF's.

   So instead, we use apr_file_open_std*, which bypass the CRT and
   directly wrap the OS's file-handles, which don't know or care about
   translation.  Thus dump/load works correctly on Win32.
*/
static svn_error_t *
create_stdio_stream(svn_stream_t **stream,
                    APR_DECLARE(apr_status_t) open_fn(apr_file_t **,
                                                      apr_pool_t *),
                    apr_pool_t *pool)
{
  apr_file_t *stdio_file;
  apr_status_t apr_err = open_fn(&stdio_file, pool);

  if (apr_err)
    return svn_error_wrap_apr(apr_err, _("Can't open stdio file"));

  *stream = svn_stream_from_aprfile2(stdio_file, TRUE, pool);
  return SVN_NO_ERROR;
}


/* Writes a property in dumpfile format to given stringbuf. */
static void
write_prop_to_stringbuf(svn_stringbuf_t **strbuf,
                        const char *name,
                        const svn_string_t *value)
{
  int bytes_used, namelen;
  char buf[SVN_KEYLINE_MAXLEN];

  /* Output name length, then name. */
  namelen = strlen(name);
  svn_stringbuf_appendbytes(*strbuf, "K ", 2);

  bytes_used = apr_snprintf(buf, sizeof(buf), "%d", namelen);
  svn_stringbuf_appendbytes(*strbuf, buf, bytes_used);
  svn_stringbuf_appendbytes(*strbuf, "\n", 1);

  svn_stringbuf_appendbytes(*strbuf, name, namelen);
  svn_stringbuf_appendbytes(*strbuf, "\n", 1);

  /* Output value length, then value. */
  svn_stringbuf_appendbytes(*strbuf, "V ", 2);

  bytes_used = apr_snprintf(buf, sizeof(buf), "%" APR_SIZE_T_FMT, value->len);
  svn_stringbuf_appendbytes(*strbuf, buf, bytes_used);
  svn_stringbuf_appendbytes(*strbuf, "\n", 1);

  svn_stringbuf_appendbytes(*strbuf, value->data, value->len);
  svn_stringbuf_appendbytes(*strbuf, "\n", 1);
}


/* Prefix matching function to compare node-path with set of prefixes. */
static svn_boolean_t
ary_prefix_match(const apr_array_header_t *pfxlist, const char *path)
{
  int i, pfx_len, path_len = strlen(path);
  const char *pfx;

  for (i = 0; i < pfxlist->nelts; i++)
    {
      pfx = APR_ARRAY_IDX(pfxlist, i, const char *);
      pfx_len = strlen(pfx);
      if (path_len < pfx_len)
        continue;
      if (strncmp(path, pfx, pfx_len) == 0
          && (path[pfx_len] == '\0' || path[pfx_len] == '/'))
        return TRUE;
    }

  return FALSE;
}


/* Check whether we need to skip this PATH based on its presence in
   the PREFIXES list, and the DO_EXCLUDE option. */
static APR_INLINE svn_boolean_t
<<<<<<< HEAD
skip_path(const char *path, const apr_array_header_t *prefixes,
=======
skip_path(const char *path, apr_array_header_t *prefixes,
>>>>>>> 75094781
          svn_boolean_t do_exclude, svn_boolean_t glob)
{
  const svn_boolean_t matches =
    (glob
     ? svn_cstring_match_glob_list(path, prefixes)
     : ary_prefix_match(prefixes, path));

  /* NXOR */
  return (matches ? do_exclude : !do_exclude);
}



/* Note: the input stream parser calls us with events.
   Output of the filtered dump occurs for the most part streamily with the
   event callbacks, to avoid caching large quantities of data in memory.
   The exceptions this are:
   - All revision data (headers and props) must be cached until a non-skipped
     node within the revision is found, or the revision is closed.
   - Node headers and props must be cached until all props have been received
     (to allow the Prop-content-length to be found). This is signalled either
     by the node text arriving, or the node being closed.
   The writing_begun members of the associated object batons track the state.
   output_revision() and output_node() are called to cause this flushing of
   cached data to occur.
*/


/* Filtering batons */

struct revmap_t
{
  svn_revnum_t rev; /* Last non-dropped revision to which this maps. */
  svn_boolean_t was_dropped; /* Was this revision dropped? */
};

struct parse_baton_t
{
  /* Command-line options values. */
  svn_boolean_t do_exclude;
  svn_boolean_t quiet;
  svn_boolean_t glob;
  svn_boolean_t drop_empty_revs;
  svn_boolean_t do_renumber_revs;
  svn_boolean_t preserve_revprops;
  svn_boolean_t skip_missing_merge_sources;
  apr_array_header_t *prefixes;

  /* Input and output streams. */
  svn_stream_t *in_stream;
  svn_stream_t *out_stream;

  /* State for the filtering process. */
  apr_int32_t rev_drop_count;
  apr_hash_t *dropped_nodes;
  apr_hash_t *renumber_history;  /* svn_revnum_t -> struct revmap_t */
  svn_revnum_t last_live_revision;
  /* The oldest original revision, greater than r0, in the input
     stream which was not filtered. */
  svn_revnum_t oldest_original_rev;
};

struct revision_baton_t
{
  /* Reference to the global parse baton. */
  struct parse_baton_t *pb;

  /* Does this revision have node or prop changes? */
  svn_boolean_t has_nodes;
  svn_boolean_t has_props;

  /* Did we drop any nodes? */
  svn_boolean_t had_dropped_nodes;

  /* Written to output stream? */
  svn_boolean_t writing_begun;

  /* The original and new (re-mapped) revision numbers. */
  svn_revnum_t rev_orig;
  svn_revnum_t rev_actual;

  /* Pointers to dumpfile data. */
  svn_stringbuf_t *header;
  apr_hash_t *props;
};

struct node_baton_t
{
  /* Reference to the current revision baton. */
  struct revision_baton_t *rb;

  /* Are we skipping this node? */
  svn_boolean_t do_skip;

  /* Have we been instructed to change or remove props on, or change
     the text of, this node? */
  svn_boolean_t has_props;
  svn_boolean_t has_text;

  /* Written to output stream? */
  svn_boolean_t writing_begun;

  /* The text content length according to the dumpfile headers, because we
     need the length before we have the actual text. */
  svn_filesize_t tcl;

  /* Pointers to dumpfile data. */
  svn_stringbuf_t *header;
  svn_stringbuf_t *props;
};



/* Filtering vtable members */

/* New revision: set up revision_baton, decide if we skip it. */
static svn_error_t *
new_revision_record(void **revision_baton,
                    apr_hash_t *headers,
                    void *parse_baton,
                    apr_pool_t *pool)
{
  struct revision_baton_t *rb;
  apr_hash_index_t *hi;
  const char *rev_orig;
  svn_stream_t *header_stream;

  *revision_baton = apr_palloc(pool, sizeof(struct revision_baton_t));
  rb = *revision_baton;
  rb->pb = parse_baton;
  rb->has_nodes = FALSE;
  rb->has_props = FALSE;
  rb->had_dropped_nodes = FALSE;
  rb->writing_begun = FALSE;
  rb->header = svn_stringbuf_create("", pool);
  rb->props = apr_hash_make(pool);

  header_stream = svn_stream_from_stringbuf(rb->header, pool);

  rev_orig = apr_hash_get(headers, SVN_REPOS_DUMPFILE_REVISION_NUMBER,
                          APR_HASH_KEY_STRING);
  rb->rev_orig = SVN_STR_TO_REV(rev_orig);

  if (rb->pb->do_renumber_revs)
    rb->rev_actual = rb->rev_orig - rb->pb->rev_drop_count;
  else
    rb->rev_actual = rb->rev_orig;

  SVN_ERR(svn_stream_printf(header_stream, pool,
                            SVN_REPOS_DUMPFILE_REVISION_NUMBER ": %ld\n",
                            rb->rev_actual));

  for (hi = apr_hash_first(pool, headers); hi; hi = apr_hash_next(hi))
    {
      const char *key = svn__apr_hash_index_key(hi);
      const char *val = svn__apr_hash_index_val(hi);

      if ((!strcmp(key, SVN_REPOS_DUMPFILE_CONTENT_LENGTH))
          || (!strcmp(key, SVN_REPOS_DUMPFILE_PROP_CONTENT_LENGTH))
          || (!strcmp(key, SVN_REPOS_DUMPFILE_REVISION_NUMBER)))
        continue;

      /* passthru: put header into header stringbuf. */

      SVN_ERR(svn_stream_printf(header_stream, pool, "%s: %s\n",
                                key, val));
    }

  SVN_ERR(svn_stream_close(header_stream));

  return SVN_NO_ERROR;
}


/* Output revision to dumpstream
   This may be called by new_node_record(), iff rb->has_nodes has been set
   to TRUE, or by close_revision() otherwise. This must only be called
   if rb->writing_begun is FALSE. */
static svn_error_t *
output_revision(struct revision_baton_t *rb)
{
  int bytes_used;
  char buf[SVN_KEYLINE_MAXLEN];
  apr_hash_index_t *hi;
  apr_pool_t *hash_pool = apr_hash_pool_get(rb->props);
  svn_stringbuf_t *props = svn_stringbuf_create("", hash_pool);
  apr_pool_t *subpool = svn_pool_create(hash_pool);

  rb->writing_begun = TRUE;

  /* If this revision has no nodes left because the ones it had were
     dropped, and we are not dropping empty revisions, and we were not
     told to preserve revision props, then we want to fixup the
     revision props to only contain:
       - the date
       - a log message that reports that this revision is just stuffing. */
  if ((! rb->pb->preserve_revprops)
      && (! rb->has_nodes)
      && rb->had_dropped_nodes
      && (! rb->pb->drop_empty_revs))
    {
      apr_hash_t *old_props = rb->props;
      rb->has_props = TRUE;
      rb->props = apr_hash_make(hash_pool);
      apr_hash_set(rb->props, SVN_PROP_REVISION_DATE, APR_HASH_KEY_STRING,
                   apr_hash_get(old_props, SVN_PROP_REVISION_DATE,
                                APR_HASH_KEY_STRING));
      apr_hash_set(rb->props, SVN_PROP_REVISION_LOG, APR_HASH_KEY_STRING,
                   svn_string_create(_("This is an empty revision for "
                                       "padding."), hash_pool));
    }

  /* Now, "rasterize" the props to a string, and append the property
     information to the header string.  */
  if (rb->has_props)
    {
      for (hi = apr_hash_first(subpool, rb->props);
           hi;
           hi = apr_hash_next(hi))
        {
          const char *pname = svn__apr_hash_index_key(hi);
          const svn_string_t *pval = svn__apr_hash_index_val(hi);

          write_prop_to_stringbuf(&props, pname, pval);
        }
      svn_stringbuf_appendcstr(props, "PROPS-END\n");
      svn_stringbuf_appendcstr(rb->header,
                               SVN_REPOS_DUMPFILE_PROP_CONTENT_LENGTH);
      bytes_used = apr_snprintf(buf, sizeof(buf), ": %" APR_SIZE_T_FMT,
                                props->len);
      svn_stringbuf_appendbytes(rb->header, buf, bytes_used);
      svn_stringbuf_appendbytes(rb->header, "\n", 1);
    }

  svn_stringbuf_appendcstr(rb->header, SVN_REPOS_DUMPFILE_CONTENT_LENGTH);
  bytes_used = apr_snprintf(buf, sizeof(buf), ": %" APR_SIZE_T_FMT, props->len);
  svn_stringbuf_appendbytes(rb->header, buf, bytes_used);
  svn_stringbuf_appendbytes(rb->header, "\n", 1);

  /* put an end to headers */
  svn_stringbuf_appendbytes(rb->header, "\n", 1);

  /* put an end to revision */
  svn_stringbuf_appendbytes(props,  "\n", 1);

  /* write out the revision */
  /* Revision is written out in the following cases:
     1. No --drop-empty-revs has been supplied.
     2. --drop-empty-revs has been supplied,
     but revision has not all nodes dropped
     3. Revision had no nodes to begin with.
  */
  if (rb->has_nodes
      || (! rb->pb->drop_empty_revs)
      || (! rb->had_dropped_nodes))
    {
      /* This revision is a keeper. */
      SVN_ERR(svn_stream_write(rb->pb->out_stream,
                               rb->header->data, &(rb->header->len)));
      SVN_ERR(svn_stream_write(rb->pb->out_stream,
                               props->data, &(props->len)));

      /* Stash the oldest original rev not dropped. */
      if (rb->rev_orig > 0
          && !SVN_IS_VALID_REVNUM(rb->pb->oldest_original_rev))
        rb->pb->oldest_original_rev = rb->rev_orig;

      if (rb->pb->do_renumber_revs)
        {
          svn_revnum_t *rr_key;
          struct revmap_t *rr_val;
          apr_pool_t *rr_pool = apr_hash_pool_get(rb->pb->renumber_history);
          rr_key = apr_palloc(rr_pool, sizeof(*rr_key));
          rr_val = apr_palloc(rr_pool, sizeof(*rr_val));
          *rr_key = rb->rev_orig;
          rr_val->rev = rb->rev_actual;
          rr_val->was_dropped = FALSE;
          apr_hash_set(rb->pb->renumber_history, rr_key,
                       sizeof(*rr_key), rr_val);
          rb->pb->last_live_revision = rb->rev_actual;
        }

      if (! rb->pb->quiet)
        SVN_ERR(svn_cmdline_fprintf(stderr, subpool,
                                    _("Revision %ld committed as %ld.\n"),
                                    rb->rev_orig, rb->rev_actual));
    }
  else
    {
      /* We're dropping this revision. */
      rb->pb->rev_drop_count++;
      if (rb->pb->do_renumber_revs)
        {
          svn_revnum_t *rr_key;
          struct revmap_t *rr_val;
          apr_pool_t *rr_pool = apr_hash_pool_get(rb->pb->renumber_history);
          rr_key = apr_palloc(rr_pool, sizeof(*rr_key));
          rr_val = apr_palloc(rr_pool, sizeof(*rr_val));
          *rr_key = rb->rev_orig;
          rr_val->rev = rb->pb->last_live_revision;
          rr_val->was_dropped = TRUE;
          apr_hash_set(rb->pb->renumber_history, rr_key,
                       sizeof(*rr_key), rr_val);
        }

      if (! rb->pb->quiet)
        SVN_ERR(svn_cmdline_fprintf(stderr, subpool,
                                    _("Revision %ld skipped.\n"),
                                    rb->rev_orig));
    }
  svn_pool_destroy(subpool);
  return SVN_NO_ERROR;
}


/* UUID record here: dump it, as we do not filter them. */
static svn_error_t *
uuid_record(const char *uuid, void *parse_baton, apr_pool_t *pool)
{
  struct parse_baton_t *pb = parse_baton;
  SVN_ERR(svn_stream_printf(pb->out_stream, pool,
                            SVN_REPOS_DUMPFILE_UUID ": %s\n\n", uuid));
  return SVN_NO_ERROR;
}


/* New node here. Set up node_baton by copying headers. */
static svn_error_t *
new_node_record(void **node_baton,
                apr_hash_t *headers,
                void *rev_baton,
                apr_pool_t *pool)
{
  struct parse_baton_t *pb;
  struct node_baton_t *nb;
  char *node_path, *copyfrom_path;
  apr_hash_index_t *hi;
  const char *tcl;

  *node_baton = apr_palloc(pool, sizeof(struct node_baton_t));
  nb          = *node_baton;
  nb->rb      = rev_baton;
  pb          = nb->rb->pb;

  node_path = apr_hash_get(headers, SVN_REPOS_DUMPFILE_NODE_PATH,
                           APR_HASH_KEY_STRING);
  copyfrom_path = apr_hash_get(headers,
                               SVN_REPOS_DUMPFILE_NODE_COPYFROM_PATH,
                               APR_HASH_KEY_STRING);

  /* Ensure that paths start with a leading '/'. */
  node_path = svn_uri_join("/", node_path, pool);
  if (copyfrom_path)
    copyfrom_path = svn_uri_join("/", copyfrom_path, pool);

  nb->do_skip = skip_path(node_path, pb->prefixes,
                          pb->do_exclude, pb->glob);

  /* If we're skipping the node, take note of path, discarding the
     rest.  */
  if (nb->do_skip)
    {
      apr_hash_set(pb->dropped_nodes,
                   apr_pstrdup(apr_hash_pool_get(pb->dropped_nodes),
                               node_path),
                   APR_HASH_KEY_STRING, (void *)1);
      nb->rb->had_dropped_nodes = TRUE;
    }
  else
    {
      tcl = apr_hash_get(headers, SVN_REPOS_DUMPFILE_TEXT_CONTENT_LENGTH,
                         APR_HASH_KEY_STRING);

      /* Test if this node was copied from dropped source. */
      if (copyfrom_path &&
          skip_path(copyfrom_path, pb->prefixes, pb->do_exclude, pb->glob))
        {
          /* This node was copied from a dropped source.
             We have a problem, since we did not want to drop this node too.

             However, there is one special case we'll handle.  If the node is
             a file, and this was a copy-and-modify operation, then the
             dumpfile should contain the new contents of the file.  In this
             scenario, we'll just do an add without history using the new
             contents.  */
          const char *kind;
          kind = apr_hash_get(headers, SVN_REPOS_DUMPFILE_NODE_KIND,
                              APR_HASH_KEY_STRING);

          /* If there is a Text-content-length header, and the kind is
             "file", we just fallback to an add without history. */
          if (tcl && (strcmp(kind, "file") == 0))
            {
              apr_hash_set(headers, SVN_REPOS_DUMPFILE_NODE_COPYFROM_PATH,
                           APR_HASH_KEY_STRING, NULL);
              apr_hash_set(headers, SVN_REPOS_DUMPFILE_NODE_COPYFROM_REV,
                           APR_HASH_KEY_STRING, NULL);
              copyfrom_path = NULL;
            }
          /* Else, this is either a directory or a file whose contents we
             don't have readily available.  */
          else
            {
              return svn_error_createf
                (SVN_ERR_INCOMPLETE_DATA, 0,
                 _("Invalid copy source path '%s'"), copyfrom_path);
            }
        }

      nb->has_props = FALSE;
      nb->has_text = FALSE;
      nb->writing_begun = FALSE;
      nb->tcl = tcl ? svn__atoui64(tcl) : 0;
      nb->header = svn_stringbuf_create("", pool);
      nb->props = svn_stringbuf_create("", pool);

      /* Now we know for sure that we have a node that will not be
         skipped, flush the revision if it has not already been done. */
      nb->rb->has_nodes = TRUE;
      if (! nb->rb->writing_begun)
        SVN_ERR(output_revision(nb->rb));

      for (hi = apr_hash_first(pool, headers); hi; hi = apr_hash_next(hi))
        {
          const char *key = svn__apr_hash_index_key(hi);
          const char *val = svn__apr_hash_index_val(hi);

          if ((!strcmp(key, SVN_REPOS_DUMPFILE_CONTENT_LENGTH))
              || (!strcmp(key, SVN_REPOS_DUMPFILE_PROP_CONTENT_LENGTH))
              || (!strcmp(key, SVN_REPOS_DUMPFILE_TEXT_CONTENT_LENGTH)))
            continue;

          /* Rewrite Node-Copyfrom-Rev if we are renumbering revisions.
             The number points to some revision in the past. We keep track
             of revision renumbering in an apr_hash, which maps original
             revisions to new ones. Dropped revision are mapped to -1.
             This should never happen here.
          */
          if (pb->do_renumber_revs
              && (!strcmp(key, SVN_REPOS_DUMPFILE_NODE_COPYFROM_REV)))
            {
              svn_revnum_t cf_orig_rev;
              struct revmap_t *cf_renum_val;

              cf_orig_rev = SVN_STR_TO_REV(val);
              cf_renum_val = apr_hash_get(pb->renumber_history,
                                          &cf_orig_rev,
                                          sizeof(svn_revnum_t));
              if (! (cf_renum_val && SVN_IS_VALID_REVNUM(cf_renum_val->rev)))
                return svn_error_createf
                  (SVN_ERR_NODE_UNEXPECTED_KIND, NULL,
                   _("No valid copyfrom revision in filtered stream"));
              SVN_ERR(svn_stream_printf
                      (nb->rb->pb->out_stream, pool,
                       SVN_REPOS_DUMPFILE_NODE_COPYFROM_REV ": %ld\n",
                       cf_renum_val->rev));
              continue;
            }

          /* passthru: put header straight to output */

          SVN_ERR(svn_stream_printf(nb->rb->pb->out_stream,
                                    pool, "%s: %s\n",
                                    key, val));
        }
    }

  return SVN_NO_ERROR;
}


/* Output node header and props to dumpstream
   This will be called by set_fulltext() after setting nb->has_text to TRUE,
   if the node has any text, or by close_node() otherwise. This must only
   be called if nb->writing_begun is FALSE. */
static svn_error_t *
output_node(struct node_baton_t *nb)
{
  int bytes_used;
  char buf[SVN_KEYLINE_MAXLEN];

  nb->writing_begun = TRUE;

  /* when there are no props nb->props->len would be zero and won't mess up
     Content-Length. */
  if (nb->has_props)
    svn_stringbuf_appendcstr(nb->props, "PROPS-END\n");

  /* 1. recalculate & check text-md5 if present. Passed through right now. */

  /* 2. recalculate and add content-lengths */

  if (nb->has_props)
    {
      svn_stringbuf_appendcstr(nb->header,
                               SVN_REPOS_DUMPFILE_PROP_CONTENT_LENGTH);
      bytes_used = apr_snprintf(buf, sizeof(buf), ": %" APR_SIZE_T_FMT,
                                nb->props->len);
      svn_stringbuf_appendbytes(nb->header, buf, bytes_used);
      svn_stringbuf_appendbytes(nb->header, "\n", 1);
    }
  if (nb->has_text)
    {
      svn_stringbuf_appendcstr(nb->header,
                               SVN_REPOS_DUMPFILE_TEXT_CONTENT_LENGTH);
      bytes_used = apr_snprintf(buf, sizeof(buf), ": %" SVN_FILESIZE_T_FMT,
                                nb->tcl);
      svn_stringbuf_appendbytes(nb->header, buf, bytes_used);
      svn_stringbuf_appendbytes(nb->header, "\n", 1);
    }
  svn_stringbuf_appendcstr(nb->header, SVN_REPOS_DUMPFILE_CONTENT_LENGTH);
  bytes_used = apr_snprintf(buf, sizeof(buf), ": %" SVN_FILESIZE_T_FMT,
                            (svn_filesize_t) (nb->props->len + nb->tcl));
  svn_stringbuf_appendbytes(nb->header, buf, bytes_used);
  svn_stringbuf_appendbytes(nb->header, "\n", 1);

  /* put an end to headers */
  svn_stringbuf_appendbytes(nb->header, "\n", 1);

  /* 3. output all the stuff */

  SVN_ERR(svn_stream_write(nb->rb->pb->out_stream,
                           nb->header->data , &(nb->header->len)));
  SVN_ERR(svn_stream_write(nb->rb->pb->out_stream,
                           nb->props->data , &(nb->props->len)));

  return SVN_NO_ERROR;
}


/* Examine the mergeinfo in INITIAL_VAL, omitting missing merge
   sources or renumbering revisions in rangelists as appropriate, and
   return the (possibly new) mergeinfo in *FINAL_VAL (allocated from
   POOL). */
static svn_error_t *
adjust_mergeinfo(svn_string_t **final_val, const svn_string_t *initial_val,
                 struct revision_baton_t *rb, apr_pool_t *pool)
{
  apr_hash_t *mergeinfo;
  apr_hash_t *final_mergeinfo = apr_hash_make(pool);
  apr_hash_index_t *hi;
  apr_pool_t *subpool = svn_pool_create(pool);

  SVN_ERR(svn_mergeinfo_parse(&mergeinfo, initial_val->data, subpool));
<<<<<<< HEAD

  /* Issue #3020: If we are skipping missing merge sources, then also
     filter mergeinfo ranges as old or older than the oldest revision in the
     dump stream.  Those older than the oldest obviously refer to history
     outside of the dump stream.  The oldest rev itself is present in the
     dump, but cannot be a valid merge source revision since it is the
     start of all history.  E.g. if we dump -r100:400 then dumpfilter the
     result with --skip-missing-merge-sources, any mergeinfo with revision
     100 implies a change of -r99:100, but r99 is part of the history we
     want filtered.  This is analogous to how r1 is always meaningless as
     a merge source revision.

     If the oldest rev is r0 then there is nothing to filter. */
  if (rb->pb->skip_missing_merge_sources && rb->pb->oldest_original_rev > 0)
    SVN_ERR(svn_mergeinfo__filter_mergeinfo_by_ranges(
      &mergeinfo, mergeinfo,
      rb->pb->oldest_original_rev, 0,
      FALSE, subpool, subpool));

=======
>>>>>>> 75094781
  for (hi = apr_hash_first(subpool, mergeinfo); hi; hi = apr_hash_next(hi))
    {
      const char *merge_source = svn__apr_hash_index_key(hi);
      apr_array_header_t *rangelist = svn__apr_hash_index_val(hi);
      struct parse_baton_t *pb = rb->pb;
      int i;

      /* Determine whether the merge_source is a part of the prefix. */
      if (skip_path(merge_source, pb->prefixes, pb->do_exclude, pb->glob))
        {
          if (pb->skip_missing_merge_sources)
            continue;
          else
            return svn_error_createf(SVN_ERR_INCOMPLETE_DATA, 0,
                                     _("Missing merge source path '%s'; try "
                                       "with --skip-missing-merge-sources"),
                                     merge_source);
        }

      /* Possibly renumber revisions in merge source's rangelist. */
      if (pb->do_renumber_revs)
        {
          for (i = 0; i < rangelist->nelts; i++)
            {
              struct revmap_t *revmap_start;
              struct revmap_t *revmap_end;
              svn_merge_range_t *range = APR_ARRAY_IDX(rangelist, i,
                                                       svn_merge_range_t *);

              revmap_start = apr_hash_get(pb->renumber_history,
                                          &range->start, sizeof(svn_revnum_t));
              if (! (revmap_start && SVN_IS_VALID_REVNUM(revmap_start->rev)))
                return svn_error_createf
                  (SVN_ERR_NODE_UNEXPECTED_KIND, NULL,
                   _("No valid revision range 'start' in filtered stream"));

              revmap_end = apr_hash_get(pb->renumber_history,
                                        &range->end, sizeof(svn_revnum_t));
              if (! (revmap_end && SVN_IS_VALID_REVNUM(revmap_end->rev)))
                return svn_error_createf
                  (SVN_ERR_NODE_UNEXPECTED_KIND, NULL,
                   _("No valid revision range 'end' in filtered stream"));

              range->start = revmap_start->rev;
              range->end = revmap_end->rev;
            }
        }
      apr_hash_set(final_mergeinfo, merge_source,
                   APR_HASH_KEY_STRING, rangelist);
    }

  SVN_ERR(svn_mergeinfo_sort(final_mergeinfo, subpool));
  SVN_ERR(svn_mergeinfo_to_string(final_val, final_mergeinfo, pool));
  svn_pool_destroy(subpool);

  return SVN_NO_ERROR;
}


static svn_error_t *
set_revision_property(void *revision_baton,
                      const char *name,
                      const svn_string_t *value)
{
  struct revision_baton_t *rb = revision_baton;
  apr_pool_t *hash_pool = apr_hash_pool_get(rb->props);

  rb->has_props = TRUE;
  apr_hash_set(rb->props, apr_pstrdup(hash_pool, name),
               APR_HASH_KEY_STRING, svn_string_dup(value, hash_pool));
  return SVN_NO_ERROR;
}


static svn_error_t *
set_node_property(void *node_baton,
                  const char *name,
                  const svn_string_t *value)
{
  struct node_baton_t *nb = node_baton;
  struct revision_baton_t *rb = nb->rb;

  if (nb->do_skip)
    return SVN_NO_ERROR;

  if (!nb->has_props)
    return svn_error_create(SVN_ERR_UNSUPPORTED_FEATURE, NULL,
                            _("Delta property block detected - "
                              "not supported by svndumpfilter"));

  if (strcmp(name, SVN_PROP_MERGEINFO) == 0)
    {
      svn_string_t *filtered_mergeinfo;  /* Avoid compiler warning. */
      apr_pool_t *pool = apr_hash_pool_get(rb->props);
      SVN_ERR(adjust_mergeinfo(&filtered_mergeinfo, value, rb, pool));
      value = filtered_mergeinfo;
    }

  write_prop_to_stringbuf(&(nb->props), name, value);

  return SVN_NO_ERROR;
}


static svn_error_t *
remove_node_props(void *node_baton)
{
  struct node_baton_t *nb = node_baton;

  /* In this case, not actually indicating that the node *has* props,
     rather that we know about all the props that it has, since it now
     has none. */
  nb->has_props = TRUE;

  return SVN_NO_ERROR;
}


static svn_error_t *
set_fulltext(svn_stream_t **stream, void *node_baton)
{
  struct node_baton_t *nb = node_baton;

  if (!nb->do_skip)
    {
      nb->has_text = TRUE;
      if (! nb->writing_begun)
        SVN_ERR(output_node(nb));
      *stream = nb->rb->pb->out_stream;
    }

  return SVN_NO_ERROR;
}


/* Finalize node */
static svn_error_t *
close_node(void *node_baton)
{
  struct node_baton_t *nb = node_baton;
  apr_size_t len = 2;

  /* Get out of here if we can. */
  if (nb->do_skip)
    return SVN_NO_ERROR;

  /* If the node was not flushed already to output its text, do it now. */
  if (! nb->writing_begun)
    SVN_ERR(output_node(nb));

  /* put an end to node. */
  SVN_ERR(svn_stream_write(nb->rb->pb->out_stream, "\n\n", &len));

  return SVN_NO_ERROR;
}


/* Finalize revision */
static svn_error_t *
close_revision(void *revision_baton)
{
  struct revision_baton_t *rb = revision_baton;

  /* If no node has yet flushed the revision, do it now. */
  if (! rb->writing_begun)
    return output_revision(rb);
  else
    return SVN_NO_ERROR;
}


/* Filtering vtable */
svn_repos_parse_fns2_t filtering_vtable =
  {
    new_revision_record,
    uuid_record,
    new_node_record,
    set_revision_property,
    set_node_property,
    NULL,
    remove_node_props,
    set_fulltext,
    NULL,
    close_node,
    close_revision
  };



/** Subcommands. **/

static svn_opt_subcommand_t
  subcommand_help,
  subcommand_exclude,
  subcommand_include;

enum
  {
    svndumpfilter__drop_empty_revs = SVN_OPT_FIRST_LONGOPT_ID,
    svndumpfilter__renumber_revs,
    svndumpfilter__preserve_revprops,
    svndumpfilter__skip_missing_merge_sources,
    svndumpfilter__targets,
    svndumpfilter__quiet,
    svndumpfilter__glob,
    svndumpfilter__version
  };

/* Option codes and descriptions.
 *
 * The entire list must be terminated with an entry of nulls.
 */
static const apr_getopt_option_t options_table[] =
  {
    {"help",          'h', 0,
     N_("show help on a subcommand")},

    {NULL,            '?', 0,
     N_("show help on a subcommand")},

    {"version",            svndumpfilter__version, 0,
     N_("show program version information") },
    {"quiet",              svndumpfilter__quiet, 0,
     N_("Do not display filtering statistics.") },
    {"pattern",            svndumpfilter__glob, 0,
     N_("Treat the path prefixes as file glob patterns.") },
    {"drop-empty-revs",    svndumpfilter__drop_empty_revs, 0,
     N_("Remove revisions emptied by filtering.")},
    {"renumber-revs",      svndumpfilter__renumber_revs, 0,
     N_("Renumber revisions left after filtering.") },
    {"skip-missing-merge-sources",
     svndumpfilter__skip_missing_merge_sources, 0,
     N_("Skip missing merge sources.") },
    {"preserve-revprops",  svndumpfilter__preserve_revprops, 0,
     N_("Don't filter revision properties.") },
    {"targets", svndumpfilter__targets, 1,
     N_("Pass contents of file ARG as additional args")},
    {NULL}
  };


/* Array of available subcommands.
 * The entire list must be terminated with an entry of nulls.
 */
static const svn_opt_subcommand_desc2_t cmd_table[] =
  {
    {"exclude", subcommand_exclude, {0},
     N_("Filter out nodes with given prefixes from dumpstream.\n"
        "usage: svndumpfilter exclude PATH_PREFIX...\n"),
     {svndumpfilter__drop_empty_revs, svndumpfilter__renumber_revs,
      svndumpfilter__skip_missing_merge_sources, svndumpfilter__targets,
      svndumpfilter__preserve_revprops, svndumpfilter__quiet,
      svndumpfilter__glob} },

    {"include", subcommand_include, {0},
     N_("Filter out nodes without given prefixes from dumpstream.\n"
        "usage: svndumpfilter include PATH_PREFIX...\n"),
     {svndumpfilter__drop_empty_revs, svndumpfilter__renumber_revs,
      svndumpfilter__skip_missing_merge_sources, svndumpfilter__targets,
      svndumpfilter__preserve_revprops, svndumpfilter__quiet,
      svndumpfilter__glob} },

    {"help", subcommand_help, {"?", "h"},
     N_("Describe the usage of this program or its subcommands.\n"
        "usage: svndumpfilter help [SUBCOMMAND...]\n"),
     {0} },

    { NULL, NULL, {0}, NULL, {0} }
  };


/* Baton for passing option/argument state to a subcommand function. */
struct svndumpfilter_opt_state
{
  svn_opt_revision_t start_revision;     /* -r X[:Y] is         */
  svn_opt_revision_t end_revision;       /* not implemented.    */
  svn_boolean_t quiet;                   /* --quiet             */
  svn_boolean_t glob;                    /* --pattern           */
  svn_boolean_t version;                 /* --version           */
  svn_boolean_t drop_empty_revs;         /* --drop-empty-revs   */
  svn_boolean_t help;                    /* --help or -?        */
  svn_boolean_t renumber_revs;           /* --renumber-revs     */
  svn_boolean_t preserve_revprops;       /* --preserve-revprops */
  svn_boolean_t skip_missing_merge_sources;
                                         /* --skip-missing-merge-sources */
  const char *targets_file;              /* --targets-file       */
  apr_array_header_t *prefixes;          /* mainargs.           */
};


static svn_error_t *
parse_baton_initialize(struct parse_baton_t **pb,
                       struct svndumpfilter_opt_state *opt_state,
                       svn_boolean_t do_exclude,
                       apr_pool_t *pool)
{
  struct parse_baton_t *baton = apr_palloc(pool, sizeof(*baton));

  /* Read the stream from STDIN.  Users can redirect a file. */
  SVN_ERR(create_stdio_stream(&(baton->in_stream),
                              apr_file_open_stdin, pool));

  /* Have the parser dump results to STDOUT. Users can redirect a file. */
  SVN_ERR(create_stdio_stream(&(baton->out_stream),
                              apr_file_open_stdout, pool));

  baton->do_exclude = do_exclude;

  /* Ignore --renumber-revs if there can't possibly be
     anything to renumber. */
  baton->do_renumber_revs =
    (opt_state->renumber_revs && opt_state->drop_empty_revs);

  baton->drop_empty_revs = opt_state->drop_empty_revs;
  baton->preserve_revprops = opt_state->preserve_revprops;
  baton->quiet = opt_state->quiet;
  baton->glob = opt_state->glob;
  baton->prefixes = opt_state->prefixes;
  baton->skip_missing_merge_sources = opt_state->skip_missing_merge_sources;
  baton->rev_drop_count = 0; /* used to shift revnums while filtering */
  baton->dropped_nodes = apr_hash_make(pool);
  baton->renumber_history = apr_hash_make(pool);
  baton->last_live_revision = SVN_INVALID_REVNUM;
  baton->oldest_original_rev = SVN_INVALID_REVNUM;

  /* This is non-ideal: We should pass through the version of the
   * input dumpstream.  However, our API currently doesn't allow that.
   * Hardcoding version 2 is acceptable because:
   *   - We currently do not accept version 3 or greater.
   *   - Dumpstream version 1 is so ancient as to be ignorable
   *     (0.17.x and earlier)
   */
  SVN_ERR(svn_stream_printf(baton->out_stream, pool,
                            SVN_REPOS_DUMPFILE_MAGIC_HEADER ": %d\n\n",
                            2));

  *pb = baton;
  return SVN_NO_ERROR;
}

/* This implements `help` subcommand. */
static svn_error_t *
subcommand_help(apr_getopt_t *os, void *baton, apr_pool_t *pool)
{
  struct svndumpfilter_opt_state *opt_state = baton;
  const char *header =
    _("general usage: svndumpfilter SUBCOMMAND [ARGS & OPTIONS ...]\n"
      "Type 'svndumpfilter help <subcommand>' for help on a "
      "specific subcommand.\n"
      "Type 'svndumpfilter --version' to see the program version.\n"
      "\n"
      "Available subcommands:\n");

  SVN_ERR(svn_opt_print_help3(os, "svndumpfilter",
                              opt_state ? opt_state->version : FALSE,
                              FALSE, NULL,
                              header, cmd_table, options_table, NULL,
                              NULL, pool));

  return SVN_NO_ERROR;
}


/* Version compatibility check */
static svn_error_t *
check_lib_versions(void)
{
  static const svn_version_checklist_t checklist[] =
    {
      { "svn_subr",  svn_subr_version },
      { "svn_repos", svn_repos_version },
      { "svn_delta", svn_delta_version },
      { NULL, NULL }
    };

  SVN_VERSION_DEFINE(my_version);
  return svn_ver_check_list(&my_version, checklist);
}


/* Do the real work of filtering. */
static svn_error_t *
do_filter(apr_getopt_t *os,
          void *baton,
          svn_boolean_t do_exclude,
          apr_pool_t *pool)
{
  struct svndumpfilter_opt_state *opt_state = baton;
  struct parse_baton_t *pb;
  apr_hash_index_t *hi;
  apr_array_header_t *keys;
  int i, num_keys;

  if (! opt_state->quiet)
    {
      apr_pool_t *subpool = svn_pool_create(pool);

      if (opt_state->glob)
        {
          SVN_ERR(svn_cmdline_fprintf(stderr, subpool,
                                      do_exclude
                                      ? opt_state->drop_empty_revs
                                      ? _("Excluding (and dropping empty "
                                          "revisions for) prefixes:\n")
                                      : _("Excluding prefixes:\n")
                                      : opt_state->drop_empty_revs
                                      ? _("Including (and dropping empty "
                                          "revisions for) prefixes:\n")
                                      : _("Including prefixes:\n")));
        }
      else
        {
          SVN_ERR(svn_cmdline_fprintf(stderr, subpool,
                                      do_exclude
                                      ? opt_state->drop_empty_revs
                                      ? _("Excluding (and dropping empty "
                                          "revisions for) prefix patterns:\n")
                                      : _("Excluding prefix patterns:\n")
                                      : opt_state->drop_empty_revs
                                      ? _("Including (and dropping empty "
                                          "revisions for) prefix patterns:\n")
                                      : _("Including prefix patterns:\n")));
        }

      for (i = 0; i < opt_state->prefixes->nelts; i++)
        {
          svn_pool_clear(subpool);
          SVN_ERR(svn_cmdline_fprintf
                  (stderr, subpool, "   '%s'\n",
                   APR_ARRAY_IDX(opt_state->prefixes, i, const char *)));
        }

      SVN_ERR(svn_cmdline_fputs("\n", stderr, subpool));
      svn_pool_destroy(subpool);
    }

  SVN_ERR(parse_baton_initialize(&pb, opt_state, do_exclude, pool));
  SVN_ERR(svn_repos_parse_dumpstream2(pb->in_stream, &filtering_vtable, pb,
                                      NULL, NULL, pool));

  /* The rest of this is just reporting.  If we aren't reporting, get
     outta here. */
  if (opt_state->quiet)
    return SVN_NO_ERROR;

  SVN_ERR(svn_cmdline_fputs("\n", stderr, pool));

  if (pb->rev_drop_count)
    SVN_ERR(svn_cmdline_fprintf(stderr, pool,
                                Q_("Dropped %d revision.\n\n",
                                   "Dropped %d revisions.\n\n",
                                   pb->rev_drop_count),
                                pb->rev_drop_count));

  if (pb->do_renumber_revs)
    {
      apr_pool_t *subpool = svn_pool_create(pool);
      SVN_ERR(svn_cmdline_fputs(_("Revisions renumbered as follows:\n"),
                                stderr, subpool));

      /* Get the keys of the hash, sort them, then print the hash keys
         and values, sorted by keys. */
      num_keys = apr_hash_count(pb->renumber_history);
      keys = apr_array_make(pool, num_keys + 1, sizeof(svn_revnum_t));
      for (hi = apr_hash_first(pool, pb->renumber_history);
           hi;
           hi = apr_hash_next(hi))
        {
          const svn_revnum_t *revnum = svn__apr_hash_index_key(hi);

          APR_ARRAY_PUSH(keys, svn_revnum_t) = *revnum;
        }
      qsort(keys->elts, keys->nelts,
            keys->elt_size, svn_sort_compare_revisions);
      for (i = 0; i < keys->nelts; i++)
        {
          svn_revnum_t this_key;
          struct revmap_t *this_val;

          svn_pool_clear(subpool);
          this_key = APR_ARRAY_IDX(keys, i, svn_revnum_t);
          this_val = apr_hash_get(pb->renumber_history, &this_key,
                                  sizeof(this_key));
          if (this_val->was_dropped)
            SVN_ERR(svn_cmdline_fprintf(stderr, subpool,
                                        _("   %ld => (dropped)\n"),
                                        this_key));
          else
            SVN_ERR(svn_cmdline_fprintf(stderr, subpool,
                                        "   %ld => %ld\n",
                                        this_key, this_val->rev));
        }
      SVN_ERR(svn_cmdline_fputs("\n", stderr, subpool));
      svn_pool_destroy(subpool);
    }

  if ((num_keys = apr_hash_count(pb->dropped_nodes)))
    {
      apr_pool_t *subpool = svn_pool_create(pool);
      SVN_ERR(svn_cmdline_fprintf(stderr, subpool,
                                  Q_("Dropped %d node:\n",
                                     "Dropped %d nodes:\n",
                                     num_keys),
                                  num_keys));

      /* Get the keys of the hash, sort them, then print the hash keys
         and values, sorted by keys. */
      keys = apr_array_make(pool, num_keys + 1, sizeof(const char *));
      for (hi = apr_hash_first(pool, pb->dropped_nodes);
           hi;
           hi = apr_hash_next(hi))
        {
          const char *path = svn__apr_hash_index_key(hi);

          APR_ARRAY_PUSH(keys, const char *) = path;
        }
      qsort(keys->elts, keys->nelts, keys->elt_size, svn_sort_compare_paths);
      for (i = 0; i < keys->nelts; i++)
        {
          svn_pool_clear(subpool);
          SVN_ERR(svn_cmdline_fprintf
                  (stderr, subpool, "   '%s'\n",
                   (const char *)APR_ARRAY_IDX(keys, i, const char *)));
        }
      SVN_ERR(svn_cmdline_fputs("\n", stderr, subpool));
      svn_pool_destroy(subpool);
    }

  return SVN_NO_ERROR;
}

/* This implements `exclude' subcommand. */
static svn_error_t *
subcommand_exclude(apr_getopt_t *os, void *baton, apr_pool_t *pool)
{
  return do_filter(os, baton, TRUE, pool);
}


/* This implements `include` subcommand. */
static svn_error_t *
subcommand_include(apr_getopt_t *os, void *baton, apr_pool_t *pool)
{
  return do_filter(os, baton, FALSE, pool);
}



/** Main. **/

int
main(int argc, const char *argv[])
{
  svn_error_t *err;
  apr_status_t apr_err;
  apr_allocator_t *allocator;
  apr_pool_t *pool;

  const svn_opt_subcommand_desc2_t *subcommand = NULL;
  struct svndumpfilter_opt_state opt_state;
  apr_getopt_t *os;
  int opt_id;
  apr_array_header_t *received_opts;
  int i;


  /* Initialize the app. */
  if (svn_cmdline_init("svndumpfilter", stderr) != EXIT_SUCCESS)
    return EXIT_FAILURE;

  /* Create our top-level pool.  Use a separate mutexless allocator,
   * given this application is single threaded.
   */
  if (apr_allocator_create(&allocator))
   return EXIT_FAILURE;

  apr_allocator_max_free_set(allocator, SVN_ALLOCATOR_RECOMMENDED_MAX_FREE);

  pool = svn_pool_create_ex(NULL, allocator);
  apr_allocator_owner_set(allocator, pool);

  /* Check library versions */
  err = check_lib_versions();
  if (err)
    return svn_cmdline_handle_exit_error(err, pool, "svndumpfilter: ");

  received_opts = apr_array_make(pool, SVN_OPT_MAX_OPTIONS, sizeof(int));

  /* Initialize the FS library. */
  err = svn_fs_initialize(pool);
  if (err)
    return svn_cmdline_handle_exit_error(err, pool, "svndumpfilter: ");

  if (argc <= 1)
    {
      subcommand_help(NULL, NULL, pool);
      svn_pool_destroy(pool);
      return EXIT_FAILURE;
    }

  /* Initialize opt_state. */
  memset(&opt_state, 0, sizeof(opt_state));
  opt_state.start_revision.kind = svn_opt_revision_unspecified;
  opt_state.end_revision.kind = svn_opt_revision_unspecified;

  /* Parse options. */
  err = svn_cmdline__getopt_init(&os, argc, argv, pool);
  if (err)
    return svn_cmdline_handle_exit_error(err, pool, "svndumpfilter: ");

  os->interleave = 1;
  while (1)
    {
      const char *opt_arg;

      /* Parse the next option. */
      apr_err = apr_getopt_long(os, options_table, &opt_id, &opt_arg);
      if (APR_STATUS_IS_EOF(apr_err))
        break;
      else if (apr_err)
        {
          subcommand_help(NULL, NULL, pool);
          svn_pool_destroy(pool);
          return EXIT_FAILURE;
        }

      /* Stash the option code in an array before parsing it. */
      APR_ARRAY_PUSH(received_opts, int) = opt_id;

      switch (opt_id)
        {
        case 'h':
        case '?':
          opt_state.help = TRUE;
          break;
        case svndumpfilter__version:
          opt_state.version = TRUE;
        case svndumpfilter__quiet:
          opt_state.quiet = TRUE;
          break;
        case svndumpfilter__glob:
          opt_state.glob = TRUE;
          break;
        case svndumpfilter__drop_empty_revs:
          opt_state.drop_empty_revs = TRUE;
          break;
        case svndumpfilter__renumber_revs:
          opt_state.renumber_revs = TRUE;
          break;
        case svndumpfilter__preserve_revprops:
          opt_state.preserve_revprops = TRUE;
          break;
        case svndumpfilter__skip_missing_merge_sources:
          opt_state.skip_missing_merge_sources = TRUE;
          break;
        case svndumpfilter__targets:
          opt_state.targets_file = opt_arg;
          break;
        default:
          {
            subcommand_help(NULL, NULL, pool);
            svn_pool_destroy(pool);
            return EXIT_FAILURE;
          }
        }  /* close `switch' */
    }  /* close `while' */

  /* If the user asked for help, then the rest of the arguments are
     the names of subcommands to get help on (if any), or else they're
     just typos/mistakes.  Whatever the case, the subcommand to
     actually run is subcommand_help(). */
  if (opt_state.help)
    subcommand = svn_opt_get_canonical_subcommand2(cmd_table, "help");

  /* If we're not running the `help' subcommand, then look for a
     subcommand in the first argument. */
  if (subcommand == NULL)
    {
      if (os->ind >= os->argc)
        {
          if (opt_state.version)
            {
              /* Use the "help" subcommand to handle the "--version" option. */
              static const svn_opt_subcommand_desc2_t pseudo_cmd =
                { "--version", subcommand_help, {0}, "",
                  {svndumpfilter__version,  /* must accept its own option */
                  } };

              subcommand = &pseudo_cmd;
            }
          else
            {
              svn_error_clear(svn_cmdline_fprintf
                              (stderr, pool,
                               _("Subcommand argument required\n")));
              subcommand_help(NULL, NULL, pool);
              svn_pool_destroy(pool);
              return EXIT_FAILURE;
            }
        }
      else
        {
          const char *first_arg = os->argv[os->ind++];
          subcommand = svn_opt_get_canonical_subcommand2(cmd_table, first_arg);
          if (subcommand == NULL)
            {
              const char* first_arg_utf8;
              if ((err = svn_utf_cstring_to_utf8(&first_arg_utf8, first_arg,
                                                 pool)))
                return svn_cmdline_handle_exit_error(err, pool,
                                                     "svndumpfilter: ");

              svn_error_clear(svn_cmdline_fprintf(stderr, pool,
                                                  _("Unknown command: '%s'\n"),
                                                  first_arg_utf8));
              subcommand_help(NULL, NULL, pool);
              svn_pool_destroy(pool);
              return EXIT_FAILURE;
            }
        }
    }

  /* If there's a second argument, it's probably [one of] prefixes.
     Every subcommand except `help' requires at least one, so we parse
     them out here and store in opt_state. */

  if (subcommand->cmd_func != subcommand_help)
    {

      opt_state.prefixes = apr_array_make(pool, os->argc - os->ind,
                                          sizeof(const char *));
      for (i = os->ind ; i< os->argc; i++)
        {
          const char *prefix;

          /* Ensure that each prefix is UTF8-encoded, in internal
             style, and absolute. */
          SVN_INT_ERR(svn_utf_cstring_to_utf8(&prefix, os->argv[i], pool));
          prefix = svn_relpath_internal_style(prefix, pool);
          prefix = svn_uri_join("/", prefix, pool);
          APR_ARRAY_PUSH(opt_state.prefixes, const char *) = prefix;
        }

      if (opt_state.targets_file)
        {
          svn_stringbuf_t *buffer, *buffer_utf8;
          const char *utf8_targets_file;

          /* We need to convert to UTF-8 now, even before we divide
             the targets into an array, because otherwise we wouldn't
             know what delimiter to use for svn_cstring_split().  */

          SVN_INT_ERR(svn_utf_cstring_to_utf8(&utf8_targets_file,
                                              opt_state.targets_file, pool));

          SVN_INT_ERR(svn_stringbuf_from_file2(&buffer, utf8_targets_file,
                                               pool));
          SVN_INT_ERR(svn_utf_stringbuf_to_utf8(&buffer_utf8, buffer, pool));

          opt_state.prefixes = apr_array_append(pool,
                                    svn_cstring_split(buffer_utf8->data, "\n\r",
                                                      TRUE, pool),
                                    opt_state.prefixes);
        }

      if (apr_is_empty_array(opt_state.prefixes))
        {
          svn_error_clear(svn_cmdline_fprintf
                          (stderr, pool,
                           _("\nError: no prefixes supplied.\n")));
          svn_pool_destroy(pool);
          return EXIT_FAILURE;
        }
    }


  /* Check that the subcommand wasn't passed any inappropriate options. */
  for (i = 0; i < received_opts->nelts; i++)
    {
      opt_id = APR_ARRAY_IDX(received_opts, i, int);

      /* All commands implicitly accept --help, so just skip over this
         when we see it. Note that we don't want to include this option
         in their "accepted options" list because it would be awfully
         redundant to display it in every commands' help text. */
      if (opt_id == 'h' || opt_id == '?')
        continue;

      if (! svn_opt_subcommand_takes_option3(subcommand, opt_id, NULL))
        {
          const char *optstr;
          const apr_getopt_option_t *badopt =
            svn_opt_get_option_from_code2(opt_id, options_table, subcommand,
                                          pool);
          svn_opt_format_option(&optstr, badopt, FALSE, pool);
          if (subcommand->name[0] == '-')
            subcommand_help(NULL, NULL, pool);
          else
            svn_error_clear(svn_cmdline_fprintf
                            (stderr, pool,
                             _("Subcommand '%s' doesn't accept option '%s'\n"
                               "Type 'svndumpfilter help %s' for usage.\n"),
                             subcommand->name, optstr, subcommand->name));
          svn_pool_destroy(pool);
          return EXIT_FAILURE;
        }
    }

  /* Run the subcommand. */
  err = (*subcommand->cmd_func)(os, &opt_state, pool);
  if (err)
    {
      /* For argument-related problems, suggest using the 'help'
         subcommand. */
      if (err->apr_err == SVN_ERR_CL_INSUFFICIENT_ARGS
          || err->apr_err == SVN_ERR_CL_ARG_PARSING_ERROR)
        {
          err = svn_error_quick_wrap(err,
                                     _("Try 'svndumpfilter help' for more "
                                       "info"));
        }
      return svn_cmdline_handle_exit_error(err, pool, "svndumpfilter: ");
    }
  else
    {
      svn_pool_destroy(pool);

      /* Flush stdout, making sure the user will see any print errors. */
      SVN_INT_ERR(svn_cmdline_fflush(stdout));
      return EXIT_SUCCESS;
    }
}<|MERGE_RESOLUTION|>--- conflicted
+++ resolved
@@ -92,20 +92,20 @@
 
   bytes_used = apr_snprintf(buf, sizeof(buf), "%d", namelen);
   svn_stringbuf_appendbytes(*strbuf, buf, bytes_used);
-  svn_stringbuf_appendbytes(*strbuf, "\n", 1);
+  svn_stringbuf_appendbyte(*strbuf, '\n');
 
   svn_stringbuf_appendbytes(*strbuf, name, namelen);
-  svn_stringbuf_appendbytes(*strbuf, "\n", 1);
+  svn_stringbuf_appendbyte(*strbuf, '\n');
 
   /* Output value length, then value. */
   svn_stringbuf_appendbytes(*strbuf, "V ", 2);
 
   bytes_used = apr_snprintf(buf, sizeof(buf), "%" APR_SIZE_T_FMT, value->len);
   svn_stringbuf_appendbytes(*strbuf, buf, bytes_used);
-  svn_stringbuf_appendbytes(*strbuf, "\n", 1);
+  svn_stringbuf_appendbyte(*strbuf, '\n');
 
   svn_stringbuf_appendbytes(*strbuf, value->data, value->len);
-  svn_stringbuf_appendbytes(*strbuf, "\n", 1);
+  svn_stringbuf_appendbyte(*strbuf, '\n');
 }
 
 
@@ -134,11 +134,7 @@
 /* Check whether we need to skip this PATH based on its presence in
    the PREFIXES list, and the DO_EXCLUDE option. */
 static APR_INLINE svn_boolean_t
-<<<<<<< HEAD
 skip_path(const char *path, const apr_array_header_t *prefixes,
-=======
-skip_path(const char *path, apr_array_header_t *prefixes,
->>>>>>> 75094781
           svn_boolean_t do_exclude, svn_boolean_t glob)
 {
   const svn_boolean_t matches =
@@ -372,19 +368,19 @@
       bytes_used = apr_snprintf(buf, sizeof(buf), ": %" APR_SIZE_T_FMT,
                                 props->len);
       svn_stringbuf_appendbytes(rb->header, buf, bytes_used);
-      svn_stringbuf_appendbytes(rb->header, "\n", 1);
+      svn_stringbuf_appendbyte(rb->header, '\n');
     }
 
   svn_stringbuf_appendcstr(rb->header, SVN_REPOS_DUMPFILE_CONTENT_LENGTH);
   bytes_used = apr_snprintf(buf, sizeof(buf), ": %" APR_SIZE_T_FMT, props->len);
   svn_stringbuf_appendbytes(rb->header, buf, bytes_used);
-  svn_stringbuf_appendbytes(rb->header, "\n", 1);
+  svn_stringbuf_appendbyte(rb->header, '\n');
 
   /* put an end to headers */
-  svn_stringbuf_appendbytes(rb->header, "\n", 1);
+  svn_stringbuf_appendbyte(rb->header, '\n');
 
   /* put an end to revision */
-  svn_stringbuf_appendbytes(props,  "\n", 1);
+  svn_stringbuf_appendbyte(props, '\n');
 
   /* write out the revision */
   /* Revision is written out in the following cases:
@@ -640,7 +636,7 @@
       bytes_used = apr_snprintf(buf, sizeof(buf), ": %" APR_SIZE_T_FMT,
                                 nb->props->len);
       svn_stringbuf_appendbytes(nb->header, buf, bytes_used);
-      svn_stringbuf_appendbytes(nb->header, "\n", 1);
+      svn_stringbuf_appendbyte(nb->header, '\n');
     }
   if (nb->has_text)
     {
@@ -649,16 +645,16 @@
       bytes_used = apr_snprintf(buf, sizeof(buf), ": %" SVN_FILESIZE_T_FMT,
                                 nb->tcl);
       svn_stringbuf_appendbytes(nb->header, buf, bytes_used);
-      svn_stringbuf_appendbytes(nb->header, "\n", 1);
+      svn_stringbuf_appendbyte(nb->header, '\n');
     }
   svn_stringbuf_appendcstr(nb->header, SVN_REPOS_DUMPFILE_CONTENT_LENGTH);
   bytes_used = apr_snprintf(buf, sizeof(buf), ": %" SVN_FILESIZE_T_FMT,
                             (svn_filesize_t) (nb->props->len + nb->tcl));
   svn_stringbuf_appendbytes(nb->header, buf, bytes_used);
-  svn_stringbuf_appendbytes(nb->header, "\n", 1);
+  svn_stringbuf_appendbyte(nb->header, '\n');
 
   /* put an end to headers */
-  svn_stringbuf_appendbytes(nb->header, "\n", 1);
+  svn_stringbuf_appendbyte(nb->header, '\n');
 
   /* 3. output all the stuff */
 
@@ -685,7 +681,6 @@
   apr_pool_t *subpool = svn_pool_create(pool);
 
   SVN_ERR(svn_mergeinfo_parse(&mergeinfo, initial_val->data, subpool));
-<<<<<<< HEAD
 
   /* Issue #3020: If we are skipping missing merge sources, then also
      filter mergeinfo ranges as old or older than the oldest revision in the
@@ -705,8 +700,6 @@
       rb->pb->oldest_original_rev, 0,
       FALSE, subpool, subpool));
 
-=======
->>>>>>> 75094781
   for (hi = apr_hash_first(subpool, mergeinfo); hi; hi = apr_hash_next(hi))
     {
       const char *merge_source = svn__apr_hash_index_key(hi);
