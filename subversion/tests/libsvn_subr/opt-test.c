--- conflicted
+++ resolved
@@ -90,14 +90,7 @@
 }
 
 static svn_error_t *
-<<<<<<< HEAD
-test_svn_opt_args_to_target_array2(const char **msg,
-                                   svn_boolean_t msg_only,
-                                   svn_test_opts_t *opts,
-                                   apr_pool_t *pool)
-=======
 test_svn_opt_args_to_target_array2(apr_pool_t *pool)
->>>>>>> 79d0a718
 {
   apr_size_t i;
   static struct {
@@ -123,13 +116,6 @@
     { "foo@HEAD///bar",         "foo@HEAD/bar" },
   };
 
-<<<<<<< HEAD
-  *msg = "test svn_opt_args_to_target_array2";
-  if (msg_only)
-    return SVN_NO_ERROR;
-
-=======
->>>>>>> 79d0a718
   for (i = 0; i < sizeof(tests) / sizeof(tests[0]); i++)
     {
       const char *input = tests[i].input;
@@ -137,12 +123,6 @@
       apr_array_header_t *targets;
       apr_getopt_t *os;
       const int argc = 2;
-<<<<<<< HEAD
-      const char *argv[] = { "opt-test", input, NULL };
-      apr_status_t apr_err;
-      svn_error_t *err;
-
-=======
       const char *argv[3] = { 0 };
       apr_status_t apr_err;
       svn_error_t *err;
@@ -151,7 +131,6 @@
       argv[1] = input;
       argv[2] = NULL;
 
->>>>>>> 79d0a718
       apr_err = apr_getopt_init(&os, pool, argc, argv);
       if (apr_err)
         return svn_error_wrap_apr(apr_err,
@@ -183,11 +162,7 @@
                                      "'%s' is not.",
                                      input,
                                      actual_output);
-<<<<<<< HEAD
-            
-=======
-
->>>>>>> 79d0a718
+
           if (strcmp(expected_output, actual_output) != 0)
             return svn_error_createf(SVN_ERR_TEST_FAILED, NULL,
                                      "Input '%s' to "
@@ -217,14 +192,9 @@
 struct svn_test_descriptor_t test_funcs[] =
   {
     SVN_TEST_NULL,
-<<<<<<< HEAD
-    SVN_TEST_PASS(test_parse_peg_rev),
-    SVN_TEST_PASS(test_svn_opt_args_to_target_array2),
-=======
     SVN_TEST_PASS2(test_parse_peg_rev,
                    "test svn_opt_parse_path"),
     SVN_TEST_PASS2(test_svn_opt_args_to_target_array2,
                    "test svn_opt_args_to_target_array2"),
->>>>>>> 79d0a718
     SVN_TEST_NULL
   };