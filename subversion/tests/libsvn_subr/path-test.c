/*
 * path-test.c -- test the path functions
 *
 * ====================================================================
 *    Licensed to the Subversion Corporation (SVN Corp.) under one
 *    or more contributor license agreements.  See the NOTICE file
 *    distributed with this work for additional information
 *    regarding copyright ownership.  The SVN Corp. licenses this file
 *    to you under the Apache License, Version 2.0 (the
 *    "License"); you may not use this file except in compliance
 *    with the License.  You may obtain a copy of the License at
 *
 *      http://www.apache.org/licenses/LICENSE-2.0
 *
 *    Unless required by applicable law or agreed to in writing,
 *    software distributed under the License is distributed on an
 *    "AS IS" BASIS, WITHOUT WARRANTIES OR CONDITIONS OF ANY
 *    KIND, either express or implied.  See the License for the
 *    specific language governing permissions and limitations
 *    under the License.
 * ====================================================================
 */

#include <stdio.h>
#include <string.h>
#include <apr_general.h>

#include "svn_pools.h"

#include "../svn_test.h"

/* Make sure SVN_DEPRECATED is defined as empty before including svn_path.h.
   We don't want to trigger deprecation warnings by the tests of those
   functions.  */
#ifdef SVN_DEPRECATED
#undef SVN_DEPRECATED
#endif
#define SVN_DEPRECATED

#include "svn_path.h"


/* Using a symbol, because I tried experimenting with different
   representations */
#define SVN_EMPTY_PATH ""

static svn_error_t *
test_path_is_child(apr_pool_t *pool)
{
  int i, j;

/* The path checking code is platform specific, so we shouldn't run
   the Windows path handling testcases on non-Windows platforms.
   */
#define NUM_TEST_PATHS 11

  static const char * const paths[NUM_TEST_PATHS] = {
    "/foo/bar",
    "/foo/bars",
    "/foo/baz",
    "/foo/bar/baz",
    "/flu/blar/blaz",
    "/foo/bar/baz/bing/boom",
    SVN_EMPTY_PATH,
    "foo",
    ".foo",
    "/",
    "foo2",
    };

  static const char * const remainders[NUM_TEST_PATHS][NUM_TEST_PATHS] = {
    { 0, 0, 0, "baz", 0, "baz/bing/boom", 0, 0, 0, 0, 0 },
    { 0, 0, 0, 0, 0, 0, 0, 0, 0, 0, 0 },
    { 0, 0, 0, 0, 0, 0, 0, 0, 0, 0, 0 },
    { 0, 0, 0, 0, 0, "bing/boom", 0, 0, 0, 0, 0 },
    { 0, 0, 0, 0, 0, 0, 0, 0, 0, 0, 0 },
    { 0, 0, 0, 0, 0, 0, 0, 0, 0, 0, 0 },
    { 0, 0, 0, 0, 0, 0, 0, "foo", ".foo", 0, "foo2" },
    { 0, 0, 0, 0, 0, 0, 0, 0, 0, 0, 0 },
    { 0, 0, 0, 0, 0, 0, 0, 0, 0, 0, 0 },
    { "foo/bar", "foo/bars", "foo/baz", "foo/bar/baz", "flu/blar/blaz",
      "foo/bar/baz/bing/boom", 0, 0, 0, 0, 0 },
    { 0, 0, 0, 0, 0, 0, 0, 0, 0, 0, 0 },
  };

  for (i = 0; i < NUM_TEST_PATHS; i++)
    {
      for (j = 0; j < NUM_TEST_PATHS; j++)
        {
          const char *remainder;

          remainder = svn_path_is_child(paths[i], paths[j], pool);

          if (((remainder) && (! remainders[i][j]))
              || ((! remainder) && (remainders[i][j]))
              || (remainder && strcmp(remainder, remainders[i][j])))
            return svn_error_createf
              (SVN_ERR_TEST_FAILED, NULL,
               "svn_path_is_child (%s, %s) returned '%s' instead of '%s'",
               paths[i], paths[j],
               remainder ? remainder : "(null)",
               remainders[i][j] ? remainders[i][j] : "(null)" );
        }
    }
#undef NUM_TEST_PATHS
  return SVN_NO_ERROR;
}


static svn_error_t *
test_path_split(apr_pool_t *pool)
{
  apr_size_t i;

  static const char * const paths[][3] = {
    { "/foo/bar",        "/foo",          "bar" },
    { "/foo/bar/ ",       "/foo/bar",      " " },
    { "/foo",            "/",             "foo" },
    { "foo",             SVN_EMPTY_PATH,  "foo" },
    { ".bar",            SVN_EMPTY_PATH,  ".bar" },
    { "/.bar",           "/",             ".bar" },
    { "foo/bar",         "foo",           "bar" },
    { "/foo/bar",        "/foo",          "bar" },
    { "foo/bar",         "foo",           "bar" },
    { "foo./.bar",       "foo.",          ".bar" },
    { "../foo",          "..",            "foo" },
    { SVN_EMPTY_PATH,   SVN_EMPTY_PATH,   SVN_EMPTY_PATH },
    { "/flu\\b/\\blarg", "/flu\\b",       "\\blarg" },
    { "/",               "/",             "/" },
  };

  for (i = 0; i < sizeof(paths) / sizeof(paths[0]); i++)
    {
      const char *dir, *base_name;

      svn_path_split(paths[i][0], &dir, &base_name, pool);
      if (strcmp(dir, paths[i][1]))
        {
          return svn_error_createf
            (SVN_ERR_TEST_FAILED, NULL,
             "svn_path_split (%s) returned dirname '%s' instead of '%s'",
             paths[i][0], dir, paths[i][1]);
        }
      if (strcmp(base_name, paths[i][2]))
        {
          return svn_error_createf
            (SVN_ERR_TEST_FAILED, NULL,
             "svn_path_split (%s) returned basename '%s' instead of '%s'",
             paths[i][0], base_name, paths[i][2]);
        }
    }
  return SVN_NO_ERROR;
}


static svn_error_t *
test_path_is_url(apr_pool_t *pool)
{
  apr_size_t i;

  /* Paths to test and their expected results. */
  struct {
    const char *path;
    svn_boolean_t result;
  } tests[] = {
    { "",                                 FALSE },
    { "/blah/blah",                       FALSE },
    { "//blah/blah",                      FALSE },
    { "://blah/blah",                     FALSE },
    { "a:abb://boo/",                     FALSE },
    { "http://svn.collab.net/repos/svn",  TRUE  },
    { "scheme/with",                      FALSE },
    { "scheme/with:",                     FALSE },
    { "scheme/with:/",                    FALSE },
    { "scheme/with://",                   FALSE },
    { "scheme/with://slash/",             FALSE },
    { "file:///path/to/repository",       TRUE  },
    { "file://",                          TRUE  },
    { "file:/",                           FALSE },
    { "file:",                            FALSE },
    { "file",                             FALSE },
<<<<<<< HEAD
=======
#if defined(WIN32) || defined(__CYGWIN__)
    { "X:/foo",        FALSE },
    { "X:foo",         FALSE },
    { "X:",            FALSE },
#endif /* non-WIN32 */
    { "X:/",           FALSE },
    { "//srv/shr",     FALSE },
    { "//srv/shr/fld", FALSE },
>>>>>>> 79d0a718
  };

  for (i = 0; i < sizeof(tests) / sizeof(tests[0]); i++)
    {
      svn_boolean_t retval;

      retval = svn_path_is_url(tests[i].path);
      if (tests[i].result != retval)
        return svn_error_createf
          (SVN_ERR_TEST_FAILED, NULL,
           "svn_path_is_url (%s) returned %s instead of %s",
           tests[i].path, retval ? "TRUE" : "FALSE",
           tests[i].result ? "TRUE" : "FALSE");
    }

  return SVN_NO_ERROR;
}


static svn_error_t *
test_path_is_uri_safe(apr_pool_t *pool)
{
  apr_size_t i;

  /* Paths to test and their expected results. */
  struct {
    const char *path;
    svn_boolean_t result;
  } tests[] = {
    { "http://svn.collab.net/repos",        TRUE  },
    { "http://svn.collab.net/repos%",       FALSE },
    { "http://svn.collab.net/repos%/svn",   FALSE },
    { "http://svn.collab.net/repos%2g",     FALSE },
    { "http://svn.collab.net/repos%2g/svn", FALSE },
    { "http://svn.collab.net/repos%%",      FALSE },
    { "http://svn.collab.net/repos%%/svn",  FALSE },
    { "http://svn.collab.net/repos%2a",     TRUE  },
    { "http://svn.collab.net/repos%2a/svn", TRUE  },
  };

  for (i = 0; i < (sizeof(tests) / sizeof(tests[0])); i++)
    {
      svn_boolean_t retval;

      retval = svn_path_is_uri_safe(tests[i].path);
      if (tests[i].result != retval)
        return svn_error_createf
          (SVN_ERR_TEST_FAILED, NULL,
           "svn_path_is_uri_safe (%s) returned %s instead of %s",
           tests[i].path, retval ? "TRUE" : "FALSE",
           tests[i].result ? "TRUE" : "FALSE");
    }

  return SVN_NO_ERROR;
}


static svn_error_t *
test_uri_encode(apr_pool_t *pool)
{
  int i;

  struct {
    const char *path;
    const char *result;
  } tests[] = {
    { "http://subversion.tigris.org",
         "http://subversion.tigris.org"},
    { " special_at_beginning",
         "%20special_at_beginning" },
    { "special_at_end ",
         "special_at_end%20" },
    { "special in middle",
         "special%20in%20middle" },
    { "\"Ouch!\"  \"Did that hurt?\"",
         "%22Ouch!%22%20%20%22Did%20that%20hurt%3F%22" }
  };

  for (i = 0; i < 5; i++)
    {
      const char *en_path, *de_path;

      /* URI-encode the path, and verify the results. */
      en_path = svn_path_uri_encode(tests[i].path, pool);
      if (strcmp(en_path, tests[i].result))
        {
          return svn_error_createf
            (SVN_ERR_TEST_FAILED, NULL,
             "svn_path_uri_encode ('%s') returned '%s' instead of '%s'",
             tests[i].path, en_path, tests[i].result);
        }

      /* URI-decode the path, and make sure we're back where we started. */
      de_path = svn_path_uri_decode(en_path, pool);
      if (strcmp(de_path, tests[i].path))
        {
          return svn_error_createf
            (SVN_ERR_TEST_FAILED, NULL,
             "svn_path_uri_decode ('%s') returned '%s' instead of '%s'",
             tests[i].result, de_path, tests[i].path);
        }
    }
  return SVN_NO_ERROR;
}


static svn_error_t *
test_uri_decode(apr_pool_t *pool)
{
  int i;

  struct {
    const char *path;
    const char *result;
  } tests[] = {
    { "http://c.r.a/s%\0008me",
         "http://c.r.a/s%"},
    { "http://c.r.a/s%6\000me",
         "http://c.r.a/s%6" },
    { "http://c.r.a/s%68me",
         "http://c.r.a/shme" },
  };

  for (i = 0; i < 3; i++)
    {
      const char *de_path;

      /* URI-decode the path, and verify the results. */
      de_path = svn_path_uri_decode(tests[i].path, pool);
      if (strcmp(de_path, tests[i].result))
        {
          return svn_error_createf
            (SVN_ERR_TEST_FAILED, NULL,
             "svn_path_uri_decode ('%s') returned '%s' instead of '%s'",
             tests[i].path, de_path, tests[i].result);
        }
    }
  return SVN_NO_ERROR;
}


static svn_error_t *
test_uri_autoescape(apr_pool_t *pool)
{
  struct {
    const char *path;
    const char *result;
  } tests[] = {
    { "http://svn.collab.net/", "http://svn.collab.net/" },
    { "file:///<>\" {}|\\^`", "file:///%3C%3E%22%20%7B%7D%7C%5C%5E%60" },
    { "http://[::1]", "http://[::1]" }
  };
  int i;

  for (i = 0; i < 3; ++i)
    {
      const char* uri = svn_path_uri_autoescape(tests[i].path, pool);
      if (strcmp(uri, tests[i].result) != 0)
        return svn_error_createf
          (SVN_ERR_TEST_FAILED, NULL,
           "svn_path_uri_autoescape on '%s' returned '%s' instead of '%s'",
           tests[i].path, uri, tests[i].result);
      if (strcmp(tests[i].path, tests[i].result) == 0
          && tests[i].path != uri)
        return svn_error_createf
          (SVN_ERR_TEST_FAILED, NULL,
           "svn_path_uri_autoescape on '%s' returned identical but not same"
           " string", tests[i].path);
    }

  return SVN_NO_ERROR;
}

static svn_error_t *
test_uri_from_iri(apr_pool_t *pool)
{
  /* We have to code the IRIs like this because the compiler might translate
     character and string literals outside of ASCII to some character set,
     but here we are hard-coding UTF-8.  But we all read UTF-8 codes like
     poetry, don't we. */
  static const char p1[] = {
    '\x66', '\x69', '\x6C', '\x65', '\x3A', '\x2F', '\x2F', '\x2F',
    '\x72', '\xC3', '\xA4', '\x6B', '\x73', '\x6D', '\xC3', '\xB6', '\x72',
    '\x67', '\xC3', '\xA5', '\x73', '\0' };
  static const char p2[] = {
    '\x66', '\x69', '\x6C', '\x65', '\x3A', '\x2F', '\x2F', '\x2F',
    '\x61', '\x62', '\x25', '\x32', '\x30', '\x63', '\x64', '\0' };
  static const char *paths[2][2] = {
    { p1,
      "file:///r%C3%A4ksm%C3%B6rg%C3%A5s" },
    { p2,
      "file:///ab%20cd" }
  };
  int i;

  for (i = 0; i < 2; ++i)
    {
      const char *uri = svn_path_uri_from_iri(paths[i][0], pool);
      if (strcmp(paths[i][1], uri) != 0)
        return svn_error_createf
          (SVN_ERR_TEST_FAILED, NULL,
           "svn_path_uri_from_iri on '%s' returned '%s' instead of '%s'",
           paths[i][0], uri, paths[i][1]);
      if (strcmp(paths[i][0], uri) == 0
          && paths[i][0] != uri)
        return svn_error_createf
          (SVN_ERR_TEST_FAILED, NULL,
           "svn_path_uri_from_iri on '%s' returned identical but not same"
           " string", paths[i][0]);
    }

  return SVN_NO_ERROR;
}

static svn_error_t *
test_path_join(apr_pool_t *pool)
{
  int i;
  char *result;

  static const char * const joins[][3] = {
    { "abc", "def", "abc/def" },
    { "a", "def", "a/def" },
    { "a", "d", "a/d" },
    { "/", "d", "/d" },
    { "/abc", "d", "/abc/d" },
    { "/abc", "def", "/abc/def" },
    { "/abc", "/def", "/def" },
    { "/abc", "/d", "/d" },
    { "/abc", "/", "/" },
    { SVN_EMPTY_PATH, "/", "/" },
    { "/", SVN_EMPTY_PATH, "/" },
    { SVN_EMPTY_PATH, "abc", "abc" },
    { "abc", SVN_EMPTY_PATH, "abc" },
    { SVN_EMPTY_PATH, "/abc", "/abc" },
    { SVN_EMPTY_PATH, SVN_EMPTY_PATH, SVN_EMPTY_PATH },
    { "X:/abc", "/d", "/d" },
    { "X:/abc", "/", "/" },
    { "X:",SVN_EMPTY_PATH, "X:" },
    { "X:", "/def", "/def" },
    { "X:abc", "/d", "/d" },
    { "X:abc", "/", "/" },
    { "file://", "foo", "file:///foo" },
    { "file:///foo", "bar", "file:///foo/bar" },
    { "file:///foo", SVN_EMPTY_PATH, "file:///foo" },
    { SVN_EMPTY_PATH, "file:///foo", "file:///foo" },
    { "file:///X:", "bar", "file:///X:/bar" },
    { "file:///X:foo", "bar", "file:///X:foo/bar" },
    { "http://svn.dm.net", "repos", "http://svn.dm.net/repos" },
#if defined(WIN32) || defined(__CYGWIN__)
/* These will fail, see issue #2028
    { "//srv/shr",     "fld",     "//srv/shr/fld" },
    { "//srv",         "shr/fld", "//srv/shr/fld" },
    { "//srv/shr/fld", "subfld",  "//srv/shr/fld/subfld" },
    { "//srv/shr/fld", "//srv/shr", "//srv/shr" },
    { "//srv",         "//srv/fld", "//srv/fld" },
    { "X:abc", "X:/def", "X:/def" },    { "X:/",SVN_EMPTY_PATH, "X:/" },
    { "X:/","abc", "X:/abc" },
    { "X:/", "/def", "/def" },
    { "X:/abc", "X:/", "X:/" },
    { "X:abc", "X:/", "X:/" },
    { "X:abc", "X:/def", "X:/def" },
    { "X:","abc", "X:abc" },
    { "X:/abc", "X:/def", "X:/def" },
*/
#else /* WIN32 or Cygwin */
    { "X:abc", "X:/def", "X:abc/X:/def" },
    { "X:","abc", "X:/abc" },
    { "X:/abc", "X:/def", "X:/abc/X:/def" },
#endif /* non-WIN32 */
  };

  for (i = sizeof(joins) / sizeof(joins[0]); i--; )
    {
      const char *base = joins[i][0];
      const char *comp = joins[i][1];
      const char *expect = joins[i][2];

      result = svn_path_join(base, comp, pool);
      if (strcmp(result, expect))
        return svn_error_createf(SVN_ERR_TEST_FAILED, NULL,
                                 "svn_path_join(\"%s\", \"%s\") returned "
                                 "\"%s\". expected \"%s\"",
                                 base, comp, result, expect);

      /* svn_path_join_many does not support URLs, so skip the URL tests. */
      if (svn_path_is_url(base))
        continue;

      result = svn_path_join_many(pool, base, comp, NULL);
      if (strcmp(result, expect))
        return svn_error_createf(SVN_ERR_TEST_FAILED, NULL,
                                 "svn_path_join_many(\"%s\", \"%s\") returned "
                                 "\"%s\". expected \"%s\"",
                                 base, comp, result, expect);
    }

#define TEST_MANY(args, expect) \
  result = svn_path_join_many args ; \
  if (strcmp(result, expect) != 0) \
    return svn_error_createf(SVN_ERR_TEST_FAILED, NULL, \
                             "svn_path_join_many" #args " returns \"%s\". " \
                             "expected \"%s\"", \
                             result, expect);

  TEST_MANY((pool, "abc", NULL), "abc");
  TEST_MANY((pool, "/abc", NULL), "/abc");
  TEST_MANY((pool, "/", NULL), "/");

  TEST_MANY((pool, "abc", "def", "ghi", NULL), "abc/def/ghi");
  TEST_MANY((pool, "abc", "/def", "ghi", NULL), "/def/ghi");
  TEST_MANY((pool, "/abc", "def", "ghi", NULL), "/abc/def/ghi");
  TEST_MANY((pool, "abc", "def", "/ghi", NULL), "/ghi");
  TEST_MANY((pool, "/", "def", "/ghi", NULL), "/ghi");
  TEST_MANY((pool, "/", "/def", "/ghi", NULL), "/ghi");

  TEST_MANY((pool, SVN_EMPTY_PATH, "def", "ghi", NULL), "def/ghi");
  TEST_MANY((pool, "abc", SVN_EMPTY_PATH, "ghi", NULL), "abc/ghi");
  TEST_MANY((pool, "abc", "def", SVN_EMPTY_PATH, NULL), "abc/def");
  TEST_MANY((pool, SVN_EMPTY_PATH, "def", SVN_EMPTY_PATH, NULL), "def");
  TEST_MANY((pool, SVN_EMPTY_PATH, SVN_EMPTY_PATH, "ghi", NULL), "ghi");
  TEST_MANY((pool, "abc", SVN_EMPTY_PATH, SVN_EMPTY_PATH, NULL), "abc");
  TEST_MANY((pool, SVN_EMPTY_PATH, "def", "/ghi", NULL), "/ghi");
  TEST_MANY((pool, SVN_EMPTY_PATH, SVN_EMPTY_PATH, "/ghi", NULL), "/ghi");

  TEST_MANY((pool, "/", "def", "ghi", NULL), "/def/ghi");
  TEST_MANY((pool, "abc", "/", "ghi", NULL), "/ghi");
  TEST_MANY((pool, "abc", "def", "/", NULL), "/");
  TEST_MANY((pool, "/", "/", "ghi", NULL), "/ghi");
  TEST_MANY((pool, "/", "/", "/", NULL), "/");
  TEST_MANY((pool, "/", SVN_EMPTY_PATH, "ghi", NULL), "/ghi");
  TEST_MANY((pool, "/", "def", SVN_EMPTY_PATH, NULL), "/def");
  TEST_MANY((pool, SVN_EMPTY_PATH, "/", "ghi", NULL), "/ghi");
  TEST_MANY((pool, "/", SVN_EMPTY_PATH, SVN_EMPTY_PATH, NULL), "/");
  TEST_MANY((pool, SVN_EMPTY_PATH, "/", SVN_EMPTY_PATH, NULL), "/");
  TEST_MANY((pool, SVN_EMPTY_PATH, SVN_EMPTY_PATH, "/", NULL), "/");

#if defined(WIN32) || defined(__CYGWIN__)
/* These will fail, see issue #2028
  TEST_MANY((pool, "X:", "def", "ghi", NULL), "X:def/ghi");
  TEST_MANY((pool, "X:", SVN_EMPTY_PATH, "ghi", NULL), "X:ghi");
  TEST_MANY((pool, "X:", "def", SVN_EMPTY_PATH, NULL), "X:def");
  TEST_MANY((pool, SVN_EMPTY_PATH, "X:", "ghi", NULL), "X:ghi");
  TEST_MANY((pool, "X:/", "def", "ghi", NULL), "X:/def/ghi");
  TEST_MANY((pool, "abc", "X:/", "ghi", NULL), "X:/ghi");
  TEST_MANY((pool, "abc", "def", "X:/", NULL), "X:/");
  TEST_MANY((pool, "X:/", "X:/", "ghi", NULL), "X:/ghi");
  TEST_MANY((pool, "X:/", "X:/", "/", NULL), "/");
  TEST_MANY((pool, "X:/", SVN_EMPTY_PATH, "ghi", NULL), "X:/ghi");
  TEST_MANY((pool, "X:/", "def", SVN_EMPTY_PATH, NULL), "X:/def");
  TEST_MANY((pool, SVN_EMPTY_PATH, "X:/", "ghi", NULL), "X:/ghi");
  TEST_MANY((pool, "X:/", SVN_EMPTY_PATH, SVN_EMPTY_PATH, NULL), "X:/");
  TEST_MANY((pool, SVN_EMPTY_PATH, "X:/", SVN_EMPTY_PATH, NULL), "X:/");
  TEST_MANY((pool, SVN_EMPTY_PATH, SVN_EMPTY_PATH, "X:/", NULL), "X:/");
  TEST_MANY((pool, "X:", "X:/", "ghi", NULL), "X:/ghi");
  TEST_MANY((pool, "X:", "X:/", "/", NULL), "/");

  TEST_MANY((pool, "//srv/shr", "def", "ghi", NULL), "//srv/shr/def/ghi");
  TEST_MANY((pool, "//srv", "shr", "def", "ghi", NULL), "//srv/shr/def/ghi");
  TEST_MANY((pool, "//srv/shr/fld", "def", "ghi", NULL),
            "//srv/shr/fld/def/ghi");
  TEST_MANY((pool, "//srv/shr/fld", "def", "//srv/shr", NULL), "//srv/shr");
  TEST_MANY((pool, "//srv", "shr", "//srv/shr", NULL), "//srv/shr");
  TEST_MANY((pool, SVN_EMPTY_PATH, "//srv/shr/fld", "def", "ghi", NULL),
            "//srv/shr/fld/def/ghi");
  TEST_MANY((pool, SVN_EMPTY_PATH, "//srv/shr/fld", "def", "//srv/shr", NULL),
            "//srv/shr");
*/
#else /* WIN32 or Cygwin */
  TEST_MANY((pool, "X:", "def", "ghi", NULL), "X:/def/ghi");
  TEST_MANY((pool, "X:", SVN_EMPTY_PATH, "ghi", NULL), "X:/ghi");
  TEST_MANY((pool, "X:", "def", SVN_EMPTY_PATH, NULL), "X:/def");
  TEST_MANY((pool, SVN_EMPTY_PATH, "X:", "ghi", NULL), "X:/ghi");
#endif /* non-WIN32 */

  /* ### probably need quite a few more tests... */

  return SVN_NO_ERROR;
}


static svn_error_t *
test_path_basename(apr_pool_t *pool)
{
  int i;
  char *result;

  struct {
    const char *path;
    const char *result;
  } tests[] = {
    { "abc", "abc" },
    { "/abc", "abc" },
    { "/abc", "abc" },
    { "/x/abc", "abc" },
    { "/xx/abc", "abc" },
    { "/xx/abc", "abc" },
    { "/xx/abc", "abc" },
    { "a", "a" },
    { "/a", "a" },
    { "/b/a", "a" },
    { "/b/a", "a" },
    { "/", "/" },
    { SVN_EMPTY_PATH, SVN_EMPTY_PATH },
    { "X:/abc", "abc" },
    { "X:", "X:" },

#if defined(WIN32) || defined(__CYGWIN__)

/* These will fail, see issue #2028
    { "X:/", "X:/" },
    { "X:abc", "abc" },
    { "//srv/shr",      "//srv/shr" },
    { "//srv",          "//srv" },
    { "//srv/shr/fld",  "fld" },
    { "//srv/shr/fld/subfld", "subfld" },
*/
#else /* WIN32 or Cygwin */
    { "X:abc", "X:abc" },
#endif /* non-WIN32 */
  };

  for (i = sizeof(tests) / sizeof(tests[0]); i--; )
    {
      const char *path = tests[i].path;
      const char *expect = tests[i].result;

      result = svn_path_basename(path, pool);
      if (strcmp(result, expect))
        return svn_error_createf(SVN_ERR_TEST_FAILED, NULL,
                                 "svn_path_basename(\"%s\") returned "
                                 "\"%s\". expected \"%s\"",
                                 path, result, expect);
    }

  return SVN_NO_ERROR;
}


static svn_error_t *
test_path_dirname(apr_pool_t *pool)
{
  int i;
  char *result;

  struct {
    const char *path;
    const char *result;
  } tests[] = {
    { "abc", "" },
    { "/abc", "/" },
    { "/x/abc", "/x" },
    { "/xx/abc", "/xx" },
    { "a", "" },
    { "/a", "/" },
    { "/b/a", "/b" },
    { "/", "/" },
    { SVN_EMPTY_PATH, SVN_EMPTY_PATH },
    { "X:abc/def", "X:abc" },
#if defined(WIN32) || defined(__CYGWIN__)
    { "//srv/shr/fld",  "//srv/shr" },
    { "//srv/shr/fld/subfld", "//srv/shr/fld" },

/* These will fail, see issue #2028
    { "X:/", "X:/" },
    { "X:/abc", "X:/" },
    { "X:", "X:" },
    { "X:abc", "X:" },
    { "//srv/shr",      "//srv/shr" },
*/
#else  /* WIN32 or Cygwin */
    /* on non-Windows platforms, ':' is allowed in pathnames */
    { "X:", "" },
    { "X:abc", "" },
#endif /* non-WIN32 */
  };

  for (i = sizeof(tests) / sizeof(tests[0]); i--; )
    {
      const char *path = tests[i].path;
      const char *expect = tests[i].result;

      result = svn_path_dirname(path, pool);
      if (strcmp(result, expect))
        return svn_error_createf(SVN_ERR_TEST_FAILED, NULL,
                                 "svn_path_dirname(\"%s\") returned "
                                 "\"%s\". expected \"%s\"",
                                 path, result, expect);
    }

  return SVN_NO_ERROR;
}


static svn_error_t *
test_path_decompose(apr_pool_t *pool)
{
  static const char * const paths[] = {
    "/", "/", NULL,
    "foo", "foo", NULL,
    "/foo", "/", "foo", NULL,
    "/foo/bar", "/", "foo", "bar", NULL,
    "foo/bar", "foo", "bar", NULL,

    /* Are these canonical? Should the middle bits produce SVN_EMPTY_PATH? */
    "foo/bar", "foo", "bar", NULL,
    NULL,
  };
  int i = 0;

  for (;;)
    {
      if (! paths[i])
        break;
      else
        {
          apr_array_header_t *components = svn_path_decompose(paths[i], pool);
          int j;
          for (j = 0; j < components->nelts; ++j)
            {
              const char *component = APR_ARRAY_IDX(components,
                                                    j,
                                                    const char*);
              if (! paths[i+j+1])
                return svn_error_createf(SVN_ERR_TEST_FAILED, NULL,
                                         "svn_path_decompose(\"%s\") returned "
                                         "unexpected component \"%s\"",
                                         paths[i], component);
              if (strcmp(component, paths[i+j+1]))
                return svn_error_createf(SVN_ERR_TEST_FAILED, NULL,
                                         "svn_path_decompose(\"%s\") returned "
                                         "\"%s\" expected \"%s\"",
                                         paths[i], component, paths[i+j+1]);
            }
          if (paths[i+j+1])
            return svn_error_createf(SVN_ERR_TEST_FAILED, NULL,
                                     "svn_path_decompose(\"%s\") failed "
                                     "to return \"%s\"",
                                     paths[i], paths[i+j+1]);
          i += components->nelts + 2;
        }
    }

  return SVN_NO_ERROR;
}

static svn_error_t *
test_path_canonicalize(apr_pool_t *pool)
{
  struct {
    const char *path;
    const char *result;
  } tests[] = {
    { "",                     "" },
    { ".",                    "" },
    { "/",                    "/" },
    { "/.",                   "/" },
    { "./",                   "" },
    { "./.",                  "" },
    { "//",                   "/" },
    { "/////",                "/" },
    { "./././.",              "" },
    { "////././.",            "/" },
    { "foo",                  "foo" },
    { ".foo",                 ".foo" },
    { "foo.",                 "foo." },
    { "/foo",                 "/foo" },
    { "foo/",                 "foo" },
    { "foo//",                "foo" },
    { "foo///",               "foo" },
    { "foo./",                "foo." },
    { "foo./.",               "foo." },
    { "foo././/.",            "foo." },
    { "/foo/bar",             "/foo/bar" },
    { "foo/..",               "foo/.." },
    { "foo/../",              "foo/.." },
    { "foo/../.",             "foo/.." },
    { "foo//.//bar",          "foo/bar" },
    { "///foo",               "/foo" },
    { "/.//./.foo",           "/.foo" },
    { ".///.foo",             ".foo" },
    { "../foo",               "../foo" },
    { "../../foo/",           "../../foo" },
    { "../../foo/..",         "../../foo/.." },
    { "/../../",              "/../.." },
    { "dirA",                 "dirA" },
    { "foo/dirA",             "foo/dirA" },
    { "http://hst",           "http://hst" },
    { "http://hst/foo/../bar","http://hst/foo/../bar" },
    { "http://hst/",          "http://hst" },
    { "http:///",             "http://" },
    { "https://",             "https://" },
    { "file:///",             "file://" },
    { "file://",              "file://" },
    { "svn:///",              "svn://" },
    { "svn+ssh:///",          "svn+ssh://" },
    { "http://HST/",          "http://hst" },
    { "http://HST/FOO/BaR",   "http://hst/FOO/BaR" },
    { "svn+ssh://j.raNDom@HST/BaR", "svn+ssh://j.raNDom@hst/BaR" },
    { "svn+SSH://j.random:jRaY@HST/BaR", "svn+ssh://j.random:jRaY@hst/BaR" },
    { "SVN+ssh://j.raNDom:jray@HST/BaR", "svn+ssh://j.raNDom:jray@hst/BaR" },
    { "fILe:///Users/jrandom/wc", "file:///Users/jrandom/wc" },
    { "fiLE:///",             "file://" },
    { "fiLE://",              "file://" },
    { "X:/foo",               "X:/foo" },
    { "X:",                   "X:" },
    { "X:foo",                "X:foo" },
#if defined(WIN32) || defined(__CYGWIN__)
    { "file:///c:/temp/repos", "file:///C:/temp/repos" },
    { "file:///c:/temp/REPOS", "file:///C:/temp/REPOS" },
    { "file:///C:/temp/REPOS", "file:///C:/temp/REPOS" },
    { "C:/folder/subfolder/file", "C:/folder/subfolder/file" },
    /* We permit UNC paths on Windows.  By definition UNC
     * paths must have two components so we should remove the
     * double slash if there is only one component. */
    { "//hst",                "/hst" },
    { "//hst/./",             "/hst" },
    { "//server/share/",      "//server/share" },
    { "//server/SHare/",      "//server/SHare" },
    { "//SERVER/SHare/",      "//server/SHare" },
/* These will fail, see issue #2028
    { "X:/",                  "X:/" },
*/
#else /* WIN32 or Cygwin */
    { "file:///c:/temp/repos", "file:///c:/temp/repos" },
    { "file:///c:/temp/REPOS", "file:///c:/temp/REPOS" },
    { "file:///C:/temp/REPOS", "file:///C:/temp/REPOS" },
#endif /* non-WIN32 */
    { NULL, NULL }
  };
  int i;

  i = 0;
  while (tests[i].path)
    {
      const char *canonical = svn_path_canonicalize(tests[i].path, pool);

      if (strcmp(canonical, tests[i].result))
        return svn_error_createf(SVN_ERR_TEST_FAILED, NULL,
                                 "svn_path_canonicalize(\"%s\") returned "
                                 "\"%s\" expected \"%s\"",
                                 tests[i].path, canonical, tests[i].result);
      ++i;
    }

  return SVN_NO_ERROR;
}

static svn_error_t *
test_path_remove_component(apr_pool_t *pool)
{
  struct {
    const char *path;
    const char *result;
  } tests[] = {
    { "",                     "" },
    { "/",                    "/" },
    { "foo",                  "" },
    { "foo/bar",              "foo" },
    { "/foo/bar",             "/foo" },
    { "/foo",                 "/" },
#if defined(WIN32) || defined(__CYGWIN__)
    { "X:/foo/bar",           "X:/foo" },
    { "//srv/shr/fld",        "//srv/shr" },
    { "//srv/shr/fld/subfld", "//srv/shr/fld" },
/* These will fail, see issue #2028
    { "X:/foo",               "X:/" },
    { "X:/",                  "X:/" },
    { "X:foo",                "X:" },
    { "X:",                   "X:" },
    { "//srv/shr",            "//srv/shr" },
*/
#else /* WIN32 or Cygwin */
    { "X:foo",                "" },
    { "X:",                   "" },
#endif /* non-WIN32 */
    { NULL, NULL }
  };
  int i;
  svn_stringbuf_t *buf;

  buf = svn_stringbuf_create("", pool);

  i = 0;
  while (tests[i].path)
    {
      svn_stringbuf_set(buf, tests[i].path);

      svn_path_remove_component(buf);

      if (strcmp(buf->data, tests[i].result))
        return svn_error_createf(SVN_ERR_TEST_FAILED, NULL,
                                 "svn_path_remove_component(\"%s\") returned "
                                 "\"%s\" expected \"%s\"",
                                 tests[i].path, buf->data, tests[i].result);
      ++i;
    }

  return SVN_NO_ERROR;
}

static svn_error_t *
test_path_check_valid(apr_pool_t *pool)
{
  apr_size_t i;

  /* Paths to test and their expected results. */
  struct {
    const char *path;
    svn_boolean_t result;
  } tests[] = {
    { "/foo/bar",      TRUE },
    { "/foo",          TRUE },
    { "/",             TRUE },
    { "foo/bar",       TRUE },
    { "foo bar",       TRUE },
    { "foo\7bar",      FALSE },
    { "foo\31bar",     FALSE },
    { "\7foo\31bar",   FALSE },
    { "\7",            FALSE },
    { "",              TRUE },
  };

  for (i = 0; i < sizeof(tests) / sizeof(tests[0]); i++)
    {
      svn_error_t *err = svn_path_check_valid(tests[i].path, pool);
      svn_boolean_t retval = (err == SVN_NO_ERROR);

      svn_error_clear(err);
      if (tests[i].result != retval)
        return svn_error_createf
          (SVN_ERR_TEST_FAILED, NULL,
           "svn_path_check_valid (%s) returned %s instead of %s",
           tests[i].path, retval ? "TRUE" : "FALSE",
           tests[i].result ? "TRUE" : "FALSE");
    }

  return SVN_NO_ERROR;
}

static svn_error_t *
test_path_is_ancestor(apr_pool_t *pool)
{
  apr_size_t i;

  /* Paths to test and their expected results. */
  struct {
    const char *path1;
    const char *path2;
    svn_boolean_t result;
  } tests[] = {
    { "/foo",            "/foo/bar",      TRUE},
    { "/foo/bar",        "/foo/bar/",     TRUE},
    { "/",               "/foo",          TRUE},
    { SVN_EMPTY_PATH,    "foo",           TRUE},
    { SVN_EMPTY_PATH,    ".bar",          TRUE},

    { "/.bar",           "/",             FALSE},
    { "foo/bar",         "foo",           FALSE},
    { "/foo/bar",        "/foo",          FALSE},
    { "foo",             "foo/bar",       TRUE},
    { "foo.",            "foo./.bar",     TRUE},

    { "../foo",          "..",            FALSE},
    { SVN_EMPTY_PATH,    SVN_EMPTY_PATH,  TRUE},
    { "/",               "/",             TRUE},

    { "http://test",    "http://test",     TRUE},
    { "http://test",    "http://taste",    FALSE},
    { "http://test",    "http://test/foo", TRUE},
    { "http://test",    "file://test/foo", FALSE},
    { "http://test",    "http://testF",    FALSE},
/*
    TODO: this testcase fails, showing that svn_path_is_ancestor
    shouldn't be used on urls. This is related to issue #1711.

    { "http://",        "http://test",     FALSE},
*/
    { "X:foo",           "X:bar",         FALSE},
#if defined(WIN32) || defined(__CYGWIN__)
    { "//srv/shr",       "//srv",         FALSE},
    { "//srv/shr",       "//srv/shr/fld", TRUE },
    { "//srv",           "//srv/shr/fld", TRUE },
    { "//srv/shr/fld",   "//srv/shr",     FALSE },
    { "//srv/shr/fld",   "//srv2/shr/fld", FALSE },
/* These will fail, see issue #2028
    { "X:/",             "X:/",           TRUE},
    { "X:/foo",          "X:/",           FALSE},
    { "X:/",             "X:/foo",        TRUE},
    { "X:",              "X:foo",         TRUE},
*/
#else /* WIN32 or Cygwin */
    { "X:",              "X:foo",         FALSE},

#endif /* non-WIN32 */
  };

  for (i = 0; i < sizeof(tests) / sizeof(tests[0]); i++)
    {
      svn_boolean_t retval;

      retval = svn_path_is_ancestor(tests[i].path1, tests[i].path2);
      if (tests[i].result != retval)
        return svn_error_createf
          (SVN_ERR_TEST_FAILED, NULL,
           "svn_path_is_ancestor (%s, %s) returned %s instead of %s",
           tests[i].path1, tests[i].path2, retval ? "TRUE" : "FALSE",
           tests[i].result ? "TRUE" : "FALSE");
    }
  return SVN_NO_ERROR;
}

static svn_error_t *
test_is_single_path_component(apr_pool_t *pool)
{
  apr_size_t i;

  /* Paths to test and their expected results.
   * Note that these paths need to be canonical,
   * else we might trigger an abort(). */
  struct {
    const char *path;
    svn_boolean_t result;
  } tests[] = {
    { "/foo/bar",      FALSE },
    { "/foo",          FALSE },
    { "/",             FALSE },
    { "foo/bar",       FALSE },
    { "foo",           TRUE },
    { "..",            FALSE },
    { "",              FALSE },
  };

  for (i = 0; i < sizeof(tests) / sizeof(tests[0]); i++)
    {
      svn_boolean_t retval;

      retval = svn_path_is_single_path_component(tests[i].path);
      if (tests[i].result != retval)
        return svn_error_createf
          (SVN_ERR_TEST_FAILED, NULL,
           "svn_path_is_single_path_component (%s) returned %s instead of %s",
           tests[i].path, retval ? "TRUE" : "FALSE",
           tests[i].result ? "TRUE" : "FALSE");
    }

  return SVN_NO_ERROR;
}

static svn_error_t *
test_compare_paths(apr_pool_t *pool)
{
  apr_size_t i;

  /* Paths to test and their expected results. */
  struct {
    const char *path1;
    const char *path2;
    int result;
  } tests[] = {
    { "/foo",         "/foo",         0},
    { "/foo/bar",     "/foo/bar",     0},
    { "/",            "/",            0},
    { SVN_EMPTY_PATH, SVN_EMPTY_PATH, 0},
    { "foo",          "foo",          0},
    { "foo",          "foo/bar",      -1},
    { "foo/bar",      "foo/boo",      -1},
    { "boo",          "foo",          -1},
    { "foo",          "boo",          1},
    { "foo/bar",      "foo",          1},
    { "/",            "/foo",         -1},
    { "/foo",         "/foo/bar",     -1},
    { "/foo",         "/foo/bar/boo", -1},
    { "foo",          "/foo",         1},
    { "foo\xe0""bar", "foo",          1},
    { "X:/foo",       "X:/foo",        0},
    { "X:foo",        "X:foo",         0},
    { "X:",           "X:foo",         -1},
    { "X:foo",        "X:",            1},
#if defined(WIN32) || defined(__CYGWIN__)
    { "//srv/shr",    "//srv",         1},
    { "//srv/shr",    "//srv/shr/fld", -1 },
    { "//srv/shr/fld", "//srv/shr",    1 },
    { "//srv/shr/fld", "//abc/def/ghi", 1 },
/* These will fail, see issue #2028
    { "X:/",          "X:/",           0},
    { "X:/",          "X:/foo",        -1},
    { "X:/foo",       "X:/",           1},
*/
#endif /* WIN32 or Cygwin */
  };

  for (i = 0; i < sizeof(tests) / sizeof(tests[0]); i++)
    {
      int retval;

      retval = svn_path_compare_paths(tests[i].path1, tests[i].path2);
      /* tests if expected and actual result are both < 0,
         equal to 0 or greater than 0. */
      if (! (tests[i].result * retval > 0 ||
            (tests[i].result == 0 && retval == 0)) )
        return svn_error_createf
          (SVN_ERR_TEST_FAILED, NULL,
           "svn_path_compare_paths (%s, %s) returned %d instead of %d",
           tests[i].path1, tests[i].path2, retval, tests[i].result);
    }
  return SVN_NO_ERROR;
}

static svn_error_t *
test_path_get_longest_ancestor(apr_pool_t *pool)
{
  apr_size_t i;

  /* Paths to test and their expected results. */
  struct {
    const char *path1;
    const char *path2;
    const char *result;
  } tests[] = {
    { "/foo",           "/foo/bar",        "/foo"},
    { "/foo/bar",       "foo/bar",         ""},
    { "/",              "/foo",            "/"},
    { SVN_EMPTY_PATH,   "foo",             SVN_EMPTY_PATH},
    { SVN_EMPTY_PATH,   ".bar",            SVN_EMPTY_PATH},
    { "/.bar",          "/",               "/"},
    { "foo/bar",        "foo",             "foo"},
    { "/foo/bar",       "/foo",            "/foo"},
    { "/rif",           "/raf",            "/"},
    { "foo",            "foo/bar",         "foo"},
    { "foo.",           "foo./.bar",       "foo."},
    { SVN_EMPTY_PATH,   SVN_EMPTY_PATH,    SVN_EMPTY_PATH},
    { "/",              "/",               "/"},
    { "http://test",    "http://test",     "http://test"},
    { "http://test",    "http://taste",    ""},
    { "http://test",    "http://test/foo", "http://test"},
    { "http://test",    "file://test/foo", ""},
    { "http://test",    "http://testF",    ""},
    { "http://",        "http://test",     ""},
    { "file:///A/C",    "file:///B/D",     ""},
    { "file:///A/C",    "file:///A/D",     "file:///A"},

#if defined(WIN32) || defined(__CYGWIN__)
    { "X:/",            "X:/",             "X:/"},
    { "X:/foo/bar/A/D/H/psi", "X:/foo/bar/A/B", "X:/foo/bar/A" },
    { "X:/foo/bar/boo", "X:/foo/bar/baz/boz", "X:/foo/bar"},
    { "X:foo/bar",      "X:foo/bar/boo",   "X:foo/bar"},
    { "//srv/shr",      "//srv/shr/fld",   "//srv/shr" },
    { "//srv/shr/fld",  "//srv/shr",       "//srv/shr" },

/* These will fail, see issue #2028
    { "//srv/shr/fld",  "//srv2/shr/fld",  "" },
    { "X:/foo",         "X:/",             "X:/"},
    { "X:/folder1",     "X:/folder2",      "X:/"},
    { "X:/",            "X:/foo",          "X:/"},
    { "X:",             "X:foo",           "X:"},
    { "X:",             "X:/",             ""},
    { "X:foo",          "X:bar",           "X:"},
*/
#else /* WIN32 or Cygwin */
    { "X:/foo",         "X:",              "X:"},
    { "X:/folder1",     "X:/folder2",      "X:"},
    { "X:",             "X:foo",           ""},
    { "X:foo",          "X:bar",           ""},
#endif /* non-WIN32 */
  };

  for (i = 0; i < sizeof(tests) / sizeof(tests[0]); i++)
    {
      const char *retval;

      retval = svn_path_get_longest_ancestor(tests[i].path1, tests[i].path2,
                                             pool);

      if (strcmp(tests[i].result, retval))
        return svn_error_createf
          (SVN_ERR_TEST_FAILED, NULL,
           "svn_path_get_longest_ancestor (%s, %s) returned %s instead of %s",
           tests[i].path1, tests[i].path2, retval, tests[i].result);

      /* changing the order of the paths should return the same results */
      retval = svn_path_get_longest_ancestor(tests[i].path2, tests[i].path1,
                                             pool);

      if (strcmp(tests[i].result, retval))
        return svn_error_createf
          (SVN_ERR_TEST_FAILED, NULL,
           "svn_path_get_longest_ancestor (%s, %s) returned %s instead of %s",
           tests[i].path2, tests[i].path1, retval, tests[i].result);
    }
  return SVN_NO_ERROR;
}


static svn_error_t *
test_path_splitext(apr_pool_t *pool)
{
  apr_size_t i;
  apr_pool_t *subpool = svn_pool_create(pool);

  /* Paths to test and their expected results. */
  struct {
    const char *path;
    const char *path_root;
    const char *path_ext;
    svn_boolean_t result;
  } tests[] = {
    { "no-ext",                    "no-ext",                 "" },
    { "test-file.py",              "test-file.",             "py" },
    { "period.file.ext",           "period.file.",           "ext" },
    { "multi-component/file.txt",  "multi-component/file.",  "txt" },
    { "yep.still/no-ext",          "yep.still/no-ext",       "" },
    { "folder.with/period.log",    "folder.with/period.",    "log" },
    { "period.",                   "period.",                "" },
    { "file.ends-with/period.",    "file.ends-with/period.", "" },
    { "two-periods..txt",          "two-periods..",          "txt" },
    { ".dot-file",                 ".dot-file",              "" },
    { "sub/.dot-file",             "sub/.dot-file",          "" },
    { ".dot-file.withext",         ".dot-file.",             "withext" },
    { "sub/.dot-file.withext",     "sub/.dot-file.",         "withext" },
    { "sub/a.out",                 "sub/a.",                 "out" },
    { "a.out",                     "a.",                     "out" },
    { "",                          "",                       "" },
  };

  for (i = 0; i < sizeof(tests) / sizeof(tests[0]); i++)
    {
      const char *path = tests[i].path;
      const char *path_root;
      const char *path_ext;

      svn_pool_clear(subpool);

      /* First, we'll try splitting and fetching both root and
         extension to see if they match our expected results. */
      svn_path_splitext(&path_root, &path_ext, path, subpool);
      if ((strcmp(tests[i].path_root, path_root))
          || (strcmp(tests[i].path_ext, path_ext)))
        return svn_error_createf
          (SVN_ERR_TEST_FAILED, NULL,
           "svn_path_splitext (%s) returned ('%s', '%s') "
           "instead of ('%s', '%s')",
           tests[i].path, path_root, path_ext,
           tests[i].path_root, tests[i].path_ext);

      /* Now, let's only fetch the root. */
      svn_path_splitext(&path_root, NULL, path, subpool);
      if (strcmp(tests[i].path_root, path_root))
        return svn_error_createf
          (SVN_ERR_TEST_FAILED, NULL,
           "svn_path_splitext (%s) with a NULL path_ext returned '%s' "
           "for the path_root instead of '%s'",
           tests[i].path, path_root, tests[i].path_root);

      /* Next, let's only fetch the extension. */
      svn_path_splitext(NULL, &path_ext, path, subpool);
      if ((strcmp(tests[i].path_root, path_root))
          || (strcmp(tests[i].path_ext, path_ext)))
        return svn_error_createf
          (SVN_ERR_TEST_FAILED, NULL,
           "svn_path_splitext (%s) with a NULL path_root returned '%s' "
           "for the path_ext instead of '%s'",
           tests[i].path, path_ext, tests[i].path_ext);
    }
  svn_pool_destroy(subpool);
  return SVN_NO_ERROR;
}


static svn_error_t *
<<<<<<< HEAD
test_compose(const char **msg,
             svn_boolean_t msg_only,
             svn_test_opts_t *opts,
             apr_pool_t *pool)
=======
test_path_compose(apr_pool_t *pool)
>>>>>>> 79d0a718
{
  static const char * const paths[] = {
    "",
    "/",
    "/foo",
    "/foo/bar",
    "/foo/bar/baz",
    "foo",
    "foo/bar",
    "foo/bar/baz",
    NULL,
  };
  const char * const *path_ptr = paths;
  const char *input_path;

<<<<<<< HEAD
  *msg = "test svn_path_decompose";
  if (msg_only)
    return SVN_NO_ERROR;

=======
>>>>>>> 79d0a718
  for (input_path = *path_ptr; *path_ptr; input_path = *++path_ptr)
    {
      apr_array_header_t *components = svn_path_decompose(input_path, pool);
      const char *output_path = svn_path_compose(components, pool);

      if (strcmp(input_path, output_path))
        return svn_error_createf(SVN_ERR_TEST_FAILED, NULL,
                                 "svn_path_compose("
                                 "svn_path_decompose(\"%s\")) "
                                 "returned \"%s\" expected \"%s\"",
                                 input_path, output_path, input_path);
    }

  return SVN_NO_ERROR;
}

<<<<<<< HEAD
=======
static svn_error_t *
test_path_is_canonical(apr_pool_t *pool)
{
  struct {
    const char *path;
    svn_boolean_t canonical;
  } tests[] = {
    { "",                      TRUE },
    { ".",                     FALSE },
    { "/",                     TRUE },
    { "/.",                    FALSE },
    { "./",                    FALSE },
    { "./.",                   FALSE },
    { "//",                    FALSE },
    { "/////",                 FALSE },
    { "./././.",               FALSE },
    { "////././.",             FALSE },
    { "foo",                   TRUE },
    { ".foo",                  TRUE },
    { "foo.",                  TRUE },
    { "/foo",                  TRUE },
    { "foo/",                  FALSE },
    { "foo./",                 FALSE },
    { "foo./.",                FALSE },
    { "foo././/.",             FALSE },
    { "/foo/bar",              TRUE },
    { "foo/..",                TRUE },
    { "foo/../",               FALSE },
    { "foo/../.",              FALSE },
    { "foo//.//bar",           FALSE },
    { "///foo",                FALSE },
    { "/.//./.foo",            FALSE },
    { ".///.foo",              FALSE },
    { "../foo",                TRUE },
    { "../../foo/",            FALSE },
    { "../../foo/..",          TRUE },
    { "/../../",               FALSE },
    { "dirA",                  TRUE },
    { "foo/dirA",              TRUE },
    { "http://hst",            TRUE },
    { "http://hst/foo/../bar", TRUE },
    { "http://hst/",           FALSE },
    { "foo/./bar",             FALSE },
    { "http://HST/",           FALSE },
    { "http://HST/FOO/BaR",    FALSE },
    { "svn+ssh://j.raNDom@HST/BaR", FALSE },
    { "svn+SSH://j.random:jRaY@HST/BaR", FALSE },
    { "SVN+ssh://j.raNDom:jray@HST/BaR", FALSE },
    { "svn+ssh://j.raNDom:jray@hst/BaR", TRUE },
    { "fILe:///Users/jrandom/wc", FALSE },
    { "fiLE:///",              FALSE },
    { "fiLE://",               FALSE },
#if defined(WIN32) || defined(__CYGWIN__)
    { "file:///c:/temp/repos", FALSE },
    { "file:///c:/temp/REPOS", FALSE },
    { "file:///C:/temp/REPOS", TRUE },
    { "//server/share/",       FALSE },
    { "//server/share",        TRUE },
    { "//server/SHare",        TRUE },
    { "//SERVER/SHare",        FALSE },
    { "C:/folder/subfolder/file", TRUE },
#else /* WIN32 or Cygwin */
    { "file:///c:/temp/repos", TRUE },
    { "file:///c:/temp/REPOS", TRUE },
    { "file:///C:/temp/REPOS", TRUE },
#endif /* non-WIN32 */
    { NULL, FALSE },
  };
  int i;

  for (i = 0; tests[i].path; i++)
    {
      svn_boolean_t canonical;

      canonical = svn_path_is_canonical(tests[i].path, pool);
      if (tests[i].canonical != canonical)
        return svn_error_createf(SVN_ERR_TEST_FAILED, NULL,
                                 "svn_path_is_canonical(\"%s\") returned "
                                 "\"%s\" expected \"%s\"",
                                 tests[i].path,
                                 canonical ? "TRUE" : "FALSE",
                                 tests[i].canonical ? "TRUE" : "FALSE");
    }

  return SVN_NO_ERROR;
}

static svn_error_t *
test_path_local_style(apr_pool_t *pool)
{
  struct {
    const char *path;
    const char *result;
  } tests[] = {
    { "",                     "." },
    { ".",                    "." },
    { "http://host/dir",      "http://host/dir" }, /* Not with local separator */
#if defined(WIN32) || defined(__CYGWIN__)
    { "a:/",                 "A:\\" },
    { "a:/file",             "A:\\file" },
    { "dir/file",            "dir\\file" },
    { "/",                   "\\" },
    { "//server/share/dir",  "\\\\server\\share\\dir" },
#else
    { "a:/",                 "a:" },
    { "a:/file",             "a:/file" },
    { "dir/file",            "dir/file" },
    { "/",                   "/" },
    { "//server/share/dir",  "/server/share/dir" },
#endif
    { NULL, NULL }
  };
  int i = 0;

  while (tests[i].path)
    {
      const char *local = svn_path_local_style(tests[i].path, pool);

      if (strcmp(local, tests[i].result))
        return svn_error_createf(SVN_ERR_TEST_FAILED, NULL,
                                 "svn_path_local_style(\"%s\") returned "
                                 "\"%s\" expected \"%s\"",
                                 tests[i].path, local, tests[i].result);
      ++i;
    }

  return SVN_NO_ERROR;
}

static svn_error_t *
test_path_internal_style(apr_pool_t *pool)
{
  struct {
    const char *path;
    const char *result;
  } tests[] = {
    { "",                     "" },
    { ".",                    "" },
    { "http://host/dir",      "http://host/dir" },
    { "/",                    "/" },
#if defined(WIN32) || defined(__CYGWIN__)
    { "a:\\",                 "A:/" },
    { "a:\\file",             "A:/file" },
    { "dir\\file",            "dir/file" },
    { "\\",                   "/" },
    { "\\\\server/share/dir",  "//server/share/dir" },
#else
    { "a:/",                 "a:" },
    { "a:/file",             "a:/file" },
    { "dir/file",            "dir/file" },
    { "/",                   "/" },
    { "//server/share/dir",  "/server/share/dir" },
#endif
    { NULL, NULL }
  };
  int i;

  i = 0;
  while (tests[i].path)
    {
      const char *local = svn_path_internal_style(tests[i].path, pool);

      if (strcmp(local, tests[i].result))
        return svn_error_createf(SVN_ERR_TEST_FAILED, NULL,
                                 "svn_path_internal_style(\"%s\") returned "
                                 "\"%s\" expected \"%s\"",
                                 tests[i].path, local, tests[i].result);
      ++i;
    }

  return SVN_NO_ERROR;
}


>>>>>>> 79d0a718
/* local define to support XFail-ing tests on Windows/Cygwin only */
#if defined(WIN32) || defined(__CYGWIN__)
#define WINDOWS_OR_CYGWIN TRUE
#else
#define WINDOWS_OR_CYGWIN FALSE
#endif /* WIN32 or Cygwin */


/* The test table.  */

struct svn_test_descriptor_t test_funcs[] =
  {
    SVN_TEST_NULL,
<<<<<<< HEAD
    SVN_TEST_PASS(test_path_is_child),
    SVN_TEST_PASS(test_path_split),
    SVN_TEST_PASS(test_is_url),
    SVN_TEST_PASS(test_is_uri_safe),
    SVN_TEST_PASS(test_uri_encode),
    SVN_TEST_PASS(test_uri_decode),
    SVN_TEST_PASS(test_uri_autoescape),
    SVN_TEST_PASS(test_uri_from_iri),
    SVN_TEST_PASS(test_join),
    SVN_TEST_PASS(test_basename),
    SVN_TEST_PASS(test_dirname),
    SVN_TEST_PASS(test_decompose),
    SVN_TEST_PASS(test_canonicalize),
    SVN_TEST_PASS(test_remove_component),
    SVN_TEST_PASS(test_is_root),
    SVN_TEST_PASS(test_path_is_ancestor),
    SVN_TEST_PASS(test_path_check_valid),
    SVN_TEST_PASS(test_is_single_path_component),
    SVN_TEST_PASS(test_compare_paths),
    SVN_TEST_PASS(test_get_longest_ancestor),
    SVN_TEST_PASS(test_splitext),
    SVN_TEST_PASS(test_compose),
=======
    SVN_TEST_PASS2(test_path_is_child,
                   "test svn_path_is_child"),
    SVN_TEST_PASS2(test_path_split,
                   "test svn_path_split"),
    SVN_TEST_PASS2(test_path_is_url,
                   "test svn_path_is_url"),
    SVN_TEST_PASS2(test_path_is_uri_safe,
                   "test svn_path_is_uri_safe"),
    SVN_TEST_PASS2(test_uri_encode,
                   "test svn_path_uri_[en/de]code"),
    SVN_TEST_PASS2(test_uri_decode,
                   "test svn_path_uri_decode with invalid escape"),
    SVN_TEST_PASS2(test_uri_autoescape,
                   "test svn_path_uri_autoescape"),
    SVN_TEST_PASS2(test_uri_from_iri,
                   "test svn_path_uri_from_iri"),
    SVN_TEST_PASS2(test_path_join,
                   "test svn_path_join(_many)"),
    SVN_TEST_PASS2(test_path_basename,
                   "test svn_path_basename"),
    SVN_TEST_PASS2(test_path_dirname,
                   "test svn_path_dirname"),
    SVN_TEST_PASS2(test_path_decompose,
                   "test svn_path_decompose"),
    SVN_TEST_PASS2(test_path_canonicalize,
                   "test svn_path_canonicalize"),
    SVN_TEST_PASS2(test_path_remove_component,
                   "test svn_path_remove_component"),
    SVN_TEST_PASS2(test_path_is_ancestor,
                   "test svn_path_is_ancestor"),
    SVN_TEST_PASS2(test_path_check_valid,
                   "test svn_path_check_valid"),
    SVN_TEST_PASS2(test_is_single_path_component,
                   "test svn_path_is_single_path_component"),
    SVN_TEST_PASS2(test_compare_paths,
                   "test svn_path_compare_paths"),
    SVN_TEST_PASS2(test_path_get_longest_ancestor,
                   "test svn_path_get_longest_ancestor"),
    SVN_TEST_PASS2(test_path_splitext,
                   "test svn_path_splitext"),
    SVN_TEST_PASS2(test_path_compose,
                   "test svn_path_decompose"),
    SVN_TEST_PASS2(test_path_is_canonical,
                   "test svn_path_is_canonical"),
    SVN_TEST_PASS2(test_path_local_style,
                   "test svn_path_local_style"),
    SVN_TEST_PASS2(test_path_internal_style,
                   "test svn_path_internal_style"),
>>>>>>> 79d0a718
    SVN_TEST_NULL
  };<|MERGE_RESOLUTION|>--- conflicted
+++ resolved
@@ -179,8 +179,6 @@
     { "file:/",                           FALSE },
     { "file:",                            FALSE },
     { "file",                             FALSE },
-<<<<<<< HEAD
-=======
 #if defined(WIN32) || defined(__CYGWIN__)
     { "X:/foo",        FALSE },
     { "X:foo",         FALSE },
@@ -189,7 +187,6 @@
     { "X:/",           FALSE },
     { "//srv/shr",     FALSE },
     { "//srv/shr/fld", FALSE },
->>>>>>> 79d0a718
   };
 
   for (i = 0; i < sizeof(tests) / sizeof(tests[0]); i++)
@@ -1260,14 +1257,7 @@
 
 
 static svn_error_t *
-<<<<<<< HEAD
-test_compose(const char **msg,
-             svn_boolean_t msg_only,
-             svn_test_opts_t *opts,
-             apr_pool_t *pool)
-=======
 test_path_compose(apr_pool_t *pool)
->>>>>>> 79d0a718
 {
   static const char * const paths[] = {
     "",
@@ -1283,13 +1273,6 @@
   const char * const *path_ptr = paths;
   const char *input_path;
 
-<<<<<<< HEAD
-  *msg = "test svn_path_decompose";
-  if (msg_only)
-    return SVN_NO_ERROR;
-
-=======
->>>>>>> 79d0a718
   for (input_path = *path_ptr; *path_ptr; input_path = *++path_ptr)
     {
       apr_array_header_t *components = svn_path_decompose(input_path, pool);
@@ -1306,8 +1289,6 @@
   return SVN_NO_ERROR;
 }
 
-<<<<<<< HEAD
-=======
 static svn_error_t *
 test_path_is_canonical(apr_pool_t *pool)
 {
@@ -1482,7 +1463,6 @@
 }
 
 
->>>>>>> 79d0a718
 /* local define to support XFail-ing tests on Windows/Cygwin only */
 #if defined(WIN32) || defined(__CYGWIN__)
 #define WINDOWS_OR_CYGWIN TRUE
@@ -1497,30 +1477,6 @@
 struct svn_test_descriptor_t test_funcs[] =
   {
     SVN_TEST_NULL,
-<<<<<<< HEAD
-    SVN_TEST_PASS(test_path_is_child),
-    SVN_TEST_PASS(test_path_split),
-    SVN_TEST_PASS(test_is_url),
-    SVN_TEST_PASS(test_is_uri_safe),
-    SVN_TEST_PASS(test_uri_encode),
-    SVN_TEST_PASS(test_uri_decode),
-    SVN_TEST_PASS(test_uri_autoescape),
-    SVN_TEST_PASS(test_uri_from_iri),
-    SVN_TEST_PASS(test_join),
-    SVN_TEST_PASS(test_basename),
-    SVN_TEST_PASS(test_dirname),
-    SVN_TEST_PASS(test_decompose),
-    SVN_TEST_PASS(test_canonicalize),
-    SVN_TEST_PASS(test_remove_component),
-    SVN_TEST_PASS(test_is_root),
-    SVN_TEST_PASS(test_path_is_ancestor),
-    SVN_TEST_PASS(test_path_check_valid),
-    SVN_TEST_PASS(test_is_single_path_component),
-    SVN_TEST_PASS(test_compare_paths),
-    SVN_TEST_PASS(test_get_longest_ancestor),
-    SVN_TEST_PASS(test_splitext),
-    SVN_TEST_PASS(test_compose),
-=======
     SVN_TEST_PASS2(test_path_is_child,
                    "test svn_path_is_child"),
     SVN_TEST_PASS2(test_path_split,
@@ -1569,6 +1525,5 @@
                    "test svn_path_local_style"),
     SVN_TEST_PASS2(test_path_internal_style,
                    "test svn_path_internal_style"),
->>>>>>> 79d0a718
     SVN_TEST_NULL
   };