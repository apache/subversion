--- conflicted
+++ resolved
@@ -812,11 +812,7 @@
   svn_test_opts_t opts = { NULL };
 
   opts.fs_type = DEFAULT_FS_TYPE;
-<<<<<<< HEAD
-  opts.wc_format_version = svn_wc__min_supported_format_version();
   opts.store_pristine = svn_tristate_unknown;
-=======
->>>>>>> bf8962f1
 
   /* Initialize APR (Apache pools) */
   if (apr_initialize() != APR_SUCCESS)
