#!/usr/bin/env python
#
#  svnadmin_tests.py:  testing the 'svnadmin' tool.
#
#  Subversion is a tool for revision control.
#  See http://subversion.apache.org for more information.
#
# ====================================================================
#    Licensed to the Apache Software Foundation (ASF) under one
#    or more contributor license agreements.  See the NOTICE file
#    distributed with this work for additional information
#    regarding copyright ownership.  The ASF licenses this file
#    to you under the Apache License, Version 2.0 (the
#    "License"); you may not use this file except in compliance
#    with the License.  You may obtain a copy of the License at
#
#      http://www.apache.org/licenses/LICENSE-2.0
#
#    Unless required by applicable law or agreed to in writing,
#    software distributed under the License is distributed on an
#    "AS IS" BASIS, WITHOUT WARRANTIES OR CONDITIONS OF ANY
#    KIND, either express or implied.  See the License for the
#    specific language governing permissions and limitations
#    under the License.
######################################################################

# General modules
import os
import logging
import re
import shutil
import sys
import threading
import time

logger = logging.getLogger()

# Our testing module
import svntest
from svntest.verify import SVNExpectedStdout, SVNExpectedStderr
from svntest.verify import SVNUnexpectedStderr
from svntest.verify import UnorderedOutput
from svntest.main import SVN_PROP_MERGEINFO

# (abbreviation)
Skip = svntest.testcase.Skip_deco
SkipUnless = svntest.testcase.SkipUnless_deco
XFail = svntest.testcase.XFail_deco
Issues = svntest.testcase.Issues_deco
Issue = svntest.testcase.Issue_deco
Wimp = svntest.testcase.Wimp_deco
Item = svntest.wc.StateItem

def check_hotcopy_bdb(src, dst):
  "Verify that the SRC BDB repository has been correctly copied to DST."
  ### TODO: This function should be extended to verify all hotcopied files,
  ### not just compare the output of 'svnadmin dump'. See check_hotcopy_fsfs().
  exit_code, origout, origerr = svntest.main.run_svnadmin("dump", src,
                                                          '--quiet')
  exit_code, backout, backerr = svntest.main.run_svnadmin("dump", dst,
                                                          '--quiet')
  if origerr or backerr or origout != backout:
    raise svntest.Failure

def check_hotcopy_fsfs_fsx(src, dst):
    # Walk the source and compare all files to the destination
    for src_dirpath, src_dirs, src_files in os.walk(src):
      # Verify that the current directory exists in the destination
      dst_dirpath = src_dirpath.replace(src, dst)
      if not os.path.isdir(dst_dirpath):
        raise svntest.Failure("%s does not exist in hotcopy "
                              "destination" % dst_dirpath)
      # Verify that all dirents in the current directory also exist in source
      for dst_dirent in os.listdir(dst_dirpath):
        # Ignore auto-created empty lock files as they may or may not
        # be present and are neither required by nor do they harm to
        # the destination repository.
        if dst_dirent == 'pack-lock':
          continue
        if dst_dirent == 'write-lock':
          continue

        src_dirent = os.path.join(src_dirpath, dst_dirent)
        if not os.path.exists(src_dirent):
          raise svntest.Failure("%s does not exist in hotcopy "
                                "source" % src_dirent)
      # Compare all files in this directory
      for src_file in src_files:
        # Ignore auto-created empty lock files as they may or may not
        # be present and are neither required by nor do they harm to
        # the destination repository.
        if src_file == 'pack-lock':
          continue
        if src_file == 'write-lock':
          continue

        src_path = os.path.join(src_dirpath, src_file)
        dst_path = os.path.join(dst_dirpath, src_file)
        if not os.path.isfile(dst_path):
          raise svntest.Failure("%s does not exist in hotcopy "
                                "destination" % dst_path)

        # Special case for db/uuid: Only the UUID in the first line needs
        # to match. Source and target must have the same number of lines
        # (due to having the same format).
        if src_path == os.path.join(src, 'db', 'uuid'):
          lines1 = open(src_path, 'rb').read().split("\n")
          lines2 = open(dst_path, 'rb').read().split("\n")
          if len(lines1) != len(lines2):
            raise svntest.Failure("%s differs in number of lines"
                                  % dst_path)
          if lines1[0] != lines2[0]:
            raise svntest.Failure("%s contains different uuid: '%s' vs. '%s'"
                                   % (dst_path, lines1[0], lines2[0]))
          continue

        # Special case for rep-cache: It will always differ in a byte-by-byte
        # comparison, so compare db tables instead.
        if src_file == 'rep-cache.db':
          db1 = svntest.sqlite3.connect(src_path)
          db2 = svntest.sqlite3.connect(dst_path)
          rows1 = []
          rows2 = []
          for row in db1.execute("select * from rep_cache order by hash"):
            rows1.append(row)
          for row in db2.execute("select * from rep_cache order by hash"):
            rows2.append(row)
          if len(rows1) != len(rows2):
            raise svntest.Failure("number of rows in rep-cache differs")
          for i in range(len(rows1)):
            if rows1[i] != rows2[i]:
              raise svntest.Failure("rep-cache row %i differs: '%s' vs. '%s'"
                                    % (i, rows1[i], rows2[i]))
          continue

        # Special case for revprop-generation: It will always be zero in
        # the hotcopy destination (i.e. a fresh cache generation)
        if src_file == 'revprop-generation':
          f2 = open(dst_path, 'r')
          revprop_gen = int(f2.read().strip().split()[1])
          if revprop_gen != 0:
              raise svntest.Failure("Hotcopy destination has non-zero " +
                                    "revprop generation")
          continue

        f1 = open(src_path, 'r')
        f2 = open(dst_path, 'r')
        while True:
          offset = 0
          BUFSIZE = 1024
          buf1 = f1.read(BUFSIZE)
          buf2 = f2.read(BUFSIZE)
          if not buf1 or not buf2:
            if not buf1 and not buf2:
              # both at EOF
              break
            elif buf1:
              raise svntest.Failure("%s differs at offset %i" %
                                    (dst_path, offset))
            elif buf2:
              raise svntest.Failure("%s differs at offset %i" %
                                    (dst_path, offset))
          if len(buf1) != len(buf2):
            raise svntest.Failure("%s differs in length" % dst_path)
          for i in range(len(buf1)):
            if buf1[i] != buf2[i]:
              raise svntest.Failure("%s differs at offset %i"
                                    % (dst_path, offset))
            offset += 1
        f1.close()
        f2.close()

def check_hotcopy_fsfs(src, dst):
    "Verify that the SRC FSFS repository has been correctly copied to DST."
    check_hotcopy_fsfs_fsx(src, dst)

def check_hotcopy_fsx(src, dst):
    "Verify that the SRC FSX repository has been correctly copied to DST."
    check_hotcopy_fsfs_fsx(src, dst)
        
#----------------------------------------------------------------------

# How we currently test 'svnadmin' --
#
#   'svnadmin create':   Create an empty repository, test that the
#                        root node has a proper created-revision,
#                        because there was once a bug where it
#                        didn't.
#
#                        Note also that "svnadmin create" is tested
#                        implicitly every time we run a python test
#                        script.  (An empty repository is always
#                        created and then imported into;  if this
#                        subcommand failed catastrophically, every
#                        test would fail and we would know instantly.)
#
#   'svnadmin createtxn'
#   'svnadmin rmtxn':    See below.
#
#   'svnadmin lstxns':   We don't care about the contents of transactions;
#                        we only care that they exist or not.
#                        Therefore, we can simply parse transaction headers.
#
#   'svnadmin dump':     A couple regression tests that ensure dump doesn't
#                        error out, and one to check that the --quiet option
#                        really does what it's meant to do. The actual
#                        contents of the dump aren't verified at all.
#
#  ### TODO:  someday maybe we could parse the contents of trees too.
#
######################################################################
# Helper routines


def get_txns(repo_dir):
  "Get the txn names using 'svnadmin lstxns'."

  exit_code, output_lines, error_lines = svntest.main.run_svnadmin('lstxns',
                                                                   repo_dir)
  txns = sorted([output_lines.strip(x) for x in output_lines])

  return txns

def patch_format(repo_dir, shard_size):
  """Rewrite the format of the FSFS or FSX repository REPO_DIR so
  that it would use sharding with SHARDS revisions per shard."""

  format_path = os.path.join(repo_dir, "db", "format")
  contents = open(format_path, 'rb').read()
  processed_lines = []

  for line in contents.split("\n"):
    if line.startswith("layout "):
      processed_lines.append("layout sharded %d" % shard_size)
    else:
      processed_lines.append(line)

  new_contents = "\n".join(processed_lines)
  os.chmod(format_path, 0666)
  open(format_path, 'wb').write(new_contents)

def load_and_verify_dumpstream(sbox, expected_stdout, expected_stderr,
                               revs, check_props, dump, *varargs):
  """Load the array of lines passed in DUMP into the current tests'
  repository and verify the repository content using the array of
  wc.States passed in REVS.  If CHECK_PROPS is True, check properties
  of each rev's items.  VARARGS are optional arguments passed to the
  'load' command."""

  if isinstance(dump, str):
    dump = [ dump ]

  exit_code, output, errput = svntest.main.run_command_stdin(
    svntest.main.svnadmin_binary, expected_stderr, 0, True, dump,
    'load', '--quiet', sbox.repo_dir, *varargs)

  if expected_stdout:
    if expected_stdout == svntest.verify.AnyOutput:
      if len(output) == 0:
        raise SVNExpectedStdout
    else:
      svntest.verify.compare_and_display_lines(
        "Standard output", "STDOUT:", expected_stdout, output)

  if expected_stderr:
    if expected_stderr == svntest.verify.AnyOutput:
      if len(errput) == 0:
        raise SVNExpectedStderr
    else:
      svntest.verify.compare_and_display_lines(
        "Standard error output", "STDERR:", expected_stderr, errput)
    # The expected error occurred, so don't try to verify the result
    return

  if revs:
    # verify revs as wc states
    for rev in range(len(revs)):
      svntest.actions.run_and_verify_svn("Updating to r%s" % (rev+1),
                                         svntest.verify.AnyOutput, [],
                                         "update", "-r%s" % (rev+1),
                                         sbox.wc_dir)

      rev_tree = revs[rev]
      svntest.actions.verify_disk(sbox.wc_dir, rev_tree, check_props)

def load_dumpstream(sbox, dump, *varargs):
  "Load dump text without verification."
  return load_and_verify_dumpstream(sbox, None, None, None, False, dump,
                                    *varargs)

def repo_format(sbox):
  """ Return the repository format number for SBOX."""

  format_file = open(os.path.join(sbox.repo_dir, "db", "format"))
  format = int(format_file.read()[:1])
  format_file.close()

  return format

def set_changed_path_list(sbox, revision, changes):
  """ Replace the changed paths list in the revision file REVISION in SBOX
      with the text CHANGES."""

  # read full file
  fp = open(fsfs_file(sbox.repo_dir, 'revs', str(revision)), 'r+b')
  contents = fp.read()
<<<<<<< HEAD

  # replace the changed paths list
  length = len(contents)
  header = contents[contents.rfind('\n', length - 64, length - 1):]
  body_len = long(header.split(' ')[1])
=======
  length = len(contents)

  if repo_format(sbox) < 7:
    # replace the changed paths list
    header = contents[contents.rfind('\n', length - 64, length - 1):]
    body_len = long(header.split(' ')[1])

  else:
    # read & parse revision file footer
    footer_length = ord(contents[length-1]);
    footer = contents[length - footer_length - 1:length-1]
    l2p_offset = long(footer.split(' ')[0])
    l2p_checksum = footer.split(' ')[1]
    p2l_offset = long(footer.split(' ')[2])
    p2l_checksum = footer.split(' ')[3]

    idx = FSFS_Index(sbox, revision)
    (offset, item_len, item_type) = idx.get_item(1)

    # split file contents
    body_len = offset
    indexes = contents[l2p_offset:length - footer_length - 1]

    # construct new footer, include indexes as are
    file_len = body_len + len(changes) + 1
    p2l_offset += file_len - l2p_offset

    header = str(file_len) + ' ' + l2p_checksum + ' ' \
           + str(p2l_offset) + ' ' + p2l_checksum
    header += chr(len(header))
    header = '\n' + indexes + header
>>>>>>> 8ab9cefa

  contents = contents[:body_len] + changes + header

  # set new contents
  fp.seek(0)
  fp.write(contents)
  fp.truncate()
  fp.close()

######################################################################
# Tests


#----------------------------------------------------------------------

def test_create(sbox, minor_version=None):
  "'svnadmin create'"


  repo_dir = sbox.repo_dir
  wc_dir = sbox.wc_dir

  svntest.main.safe_rmtree(repo_dir, 1)
  svntest.main.safe_rmtree(wc_dir)

  svntest.main.create_repos(repo_dir, minor_version)

  svntest.actions.run_and_verify_svn("Creating rev 0 checkout",
                                     ["Checked out revision 0.\n"], [],
                                     "checkout",
                                     sbox.repo_url, wc_dir)


  svntest.actions.run_and_verify_svn(
    "Running status",
    [], [],
    "status", wc_dir)

  svntest.actions.run_and_verify_svn(
    "Running verbose status",
    ["                 0        0  ?           %s\n" % wc_dir], [],
    "status", "--verbose", wc_dir)

  # success


# dump stream tests need a dump file

def clean_dumpfile():
  return \
  [ "SVN-fs-dump-format-version: 2\n\n",
    "UUID: 668cc64a-31ed-0310-8ccb-b75d75bb44e3\n\n",
    "Revision-number: 0\n",
    "Prop-content-length: 56\n",
    "Content-length: 56\n\n",
    "K 8\nsvn:date\nV 27\n2005-01-08T21:48:13.838745Z\nPROPS-END\n\n\n",
    "Revision-number: 1\n",
    "Prop-content-length: 98\n",
    "Content-length: 98\n\n",
    "K 7\nsvn:log\nV 0\n\nK 10\nsvn:author\nV 4\nerik\n",
    "K 8\nsvn:date\nV 27\n2005-01-08T21:51:16.313791Z\nPROPS-END\n\n\n",
    "Node-path: A\n",
    "Node-kind: file\n",
    "Node-action: add\n",
    "Prop-content-length: 35\n",
    "Text-content-length: 5\n",
    "Text-content-md5: e1cbb0c3879af8347246f12c559a86b5\n",
    "Content-length: 40\n\n",
    "K 12\nsvn:keywords\nV 2\nId\nPROPS-END\ntext\n\n\n"]

dumpfile_revisions = \
  [ svntest.wc.State('', { 'A' : svntest.wc.StateItem(contents="text\n") }) ]

#----------------------------------------------------------------------
def extra_headers(sbox):
  "loading of dumpstream with extra headers"

  test_create(sbox)

  dumpfile = clean_dumpfile()

  dumpfile[3:3] = \
       [ "X-Comment-Header: Ignored header normally not in dump stream\n" ]

  load_and_verify_dumpstream(sbox,[],[], dumpfile_revisions, False, dumpfile,
                             '--ignore-uuid')

#----------------------------------------------------------------------
# Ensure loading continues after skipping a bit of unknown extra content.
def extra_blockcontent(sbox):
  "load success on oversized Content-length"

  test_create(sbox)

  dumpfile = clean_dumpfile()

  # Replace "Content-length" line with two lines
  dumpfile[8:9] = \
       [ "Extra-content-length: 10\n",
         "Content-length: 108\n\n" ]
  # Insert the extra content after "PROPS-END\n"
  dumpfile[11] = dumpfile[11][:-2] + "extra text\n\n\n"

  load_and_verify_dumpstream(sbox,[],[], dumpfile_revisions, False, dumpfile,
                             '--ignore-uuid')

#----------------------------------------------------------------------
def inconsistent_headers(sbox):
  "load failure on undersized Content-length"

  test_create(sbox)

  dumpfile = clean_dumpfile()

  dumpfile[-2] = "Content-length: 30\n\n"

  load_and_verify_dumpstream(sbox, [], svntest.verify.AnyOutput,
                             dumpfile_revisions, False, dumpfile)

#----------------------------------------------------------------------
# Test for issue #2729: Datestamp-less revisions in dump streams do
# not remain so after load
@Issue(2729)
def empty_date(sbox):
  "preserve date-less revisions in load"

  test_create(sbox)

  dumpfile = clean_dumpfile()

  # Replace portions of the revision data to drop the svn:date revprop.
  dumpfile[7:11] = \
       [ "Prop-content-length: 52\n",
         "Content-length: 52\n\n",
         "K 7\nsvn:log\nV 0\n\nK 10\nsvn:author\nV 4\nerik\nPROPS-END\n\n\n"
         ]

  load_and_verify_dumpstream(sbox,[],[], dumpfile_revisions, False, dumpfile,
                             '--ignore-uuid')

  # Verify that the revision still lacks the svn:date property.
  svntest.actions.run_and_verify_svn(None, [], '.*(E195011|E200017).*svn:date',
                                     "propget", "--revprop", "-r1", "svn:date",
                                     sbox.wc_dir)

#----------------------------------------------------------------------

def dump_copied_dir(sbox):
  "'svnadmin dump' on copied directory"

  sbox.build()
  wc_dir = sbox.wc_dir
  repo_dir = sbox.repo_dir

  old_C_path = os.path.join(wc_dir, 'A', 'C')
  new_C_path = os.path.join(wc_dir, 'A', 'B', 'C')
  svntest.main.run_svn(None, 'cp', old_C_path, new_C_path)
  sbox.simple_commit(message='log msg')

  exit_code, output, errput = svntest.main.run_svnadmin("dump", repo_dir)
  if svntest.verify.compare_and_display_lines(
    "Output of 'svnadmin dump' is unexpected.",
    'STDERR', ["* Dumped revision 0.\n",
               "* Dumped revision 1.\n",
               "* Dumped revision 2.\n"], errput):
    raise svntest.Failure

#----------------------------------------------------------------------

def dump_move_dir_modify_child(sbox):
  "'svnadmin dump' on modified child of copied dir"

  sbox.build()
  wc_dir = sbox.wc_dir
  repo_dir = sbox.repo_dir

  B_path = os.path.join(wc_dir, 'A', 'B')
  Q_path = os.path.join(wc_dir, 'A', 'Q')
  svntest.main.run_svn(None, 'cp', B_path, Q_path)
  svntest.main.file_append(os.path.join(Q_path, 'lambda'), 'hello')
  sbox.simple_commit(message='log msg')
  exit_code, output, errput = svntest.main.run_svnadmin("dump", repo_dir)
  svntest.verify.compare_and_display_lines(
    "Output of 'svnadmin dump' is unexpected.",
    'STDERR', ["* Dumped revision 0.\n",
               "* Dumped revision 1.\n",
               "* Dumped revision 2.\n"], errput)

  exit_code, output, errput = svntest.main.run_svnadmin("dump", "-r",
                                                        "0:HEAD", repo_dir)
  svntest.verify.compare_and_display_lines(
    "Output of 'svnadmin dump' is unexpected.",
    'STDERR', ["* Dumped revision 0.\n",
               "* Dumped revision 1.\n",
               "* Dumped revision 2.\n"], errput)

#----------------------------------------------------------------------

def dump_quiet(sbox):
  "'svnadmin dump --quiet'"

  sbox.build(create_wc = False)

  exit_code, output, errput = svntest.main.run_svnadmin("dump", sbox.repo_dir,
                                                        '--quiet')
  svntest.verify.compare_and_display_lines(
    "Output of 'svnadmin dump --quiet' is unexpected.",
    'STDERR', [], errput)

#----------------------------------------------------------------------

def hotcopy_dot(sbox):
  "'svnadmin hotcopy PATH .'"
  sbox.build()

  backup_dir, backup_url = sbox.add_repo_path('backup')
  os.mkdir(backup_dir)
  cwd = os.getcwd()

  os.chdir(backup_dir)
  svntest.actions.run_and_verify_svnadmin(
    None, None, [],
    "hotcopy", os.path.join(cwd, sbox.repo_dir), '.')

  os.chdir(cwd)

  if svntest.main.is_fs_type_fsfs():
    check_hotcopy_fsfs(sbox.repo_dir, backup_dir)
  if svntest.main.is_fs_type_bdb():
    check_hotcopy_bdb(sbox.repo_dir, backup_dir)
  if svntest.main.is_fs_type_fsx():
    check_hotcopy_fsx(sbox.repo_dir, backup_dir)

#----------------------------------------------------------------------

# This test is redundant for FSFS. The hotcopy_dot and hotcopy_incremental
# tests cover this check for FSFS already.
@SkipUnless(svntest.main.is_fs_type_bdb)
def hotcopy_format(sbox):
  "'svnadmin hotcopy' checking db/format file"
  sbox.build()

  backup_dir, backup_url = sbox.add_repo_path('backup')
  exit_code, output, errput = svntest.main.run_svnadmin("hotcopy",
                                                        sbox.repo_dir,
                                                        backup_dir)
  if errput:
    logger.warn("Error: hotcopy failed")
    raise svntest.Failure

  # verify that the db/format files are the same
  fp = open(os.path.join(sbox.repo_dir, "db", "format"))
  contents1 = fp.read()
  fp.close()

  fp2 = open(os.path.join(backup_dir, "db", "format"))
  contents2 = fp2.read()
  fp2.close()

  if contents1 != contents2:
    logger.warn("Error: db/format file contents do not match after hotcopy")
    raise svntest.Failure

#----------------------------------------------------------------------

def setrevprop(sbox):
  "setlog, setrevprop, delrevprop; bypass hooks"
  sbox.build()

  # Try a simple log property modification.
  iota_path = os.path.join(sbox.wc_dir, "iota")
  mu_path = sbox.ospath('A/mu')
  svntest.actions.run_and_verify_svnadmin(None, [], [],
                                          "setlog", sbox.repo_dir, "-r0",
                                          "--bypass-hooks",
                                          iota_path)

  # Make sure it fails without --bypass-hooks.  (We haven't called
  # svntest.actions.enable_revprop_changes().)
  #
  # Note that we attempt to set the log message to a different value than the
  # successful call.
  svntest.actions.run_and_verify_svnadmin(None, [], svntest.verify.AnyOutput,
                                          "setlog", sbox.repo_dir, "-r0",
                                          mu_path)

  # Verify that the revprop value matches what we set when retrieved
  # through the client.
  svntest.actions.run_and_verify_svn(None,
                                     [ "This is the file 'iota'.\n", "\n" ],
                                     [], "propget", "--revprop", "-r0",
                                     "svn:log", sbox.wc_dir)

  # Try an author property modification.
  foo_path = os.path.join(sbox.wc_dir, "foo")
  svntest.main.file_write(foo_path, "foo")

  exit_code, output, errput = svntest.main.run_svnadmin("setrevprop",
                                                        sbox.repo_dir,
                                                        "-r0", "svn:author",
                                                        foo_path)
  if errput:
    logger.warn("Error: 'setrevprop' failed")
    raise svntest.Failure

  # Verify that the revprop value matches what we set when retrieved
  # through the client.
  svntest.actions.run_and_verify_svn(None, [ "foo\n" ], [], "propget",
                                     "--revprop", "-r0", "svn:author",
                                     sbox.wc_dir)

  # Delete the property.
  svntest.actions.run_and_verify_svnadmin(None, [], [],
                                          "delrevprop", "-r0", sbox.repo_dir,
                                          "svn:author")
  svntest.actions.run_and_verify_svnlook(None, [], ".*E200017.*svn:author.*",
                                         "propget", "--revprop", "-r0",
                                         sbox.repo_dir, "svn:author")

def verify_windows_paths_in_repos(sbox):
  "verify a repository containing paths like 'c:hi'"

  # setup a repo with a directory 'c:hi'
  sbox.build(create_wc = False)
  repo_url       = sbox.repo_url
  chi_url = sbox.repo_url + '/c:hi'

  svntest.actions.run_and_verify_svn(None, None, [],
                                     'mkdir', '-m', 'log_msg',
                                     chi_url)

  exit_code, output, errput = svntest.main.run_svnadmin("verify",
                                                        sbox.repo_dir)
  if errput:
    raise SVNUnexpectedStderr(errput)

  # unfortunately, some backends needs to do more checks than other
  # resulting in different progress output
  if svntest.main.is_fs_log_addressing():
    svntest.verify.compare_and_display_lines(
      "Error while running 'svnadmin verify'.",
      'STDOUT', ["* Verifying metadata at revision 0 ...\n",
                 "* Verifying repository metadata ...\n",
                 "* Verified revision 0.\n",
                 "* Verified revision 1.\n",
                 "* Verified revision 2.\n"], output)
  elif svntest.main.fs_has_rep_sharing():
    svntest.verify.compare_and_display_lines(
      "Error while running 'svnadmin verify'.",
      'STDOUT', ["* Verifying repository metadata ...\n",
                 "* Verified revision 0.\n",
                 "* Verified revision 1.\n",
                 "* Verified revision 2.\n"], output)
  else:
    svntest.verify.compare_and_display_lines(
      "Error while running 'svnadmin verify'.",
      'STDOUT', ["* Verified revision 0.\n",
                 "* Verified revision 1.\n",
                 "* Verified revision 2.\n"], output)

#----------------------------------------------------------------------

# Returns the filename of the rev or revprop file (according to KIND)
# numbered REV in REPO_DIR, which must be in the first shard if we're
# using a sharded repository.
def fsfs_file(repo_dir, kind, rev):
  if svntest.main.options.server_minor_version >= 5:
    if svntest.main.options.fsfs_sharding is None:
      return os.path.join(repo_dir, 'db', kind, '0', rev)
    else:
      shard = int(rev) // svntest.main.options.fsfs_sharding
      path = os.path.join(repo_dir, 'db', kind, str(shard), rev)

      if svntest.main.options.fsfs_packing is None or kind == 'revprops':
        # we don't pack revprops
        return path
      elif os.path.exists(path):
        # rev exists outside a pack file.
        return path
      else:
        # didn't find the plain file; assume it's in a pack file
        return os.path.join(repo_dir, 'db', kind, ('%d.pack' % shard), 'pack')
  else:
    return os.path.join(repo_dir, 'db', kind, rev)


@SkipUnless(svntest.main.is_fs_type_fsfs)
def verify_incremental_fsfs(sbox):
  """svnadmin verify detects corruption dump can't"""

  # setup a repo with a directory 'c:hi'
  # use physical addressing as this is hard to provoke with logical addressing
  sbox.build(create_wc = False,
             minor_version = min(svntest.main.options.server_minor_version,8))
  repo_url = sbox.repo_url
  E_url = sbox.repo_url + '/A/B/E'

  # Create A/B/E/bravo in r2.
  svntest.actions.run_and_verify_svn(None, None, [],
                                     'mkdir', '-m', 'log_msg',
                                     E_url + '/bravo')
  # Corrupt r2's reference to A/C by replacing "dir 7-1.0.r1/1568" with
  # "dir 7-1.0.r1/1569" (increment offset) and updating the checksum for
  # this directory listing to "c9b5a2d26473a4e28088673dda9df804" so that
  # the listing itself is valid.
  r2 = fsfs_file(sbox.repo_dir, 'revs', '2')
  if r2.endswith('pack'):
    raise svntest.Skip

  fp = open(r2, 'wb')
  fp.write("""id: 0-2.0.r2/0
type: dir
count: 0
cpath: /A/B/E/bravo
copyroot: 0 /

PLAIN
K 5
alpha
V 17
file 3-1.0.r1/719
K 4
beta
V 17
file 4-1.0.r1/840
K 5
bravo
V 14
dir 0-2.0.r2/0
END
ENDREP
id: 2-1.0.r2/181
type: dir
pred: 2-1.0.r1/1043
count: 1
text: 2 69 99 99 f63001f7fddd1842d8891474d0982111
cpath: /A/B/E
copyroot: 0 /

PLAIN
K 1
E
V 16
dir 2-1.0.r2/181
K 1
F
V 17
dir 5-1.0.r1/1160
K 6
lambda
V 17
file 6-1.0.r1/597
END
ENDREP
id: 1-1.0.r2/424
type: dir
pred: 1-1.0.r1/1335
count: 1
text: 2 316 95 95 bccb66379b4f825dac12b50d80211bae
cpath: /A/B
copyroot: 0 /

PLAIN
K 1
B
V 16
dir 1-1.0.r2/424
K 1
C
V 17
dir 7-1.0.r1/1569
K 1
D
V 17
dir 8-1.0.r1/3061
K 2
mu
V 18
file i-1.0.r1/1451
END
ENDREP
id: 0-1.0.r2/692
type: dir
pred: 0-1.0.r1/3312
count: 1
text: 2 558 121 121 c9b5a2d26473a4e28088673dda9df804
cpath: /A
copyroot: 0 /

PLAIN
K 1
A
V 16
dir 0-1.0.r2/692
K 4
iota
V 18
file j-1.0.r1/3428
END
ENDREP
id: 0.0.r2/904
type: dir
pred: 0.0.r1/3624
count: 2
text: 2 826 65 65 e44e4151d0d124533338619f082c8c9a
cpath: /
copyroot: 0 /

_0.0.t1-1 add false false /A/B/E/bravo


904 1031
""")
  fp.close()

  exit_code, output, errput = svntest.main.run_svnadmin("verify", "-r2",
                                                        sbox.repo_dir)
  svntest.verify.verify_outputs(
    message=None, actual_stdout=output, actual_stderr=errput,
    expected_stdout=None,
    expected_stderr=".*Found malformed header '[^']*' in revision file"
                    "|.*Missing id field in node-rev.*")

#----------------------------------------------------------------------

# Helper for two test functions.
def corrupt_and_recover_db_current(sbox, minor_version=None):
  """Build up a MINOR_VERSION sandbox and test different recovery scenarios
  with missing, out-of-date or even corrupt db/current files.  Recovery should
  behave the same way with all values of MINOR_VERSION, hence this helper
  containing the common code that allows us to check it."""

  sbox.build(minor_version=minor_version)
  current_path = os.path.join(sbox.repo_dir, 'db', 'current')

  # Commit up to r3, so we can test various recovery scenarios.
  svntest.main.file_append(os.path.join(sbox.wc_dir, 'iota'), 'newer line\n')
  sbox.simple_commit(message='log msg')

  svntest.main.file_append(os.path.join(sbox.wc_dir, 'iota'), 'newest line\n')
  sbox.simple_commit(message='log msg')

  # Remember the contents of the db/current file.
  expected_current_contents = open(current_path).read()

  # Move aside the current file for r3.
  os.rename(os.path.join(sbox.repo_dir, 'db','current'),
            os.path.join(sbox.repo_dir, 'db','was_current'))

  # Run 'svnadmin recover' and check that the current file is recreated.
  exit_code, output, errput = svntest.main.run_svnadmin("recover",
                                                        sbox.repo_dir)
  if errput:
    raise SVNUnexpectedStderr(errput)

  actual_current_contents = open(current_path).read()
  svntest.verify.compare_and_display_lines(
    "Contents of db/current is unexpected.",
    'db/current', expected_current_contents, actual_current_contents)

  # Now try writing db/current to be one rev lower than it should be.
  svntest.main.file_write(current_path, '2\n')

  # Run 'svnadmin recover' and check that the current file is fixed.
  exit_code, output, errput = svntest.main.run_svnadmin("recover",
                                                        sbox.repo_dir)
  if errput:
    raise SVNUnexpectedStderr(errput)

  actual_current_contents = open(current_path).read()
  svntest.verify.compare_and_display_lines(
    "Contents of db/current is unexpected.",
    'db/current', expected_current_contents, actual_current_contents)

  # Now try writing db/current to be *two* revs lower than it should be.
  svntest.main.file_write(current_path, '1\n')

  # Run 'svnadmin recover' and check that the current file is fixed.
  exit_code, output, errput = svntest.main.run_svnadmin("recover",
                                                        sbox.repo_dir)
  if errput:
    raise SVNUnexpectedStderr(errput)

  actual_current_contents = open(current_path).read()
  svntest.verify.compare_and_display_lines(
    "Contents of db/current is unexpected.",
    'db/current', expected_current_contents, actual_current_contents)

  # Now try writing db/current to be fish revs lower than it should be.
  #
  # Note: I'm not actually sure it's wise to recover from this, but
  # detecting it would require rewriting fs_fs.c:get_youngest() to
  # check the actual contents of its buffer, since atol() will happily
  # convert "fish" to 0.
  svntest.main.file_write(current_path, 'fish\n')

  # Run 'svnadmin recover' and check that the current file is fixed.
  exit_code, output, errput = svntest.main.run_svnadmin("recover",
                                                        sbox.repo_dir)
  if errput:
    raise SVNUnexpectedStderr(errput)

  actual_current_contents = open(current_path).read()
  svntest.verify.compare_and_display_lines(
    "Contents of db/current is unexpected.",
    'db/current', expected_current_contents, actual_current_contents)


@SkipUnless(svntest.main.is_fs_type_fsfs)
def fsfs_recover_db_current(sbox):
  "fsfs recover db/current"
  corrupt_and_recover_db_current(sbox)


@SkipUnless(svntest.main.is_fs_type_fsfs)
def fsfs_recover_old_db_current(sbox):
  "fsfs recover db/current --compatible-version=1.3"

  # Around trunk@1573728, 'svnadmin recover' wrongly errored out
  # for the --compatible-version=1.3 repositories with missing or
  # invalid db/current file:
  # svnadmin: E160006: No such revision 1

  corrupt_and_recover_db_current(sbox, minor_version=3)

#----------------------------------------------------------------------
@Issue(2983)
def load_with_parent_dir(sbox):
  "'svnadmin load --parent-dir' reparents mergeinfo"

  ## See http://subversion.tigris.org/issues/show_bug.cgi?id=2983. ##
  test_create(sbox)

  dumpfile_location = os.path.join(os.path.dirname(sys.argv[0]),
                                   'svnadmin_tests_data',
                                   'mergeinfo_included.dump')
  dumpfile = open(dumpfile_location).read()

  # Create 'sample' dir in sbox.repo_url, and load the dump stream there.
  svntest.actions.run_and_verify_svn(None,
                                     ['Committing transaction...\n',
                                      'Committed revision 1.\n'],
                                     [], "mkdir", sbox.repo_url + "/sample",
                                     "-m", "Create sample dir")
  load_dumpstream(sbox, dumpfile, '--parent-dir', '/sample')

  # Verify the svn:mergeinfo properties for '--parent-dir'
  svntest.actions.run_and_verify_svn(None,
                                     [sbox.repo_url +
                                      "/sample/branch - /sample/trunk:5-7\n"],
                                     [], 'propget', 'svn:mergeinfo', '-R',
                                     sbox.repo_url + '/sample/branch')
  svntest.actions.run_and_verify_svn(None,
                                     [sbox.repo_url +
                                      "/sample/branch1 - " +
                                      "/sample/branch:6-9\n"],
                                     [], 'propget', 'svn:mergeinfo', '-R',
                                     sbox.repo_url + '/sample/branch1')

  # Create 'sample-2' dir in sbox.repo_url, and load the dump stream again.
  # This time, don't include a leading slash on the --parent-dir argument.
  # See issue #3547.
  svntest.actions.run_and_verify_svn(None,
                                     ['Committing transaction...\n',
                                      'Committed revision 11.\n'],
                                     [], "mkdir", sbox.repo_url + "/sample-2",
                                     "-m", "Create sample-2 dir")
  load_dumpstream(sbox, dumpfile, '--parent-dir', 'sample-2')

  # Verify the svn:mergeinfo properties for '--parent-dir'.
  svntest.actions.run_and_verify_svn(None,
                                     [sbox.repo_url +
                                      "/sample-2/branch - " +
                                      "/sample-2/trunk:15-17\n"],
                                     [], 'propget', 'svn:mergeinfo', '-R',
                                     sbox.repo_url + '/sample-2/branch')
  svntest.actions.run_and_verify_svn(None,
                                     [sbox.repo_url +
                                      "/sample-2/branch1 - " +
                                      "/sample-2/branch:16-19\n"],
                                     [], 'propget', 'svn:mergeinfo', '-R',
                                     sbox.repo_url + '/sample-2/branch1')

#----------------------------------------------------------------------

def set_uuid(sbox):
  "test 'svnadmin setuuid'"

  sbox.build(create_wc=False)

  # Squirrel away the original repository UUID.
  exit_code, output, errput = svntest.main.run_svnlook('uuid', sbox.repo_dir)
  if errput:
    raise SVNUnexpectedStderr(errput)
  orig_uuid = output[0].rstrip()

  # Try setting a new, bogus UUID.
  svntest.actions.run_and_verify_svnadmin(None, None, '^.*Malformed UUID.*$',
                                          'setuuid', sbox.repo_dir, 'abcdef')

  # Try generating a brand new UUID.
  svntest.actions.run_and_verify_svnadmin(None, [], None,
                                          'setuuid', sbox.repo_dir)
  exit_code, output, errput = svntest.main.run_svnlook('uuid', sbox.repo_dir)
  if errput:
    raise SVNUnexpectedStderr(errput)
  new_uuid = output[0].rstrip()
  if new_uuid == orig_uuid:
    logger.warn("Error: new UUID matches the original one")
    raise svntest.Failure

  # Now, try setting the UUID back to the original value.
  svntest.actions.run_and_verify_svnadmin(None, [], None,
                                          'setuuid', sbox.repo_dir, orig_uuid)
  exit_code, output, errput = svntest.main.run_svnlook('uuid', sbox.repo_dir)
  if errput:
    raise SVNUnexpectedStderr(errput)
  new_uuid = output[0].rstrip()
  if new_uuid != orig_uuid:
    logger.warn("Error: new UUID doesn't match the original one")
    raise svntest.Failure

#----------------------------------------------------------------------
@Issue(3020)
def reflect_dropped_renumbered_revs(sbox):
  "reflect dropped renumbered revs in svn:mergeinfo"

  ## See http://subversion.tigris.org/issues/show_bug.cgi?id=3020. ##

  test_create(sbox)

  dumpfile_location = os.path.join(os.path.dirname(sys.argv[0]),
                                   'svndumpfilter_tests_data',
                                   'with_merges.dump')
  dumpfile = open(dumpfile_location).read()

  # Create 'toplevel' dir in sbox.repo_url
  svntest.actions.run_and_verify_svn(None, ['Committing transaction...\n',
                                            'Committed revision 1.\n'],
                                     [], "mkdir", sbox.repo_url + "/toplevel",
                                     "-m", "Create toplevel dir")

  # Load the dump stream in sbox.repo_url
  load_dumpstream(sbox, dumpfile)

  # Load the dump stream in toplevel dir
  load_dumpstream(sbox, dumpfile, '--parent-dir', '/toplevel')

  # Verify the svn:mergeinfo properties
  url = sbox.repo_url
  expected_output = svntest.verify.UnorderedOutput([
    url + "/trunk - /branch1:5-9\n",
    url + "/toplevel/trunk - /toplevel/branch1:14-18\n",
    ])
  svntest.actions.run_and_verify_svn(None, expected_output, [],
                                     'propget', 'svn:mergeinfo', '-R',
                                     sbox.repo_url)

#----------------------------------------------------------------------

@SkipUnless(svntest.main.is_fs_type_fsfs)
@Issue(2992)
def fsfs_recover_handle_missing_revs_or_revprops_file(sbox):
  """fsfs recovery checks missing revs / revprops files"""
  # Set up a repository containing the greek tree.
  sbox.build()

  # Commit up to r3, so we can test various recovery scenarios.
  svntest.main.file_append(os.path.join(sbox.wc_dir, 'iota'), 'newer line\n')
  sbox.simple_commit(message='log msg')

  svntest.main.file_append(os.path.join(sbox.wc_dir, 'iota'), 'newest line\n')
  sbox.simple_commit(message='log msg')

  rev_3 = fsfs_file(sbox.repo_dir, 'revs', '3')
  rev_was_3 = rev_3 + '.was'

  # Move aside the revs file for r3.
  os.rename(rev_3, rev_was_3)

  # Verify 'svnadmin recover' fails when youngest has a revprops
  # file but no revs file.
  exit_code, output, errput = svntest.main.run_svnadmin("recover",
                                                        sbox.repo_dir)

  if svntest.verify.verify_outputs(
    "Output of 'svnadmin recover' is unexpected.", None, errput, None,
    ".*Expected current rev to be <= %s but found 3"
    # For example, if svntest.main.fsfs_sharding == 2, then rev_3 would
    # be the pack file for r2:r3, and the error message would report "<= 1".
    % (rev_3.endswith('pack') and '[012]' or '2')):
    raise svntest.Failure

  # Restore the r3 revs file, thus repairing the repository.
  os.rename(rev_was_3, rev_3)

  revprop_3 = fsfs_file(sbox.repo_dir, 'revprops', '3')
  revprop_was_3 = revprop_3 + '.was'

  # Move aside the revprops file for r3.
  os.rename(revprop_3, revprop_was_3)

  # Verify 'svnadmin recover' fails when youngest has a revs file
  # but no revprops file (issue #2992).
  exit_code, output, errput = svntest.main.run_svnadmin("recover",
                                                        sbox.repo_dir)

  if svntest.verify.verify_outputs(
    "Output of 'svnadmin recover' is unexpected.", None, errput, None,
    ".*Revision 3 has a revs file but no revprops file"):
    raise svntest.Failure

  # Restore the r3 revprops file, thus repairing the repository.
  os.rename(revprop_was_3, revprop_3)

  # Change revprops file to a directory for revision 3
  os.rename(revprop_3, revprop_was_3)
  os.mkdir(revprop_3)

  # Verify 'svnadmin recover' fails when youngest has a revs file
  # but revprops file is not a file (another aspect of issue #2992).
  exit_code, output, errput = svntest.main.run_svnadmin("recover",
                                                        sbox.repo_dir)

  if svntest.verify.verify_outputs(
    "Output of 'svnadmin recover' is unexpected.", None, errput, None,
    ".*Revision 3 has a non-file where its revprops file should be.*"):
    raise svntest.Failure


#----------------------------------------------------------------------

@Skip(svntest.main.tests_use_prepacakaged_repository)
def create_in_repo_subdir(sbox):
  "'svnadmin create /path/to/repo/subdir'"

  repo_dir = sbox.repo_dir
  wc_dir = sbox.wc_dir

  svntest.main.safe_rmtree(repo_dir, 1)
  svntest.main.safe_rmtree(wc_dir)

  # This should succeed
  svntest.main.create_repos(repo_dir)

  success = False
  try:
    # This should fail
    subdir = os.path.join(repo_dir, 'Z')
    svntest.main.create_repos(subdir)
  except svntest.main.SVNRepositoryCreateFailure:
    success = True
  if not success:
    raise svntest.Failure

  cwd = os.getcwd()
  success = False
  try:
    # This should fail, too
    subdir = os.path.join(repo_dir, 'conf')
    os.chdir(subdir)
    svntest.main.create_repos('Z')
    os.chdir(cwd)
  except svntest.main.SVNRepositoryCreateFailure:
    success = True
    os.chdir(cwd)
  if not success:
    raise svntest.Failure


@SkipUnless(svntest.main.is_fs_type_fsfs)
def verify_with_invalid_revprops(sbox):
  "svnadmin verify detects invalid revprops file"

  repo_dir = sbox.repo_dir

  svntest.main.safe_rmtree(repo_dir, 1)

  # This should succeed
  svntest.main.create_repos(repo_dir)

  # Run a test verify
  exit_code, output, errput = svntest.main.run_svnadmin("verify",
                                                        sbox.repo_dir)

  if errput:
    raise SVNUnexpectedStderr(errput)
  if svntest.verify.verify_outputs(
    "Output of 'svnadmin verify' is unexpected.", None, output, None,
    ".*Verified revision 0*"):
    raise svntest.Failure

  # Empty the revprops file
  rp_file = open(os.path.join(repo_dir, 'db', 'revprops', '0', '0'), 'w')

  rp_file.write('')
  rp_file.close()

  exit_code, output, errput = svntest.main.run_svnadmin("verify",
                                                        sbox.repo_dir)

  if svntest.verify.verify_outputs(
    "Output of 'svnadmin verify' is unexpected.", None, errput, None,
    ".*svnadmin: E200002:.*"):
    raise svntest.Failure

#----------------------------------------------------------------------
# Even *more* testing for issue #3020 'Reflect dropped/renumbered
# revisions in svn:mergeinfo data during svnadmin load'
#
# Full or incremental dump-load cycles should result in the same
# mergeinfo in the loaded repository.
#
# Given a repository 'SOURCE-REPOS' with mergeinfo, and a repository
# 'TARGET-REPOS' (which may or may not be empty), either of the following
# methods to move 'SOURCE-REPOS' to 'TARGET-REPOS' should result in
# the same mergeinfo on 'TARGET-REPOS':
#
#   1) Dump -r1:HEAD from 'SOURCE-REPOS' and load it in one shot to
#      'TARGET-REPOS'.
#
#   2) Dump 'SOURCE-REPOS' in a series of incremental dumps and load
#      each of them to 'TARGET-REPOS'.
#
# See http://subversion.tigris.org/issues/show_bug.cgi?id=3020#desc13
@Issue(3020)
def dont_drop_valid_mergeinfo_during_incremental_loads(sbox):
  "don't filter mergeinfo revs from incremental dump"

  # Create an empty repos.
  test_create(sbox)

  # PART 1: Load a full dump to an empty repository.
  #
  # The test repository used here, 'mergeinfo_included_full.dump', is
  # this repos:
  #                       __________________________________________
  #                      |                                         |
  #                      |             ____________________________|_____
  #                      |            |                            |     |
  # trunk---r2---r3-----r5---r6-------r8---r9--------------->      |     |
  #   r1             |        |     |       |                      |     |
  # initial          |        |     |       |______                |     |
  # import         copy       |   copy             |            merge   merge
  #                  |        |     |            merge           (r5)   (r8)
  #                  |        |     |            (r9)              |     |
  #                  |        |     |              |               |     |
  #                  |        |     V              V               |     |
  #                  |        | branches/B2-------r11---r12---->   |     |
  #                  |        |     r7              |____|         |     |
  #                  |        |                        |           |     |
  #                  |      merge                      |___        |     |
  #                  |      (r6)                           |       |     |
  #                  |        |_________________           |       |     |
  #                  |                          |        merge     |     |
  #                  |                          |      (r11-12)    |     |
  #                  |                          |          |       |     |
  #                  V                          V          V       |     |
  #              branches/B1-------------------r10--------r13-->   |     |
  #                  r4                                            |     |
  #                   |                                            V     V
  #                  branches/B1/B/E------------------------------r14---r15->
  #
  #
  # The mergeinfo on this repos@15 is:
  #
  #   Properties on 'branches/B1':
  #     svn:mergeinfo
  #       /branches/B2:11-12
  #       /trunk:6,9
  #   Properties on 'branches/B1/B/E':
  #     svn:mergeinfo
  #       /branches/B2/B/E:11-12
  #       /trunk/B/E:5-6,8-9
  #   Properties on 'branches/B2':
  #     svn:mergeinfo
  #       /trunk:9
  dumpfile_full = open(os.path.join(os.path.dirname(sys.argv[0]),
                                    'svnadmin_tests_data',
                                    'mergeinfo_included_full.dump')).read()
  load_dumpstream(sbox, dumpfile_full, '--ignore-uuid')

  # Check that the mergeinfo is as expected.
  url = sbox.repo_url + '/branches/'
  expected_output = svntest.verify.UnorderedOutput([
    url + "B1 - /branches/B2:11-12\n",
    "/trunk:6,9\n",
    url + "B2 - /trunk:9\n",
    url + "B1/B/E - /branches/B2/B/E:11-12\n",
    "/trunk/B/E:5-6,8-9\n"])
  svntest.actions.run_and_verify_svn(None, expected_output, [],
                                     'propget', 'svn:mergeinfo', '-R',
                                     sbox.repo_url)

  # PART 2: Load a a series of incremental dumps to an empty repository.
  #
  # Incrementally dump the repository into three dump files:
  dump_file_r1_10 = svntest.main.temp_dir + "-r1-10.dump"
  exit_code, output, errput = svntest.main.run_svnadmin(
    'dump', sbox.repo_dir, '-r1:10')
  dump_fp = open(dump_file_r1_10, 'wb')
  dump_fp.writelines(output)
  dump_fp.close()

  dump_file_r11_13 = svntest.main.temp_dir + "-r11-13.dump"
  exit_code, output, errput = svntest.main.run_svnadmin(
    'dump', sbox.repo_dir, '--incremental', '-r11:13')
  dump_fp = open(dump_file_r11_13, 'wb')
  dump_fp.writelines(output)
  dump_fp.close()

  dump_file_r14_15 = svntest.main.temp_dir + "-r14-15.dump"
  exit_code, output, errput = svntest.main.run_svnadmin(
    'dump', sbox.repo_dir, '--incremental', '-r14:15')
  dump_fp = open(dump_file_r14_15, 'wb')
  dump_fp.writelines(output)
  dump_fp.close()

  # Blow away the current repos and create an empty one in its place.
  test_create(sbox)

  # Load the three incremental dump files in sequence.
  load_dumpstream(sbox, open(dump_file_r1_10).read(), '--ignore-uuid')
  load_dumpstream(sbox, open(dump_file_r11_13).read(), '--ignore-uuid')
  load_dumpstream(sbox, open(dump_file_r14_15).read(), '--ignore-uuid')

  # Check the mergeinfo, we use the same expected output as before,
  # as it (duh!) should be exactly the same as when we loaded the
  # repos in one shot.
  svntest.actions.run_and_verify_svn(None, expected_output, [],
                                     'propget', 'svn:mergeinfo', '-R',
                                     sbox.repo_url)

  # Now repeat the above two scenarios, but with an initially non-empty target
  # repository.  First, try the full dump-load in one shot.
  #
  # PART 3: Load a full dump to an non-empty repository.
  #
  # Reset our sandbox.
  test_create(sbox)

  # Load this skeleton repos into the empty target:
  #
  #   Projects/       (Added r1)
  #     README        (Added r2)
  #     Project-X     (Added r3)
  #     Project-Y     (Added r4)
  #     Project-Z     (Added r5)
  #     docs/         (Added r6)
  #       README      (Added r6)
  dumpfile_skeleton = open(os.path.join(os.path.dirname(sys.argv[0]),
                                        'svnadmin_tests_data',
                                        'skeleton_repos.dump')).read()
  load_dumpstream(sbox, dumpfile_skeleton, '--ignore-uuid')

  # Load 'svnadmin_tests_data/mergeinfo_included_full.dump' in one shot:
  load_dumpstream(sbox, dumpfile_full, '--parent-dir', 'Projects/Project-X',
                  '--ignore-uuid')

  # Check that the mergeinfo is as expected.  This is exactly the
  # same expected mergeinfo we previously checked, except that the
  # revisions are all offset +6 to reflect the revions already in
  # the skeleton target before we began loading and the leading source
  # paths are adjusted by the --parent-dir:
  #
  #   Properties on 'branches/B1':
  #     svn:mergeinfo
  #       /Projects/Project-X/branches/B2:17-18
  #       /Projects/Project-X/trunk:12,15
  #   Properties on 'branches/B1/B/E':
  #     svn:mergeinfo
  #       /Projects/Project-X/branches/B2/B/E:17-18
  #       /Projects/Project-X/trunk/B/E:11-12,14-15
  #   Properties on 'branches/B2':
  #     svn:mergeinfo
  #       /Projects/Project-X/trunk:15
  url = sbox.repo_url + '/Projects/Project-X/branches/'
  expected_output = svntest.verify.UnorderedOutput([
    url + "B1 - /Projects/Project-X/branches/B2:17-18\n",
    "/Projects/Project-X/trunk:12,15\n",
    url + "B2 - /Projects/Project-X/trunk:15\n",
    url + "B1/B/E - /Projects/Project-X/branches/B2/B/E:17-18\n",
    "/Projects/Project-X/trunk/B/E:11-12,14-15\n"])
  svntest.actions.run_and_verify_svn(None, expected_output, [],
                                     'propget', 'svn:mergeinfo', '-R',
                                     sbox.repo_url)

  # PART 4: Load a a series of incremental dumps to an non-empty repository.
  #
  # Reset our sandbox.
  test_create(sbox)

  # Load this skeleton repos into the empty target:
  load_dumpstream(sbox, dumpfile_skeleton, '--ignore-uuid')

  # Load the three incremental dump files in sequence.
  load_dumpstream(sbox, open(dump_file_r1_10).read(),
                  '--parent-dir', 'Projects/Project-X', '--ignore-uuid')
  load_dumpstream(sbox, open(dump_file_r11_13).read(),
                  '--parent-dir', 'Projects/Project-X', '--ignore-uuid')
  load_dumpstream(sbox, open(dump_file_r14_15).read(),
                  '--parent-dir', 'Projects/Project-X', '--ignore-uuid')

  # Check the resulting mergeinfo.  We expect the exact same results
  # as Part 3.
  # See http://subversion.tigris.org/issues/show_bug.cgi?id=3020#desc16.
  svntest.actions.run_and_verify_svn(None, expected_output, [],
                                     'propget', 'svn:mergeinfo', '-R',
                                     sbox.repo_url)


@SkipUnless(svntest.main.is_posix_os)
@Issue(2591)
def hotcopy_symlink(sbox):
  "'svnadmin hotcopy' replicates symlink"

  ## See http://subversion.tigris.org/issues/show_bug.cgi?id=2591. ##

  original_repo = sbox.repo_dir

  hotcopy_repo, hotcopy_url = sbox.add_repo_path('hotcopy')

  # Create a repository.
  svntest.main.safe_rmtree(original_repo, 1)
  svntest.main.create_repos(original_repo)

  # Create a file, a dir and a missing path outside the repoitory.
  svntest.main.safe_rmtree(sbox.wc_dir, 1)
  os.mkdir(sbox.wc_dir)
  external_file_path = os.path.join(sbox.wc_dir, "file")
  svntest.main.file_write(external_file_path, "An existing file")
  external_dir_path = os.path.join(sbox.wc_dir, "dir")
  os.mkdir(external_dir_path)
  external_missing_path = os.path.join(sbox.wc_dir, "missing")

  # Symlink definitions: base name -> target relpath.
  # Check both existing and nonexistent targets.
  # Check targets both within and outside the source repository.
  symlinks = [
    ('in_repos_file',    'format'),
    ('in_repos_dir',     'conf'),
    ('in_repos_missing', 'missing'),
    ('external_file',    os.path.join('..', '..', '..', external_file_path)),
    ('external_dir',     os.path.join('..', '..', '..', external_dir_path)),
    ('external_missing', os.path.join('..', '..', '..', external_missing_path)),
  ]

  # Create symlinks within the repository directory.
  for name, target_relpath in symlinks:
    target_path = os.path.join(original_repo, target_relpath)
    target_abspath = os.path.abspath(target_path)

    # Create two symlinks to each target - one relative, one absolute.
    symlink_path = os.path.join(original_repo, name)
    os.symlink(target_relpath, symlink_path + '_rel')
    os.symlink(target_abspath, symlink_path + '_abs')

  svntest.actions.run_and_verify_svnadmin(
    None, None, [],
    "hotcopy", original_repo, hotcopy_repo)

  # Check if the symlinks were copied correctly.
  for name, target_relpath in symlinks:
    target_path = os.path.join(original_repo, target_relpath)
    target_abspath = os.path.abspath(target_path)

    # Check two symlinks to each target - one relative, one absolute.
    symlink_path = os.path.join(hotcopy_repo, name)
    if os.readlink(symlink_path + '_rel') != target_relpath:
      raise svntest.Failure
    if os.readlink(symlink_path + '_abs') != target_abspath:
      raise svntest.Failure

def load_bad_props(sbox):
  "svnadmin load with invalid svn: props"

  dump_str = """SVN-fs-dump-format-version: 2

UUID: dc40867b-38f6-0310-9f5f-f81aa277e06f

Revision-number: 0
Prop-content-length: 56
Content-length: 56

K 8
svn:date
V 27
2005-05-03T19:09:41.129900Z
PROPS-END

Revision-number: 1
Prop-content-length: 99
Content-length: 99

K 7
svn:log
V 3
\n\r\n
K 10
svn:author
V 2
pl
K 8
svn:date
V 27
2005-05-03T19:10:19.975578Z
PROPS-END

Node-path: file
Node-kind: file
Node-action: add
Prop-content-length: 10
Text-content-length: 5
Text-content-md5: e1cbb0c3879af8347246f12c559a86b5
Content-length: 15

PROPS-END
text


"""
  test_create(sbox)

  # Try to load the dumpstream, expecting a failure (because of mixed EOLs).
  load_and_verify_dumpstream(sbox, [], svntest.verify.AnyOutput,
                             dumpfile_revisions, False, dump_str,
                             '--ignore-uuid')

  # Now try it again bypassing prop validation.  (This interface takes
  # care of the removal and recreation of the original repository.)
  svntest.actions.load_repo(sbox, dump_str=dump_str,
                            bypass_prop_validation=True)

# This test intentionally corrupts a revision and assumes an FSFS
# repository. If you can make it work with BDB please do so.
# However, the verification triggered by this test is in the repos layer
# so it will trigger with either backend anyway.
@SkipUnless(svntest.main.is_fs_type_fsfs)
@SkipUnless(svntest.main.server_enforces_UTF8_fspaths_in_verify)
def verify_non_utf8_paths(sbox):
  "svnadmin verify with non-UTF-8 paths"

  dumpfile = clean_dumpfile()

  # Corruption only possible in physically addressed revisions created
  # with pre-1.6 servers.
  test_create(sbox,
              minor_version = min(svntest.main.options.server_minor_version,8))

  # Load the dumpstream
  load_and_verify_dumpstream(sbox, [], [], dumpfile_revisions, False,
                             dumpfile, '--ignore-uuid')

  # Replace the path 'A' in revision 1 with a non-UTF-8 sequence.
  # This has been observed in repositories in the wild, though Subversion
  # 1.6 and greater should prevent such filenames from entering the repository.
  path1 = os.path.join(sbox.repo_dir, "db", "revs", "0", "1")
  path_new = os.path.join(sbox.repo_dir, "db", "revs", "0", "1.new")
  fp1 = open(path1, 'rb')
  fp_new = open(path_new, 'wb')
  for line in fp1.readlines():
    if line == "A\n":
      # replace 'A' with a latin1 character -- the new path is not valid UTF-8
      fp_new.write("\xE6\n")
    elif line == "text: 1 279 32 32 d63ecce65d8c428b86f4f8b0920921fe\n":
      # phys, PLAIN directories: fix up the representation checksum
      fp_new.write("text: 1 279 32 32 b50b1d5ed64075b5f632f3b8c30cd6b2\n")
    elif line == "text: 1 292 44 32 a6be7b4cf075fd39e6a99eb69a31232b\n":
      # phys, deltified directories: fix up the representation checksum
      fp_new.write("text: 1 292 44 32 f2e93e73272cac0f18fccf16f224eb93\n")
    elif line == "text: 1 6 31 31 90f306aa9bfd72f456072076a2bd94f7\n":
      # log addressing: fix up the representation checksum
      fp_new.write("text: 1 6 31 31 db2d4a0bad5dff0aea9a288dec02f1fb\n")
    elif line == "cpath: /A\n":
      # also fix up the 'created path' field
      fp_new.write("cpath: /\xE6\n")
    elif line == "_0.0.t0-0 add-file true true /A\n":
      # and another occurrance
      fp_new.write("_0.0.t0-0 add-file true true /\xE6\n")
    else:
      fp_new.write(line)
  fp1.close()
  fp_new.close()
  os.remove(path1)
  os.rename(path_new, path1)

  # Verify the repository, expecting failure
  exit_code, output, errput = svntest.main.run_svnadmin("verify",
                                                        sbox.repo_dir)
  svntest.verify.verify_outputs(
    "Unexpected error while running 'svnadmin verify'.",
    [], errput, None, ".*Path '.*' is not in UTF-8.*")

  # Make sure the repository can still be dumped so that the
  # encoding problem can be fixed in a dump/edit/load cycle.
  expected_stderr = [
    "* Dumped revision 0.\n",
    "WARNING 0x0002: E160005: "
      "While validating fspath '?\\E6': "
      "Path '?\\E6' is not in UTF-8"
      "\n",
    "* Dumped revision 1.\n",
    ]
  exit_code, output, errput = svntest.main.run_svnadmin("dump", sbox.repo_dir)
  if svntest.verify.compare_and_display_lines(
    "Output of 'svnadmin dump' is unexpected.",
    'STDERR', expected_stderr, errput):
    raise svntest.Failure

def test_lslocks_and_rmlocks(sbox):
  "test 'svnadmin lslocks' and 'svnadmin rmlocks'"

  sbox.build(create_wc=False)
  iota_url = sbox.repo_url + '/iota'
  lambda_url = sbox.repo_url + '/A/B/lambda'

  exit_code, output, errput = svntest.main.run_svnadmin("lslocks",
                                                        sbox.repo_dir)

  if exit_code or errput or output:
    raise svntest.Failure("Error: 'lslocks' failed")

  expected_output = svntest.verify.UnorderedRegexListOutput(
    ["'.*lambda' locked by user 'jrandom'.\n",
     "'.*iota' locked by user 'jrandom'.\n"])

  # Lock iota and A/B/lambda using svn client
  svntest.actions.run_and_verify_svn(None, expected_output,
                                     [], "lock", "-m", "Locking files",
                                     iota_url, lambda_url)

  def expected_output_list(path):
    return [
      "Path: " + path,
      "UUID Token: opaquelocktoken",
      "Owner: jrandom",
      "Created:",
      "Expires:",
      "Comment \(1 line\):",
      "Locking files",
      "\n", # empty line
      ]

  # List all locks
  exit_code, output, errput = svntest.main.run_svnadmin("lslocks",
                                                        sbox.repo_dir)
  if errput:
    raise SVNUnexpectedStderr(errput)
  svntest.verify.verify_exit_code(None, exit_code, 0)

  expected_output = svntest.verify.UnorderedRegexListOutput(
                                     expected_output_list('/A/B/lambda') +
                                     expected_output_list('/iota'))
  svntest.verify.compare_and_display_lines('lslocks output mismatch',
                                           'output',
                                           expected_output, output)

  # List lock in path /A
  exit_code, output, errput = svntest.main.run_svnadmin("lslocks",
                                                        sbox.repo_dir,
                                                        "A")
  if errput:
    raise SVNUnexpectedStderr(errput)

  expected_output = svntest.verify.RegexListOutput(
                                     expected_output_list('/A/B/lambda'))
  svntest.verify.compare_and_display_lines('lslocks output mismatch',
                                           'output',
                                           expected_output, output)
  svntest.verify.verify_exit_code(None, exit_code, 0)

  # Remove locks
  exit_code, output, errput = svntest.main.run_svnadmin("rmlocks",
                                                        sbox.repo_dir,
                                                        "iota",
                                                        "A/B/lambda")
  expected_output = UnorderedOutput(["Removed lock on '/iota'.\n",
                                     "Removed lock on '/A/B/lambda'.\n"])

  svntest.verify.verify_outputs(
    "Unexpected output while running 'svnadmin rmlocks'.",
    output, [], expected_output, None)

#----------------------------------------------------------------------
@Issue(3734)
def load_ranges(sbox):
  "'svnadmin load --revision X:Y'"

  ## See http://subversion.tigris.org/issues/show_bug.cgi?id=3734. ##
  test_create(sbox)

  dumpfile_location = os.path.join(os.path.dirname(sys.argv[0]),
                                   'svnadmin_tests_data',
                                   'skeleton_repos.dump')
  dumplines = open(dumpfile_location).readlines()
  dumpdata = "".join(dumplines)

  # Load our dumpfile, 2 revisions at a time, verifying that we have
  # the correct youngest revision after each load.
  load_dumpstream(sbox, dumpdata, '-r0:2')
  svntest.actions.run_and_verify_svnlook("Unexpected output", ['2\n'],
                                         None, 'youngest', sbox.repo_dir)
  load_dumpstream(sbox, dumpdata, '-r3:4')
  svntest.actions.run_and_verify_svnlook("Unexpected output", ['4\n'],
                                         None, 'youngest', sbox.repo_dir)
  load_dumpstream(sbox, dumpdata, '-r5:6')
  svntest.actions.run_and_verify_svnlook("Unexpected output", ['6\n'],
                                         None, 'youngest', sbox.repo_dir)

  # There are ordering differences in the property blocks.
  if (svntest.main.options.server_minor_version < 6):
    temp = []

    for line in dumplines:
      if not "Text-content-sha1:" in line:
        temp.append(line)

    expected_dump = UnorderedOutput(temp)
  else:
    expected_dump = UnorderedOutput(dumplines)

  new_dumpdata = svntest.actions.run_and_verify_dump(sbox.repo_dir)
  svntest.verify.compare_and_display_lines("Dump files", "DUMP",
                                           expected_dump, new_dumpdata)

@SkipUnless(svntest.main.is_fs_type_fsfs)
def hotcopy_incremental(sbox):
  "'svnadmin hotcopy --incremental PATH .'"
  sbox.build()

  backup_dir, backup_url = sbox.add_repo_path('backup')
  os.mkdir(backup_dir)
  cwd = os.getcwd()

  for i in [1, 2, 3]:
    os.chdir(backup_dir)
    svntest.actions.run_and_verify_svnadmin(
      None, None, [],
      "hotcopy", "--incremental", os.path.join(cwd, sbox.repo_dir), '.')

    os.chdir(cwd)

    check_hotcopy_fsfs(sbox.repo_dir, backup_dir)

    if i < 3:
      sbox.simple_mkdir("newdir-%i" % i)
      sbox.simple_commit()

@SkipUnless(svntest.main.is_fs_type_fsfs)
@SkipUnless(svntest.main.fs_has_pack)
def hotcopy_incremental_packed(sbox):
  "'svnadmin hotcopy --incremental' with packing"

  # Configure two files per shard to trigger packing.
  sbox.build()
  patch_format(sbox.repo_dir, shard_size=2)

  backup_dir, backup_url = sbox.add_repo_path('backup')
  os.mkdir(backup_dir)
  cwd = os.getcwd()

  # Pack revisions 0 and 1 if not already packed.
  if not (svntest.main.is_fs_type_fsfs and svntest.main.options.fsfs_packing
          and svntest.main.options.fsfs_sharding == 2):
    svntest.actions.run_and_verify_svnadmin(
      None, ['Packing revisions in shard 0...done.\n'], [], "pack",
      os.path.join(cwd, sbox.repo_dir))

  # Commit 5 more revs, hotcopy and pack after each commit.
  for i in [1, 2, 3, 4, 5]:
    os.chdir(backup_dir)
    svntest.actions.run_and_verify_svnadmin(
      None, None, [],
      "hotcopy", "--incremental", os.path.join(cwd, sbox.repo_dir), '.')

    os.chdir(cwd)

    check_hotcopy_fsfs(sbox.repo_dir, backup_dir)

    if i < 5:
      sbox.simple_mkdir("newdir-%i" % i)
      sbox.simple_commit()
      if (svntest.main.is_fs_type_fsfs and not svntest.main.options.fsfs_packing
          and not i % 2):
        expected_output = ['Packing revisions in shard %d...done.\n' % (i/2)]
      else:
        expected_output = []
      svntest.actions.run_and_verify_svnadmin(
        None, expected_output, [], "pack", os.path.join(cwd, sbox.repo_dir))


def locking(sbox):
  "svnadmin lock tests"
  sbox.build(create_wc=False)

  comment_path = os.path.join(svntest.main.temp_dir, "comment")
  svntest.main.file_write(comment_path, "dummy comment")

  invalid_comment_path = os.path.join(svntest.main.temp_dir, "invalid_comment")
  svntest.main.file_write(invalid_comment_path, "character  is invalid")

  # Test illegal character in comment file.
  expected_error = ".*svnadmin: E130004:.*"
  svntest.actions.run_and_verify_svnadmin(None, None,
                                          expected_error, "lock",
                                          sbox.repo_dir,
                                          "iota", "jrandom",
                                          invalid_comment_path)

  # Test locking path with --bypass-hooks
  expected_output = "'iota' locked by user 'jrandom'."
  svntest.actions.run_and_verify_svnadmin(None, expected_output,
                                          None, "lock",
                                          sbox.repo_dir,
                                          "iota", "jrandom",
                                          comment_path,
                                          "--bypass-hooks")

  # Remove lock
  svntest.actions.run_and_verify_svnadmin(None, None,
                                          None, "rmlocks",
                                          sbox.repo_dir, "iota")

  # Test locking path without --bypass-hooks
  expected_output = "'iota' locked by user 'jrandom'."
  svntest.actions.run_and_verify_svnadmin(None, expected_output,
                                          None, "lock",
                                          sbox.repo_dir,
                                          "iota", "jrandom",
                                          comment_path)

  # Test locking already locked path.
  expected_error = ".*svnadmin: E160035:.*"
  svntest.actions.run_and_verify_svnadmin(None, None,
                                          expected_error, "lock",
                                          sbox.repo_dir,
                                          "iota", "jrandom",
                                          comment_path)

  # Test locking non-existent path.
  expected_error = ".*svnadmin: E160013:.*"
  svntest.actions.run_and_verify_svnadmin(None, None,
                                          expected_error, "lock",
                                          sbox.repo_dir,
                                          "non-existent", "jrandom",
                                          comment_path)

  # Test locking a path while specifying a lock token.
  expected_output = "'A/D/G/rho' locked by user 'jrandom'."
  lock_token = "opaquelocktoken:01234567-89ab-cdef-89ab-cdef01234567"
  svntest.actions.run_and_verify_svnadmin(None, expected_output,
                                          None, "lock",
                                          sbox.repo_dir,
                                          "A/D/G/rho", "jrandom",
                                          comment_path, lock_token)

  # Test unlocking a path, but provide the wrong lock token.
  expected_error = ".*svnadmin: E160040:.*"
  wrong_lock_token = "opaquelocktoken:12345670-9ab8-defc-9ab8-def01234567c"
  svntest.actions.run_and_verify_svnadmin(None, None,
                                          expected_error, "unlock",
                                          sbox.repo_dir,
                                          "A/D/G/rho", "jrandom",
                                          wrong_lock_token)

  # Test unlocking the path again, but this time provide the correct
  # lock token.
  expected_output = "'A/D/G/rho' unlocked."
  svntest.actions.run_and_verify_svnadmin(None, expected_output,
                                          None, "unlock",
                                          sbox.repo_dir,
                                          "A/D/G/rho", "jrandom",
                                          lock_token)

  # Install lock/unlock prevention hooks.
  hook_path = svntest.main.get_pre_lock_hook_path(sbox.repo_dir)
  svntest.main.create_python_hook_script(hook_path, 'import sys; sys.exit(1)')
  hook_path = svntest.main.get_pre_unlock_hook_path(sbox.repo_dir)
  svntest.main.create_python_hook_script(hook_path, 'import sys; sys.exit(1)')

  # Test locking a path.  Don't use --bypass-hooks, though, as we wish
  # to verify that hook script is really getting executed.
  expected_error = ".*svnadmin: E165001:.*"
  svntest.actions.run_and_verify_svnadmin(None, None,
                                          expected_error, "lock",
                                          sbox.repo_dir,
                                          "iota", "jrandom",
                                          comment_path)

  # Fetch the lock token for our remaining locked path.  (We didn't
  # explicitly set it, so it will vary from test run to test run.)
  exit_code, output, errput = svntest.main.run_svnadmin("lslocks",
                                                        sbox.repo_dir,
                                                        "iota")
  iota_token = None
  for line in output:
    if line.startswith("UUID Token: opaquelocktoken:"):
      iota_token = line[12:].rstrip()
      break
  if iota_token is None:
    raise svntest.Failure("Unable to lookup lock token for 'iota'")

  # Try to unlock a path while providing the correct lock token but
  # with a preventative hook in place.
  expected_error = ".*svnadmin: E165001:.*"
  svntest.actions.run_and_verify_svnadmin(None, None,
                                          expected_error, "unlock",
                                          sbox.repo_dir,
                                          "iota", "jrandom",
                                          iota_token)

  # Finally, use --bypass-hooks to unlock the path (again using the
  # correct lock token).
  expected_output = "'iota' unlocked."
  svntest.actions.run_and_verify_svnadmin(None, expected_output,
                                          None, "unlock",
                                          "--bypass-hooks",
                                          sbox.repo_dir,
                                          "iota", "jrandom",
                                          iota_token)


@SkipUnless(svntest.main.is_threaded_python)
@Issue(4129)
def mergeinfo_race(sbox):
  "concurrent mergeinfo commits invalidate pred-count"
  sbox.build()

  wc_dir = sbox.wc_dir
  wc2_dir = sbox.add_wc_path('2')

  ## Create wc2.
  svntest.main.run_svn(None, 'checkout', '-q', sbox.repo_url, wc2_dir)

  ## Some random edits.
  svntest.main.run_svn(None, 'mkdir', sbox.ospath('d1', wc_dir))
  svntest.main.run_svn(None, 'mkdir', sbox.ospath('d2', wc2_dir))

  ## Set random mergeinfo properties.
  svntest.main.run_svn(None, 'ps', 'svn:mergeinfo', '/P:42', sbox.ospath('A', wc_dir))
  svntest.main.run_svn(None, 'ps', 'svn:mergeinfo', '/Q:42', sbox.ospath('iota', wc2_dir))

  def makethread(some_wc_dir):
    def worker():
      svntest.main.run_svn(None, 'commit', '-mm', some_wc_dir)
    return worker

  t1 = threading.Thread(None, makethread(wc_dir))
  t2 = threading.Thread(None, makethread(wc2_dir))

  # t2 will trigger the issue #4129 sanity check in fs_fs.c
  t1.start(); t2.start()

  t1.join(); t2.join()

  # Crude attempt to make sure everything worked.
  # TODO: better way to catch exceptions in the thread
  if svntest.actions.run_and_parse_info(sbox.repo_url)[0]['Revision'] != '3':
    raise svntest.Failure("one or both commits failed")


@Issue(4213)
@Skip(svntest.main.is_fs_type_fsx)
def recover_old_empty(sbox):
  "recover empty --compatible-version=1.3"
  svntest.main.safe_rmtree(sbox.repo_dir, 1)
  svntest.main.create_repos(sbox.repo_dir, minor_version=3)
  svntest.actions.run_and_verify_svnadmin(None, None, [],
                                          "recover", sbox.repo_dir)


@SkipUnless(svntest.main.is_fs_type_fsfs)
def verify_keep_going(sbox):
  "svnadmin verify --keep-going test"

  sbox.build(create_wc = False)
  repo_url = sbox.repo_url
  B_url = sbox.repo_url + '/B'
  C_url = sbox.repo_url + '/C'

  # Create A/B/E/bravo in r2.
  svntest.actions.run_and_verify_svn(None, None, [],
                                     'mkdir', '-m', 'log_msg',
                                     B_url)

  svntest.actions.run_and_verify_svn(None, None, [],
                                     'mkdir', '-m', 'log_msg',
                                     C_url)
  
  r2 = fsfs_file(sbox.repo_dir, 'revs', '2')
  fp = open(r2, 'r+b')
  fp.write("""inserting junk to corrupt the rev""")
  fp.close()
  exit_code, output, errput = svntest.main.run_svnadmin("verify",
                                                        "--keep-going",
                                                        sbox.repo_dir)

  exp_out = svntest.verify.RegexListOutput([".*Verified revision 0.",
                                            ".*Verified revision 1.",
                                            ".*Error verifying revision 2.",
                                            ".*Error verifying revision 3.",
                                            ".*",
                                            ".*Summary.*",
                                            ".*r2: E160004:.*",
                                            ".*r2: E160004:.*",
                                            ".*r3: E160004:.*",
                                            ".*r3: E160004:.*"])
  exp_err = svntest.verify.RegexListOutput(["svnadmin: E160004:.*",
                                            "svnadmin: E165011:.*"], False)

  if (svntest.main.fs_has_rep_sharing()):
    exp_out.insert(0, ".*Verifying.*metadata.*")

  if svntest.verify.verify_outputs("Unexpected error while running 'svnadmin verify'.",
                                   output, errput, exp_out, exp_err):
    raise svntest.Failure

  exit_code, output, errput = svntest.main.run_svnadmin("verify",
                                                        sbox.repo_dir)

  exp_out = svntest.verify.RegexListOutput([".*Verified revision 0.",
                                            ".*Verified revision 1.",
                                            ".*Error verifying revision 2."])
  if (svntest.main.fs_has_rep_sharing()):
    exp_out.insert(0, ".*Verifying repository metadata.*")

  if svntest.verify.verify_outputs("Unexpected error while running 'svnadmin verify'.",
                                   output, errput, exp_out, exp_err):
    raise svntest.Failure


  exit_code, output, errput = svntest.main.run_svnadmin("verify",
                                                        "--quiet",
                                                        sbox.repo_dir)

  if svntest.verify.verify_outputs("Output of 'svnadmin verify' is unexpected.",
                                   None, errput, None, "svnadmin: E165011:.*"):
    raise svntest.Failure

@SkipUnless(svntest.main.is_fs_type_fsfs)
def verify_invalid_path_changes(sbox):
  "detect invalid changed path list entries"

  sbox.build(create_wc = False)
  repo_url = sbox.repo_url

  # Create a number of revisions each adding a single path
  for r in range(2,20):
    svntest.actions.run_and_verify_svn(None, None, [],
                                       'mkdir', '-m', 'log_msg',
                                       sbox.repo_url + '/B' + str(r))

  # modify every other revision to make sure that errors are not simply
  # "carried over" but that all corrupts we get detected independently

  # add existing node
  set_changed_path_list(sbox, 2,
                        "_0.0.t1-1 add-dir false false /A\n\n")

  # add into non-existent parent
  set_changed_path_list(sbox, 4,
                        "_0.0.t3-2 add-dir false false /C/X\n\n")

  # del non-existent node
  set_changed_path_list(sbox, 6,
                        "_0.0.t5-2 delete-dir false false /C\n\n")

  # del existent node of the wrong kind
  #
  # THIS WILL NOT BE DETECTED
  # since dump mechanism and file don't care about the types of deleted nodes
  set_changed_path_list(sbox, 8,
                        "_0.0.t7-2 delete-file false false /B3\n\n")

  # copy from non-existent node
  set_changed_path_list(sbox, 10,
                        "_0.0.t9-2 add-dir false false /B10\n"
                        "6 /B8\n")

  # copy from existing node of the wrong kind
  set_changed_path_list(sbox, 12,
                        "_0.0.t11-2 add-file false false /B12\n"
                        "9 /B8\n")

  # modify non-existent node
  set_changed_path_list(sbox, 14,
                        "_0.0.t13-2 modify-file false false /A/D/H/foo\n\n")

  # modify existent node of the wrong kind
  set_changed_path_list(sbox, 16,
                        "_0.0.t15-2 modify-file false false /B12\n\n")

  # replace non-existent node
  set_changed_path_list(sbox, 18,
                        "_0.0.t17-2 replace-file false false /A/D/H/foo\n\n")

  # find corruptions
  exit_code, output, errput = svntest.main.run_svnadmin("verify",
                                                        "--keep-going",
                                                        sbox.repo_dir)

  exp_out = svntest.verify.RegexListOutput([".*Verified revision 0.",
                                           ".*Verified revision 1.",
                                           ".*Error verifying revision 2.",
                                           ".*Verified revision 3.",
                                           ".*Error verifying revision 4.",
                                           ".*Verified revision 5.",
                                           ".*Error verifying revision 6.",
                                           ".*Verified revision 7.",
                                           ".*Verified revision 8.",
                                           ".*Verified revision 9.",
                                           ".*Error verifying revision 10.",
                                           ".*Verified revision 11.",
                                           ".*Error verifying revision 12.",
                                           ".*Verified revision 13.",
                                           ".*Error verifying revision 14.",
                                           ".*Verified revision 15.",
                                           ".*Error verifying revision 16.",
                                           ".*Verified revision 17.",
                                           ".*Error verifying revision 18.",
                                           ".*Verified revision 19.",
                                           ".*",
                                           ".*Summary.*",
                                           ".*r2: E160020:.*",
                                           ".*r2: E160020:.*",
                                           ".*r4: E160013:.*",
                                           ".*r6: E160013:.*",
                                           ".*r6: E160013:.*",
                                           ".*r10: E160013:.*",
                                           ".*r10: E160013:.*",
                                           ".*r12: E145001:.*",
                                           ".*r12: E145001:.*",
                                           ".*r14: E160013:.*",
                                           ".*r14: E160013:.*",
                                           ".*r16: E145001:.*",
                                           ".*r16: E145001:.*",
                                           ".*r18: E160013:.*",
                                           ".*r18: E160013:.*"])
  if (svntest.main.fs_has_rep_sharing()):
    exp_out.insert(0, ".*Verifying.*metadata.*")
    if svntest.main.is_fs_log_addressing():
      exp_out.insert(1, ".*Verifying.*metadata.*")

  exp_err = svntest.verify.RegexListOutput(["svnadmin: E160020:.*",
                                            "svnadmin: E145001:.*",
                                            "svnadmin: E160013:.*"], False)


  if svntest.verify.verify_outputs("Unexpected error while running 'svnadmin verify'.",
                                   output, errput, exp_out, exp_err):
    raise svntest.Failure

  exit_code, output, errput = svntest.main.run_svnadmin("verify",
                                                        sbox.repo_dir)

  exp_out = svntest.verify.RegexListOutput([".*Verified revision 0.",
                                            ".*Verified revision 1.",
                                            ".*Error verifying revision 2."])
  exp_err = svntest.verify.RegexListOutput(["svnadmin: E160020:.*",
                                            "svnadmin: E165011:.*"], False)

  if (svntest.main.fs_has_rep_sharing()):
    exp_out.insert(0, ".*Verifying.*metadata.*")
    if svntest.main.is_fs_log_addressing():
      exp_out.insert(1, ".*Verifying.*metadata.*")
  if svntest.verify.verify_outputs("Unexpected error while running 'svnadmin verify'.",
                                   output, errput, exp_out, exp_err):
    raise svntest.Failure


  exit_code, output, errput = svntest.main.run_svnadmin("verify",
                                                        "--quiet",
                                                        sbox.repo_dir)

  if svntest.verify.verify_outputs("Output of 'svnadmin verify' is unexpected.",
                                   None, errput, None, "svnadmin: E165011:.*"):
    raise svntest.Failure


def verify_denormalized_names(sbox):
  "detect denormalized names and name collisions"

  sbox.build(create_wc = False)
  svntest.main.safe_rmtree(sbox.repo_dir, True)
  svntest.main.create_repos(sbox.repo_dir)

  dumpfile_location = os.path.join(os.path.dirname(sys.argv[0]),
                                   'svnadmin_tests_data',
                                   'normalization_check.dump')
  load_dumpstream(sbox, open(dumpfile_location).read())

  exit_code, output, errput = svntest.main.run_svnadmin(
    "verify", "--check-normalization", sbox.repo_dir)

  expected_output_regex_list = [
    ".*Verified revision 0.",
    ".*Verified revision 1.",
    ".*Verified revision 2.",
    ".*Verified revision 3.",
                                           # A/{Eacute}/{aring}lpha
    "WARNING 0x0003: Duplicate representation of path 'A/.*/.*lpha'",
    ".*Verified revision 4.",
    ".*Verified revision 5.",
                                                      # Q/{aring}lpha
    "WARNING 0x0004: Duplicate representation of path '/Q/.*lpha'"
                                  # A/{Eacute}
    " in svn:mergeinfo property of 'A/.*'",
    ".*Verified revision 6.",
    ".*Verified revision 7."]

  # The BDB backend doesn't do global metadata verification.
  if (svntest.main.fs_has_rep_sharing()):
    expected_output_regex_list.insert(0, ".*Verifying repository metadata.*")

  if svntest.main.is_fs_log_addressing():
    expected_output_regex_list.insert(0, ".* Verifying metadata at revision 0.*")

  exp_out = svntest.verify.RegexListOutput(expected_output_regex_list)
  exp_err = svntest.verify.ExpectedOutput([])

  svntest.verify.verify_outputs(
    "Unexpected error while running 'svnadmin verify'.",
    output, errput, exp_out, exp_err)


@SkipUnless(svntest.main.is_fs_type_fsfs)
def fsfs_recover_old_non_empty(sbox):
  "fsfs recover non-empty --compatible-version=1.3"

  # Around trunk@1560210, 'svnadmin recover' wrongly errored out
  # for the --compatible-version=1.3 Greek tree repository:
  # svnadmin: E200002: Serialized hash missing terminator

  sbox.build(create_wc=False, minor_version=3)
  svntest.actions.run_and_verify_svnadmin(None, None, [], "recover",
                                          sbox.repo_dir)


@SkipUnless(svntest.main.is_fs_type_fsfs)
def fsfs_hotcopy_old_non_empty(sbox):
  "fsfs hotcopy non-empty --compatible-version=1.3"

  # Around trunk@1560210, 'svnadmin hotcopy' wrongly errored out
  # for the --compatible-version=1.3 Greek tree repository:
  # svnadmin: E160006: No such revision 1

  sbox.build(create_wc=False, minor_version=3)
  backup_dir, backup_url = sbox.add_repo_path('backup')
  svntest.actions.run_and_verify_svnadmin(None, None, [], "hotcopy",
                                          sbox.repo_dir, backup_dir)

  check_hotcopy_fsfs(sbox.repo_dir, backup_dir)


def load_ignore_dates(sbox):
  "svnadmin load --ignore-dates"

  # All revisions in the loaded repository should come after this time.
  start_time = time.localtime()
  time.sleep(1)
  
  sbox.build(create_wc=False)
  svntest.main.safe_rmtree(sbox.repo_dir, True)
  svntest.main.create_repos(sbox.repo_dir)

  dumpfile_skeleton = open(os.path.join(os.path.dirname(sys.argv[0]),
                                        'svnadmin_tests_data',
                                        'skeleton_repos.dump')).read()

  load_dumpstream(sbox, dumpfile_skeleton, '--ignore-dates')
  svntest.actions.run_and_verify_svnlook("Unexpected output", ['6\n'],
                                         None, 'youngest', sbox.repo_dir)
  for rev in range(1, 6):
    exit_code, output, errput = svntest.main.run_svnlook('date', '-r', rev,
                                                         sbox.repo_dir)
    if errput:
      raise SVNUnexpectedStderr(errput)
    rev_time = time.strptime(output[0].rstrip()[:19], '%Y-%m-%d %H:%M:%S')
    if rev_time < start_time:
      raise svntest.Failure("Revision time for r%d older than load start time\n"
                            "    rev_time: %s\n"
                            "  start_time: %s"
                            % (rev, str(rev_time), str(start_time)))


@SkipUnless(svntest.main.is_fs_type_fsfs)
def fsfs_hotcopy_old_with_id_changes(sbox):
  "fsfs hotcopy old with node-id and copy-id changes"

  # Around trunk@1573728, running 'svnadmin hotcopy' for the
  # --compatible-version=1.3 repository with certain node-id and copy-id
  # changes ended with mismatching db/current in source and destination:
  #
  #   source: "2 l 1"  destination: "2 k 1",
  #           "3 l 2"               "3 4 2"
  #           (and so on...)
  #
  # We test this case by creating a --compatible-version=1.3 repository
  # and committing things that result in node-id and copy-id changes.
  # After every commit, we hotcopy the repository to a new destination
  # and check whether the source of the backup and the backup itself are
  # identical.  We also maintain a separate --incremental backup, which
  # is updated and checked after every commit.
  sbox.build(create_wc=True, minor_version=3)

  inc_backup_dir, inc_backup_url = sbox.add_repo_path('incremental-backup')

  # r1 = Initial greek tree sandbox.
  backup_dir, backup_url = sbox.add_repo_path('backup-after-r1')
  svntest.actions.run_and_verify_svnadmin(None, None, [], "hotcopy",
                                          sbox.repo_dir, backup_dir)
  svntest.actions.run_and_verify_svnadmin(None, None, [], "hotcopy",
                                          "--incremental",
                                          sbox.repo_dir, inc_backup_dir)
  check_hotcopy_fsfs(sbox.repo_dir, backup_dir)
  check_hotcopy_fsfs(sbox.repo_dir, inc_backup_dir)

  # r2 = Add a new property.
  sbox.simple_propset('foo', 'bar', 'A/mu')
  sbox.simple_commit(message='r2')

  backup_dir, backup_url = sbox.add_repo_path('backup-after-r2')
  svntest.actions.run_and_verify_svnadmin(None, None, [], "hotcopy",
                                          sbox.repo_dir, backup_dir)
  svntest.actions.run_and_verify_svnadmin(None, None, [], "hotcopy",
                                          "--incremental",
                                          sbox.repo_dir, inc_backup_dir)
  check_hotcopy_fsfs(sbox.repo_dir, backup_dir)
  check_hotcopy_fsfs(sbox.repo_dir, inc_backup_dir)

  # r3 = Copy a file.
  sbox.simple_copy('A/B/E', 'A/B/E1')
  sbox.simple_commit(message='r3')

  backup_dir, backup_url = sbox.add_repo_path('backup-after-r3')
  svntest.actions.run_and_verify_svnadmin(None, None, [], "hotcopy",
                                          sbox.repo_dir, backup_dir)
  svntest.actions.run_and_verify_svnadmin(None, None, [], "hotcopy",
                                          "--incremental",
                                          sbox.repo_dir, inc_backup_dir)
  check_hotcopy_fsfs(sbox.repo_dir, backup_dir)
  check_hotcopy_fsfs(sbox.repo_dir, inc_backup_dir)

  # r4 = Remove an existing file ...
  sbox.simple_rm('A/D/gamma')
  sbox.simple_commit(message='r4')

  backup_dir, backup_url = sbox.add_repo_path('backup-after-r4')
  svntest.actions.run_and_verify_svnadmin(None, None, [], "hotcopy",
                                          sbox.repo_dir, backup_dir)
  svntest.actions.run_and_verify_svnadmin(None, None, [], "hotcopy",
                                          "--incremental",
                                          sbox.repo_dir, inc_backup_dir)
  check_hotcopy_fsfs(sbox.repo_dir, backup_dir)
  check_hotcopy_fsfs(sbox.repo_dir, inc_backup_dir)

  # r5 = ...and replace it with a new file here.
  sbox.simple_add_text("This is the replaced file.\n", 'A/D/gamma')
  sbox.simple_commit(message='r5')

  backup_dir, backup_url = sbox.add_repo_path('backup-after-r5')
  svntest.actions.run_and_verify_svnadmin(None, None, [], "hotcopy",
                                          sbox.repo_dir, backup_dir)
  svntest.actions.run_and_verify_svnadmin(None, None, [], "hotcopy",
                                          "--incremental",
                                          sbox.repo_dir, inc_backup_dir)
  check_hotcopy_fsfs(sbox.repo_dir, backup_dir)
  check_hotcopy_fsfs(sbox.repo_dir, inc_backup_dir)

  # r6 = Add an entirely new file.
  sbox.simple_add_text('This is an entirely new file.\n', 'A/C/mu1')
  sbox.simple_commit(message='r6')

  backup_dir, backup_url = sbox.add_repo_path('backup-after-r6')
  svntest.actions.run_and_verify_svnadmin(None, None, [], "hotcopy",
                                          sbox.repo_dir, backup_dir)
  svntest.actions.run_and_verify_svnadmin(None, None, [], "hotcopy",
                                          "--incremental",
                                          sbox.repo_dir, inc_backup_dir)
  check_hotcopy_fsfs(sbox.repo_dir, backup_dir)
  check_hotcopy_fsfs(sbox.repo_dir, inc_backup_dir)

  # r7 = Change the content of the existing file (this changeset does
  #      not bump the next-id and copy-id counters in the repository).
  sbox.simple_append('A/mu', 'This is change in the existing file.\n')
  sbox.simple_commit(message='r7')

  backup_dir, backup_url = sbox.add_repo_path('backup-after-r7')
  svntest.actions.run_and_verify_svnadmin(None, None, [], "hotcopy",
                                          sbox.repo_dir, backup_dir)
  svntest.actions.run_and_verify_svnadmin(None, None, [], "hotcopy",
                                          "--incremental",
                                          sbox.repo_dir, inc_backup_dir)
  check_hotcopy_fsfs(sbox.repo_dir, backup_dir)
  check_hotcopy_fsfs(sbox.repo_dir, inc_backup_dir)


@SkipUnless(svntest.main.fs_has_pack)
def verify_packed(sbox):
  "verify packed with small shards"

  # Configure two files per shard to trigger packing.
  sbox.build()
  patch_format(sbox.repo_dir, shard_size=2)

  # Play with our greek tree.  These changesets fall into two
  # separate shards with r2 and r3 being in shard 1 ...
  sbox.simple_append('iota', "Line.\n")
  sbox.simple_append('A/D/gamma', "Another line.\n")
  sbox.simple_commit(message='r2')
  sbox.simple_propset('foo', 'bar', 'iota')
  sbox.simple_propset('foo', 'baz', 'A/mu')
  sbox.simple_commit(message='r3')

  # ...and r4 and r5 being in shard 2.
  sbox.simple_rm('A/C')
  sbox.simple_copy('A/B/E', 'A/B/E1')
  sbox.simple_move('A/mu', 'A/B/mu')
  sbox.simple_commit(message='r4')
  sbox.simple_propdel('foo', 'A/B/mu')
  sbox.simple_commit(message='r5')

  if svntest.main.is_fs_type_fsfs and svntest.main.options.fsfs_packing:
    # With --fsfs-packing, everything is already packed and we
    # can skip this part.
    pass
  else:
    expected_output = ["Packing revisions in shard 0...done.\n",
                       "Packing revisions in shard 1...done.\n",
                       "Packing revisions in shard 2...done.\n"]
    svntest.actions.run_and_verify_svnadmin(None, expected_output, [],
                                            "pack", sbox.repo_dir)

  if svntest.main.is_fs_log_addressing():
    expected_output = ["* Verifying metadata at revision 0 ...\n",
                       "* Verifying metadata at revision 2 ...\n",
                       "* Verifying metadata at revision 4 ...\n",
                       "* Verifying repository metadata ...\n",
                       "* Verified revision 0.\n",
                       "* Verified revision 1.\n",
                       "* Verified revision 2.\n",
                       "* Verified revision 3.\n",
                       "* Verified revision 4.\n",
                       "* Verified revision 5.\n"]
  else:
    expected_output = ["* Verifying repository metadata ...\n",
                       "* Verified revision 0.\n",
                       "* Verified revision 1.\n",
                       "* Verified revision 2.\n",
                       "* Verified revision 3.\n",
                       "* Verified revision 4.\n",
                       "* Verified revision 5.\n"]

  svntest.actions.run_and_verify_svnadmin(None, expected_output, [],
                                          "verify", sbox.repo_dir)

# Test that 'svnadmin freeze' is nestable.  (For example, this ensures it
# won't take system-global locks, only repository-scoped ones.)
#
# This could be useful to easily freeze a small number of repositories at once.
#
# ### We don't actually test that freeze takes a write lock anywhere (not even
# ### in C tests.)
def freeze_freeze(sbox):
  "svnadmin freeze svnadmin freeze (some-cmd)"

  sbox.build(create_wc=False, read_only=True)
  second_repo_dir, _ = sbox.add_repo_path('backup')
  svntest.actions.run_and_verify_svnadmin(None, None, [], "hotcopy",
                                          sbox.repo_dir, second_repo_dir)

  if svntest.main.is_fs_type_fsx() or \
     (svntest.main.is_fs_type_fsfs() and \
      svntest.main.options.server_minor_version < 9):
    # FSFS repositories created with --compatible-version=1.8 and less
    # erroneously share the filesystem data (locks, shared transaction
    # data, ...) between hotcopy source and destination.  This is fixed
    # for new FS formats, but in order to avoid a deadlock for old formats,
    # we have to manually assign a new UUID for the hotcopy destination.
    # As of trunk@1618024, the same applies to FSX repositories.
    svntest.actions.run_and_verify_svnadmin(None, [], None,
                                            'setuuid', second_repo_dir)

  svntest.actions.run_and_verify_svnadmin(None, None, [],
                 'freeze', '--', sbox.repo_dir,
                 svntest.main.svnadmin_binary, 'freeze', '--', second_repo_dir,
                 sys.executable, '-c', 'True')

  arg_file = sbox.get_tempname()
  svntest.main.file_write(arg_file,
                          "%s\n%s\n" % (sbox.repo_dir, second_repo_dir))

  svntest.actions.run_and_verify_svnadmin(None, None, [],
                                          'freeze', '-F', arg_file, '--',
                                          sys.executable, '-c', 'True')

def verify_metadata_only(sbox):
  "verify metadata only"

  sbox.build(create_wc = False)
  exit_code, output, errput = svntest.main.run_svnadmin("verify",
                                                        sbox.repo_dir,
                                                        "--metadata-only")
  if errput:
    raise SVNUnexpectedStderr(errput)

  # Unfortunately, older formats won't test as thoroughly than newer ones
  # resulting in different progress output. BDB will do a full check but
  # not produce any output.
  if svntest.main.is_fs_log_addressing():
    svntest.verify.compare_and_display_lines(
      "Unexpected error while running 'svnadmin verify'.",
      'STDOUT', ["* Verifying metadata at revision 0 ...\n",
                 "* Verifying repository metadata ...\n"], output)
  elif svntest.main.fs_has_rep_sharing() \
       and not svntest.main.is_fs_type_bdb():
    svntest.verify.compare_and_display_lines(
      "Unexpected error while running 'svnadmin verify'.",
      'STDOUT', ["* Verifying repository metadata ...\n"], output)
  else:
    svntest.verify.compare_and_display_lines(
      "Unexpected error while running 'svnadmin verify'.",
      'STDOUT', [], output)


@Skip(svntest.main.is_fs_type_bdb)
def verify_quickly(sbox):
  "verify quickly using metadata"

  sbox.build(create_wc = False)
  rev_file = open(fsfs_file(sbox.repo_dir, 'revs', '1'), 'r+b')

  # set new contents
  rev_file.seek(8)
  rev_file.write('#')
  rev_file.close()

  exit_code, output, errput = svntest.main.run_svnadmin("verify",
                                                        sbox.repo_dir,
                                                        "--metadata-only")

  # unfortunately, some backends needs to do more checks than other
  # resulting in different progress output
  if svntest.main.is_fs_log_addressing():
    exp_out = svntest.verify.RegexListOutput([])
    exp_err = svntest.verify.RegexListOutput(["svnadmin: E160004:.*",
                                              "svnadmin: E165011:.*"], False)
  else:
    exp_out = svntest.verify.RegexListOutput([])
    exp_err = svntest.verify.RegexListOutput([])

  if (svntest.main.fs_has_rep_sharing()):
    exp_out.insert(0, ".*Verifying.*metadata.*")
  if svntest.verify.verify_outputs("Unexpected error while running 'svnadmin verify'.",
                                   output, errput, exp_out, exp_err):
    raise svntest.Failure


@SkipUnless(svntest.main.is_fs_type_fsfs)
@SkipUnless(svntest.main.fs_has_pack)
def fsfs_hotcopy_progress(sbox):
  "hotcopy progress reporting"

  # Check how 'svnadmin hotcopy' reports progress for non-incremental
  # and incremental scenarios.  The progress output can be affected by
  # the --fsfs-packing option, so skip the test if that is the case.
  if svntest.main.options.fsfs_packing:
    raise svntest.Skip

  # Create an empty repository, configure three files per shard.
  sbox.build(create_wc=False)
  svntest.main.safe_rmtree(sbox.repo_dir, True)
  svntest.main.create_repos(sbox.repo_dir)
  patch_format(sbox.repo_dir, shard_size=3)

  inc_backup_dir, inc_backup_url = sbox.add_repo_path('incremental-backup')

  # Nothing really exciting for the empty repository.
  expected_full = [
    "* Copied revision 0.\n"
    ]
  expected_incremental = [
    "* Copied revision 0.\n",
    ]

  backup_dir, backup_url = sbox.add_repo_path('backup-0')
  svntest.actions.run_and_verify_svnadmin(None, expected_full, [],
                                          'hotcopy',
                                          sbox.repo_dir, backup_dir)
  svntest.actions.run_and_verify_svnadmin(None, expected_incremental, [],
                                          'hotcopy', '--incremental',
                                          sbox.repo_dir, inc_backup_dir)

  # Commit three revisions.  After this step we have a full shard
  # (r0, r1, r2) and the second shard (r3) with a single revision.
  for i in range(3):
    svntest.actions.run_and_verify_svn(None, None, [], 'mkdir',
                                       '-m', svntest.main.make_log_msg(),
                                       sbox.repo_url + '/dir-%i' % i)
  expected_full = [
    "* Copied revision 0.\n",
    "* Copied revision 1.\n",
    "* Copied revision 2.\n",
    "* Copied revision 3.\n",
    ]
  expected_incremental = [
    "* Copied revision 1.\n",
    "* Copied revision 2.\n",
    "* Copied revision 3.\n",
    ]

  backup_dir, backup_url = sbox.add_repo_path('backup-1')
  svntest.actions.run_and_verify_svnadmin(None, expected_full, [],
                                          'hotcopy',
                                          sbox.repo_dir, backup_dir)
  svntest.actions.run_and_verify_svnadmin(None, expected_incremental, [],
                                          'hotcopy', '--incremental',
                                          sbox.repo_dir, inc_backup_dir)

  # Pack everything (r3 is still unpacked) and hotcopy again.  In this case,
  # the --incremental output should track the incoming (r0, r1, r2) pack and
  # should not mention r3, because it is already a part of the destination
  # and is *not* a part of the incoming pack.
  svntest.actions.run_and_verify_svnadmin(None, None, [], 'pack',
                                          sbox.repo_dir)
  expected_full = [
    "* Copied revisions from 0 to 2.\n",
    "* Copied revision 3.\n",
    ]
  expected_incremental = [
    "* Copied revisions from 0 to 2.\n",
    ]

  backup_dir, backup_url = sbox.add_repo_path('backup-2')
  svntest.actions.run_and_verify_svnadmin(None, expected_full, [],
                                          'hotcopy',
                                          sbox.repo_dir, backup_dir)
  svntest.actions.run_and_verify_svnadmin(None, expected_incremental, [],
                                          'hotcopy', '--incremental',
                                          sbox.repo_dir, inc_backup_dir)

  # Fill the second shard, pack again, commit several unpacked revisions
  # on top of it.  Rerun the hotcopy and check the progress output.
  for i in range(4, 6):
    svntest.actions.run_and_verify_svn(None, None, [], 'mkdir',
                                       '-m', svntest.main.make_log_msg(),
                                       sbox.repo_url + '/dir-%i' % i)

  svntest.actions.run_and_verify_svnadmin(None, None, [], 'pack',
                                          sbox.repo_dir)

  for i in range(6, 8):
    svntest.actions.run_and_verify_svn(None, None, [], 'mkdir',
                                       '-m', svntest.main.make_log_msg(),
                                       sbox.repo_url + '/dir-%i' % i)
  expected_full = [
    "* Copied revisions from 0 to 2.\n",
    "* Copied revisions from 3 to 5.\n",
    "* Copied revision 6.\n",
    "* Copied revision 7.\n",
    ]
  expected_incremental = [
    "* Copied revisions from 3 to 5.\n",
    "* Copied revision 6.\n",
    "* Copied revision 7.\n",
    ]

  backup_dir, backup_url = sbox.add_repo_path('backup-3')
  svntest.actions.run_and_verify_svnadmin(None, expected_full, [],
                                          'hotcopy',
                                          sbox.repo_dir, backup_dir)
  svntest.actions.run_and_verify_svnadmin(None, expected_incremental, [],
                                          'hotcopy', '--incremental',
                                          sbox.repo_dir, inc_backup_dir)


@SkipUnless(svntest.main.is_fs_type_fsfs)
def fsfs_hotcopy_progress_with_revprop_changes(sbox):
  "incremental hotcopy progress with changed revprops"

  # The progress output can be affected by the --fsfs-packing
  # option, so skip the test if that is the case.
  if svntest.main.options.fsfs_packing:
    raise svntest.Skip

  # Create an empty repository, commit several revisions and hotcopy it.
  sbox.build(create_wc=False)
  svntest.main.safe_rmtree(sbox.repo_dir, True)
  svntest.main.create_repos(sbox.repo_dir)

  for i in range(6):
    svntest.actions.run_and_verify_svn(None, None, [], 'mkdir',
                                       '-m', svntest.main.make_log_msg(),
                                       sbox.repo_url + '/dir-%i' % i)
  expected_output = [
    "* Copied revision 0.\n",
    "* Copied revision 1.\n",
    "* Copied revision 2.\n",
    "* Copied revision 3.\n",
    "* Copied revision 4.\n",
    "* Copied revision 5.\n",
    "* Copied revision 6.\n",
    ]

  backup_dir, backup_url = sbox.add_repo_path('backup')
  svntest.actions.run_and_verify_svnadmin(None, expected_output, [],
                                          'hotcopy',
                                          sbox.repo_dir, backup_dir)

  # Amend a few log messages in the source, run the --incremental hotcopy.
  # The progress output should only mention the corresponding revisions.
  revprop_file = sbox.get_tempname()
  svntest.main.file_write(revprop_file, "Modified log message.")

  for i in [1, 3, 6]:
    svntest.actions.run_and_verify_svnadmin(None, None, [],
                                            'setrevprop',
                                            sbox.repo_dir, '-r', i,
                                            'svn:log', revprop_file)
  expected_output = [
    "* Copied revision 1.\n",
    "* Copied revision 3.\n",
    "* Copied revision 6.\n",
    ]
  svntest.actions.run_and_verify_svnadmin(None, expected_output, [],
                                          'hotcopy', '--incremental',
                                          sbox.repo_dir, backup_dir)


@SkipUnless(svntest.main.is_fs_type_fsfs)
def fsfs_hotcopy_progress_old(sbox):
  "hotcopy --compatible-version=1.3 progress"

  sbox.build(create_wc=False)
  svntest.main.safe_rmtree(sbox.repo_dir, True)
  svntest.main.create_repos(sbox.repo_dir, minor_version=3)

  inc_backup_dir, inc_backup_url = sbox.add_repo_path('incremental-backup')

  # Nothing really exciting for the empty repository.
  expected_full = [
    "* Copied revision 0.\n"
    ]
  expected_incremental = [
    "* Copied revision 0.\n",
    ]

  backup_dir, backup_url = sbox.add_repo_path('backup-0')
  svntest.actions.run_and_verify_svnadmin(None, expected_full, [],
                                          'hotcopy',
                                          sbox.repo_dir, backup_dir)
  svntest.actions.run_and_verify_svnadmin(None, expected_incremental, [],
                                          'hotcopy', '--incremental',
                                          sbox.repo_dir, inc_backup_dir)

  # Commit three revisions, hotcopy and check the progress output.
  for i in range(3):
    svntest.actions.run_and_verify_svn(None, None, [], 'mkdir',
                                       '-m', svntest.main.make_log_msg(),
                                       sbox.repo_url + '/dir-%i' % i)

  expected_full = [
    "* Copied revision 0.\n",
    "* Copied revision 1.\n",
    "* Copied revision 2.\n",
    "* Copied revision 3.\n",
    ]
  expected_incremental = [
    "* Copied revision 1.\n",
    "* Copied revision 2.\n",
    "* Copied revision 3.\n",
    ]

  backup_dir, backup_url = sbox.add_repo_path('backup-1')
  svntest.actions.run_and_verify_svnadmin(None, expected_full, [],
                                          'hotcopy',
                                          sbox.repo_dir, backup_dir)
  svntest.actions.run_and_verify_svnadmin(None, expected_incremental, [],
                                          'hotcopy', '--incremental',
                                          sbox.repo_dir, inc_backup_dir)


@SkipUnless(svntest.main.fs_has_unique_freeze)
def freeze_same_uuid(sbox):
  "freeze multiple repositories with same UUID"

  sbox.build(create_wc=False)

  first_repo_dir, _ = sbox.add_repo_path('first')
  second_repo_dir, _ = sbox.add_repo_path('second')

  # Test that 'svnadmin freeze A (svnadmin freeze B)' does not deadlock for
  # new FSFS formats, even if 'A' and 'B' share the same UUID.  Create two
  # repositories by loading the same dump file, ...
  svntest.main.create_repos(first_repo_dir)
  svntest.main.create_repos(second_repo_dir)

  dump_path = os.path.join(os.path.dirname(sys.argv[0]),
                                           'svnadmin_tests_data',
                                           'skeleton_repos.dump')
  dump_contents = open(dump_path, 'rb').readlines()
  svntest.actions.run_and_verify_load(first_repo_dir, dump_contents)
  svntest.actions.run_and_verify_load(second_repo_dir, dump_contents)

  # ...and execute the 'svnadmin freeze -F' command.
  arg_file = sbox.get_tempname()
  svntest.main.file_write(arg_file,
                          "%s\n%s\n" % (first_repo_dir, second_repo_dir))

  svntest.actions.run_and_verify_svnadmin(None, None, None,
                                          'freeze', '-F', arg_file, '--',
                                          sys.executable, '-c', 'True')


@Skip(svntest.main.is_fs_type_fsx)
def upgrade(sbox):
  "upgrade --compatible-version=1.3"

  sbox.build(create_wc=False, minor_version=3)
  svntest.actions.run_and_verify_svnadmin(None, None, [], "upgrade",
                                          sbox.repo_dir)
  # Does the repository work after upgrade?
  svntest.actions.run_and_verify_svn(None, ['Committing transaction...\n',
                                     'Committed revision 2.\n'], [], 'mkdir',
                                     '-m', svntest.main.make_log_msg(),
                                     sbox.repo_url + '/dir')


########################################################################
# Run the tests


# list all tests here, starting with None:
test_list = [ None,
              extra_headers,
              extra_blockcontent,
              inconsistent_headers,
              empty_date,
              dump_copied_dir,
              dump_move_dir_modify_child,
              dump_quiet,
              hotcopy_dot,
              hotcopy_format,
              setrevprop,
              verify_windows_paths_in_repos,
              verify_incremental_fsfs,
              fsfs_recover_db_current,
              fsfs_recover_old_db_current,
              load_with_parent_dir,
              set_uuid,
              reflect_dropped_renumbered_revs,
              fsfs_recover_handle_missing_revs_or_revprops_file,
              create_in_repo_subdir,
              verify_with_invalid_revprops,
              dont_drop_valid_mergeinfo_during_incremental_loads,
              hotcopy_symlink,
              load_bad_props,
              verify_non_utf8_paths,
              test_lslocks_and_rmlocks,
              load_ranges,
              hotcopy_incremental,
              hotcopy_incremental_packed,
              locking,
              mergeinfo_race,
              recover_old_empty,
              verify_keep_going,
              verify_invalid_path_changes,
              verify_denormalized_names,
              fsfs_recover_old_non_empty,
              fsfs_hotcopy_old_non_empty,
              load_ignore_dates,
              fsfs_hotcopy_old_with_id_changes,
              verify_packed,
              freeze_freeze,
              verify_metadata_only,
              verify_quickly,
              fsfs_hotcopy_progress,
              fsfs_hotcopy_progress_with_revprop_changes,
              fsfs_hotcopy_progress_old,
              freeze_same_uuid,
              upgrade,
             ]

if __name__ == '__main__':
  svntest.main.run_tests(test_list)
  # NOTREACHED


### End of file.<|MERGE_RESOLUTION|>--- conflicted
+++ resolved
@@ -304,45 +304,11 @@
   # read full file
   fp = open(fsfs_file(sbox.repo_dir, 'revs', str(revision)), 'r+b')
   contents = fp.read()
-<<<<<<< HEAD
 
   # replace the changed paths list
   length = len(contents)
   header = contents[contents.rfind('\n', length - 64, length - 1):]
   body_len = long(header.split(' ')[1])
-=======
-  length = len(contents)
-
-  if repo_format(sbox) < 7:
-    # replace the changed paths list
-    header = contents[contents.rfind('\n', length - 64, length - 1):]
-    body_len = long(header.split(' ')[1])
-
-  else:
-    # read & parse revision file footer
-    footer_length = ord(contents[length-1]);
-    footer = contents[length - footer_length - 1:length-1]
-    l2p_offset = long(footer.split(' ')[0])
-    l2p_checksum = footer.split(' ')[1]
-    p2l_offset = long(footer.split(' ')[2])
-    p2l_checksum = footer.split(' ')[3]
-
-    idx = FSFS_Index(sbox, revision)
-    (offset, item_len, item_type) = idx.get_item(1)
-
-    # split file contents
-    body_len = offset
-    indexes = contents[l2p_offset:length - footer_length - 1]
-
-    # construct new footer, include indexes as are
-    file_len = body_len + len(changes) + 1
-    p2l_offset += file_len - l2p_offset
-
-    header = str(file_len) + ' ' + l2p_checksum + ' ' \
-           + str(p2l_offset) + ' ' + p2l_checksum
-    header += chr(len(header))
-    header = '\n' + indexes + header
->>>>>>> 8ab9cefa
 
   contents = contents[:body_len] + changes + header
 
@@ -2065,8 +2031,8 @@
                                                         sbox.repo_dir)
 
   exp_out = svntest.verify.RegexListOutput([".*Verified revision 0.",
-                                            ".*Verified revision 1.",
-                                            ".*Error verifying revision 2."])
+                                           ".*Verified revision 1.",
+                                           ".*Error verifying revision 2."])
   if (svntest.main.fs_has_rep_sharing()):
     exp_out.insert(0, ".*Verifying repository metadata.*")
 
