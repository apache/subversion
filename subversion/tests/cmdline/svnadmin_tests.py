--- conflicted
+++ resolved
@@ -1895,14 +1895,10 @@
                                            ".*Verified revision 0.",
                                            ".*Verified revision 1.",
                                            ".*Error verifying revision 2.",
-<<<<<<< HEAD
-                                           ".*Verified revision 3.*",
+                                           ".*Error verifying revision 3.",
                                            ".*",
                                            ".*Summary.*",
                                            ".*E160004:.*"])
-=======
-                                           ".*Error verifying revision 3."])
->>>>>>> cad405a6
 
   exp_err = svntest.verify.RegexListOutput(["svnadmin: E160004:.*",
                                            "svnadmin: E165011:.*"], False)
