#!/usr/bin/env python
#
#  update_tests.py:  testing update cases.
#
#  Subversion is a tool for revision control.
#  See http://subversion.tigris.org for more information.
#
# ====================================================================
# Copyright (c) 2000-2007 CollabNet.  All rights reserved.
#
# This software is licensed as described in the file COPYING, which
# you should have received as part of this distribution.  The terms
# are also available at http://subversion.tigris.org/license-1.html.
# If newer versions of this license are posted there, you may use a
# newer version instead, at your option.
#
######################################################################

# General modules
import sys, re, os

# Our testing module
import svntest
from svntest import wc

# (abbreviation)
Skip = svntest.testcase.Skip
SkipUnless = svntest.testcase.SkipUnless
XFail = svntest.testcase.XFail
Item = svntest.wc.StateItem

from svntest.main import SVN_PROP_MERGEINFO, server_sends_copyfrom_on_update, \
  server_has_mergeinfo

######################################################################
# Tests
#
#   Each test must return on success or raise on failure.


#----------------------------------------------------------------------

# Helper for update_binary_file() test -- a custom singleton handler.
def detect_extra_files(node, extra_files):
  """NODE has been discovered as an extra file on disk.  Verify that
  it matches one of the regular expressions in the EXTRA_FILES list of
  lists, and that its contents matches the second part of the list
  item.  If it matches, remove the match from the list.  If it doesn't
  match, raise an exception."""

  # Baton is of the form:
  #
  #       [ [wc_dir, pattern, contents],
  #         [wc_dir, pattern, contents], ... ]

  for fdata in extra_files:
    wc_dir = fdata[0]
    pattern = fdata[1]
    contents = None
    if len(fdata) > 2:
      contents = fdata[2]
    match_obj = re.match(pattern, node.name)
    if match_obj:
      if contents is None:
        return
      else:
        # Strip the root_node_name from node path
        # (svntest.tree.root_node_name, currently `__SVN_ROOT_NODE'),
        # since it doesn't really exist. Also strip the trailing "slash".
        real_path = node.path
        if real_path.startswith(svntest.tree.root_node_name):
          real_path = real_path[len(svntest.tree.root_node_name) +
                                len(os.sep) :]
        real_path = os.path.join(wc_dir, real_path)

        real_contents = svntest.main.file_read(real_path)
        if real_contents == contents:
          extra_files.pop(extra_files.index(fdata)) # delete pattern from list
          return

  print "Found unexpected object:", node.name
  raise svntest.tree.SVNTreeUnequal



def update_binary_file(sbox):
  "update a locally-modified binary file"

  sbox.build()
  wc_dir = sbox.wc_dir

  # Add a binary file to the project.
  theta_contents = svntest.main.file_read(
    os.path.join(sys.path[0], "theta.bin"), 'rb')
  # Write PNG file data into 'A/theta'.
  theta_path = os.path.join(wc_dir, 'A', 'theta')
  svntest.main.file_write(theta_path, theta_contents, 'wb')

  svntest.main.run_svn(None, 'add', theta_path)

  # Created expected output tree for 'svn ci'
  expected_output = svntest.wc.State(wc_dir, {
    'A/theta' : Item(verb='Adding  (bin)'),
    })

  # Create expected status tree
  expected_status = svntest.actions.get_virginal_state(wc_dir, 1)
  expected_status.add({
    'A/theta' : Item(status='  ', wc_rev=2),
    })

  # Commit the new binary file, creating revision 2.
  svntest.actions.run_and_verify_commit(wc_dir, expected_output,
                                        expected_status, None, wc_dir)

  # Make a backup copy of the working copy.
  wc_backup = sbox.add_wc_path('backup')
  svntest.actions.duplicate_dir(wc_dir, wc_backup)
  theta_backup_path = os.path.join(wc_backup, 'A', 'theta')

  # Make a change to the binary file in the original working copy
  svntest.main.file_append(theta_path, "revision 3 text")
  theta_contents_r3 = theta_contents + "revision 3 text"

  # Created expected output tree for 'svn ci'
  expected_output = svntest.wc.State(wc_dir, {
    'A/theta' : Item(verb='Sending'),
    })

  # Create expected status tree
  expected_status = svntest.actions.get_virginal_state(wc_dir, 1)
  expected_status.add({
    'A/theta' : Item(status='  ', wc_rev=3),
    })

  # Commit original working copy again, creating revision 3.
  svntest.actions.run_and_verify_commit(wc_dir, expected_output,
                                        expected_status, None, wc_dir)

  # Now start working in the backup working copy:

  # Make a local mod to theta
  svntest.main.file_append(theta_backup_path, "extra theta text")
  theta_contents_local = theta_contents + "extra theta text"

  # Create expected output tree for an update of wc_backup.
  expected_output = svntest.wc.State(wc_backup, {
    'A/theta' : Item(status='C '),
    })

  # Create expected disk tree for the update --
  #    look!  binary contents, and a binary property!
  expected_disk = svntest.main.greek_state.copy()
  expected_disk.add({
    'A/theta' : Item(theta_contents_local,
                     props={'svn:mime-type' : 'application/octet-stream'}),
    })

  # Create expected status tree for the update.
  expected_status = svntest.actions.get_virginal_state(wc_backup, 3)
  expected_status.add({
    'A/theta' : Item(status='C ', wc_rev=3),
    })

  # Extra 'singleton' files we expect to exist after the update.
  # In the case, the locally-modified binary file should be backed up
  # to an .orig file.
  #  This is a list of lists, of the form [ WC_DIR,
  #                                         [pattern, contents], ...]
  extra_files = [[wc_backup, 'theta.*\.r2', theta_contents],
                 [wc_backup, 'theta.*\.r3', theta_contents_r3]]

  # Do the update and check the results in three ways.  Pass our
  # custom singleton handler to verify the .orig file; this handler
  # will verify the existence (and contents) of both binary files
  # after the update finishes.
  svntest.actions.run_and_verify_update(wc_backup,
                                        expected_output,
                                        expected_disk,
                                        expected_status,
                                        None,
                                        detect_extra_files, extra_files,
                                        None, None, 1)

  # verify that the extra_files list is now empty.
  if len(extra_files) != 0:
    print "Not all extra reject files have been accounted for:"
    print extra_files
    raise svntest.Failure

#----------------------------------------------------------------------

def update_binary_file_2(sbox):
  "update to an old revision of a binary files"

  sbox.build()
  wc_dir = sbox.wc_dir

  # Suck up contents of a test .png file.
  theta_contents = svntest.main.file_read(
    os.path.join(sys.path[0], "theta.bin"), 'rb')

  # 102400 is svn_txdelta_window_size.  We're going to make sure we
  # have at least 102401 bytes of data in our second binary file (for
  # no reason other than we have had problems in the past with getting
  # svndiff data out of the repository for files > 102400 bytes).
  # How?  Well, we'll just keep doubling the binary contents of the
  # original theta.png until we're big enough.
  zeta_contents = theta_contents
  while(len(zeta_contents) < 102401):
    zeta_contents = zeta_contents + zeta_contents

  # Write our two files' contents out to disk, in A/theta and A/zeta.
  theta_path = os.path.join(wc_dir, 'A', 'theta')
  svntest.main.file_write(theta_path, theta_contents, 'wb')
  zeta_path = os.path.join(wc_dir, 'A', 'zeta')
  svntest.main.file_write(zeta_path, zeta_contents, 'wb')

  # Now, `svn add' those two files.
  svntest.main.run_svn(None, 'add', theta_path, zeta_path)

  # Created expected output tree for 'svn ci'
  expected_output = svntest.wc.State(wc_dir, {
    'A/theta' : Item(verb='Adding  (bin)'),
    'A/zeta' : Item(verb='Adding  (bin)'),
    })

  # Create expected status tree
  expected_status = svntest.actions.get_virginal_state(wc_dir, 1)
  expected_status.add({
    'A/theta' : Item(status='  ', wc_rev=2),
    'A/zeta' : Item(status='  ', wc_rev=2),
    })

  # Commit the new binary filea, creating revision 2.
  svntest.actions.run_and_verify_commit(wc_dir, expected_output,
                                        expected_status, None, wc_dir)

  # Make some mods to the binary files.
  svntest.main.file_append(theta_path, "foobar")
  new_theta_contents = theta_contents + "foobar"
  svntest.main.file_append(zeta_path, "foobar")
  new_zeta_contents = zeta_contents + "foobar"

  # Created expected output tree for 'svn ci'
  expected_output = svntest.wc.State(wc_dir, {
    'A/theta' : Item(verb='Sending'),
    'A/zeta' : Item(verb='Sending'),
    })

  # Create expected status tree
  expected_status = svntest.actions.get_virginal_state(wc_dir, 1)
  expected_status.add({
    'A/theta' : Item(status='  ', wc_rev=3),
    'A/zeta' : Item(status='  ', wc_rev=3),
    })

  # Commit original working copy again, creating revision 3.
  svntest.actions.run_and_verify_commit(wc_dir, expected_output,
                                        expected_status, None, wc_dir)

  # Create expected output tree for an update to rev 2.
  expected_output = svntest.wc.State(wc_dir, {
    'A/theta' : Item(status='U '),
    'A/zeta' : Item(status='U '),
    })

  # Create expected disk tree for the update --
  #    look!  binary contents, and a binary property!
  expected_disk = svntest.main.greek_state.copy()
  expected_disk.add({
    'A/theta' : Item(theta_contents,
                     props={'svn:mime-type' : 'application/octet-stream'}),
    'A/zeta' : Item(zeta_contents,
                    props={'svn:mime-type' : 'application/octet-stream'}),
    })

  # Create expected status tree for the update.
  expected_status = svntest.actions.get_virginal_state(wc_dir, 2)
  expected_status.add({
    'A/theta' : Item(status='  ', wc_rev=2),
    'A/zeta' : Item(status='  ', wc_rev=2),
    })

  # Do an update from revision 2 and make sure that our binary file
  # gets reverted to its original contents.
  svntest.actions.run_and_verify_update(wc_dir,
                                        expected_output,
                                        expected_disk,
                                        expected_status,
                                        None, None, None,
                                        None, None, 1,
                                        '-r', '2', wc_dir)


#----------------------------------------------------------------------

def update_missing(sbox):
  "update missing items (by name) in working copy"

  sbox.build()
  wc_dir = sbox.wc_dir

  # Remove some files and dirs from the working copy.
  mu_path = os.path.join(wc_dir, 'A', 'mu')
  rho_path = os.path.join(wc_dir, 'A', 'D', 'G', 'rho')
  E_path = os.path.join(wc_dir, 'A', 'B', 'E')
  H_path = os.path.join(wc_dir, 'A', 'D', 'H')

  # remove two files to verify that they get restored
  os.remove(mu_path)
  os.remove(rho_path)

  ### FIXME I think directories work because they generate 'A'
  ### feedback, is this the correct feedback?
  svntest.main.safe_rmtree(E_path)
  svntest.main.safe_rmtree(H_path)

  # Create expected output tree for an update of the missing items by name
  expected_output = svntest.wc.State(wc_dir, {
    'A/mu'        : Item(verb='Restored'),
    'A/D/G/rho'   : Item(verb='Restored'),
    'A/B/E' : Item(status='A '),
    'A/B/E/alpha' : Item(status='A '),
    'A/B/E/beta' : Item(status='A '),
    'A/D/H' : Item(status='A '),
    'A/D/H/chi' : Item(status='A '),
    'A/D/H/omega' : Item(status='A '),
    'A/D/H/psi' : Item(status='A '),
    })

  # Create expected disk tree for the update.
  expected_disk = svntest.main.greek_state.copy()

  # Create expected status tree for the update.
  expected_status = svntest.actions.get_virginal_state(wc_dir, 1)

  # Do the update and check the results in three ways.
  svntest.actions.run_and_verify_update(wc_dir,
                                        expected_output,
                                        expected_disk,
                                        expected_status,
                                        None, None, None, None, None, 0,
                                        mu_path, rho_path,
                                        E_path, H_path)

#----------------------------------------------------------------------

def update_ignores_added(sbox):
  "update should not munge adds or replaces"

  sbox.build()
  wc_dir = sbox.wc_dir

  # Commit something so there's actually a new revision to update to.
  rho_path = os.path.join(wc_dir, 'A', 'D', 'G', 'rho')
  svntest.main.file_append(rho_path, "More stuff in rho.\n")
  svntest.main.run_svn(None,
                       'ci', '-m', 'log msg', rho_path)

  # Create a new file, 'zeta', and schedule it for addition.
  zeta_path = os.path.join(wc_dir, 'A', 'B', 'zeta')
  svntest.main.file_append(zeta_path, "This is the file 'zeta'.\n")
  svntest.main.run_svn(None, 'add', zeta_path)

  # Schedule another file, say, 'gamma', for replacement.
  gamma_path = os.path.join(wc_dir, 'A', 'D', 'gamma')
  svntest.main.run_svn(None, 'delete', gamma_path)
  svntest.main.file_append(gamma_path, "This is a new 'gamma' now.\n")
  svntest.main.run_svn(None, 'add', gamma_path)

  # Now update.  "zeta at revision 0" should *not* be reported at all,
  # so it should remain scheduled for addition at revision 0.  gamma
  # was scheduled for replacement, so it also should remain marked as
  # such, and maintain its revision of 1.

  # Create expected output tree for an update of the wc_backup.
  expected_output = svntest.wc.State(wc_dir, { })

  # Create expected disk tree for the update.
  expected_disk = svntest.main.greek_state.copy()
  expected_disk.add({
    'A/B/zeta' : Item("This is the file 'zeta'.\n"),
    })
  expected_disk.tweak('A/D/gamma', contents="This is a new 'gamma' now.\n")
  expected_disk.tweak('A/D/G/rho',
                      contents="This is the file 'rho'.\nMore stuff in rho.\n")

  # Create expected status tree for the update.
  expected_status = svntest.actions.get_virginal_state(wc_dir, 2)
  expected_status.tweak('A/D/gamma', wc_rev=1, status='R ')
  expected_status.add({
    'A/B/zeta' : Item(status='A ', wc_rev=0),
    })

  # Do the update and check the results in three ways.
  svntest.actions.run_and_verify_update(wc_dir,
                                        expected_output,
                                        expected_disk,
                                        expected_status)


#----------------------------------------------------------------------

def update_to_rev_zero(sbox):
  "update to revision 0"

  sbox.build()
  wc_dir = sbox.wc_dir

  iota_path = os.path.join(wc_dir, 'iota')
  A_path = os.path.join(wc_dir, 'A')

  # Create expected output tree for an update to rev 0
  expected_output = svntest.wc.State(wc_dir, {
    'iota' : Item(status='D '),
    'A' : Item(status='D '),
    })

  # Create expected disk tree for the update to rev 0
  expected_disk = svntest.wc.State(wc_dir, { })

  # Do the update and check the results.
  svntest.actions.run_and_verify_update(wc_dir,
                                        expected_output,
                                        expected_disk,
                                        None, None,
                                        None, None, None, None, 0,
                                        '-r', '0', wc_dir)

#----------------------------------------------------------------------

def receive_overlapping_same_change(sbox):
  "overlapping identical changes should not conflict"

  ### (See http://subversion.tigris.org/issues/show_bug.cgi?id=682.)
  ###
  ### How this test works:
  ###
  ### Create working copy foo, modify foo/iota.  Duplicate foo,
  ### complete with locally modified iota, to bar.  Now we should
  ### have:
  ###
  ###    $ svn st foo
  ###    M    foo/iota
  ###    $ svn st bar
  ###    M    bar/iota
  ###    $
  ###
  ### Commit the change from foo, then update bar.  The repository
  ### change should get folded into bar/iota with no conflict, since
  ### the two modifications are identical.

  sbox.build()
  wc_dir = sbox.wc_dir

  # Modify iota.
  iota_path = os.path.join(wc_dir, 'iota')
  svntest.main.file_append(iota_path, "A change to iota.\n")

  # Duplicate locally modified wc, giving us the "other" wc.
  other_wc = sbox.add_wc_path('other')
  svntest.actions.duplicate_dir(wc_dir, other_wc)
  other_iota_path = os.path.join(other_wc, 'iota')

  # Created expected output tree for 'svn ci'
  expected_output = svntest.wc.State(wc_dir, {
    'iota' : Item(verb='Sending'),
    })

  # Create expected status tree
  expected_status = svntest.actions.get_virginal_state(wc_dir, 1)
  expected_status.tweak('iota', wc_rev=2)

  # Commit the change, creating revision 2.
  svntest.actions.run_and_verify_commit(wc_dir, expected_output,
                                        expected_status, None, wc_dir)

  # Expected output tree for update of other_wc.
  expected_output = svntest.wc.State(other_wc, {
    'iota' : Item(status='G '),
    })

  # Expected disk tree for the update.
  expected_disk = svntest.main.greek_state.copy()
  expected_disk.tweak('iota',
                      contents="This is the file 'iota'.\nA change to iota.\n")

  # Expected status tree for the update.
  expected_status = svntest.actions.get_virginal_state(other_wc, 2)

  # Do the update and check the results in three ways.
  svntest.actions.run_and_verify_update(other_wc,
                                        expected_output,
                                        expected_disk,
                                        expected_status)

#----------------------------------------------------------------------

def update_to_resolve_text_conflicts(sbox):
  "delete files and update to resolve text conflicts"

  sbox.build()
  wc_dir = sbox.wc_dir

  # Make a backup copy of the working copy
  wc_backup = sbox.add_wc_path('backup')
  svntest.actions.duplicate_dir(wc_dir, wc_backup)

  # Make a couple of local mods to files which will be committed
  mu_path = os.path.join(wc_dir, 'A', 'mu')
  rho_path = os.path.join(wc_dir, 'A', 'D', 'G', 'rho')
  svntest.main.file_append(mu_path, 'Original appended text for mu\n')
  svntest.main.file_append(rho_path, 'Original appended text for rho\n')
  svntest.main.run_svn(None, 'propset', 'Kubla', 'Khan', rho_path)

  # Make a couple of local mods to files which will be conflicted
  mu_path_backup = os.path.join(wc_backup, 'A', 'mu')
  rho_path_backup = os.path.join(wc_backup, 'A', 'D', 'G', 'rho')
  svntest.main.file_append(mu_path_backup,
                           'Conflicting appended text for mu\n')
  svntest.main.file_append(rho_path_backup,
                           'Conflicting appended text for rho\n')
  svntest.main.run_svn(None, 'propset', 'Kubla', 'Xanadu', rho_path_backup)

  # Created expected output tree for 'svn ci'
  expected_output = svntest.wc.State(wc_dir, {
    'A/mu' : Item(verb='Sending'),
    'A/D/G/rho' : Item(verb='Sending'),
    })

  # Create expected status tree; all local revisions should be at 1,
  # but mu and rho should be at revision 2.
  expected_status = svntest.actions.get_virginal_state(wc_dir, 1)
  expected_status.tweak('A/mu', wc_rev=2)
  expected_status.tweak('A/D/G/rho', wc_rev=2, status='  ')

  # Commit.
  svntest.actions.run_and_verify_commit(wc_dir, expected_output,
                                        expected_status, None, wc_dir)

  # Create expected output tree for an update of the wc_backup.
  expected_output = svntest.wc.State(wc_backup, {
    'A/mu' : Item(status='C '),
    'A/D/G/rho' : Item(status='CC'),
    })

  # Create expected disk tree for the update.
  expected_disk = svntest.main.greek_state.copy()
  expected_disk.tweak('A/mu',
                      contents="\n".join(["This is the file 'mu'.",
                                          "<<<<<<< .mine",
                                          "Conflicting appended text for mu",
                                          "=======",
                                          "Original appended text for mu",
                                          ">>>>>>> .r2",
                                          ""]))
  expected_disk.tweak('A/D/G/rho',
                      contents="\n".join(["This is the file 'rho'.",
                                          "<<<<<<< .mine",
                                          "Conflicting appended text for rho",
                                          "=======",
                                          "Original appended text for rho",
                                          ">>>>>>> .r2",
                                          ""]))

  # Create expected status tree for the update.
  expected_status = svntest.actions.get_virginal_state(wc_backup, 2)
  expected_status.tweak('A/mu', status='C ')
  expected_status.tweak('A/D/G/rho', status='CC')

  # "Extra" files that we expect to result from the conflicts.
  # These are expressed as list of regexps.  What a cool system!  :-)
  extra_files = ['mu.*\.r1', 'mu.*\.r2', 'mu.*\.mine',
                 'rho.*\.r1', 'rho.*\.r2', 'rho.*\.mine', 'rho.*\.prej']

  # Do the update and check the results in three ways.
  # All "extra" files are passed to detect_conflict_files().
  svntest.actions.run_and_verify_update(wc_backup,
                                        expected_output,
                                        expected_disk,
                                        expected_status,
                                        None,
                                        svntest.tree.detect_conflict_files,
                                        extra_files)


  # verify that the extra_files list is now empty.
  if len(extra_files) != 0:
    print "didn't get expected extra files"
    raise svntest.Failure

  # remove the conflicting files to clear text conflict but not props conflict
  os.remove(mu_path_backup)
  os.remove(rho_path_backup)

  # ### TODO: Can't get run_and_verify_update to work here :-( I get
  # the error "Unequal Types: one Node is a file, the other is a
  # directory". Use run_svn and then run_and_verify_status instead
  exit_code, stdout_lines, stdout_lines = svntest.main.run_svn(None, 'up',
                                                               wc_backup)
  if len (stdout_lines) > 0:
    print "update 2 failed"
    raise svntest.Failure

  # Create expected status tree
  expected_status = svntest.actions.get_virginal_state(wc_backup, 2)
  expected_status.tweak('A/D/G/rho', status=' C')

  svntest.actions.run_and_verify_status(wc_backup, expected_status)

#----------------------------------------------------------------------

def update_delete_modified_files(sbox):
  "update that deletes modified files"

  sbox.build()
  wc_dir = sbox.wc_dir

  # Delete a file
  alpha_path = os.path.join(wc_dir, 'A', 'B', 'E', 'alpha')
  svntest.actions.run_and_verify_svn("Deleting alpha failed", None, [],
                                     'rm', alpha_path)

  # Delete a directory containing files
  G_path = os.path.join(wc_dir, 'A', 'D', 'G')
  svntest.actions.run_and_verify_svn("Deleting G failed", None, [],
                                     'rm', G_path)

  # Commit
  svntest.actions.run_and_verify_svn("Committing deletes failed", None, [],
                                     'ci', '-m', 'log msg', wc_dir)

  # ### Update before backdating to avoid obstructed update error for G
  svntest.actions.run_and_verify_svn("Updating after commit failed", None, [],
                                     'up', wc_dir)

  # Backdate to restore deleted items
  svntest.actions.run_and_verify_svn("Backdating failed", None, [],
                                     'up', '-r', '1', wc_dir)

  # Modify the file to be deleted, and a file in the directory to be deleted
  svntest.main.file_append(alpha_path, 'appended alpha text\n')
  pi_path = os.path.join(G_path, 'pi')
  svntest.main.file_append(pi_path, 'appended pi text\n')

  expected_status = svntest.actions.get_virginal_state(wc_dir, 1)
  expected_status.tweak('A/B/E/alpha', 'A/D/G/pi', status='M ')

  svntest.actions.run_and_verify_status(wc_dir, expected_status)

  # Now update to 'delete' modified files -- that is, remove them from
  # version control, but leave them on disk.  It used to be we would
  # expect an 'obstructed update' error (see issue #1196), but
  # nowadays we expect success (see issue #1806).
  expected_output = svntest.wc.State(wc_dir, {
    'A/B/E'       : Item(status='C '), # tree conflict (issue #2282)
    'A/B/E/alpha' : Item(status='D '),
    'A/D'         : Item(status='C '), # tree conflict (issue #2282)
    'A/D/G'       : Item(status='D '),
    })
  expected_disk = svntest.main.greek_state.copy()
  expected_disk.tweak('A/B/E/alpha',
                      contents=\
                      "This is the file 'alpha'.\nappended alpha text\n")
  expected_disk.tweak('A/D/G/pi',
                      contents=\
                      "This is the file 'pi'.\nappended pi text\n")
  expected_disk.remove('A/D/G/rho')
  expected_disk.remove('A/D/G/tau')
  expected_status = svntest.actions.get_virginal_state(wc_dir, 2)
  expected_status.remove('A/B/E/alpha')
  expected_status.remove('A/D/G')
  expected_status.remove('A/D/G/pi')
  expected_status.remove('A/D/G/rho')
  expected_status.remove('A/D/G/tau')
  svntest.actions.run_and_verify_update(wc_dir,
                                        expected_output,
                                        expected_disk,
                                        expected_status)


#----------------------------------------------------------------------

# Issue 847.  Doing an add followed by a remove for an item in state
# "deleted" caused the "deleted" state to get forgotten

def update_after_add_rm_deleted(sbox):
  "update after add/rm of deleted state"

  sbox.build()
  wc_dir = sbox.wc_dir

  # Delete a file and directory from WC
  alpha_path = os.path.join(wc_dir, 'A', 'B', 'E', 'alpha')
  F_path = os.path.join(wc_dir, 'A', 'B', 'F')
  svntest.actions.run_and_verify_svn(None, None, [], 'rm', alpha_path, F_path)

  # Commit deletion
  expected_output = svntest.wc.State(wc_dir, {
    'A/B/E/alpha' : Item(verb='Deleting'),
    'A/B/F'       : Item(verb='Deleting'),
    })
  expected_status = svntest.actions.get_virginal_state(wc_dir, 1)
  expected_status.remove('A/B/E/alpha')
  expected_status.remove('A/B/F')
  svntest.actions.run_and_verify_commit(wc_dir, expected_output,
                                        expected_status, None, wc_dir)

  # alpha and F are now in state "deleted", next we add a new ones
  svntest.main.file_append(alpha_path, "new alpha")
  svntest.actions.run_and_verify_svn(None, None, [], 'add', alpha_path)

  svntest.actions.run_and_verify_svn(None, None, [], 'mkdir', F_path)

  # New alpha and F should be in add state A
  expected_status.add({
    'A/B/E/alpha' : Item(status='A ', wc_rev=0),
    'A/B/F'       : Item(status='A ', wc_rev=0),
    })
  svntest.actions.run_and_verify_status(wc_dir, expected_status)

  # Forced removal of new alpha and F must restore "deleted" state

  svntest.actions.run_and_verify_svn(None, None, [], 'rm', '--force',
                                     alpha_path, F_path)
  if os.path.exists(alpha_path) or os.path.exists(F_path):
    raise svntest.Failure

  # "deleted" state is not visible in status
  expected_status.remove('A/B/E/alpha', 'A/B/F')
  svntest.actions.run_and_verify_status(wc_dir, expected_status)

  # Although parent dir is already at rev 1, the "deleted" state will cause
  # alpha and F to be restored in the WC when updated to rev 1
  svntest.actions.run_and_verify_svn(None, None, [], 'up', '-r', '1', wc_dir)
  expected_status.add({
    'A/B/E/alpha' : Item(status='  ', wc_rev=1),
    'A/B/F'       : Item(status='  ', wc_rev=1),
    })
  svntest.actions.run_and_verify_status(wc_dir, expected_status)

#----------------------------------------------------------------------

# Issue 1591.  Updating a working copy which contains local
# obstructions marks a directory as incomplete.  Removal of the
# obstruction and subsequent update should clear the "incomplete"
# flag.

def obstructed_update_alters_wc_props(sbox):
  "obstructed update alters WC properties"

  sbox.build()
  wc_dir = sbox.wc_dir

  # Create a new dir in the repo in prep for creating an obstruction.
  #print "Adding dir to repo"
  svntest.actions.run_and_verify_svn(None, None, [],
                                     'mkdir', '-m',
                                     'prep for obstruction',
                                     sbox.repo_url + '/A/foo')

  # Create an obstruction, a file in the WC with the same name as
  # present in a newer rev of the repo.
  #print "Creating obstruction"
  obstruction_parent_path = os.path.join(wc_dir, 'A')
  obstruction_path = os.path.join(obstruction_parent_path, 'foo')
  svntest.main.file_append(obstruction_path, 'an obstruction')

  # Update the WC to that newer rev to trigger the obstruction.
  #print "Updating WC"
  expected_output = svntest.wc.State(wc_dir, {})
  expected_disk = svntest.main.greek_state.copy()
  expected_status = svntest.actions.get_virginal_state(wc_dir, 1)
  error_re = 'Failed to add directory.*object of the same name already exists'
  svntest.actions.run_and_verify_update(wc_dir,
                                        expected_output,
                                        expected_disk,
                                        expected_status,
                                        error_re)

  # Remove the file which caused the obstruction.
  #print "Removing obstruction"
  os.unlink(obstruction_path)

  # Update the -- now unobstructed -- WC again.
  #print "Updating WC again"
  expected_output = svntest.wc.State(wc_dir, {
    'A/foo' : Item(status='A '),
    })
  expected_disk = svntest.main.greek_state.copy()
  expected_disk.add({
    'A/foo' : Item(),
    })
  expected_status = svntest.actions.get_virginal_state(wc_dir, 2)
  expected_status.add({
    'A/foo' : Item(status='  ', wc_rev=2),
    })
  svntest.actions.run_and_verify_update(wc_dir,
                                        expected_output,
                                        expected_disk,
                                        expected_status)

  # The previously obstructed resource should now be in the WC.
  if not os.path.isdir(obstruction_path):
    raise svntest.Failure

#----------------------------------------------------------------------

# Issue 938.
def update_replace_dir(sbox):
  "update that replaces a directory"

  sbox.build()
  wc_dir = sbox.wc_dir

  # Delete a directory
  F_path = os.path.join(wc_dir, 'A', 'B', 'F')
  svntest.actions.run_and_verify_svn(None, None, [], 'rm', F_path)

  # Commit deletion
  expected_output = svntest.wc.State(wc_dir, {
    'A/B/F'       : Item(verb='Deleting'),
    })
  expected_status = svntest.actions.get_virginal_state(wc_dir, 1)
  expected_status.remove('A/B/F')
  svntest.actions.run_and_verify_commit(wc_dir, expected_output,
                                        expected_status, None, wc_dir)

  # Add replacement directory
  svntest.actions.run_and_verify_svn(None, None, [], 'mkdir', F_path)

  # Commit addition
  expected_output = svntest.wc.State(wc_dir, {
    'A/B/F'       : Item(verb='Adding'),
    })
  expected_status = svntest.actions.get_virginal_state(wc_dir, 1)
  expected_status.tweak('A/B/F', wc_rev=3)
  svntest.actions.run_and_verify_commit(wc_dir, expected_output,
                                        expected_status, None, wc_dir)

  # Update to HEAD
  expected_output = svntest.wc.State(wc_dir, {
    })
  expected_disk = svntest.main.greek_state.copy()
  expected_status = svntest.actions.get_virginal_state(wc_dir, 3)
  svntest.actions.run_and_verify_update(wc_dir,
                                        expected_output,
                                        expected_disk,
                                        expected_status)

  # Update to revision 1 replaces the directory
  ### I can't get this to work :-(
  #expected_output = svntest.wc.State(wc_dir, {
  #  'A/B/F'       : Item(verb='Adding'),
  #  'A/B/F'       : Item(verb='Deleting'),
  #  })
  #expected_status = svntest.actions.get_virginal_state(wc_dir, 1)
  #svntest.actions.run_and_verify_update(wc_dir,
  #                                      expected_output,
  #                                      expected_disk,
  #                                      expected_status,
  #                                      None, None, None, None, None, 0,
  #                                      '-r', '1', wc_dir)

  # Update to revision 1 replaces the directory
  svntest.actions.run_and_verify_svn(None, None, [], 'up', '-r', '1', wc_dir)
  expected_status = svntest.actions.get_virginal_state(wc_dir, 1)
  svntest.actions.run_and_verify_status(wc_dir, expected_status)

#----------------------------------------------------------------------

def update_single_file(sbox):
  "update with explicit file target"

  sbox.build()
  wc_dir = sbox.wc_dir

  expected_disk = svntest.main.greek_state.copy()

  # Make a local mod to a file which will be committed
  mu_path = os.path.join(wc_dir, 'A', 'mu')
  svntest.main.file_append(mu_path, '\nAppended text for mu')

  # Commit.
  expected_output = svntest.wc.State(wc_dir, {
    'A/mu' : Item(verb='Sending'),
    })
  expected_status = svntest.actions.get_virginal_state(wc_dir, 1)
  expected_status.tweak('A/mu', wc_rev=2)
  svntest.actions.run_and_verify_commit(wc_dir, expected_output,
                                        expected_status, None, wc_dir)

  # At one stage 'svn up file' failed with a parent lock error
  was_cwd = os.getcwd()
  os.chdir(os.path.join(wc_dir, 'A'))

  ### Can't get run_and_verify_update to work having done the chdir.
  svntest.actions.run_and_verify_svn("update failed", None, [],
                                     'up', '-r', '1', 'mu')
  os.chdir(was_cwd)

  expected_status = svntest.actions.get_virginal_state(wc_dir, 1)
  svntest.actions.run_and_verify_status(wc_dir, expected_status)

#----------------------------------------------------------------------
def prop_update_on_scheduled_delete(sbox):
  "receive prop update to file scheduled for deletion"

  sbox.build()
  wc_dir = sbox.wc_dir

  other_wc = sbox.add_wc_path('other')

  # Make the "other" working copy.
  svntest.actions.duplicate_dir(wc_dir, other_wc)

  iota_path = os.path.join(wc_dir, 'iota')
  other_iota_path = os.path.join(other_wc, 'iota')

  svntest.main.run_svn(None, 'propset', 'foo', 'bar', iota_path)

  # Created expected output tree for 'svn ci'
  expected_output = svntest.wc.State(wc_dir, {
    'iota' : Item(verb='Sending'),
    })

  # Create expected status tree
  expected_status = svntest.actions.get_virginal_state(wc_dir, 1)
  expected_status.tweak('iota', wc_rev=2)

  # Commit the change, creating revision 2.
  svntest.actions.run_and_verify_commit(wc_dir, expected_output,
                                        expected_status, None, wc_dir)

  svntest.main.run_svn(None, 'rm', other_iota_path)

  # Expected output tree for update of other_wc.
  expected_output = svntest.wc.State(other_wc, {
    ''     : Item(status='C '), # tree conflict (issue #2282)
    'iota' : Item(status=' U'),
    })

  # Expected disk tree for the update.
  expected_disk = svntest.main.greek_state.copy()
  expected_disk.remove('iota')

  # Expected status tree for the update.
  expected_status = svntest.actions.get_virginal_state(other_wc, 2)
  expected_status.tweak('iota', status='D ', treeconflict='C')

  # Do the update and check the results in three ways.
  svntest.actions.run_and_verify_update(other_wc,
                                        expected_output,
                                        expected_disk,
                                        expected_status)

#----------------------------------------------------------------------

def update_receive_illegal_name(sbox):
  "bail when receive a file or dir named .svn"

  sbox.build()
  wc_dir = sbox.wc_dir

  # This tests the revision 4334 fix for issue #1068.

  legal_url = sbox.repo_url + '/A/D/G/svn'
  illegal_url = (sbox.repo_url
                 + '/A/D/G/' + svntest.main.get_admin_name())
  # Ha!  The client doesn't allow us to mkdir a '.svn' but it does
  # allow us to copy to a '.svn' so ...
  svntest.actions.run_and_verify_svn(None, None, [],
                                     'mkdir', '-m', 'log msg',
                                     legal_url)
  svntest.actions.run_and_verify_svn(None, None, [],
                                     'mv', '-m', 'log msg',
                                     legal_url, illegal_url)

  # Do the update twice, both should fail.  After the first failure
  # the wc will be marked "incomplete".
  for n in range(2):
    exit_code, out, err = svntest.main.run_svn(1, 'up', wc_dir)
    for line in err:
      if line.find("an unversioned directory of the same " \
                   "name already exists") != -1:
        break
    else:
      raise svntest.Failure

  # At one stage an obstructed update in an incomplete wc would leave
  # a txn behind
  exit_code, out, err = svntest.main.run_svnadmin('lstxns', sbox.repo_dir)
  if out or err:
    raise svntest.Failure

#----------------------------------------------------------------------

def update_deleted_missing_dir(sbox):
  "update missing dir to rev in which it is absent"

  sbox.build()
  wc_dir = sbox.wc_dir

  E_path = os.path.join(wc_dir, 'A', 'B', 'E')
  H_path = os.path.join(wc_dir, 'A', 'D', 'H')

  # Create a new revision with directories deleted
  svntest.main.run_svn(None, 'rm', E_path)
  svntest.main.run_svn(None, 'rm', H_path)
  svntest.main.run_svn(None,
                       'ci', '-m', 'log msg', E_path, H_path)

  # Update back to the old revision
  svntest.main.run_svn(None,
                       'up', '-r', '1', wc_dir)

  # Delete the directories from disk
  svntest.main.safe_rmtree(E_path)
  svntest.main.safe_rmtree(H_path)

  # Create expected output tree for an update of the missing items by name
  expected_output = svntest.wc.State(wc_dir, {
    'A/B/E' : Item(status='D '),
    'A/D/H' : Item(status='D '),
    })

  # Create expected disk tree for the update.
  expected_disk = svntest.main.greek_state.copy()
  expected_disk.remove('A/B/E', 'A/B/E/alpha', 'A/B/E/beta')
  expected_disk.remove('A/D/H', 'A/D/H/chi', 'A/D/H/omega', 'A/D/H/psi')

  # Create expected status tree for the update.
  expected_status = svntest.actions.get_virginal_state(wc_dir, 1)
  expected_status.remove('A/B/E', 'A/B/E/alpha', 'A/B/E/beta')
  expected_status.remove('A/D/H', 'A/D/H/chi', 'A/D/H/omega', 'A/D/H/psi')

  # Do the update, specifying the deleted paths explicitly.
  svntest.actions.run_and_verify_update(wc_dir,
                                        expected_output,
                                        expected_disk,
                                        expected_status,
                                        None, None, None, None, None,
                                        0, "-r", "2", E_path, H_path)

  # Check tree conflict status
  unquiet_status = expected_status.copy()
  unquiet_status.add({
    'A/B/E' : Item(status='! ', treeconflict='C'),
    'A/D/H' : Item(status='! ', treeconflict='C'),
    })
  svntest.actions.run_and_verify_unquiet_status(wc_dir, unquiet_status)

  # This update created tree conflicts ("update tried to
  # delete a directory that was locally deleted"), marking
  # C  A/B
  # C  A/D
  # Just ignore them, i.e. resolve.
  B_path = os.path.join(wc_dir, 'A', 'B')
  D_path = os.path.join(wc_dir, 'A', 'D')
  svntest.main.run_svn(None, 'resolved',  B_path, D_path)

  # Update back to the old revision again
  svntest.main.run_svn(None,
                       'up', '-r', '1', wc_dir)

  # Delete the directories from disk
  svntest.main.safe_rmtree(E_path)
  svntest.main.safe_rmtree(H_path)

  # This time we're updating the whole working copy
  expected_status.tweak(wc_rev=2)
  expected_status.tweak('A/B', 'A/D', status='  ')

  # Do the update, on the whole working copy this time
  svntest.actions.run_and_verify_update(wc_dir,
                                        expected_output,
                                        expected_disk,
                                        expected_status,
                                        None, None, None, None, None,
                                        0, "-r", "2", wc_dir)

#----------------------------------------------------------------------

# Issue 919.  This test was written as a regression test for "item
# should remain 'deleted' when an update deletes a sibling".
def another_hudson_problem(sbox):
  "another \"hudson\" problem: updates that delete"

  sbox.build()
  wc_dir = sbox.wc_dir

  # Delete/commit gamma thus making it 'deleted'
  gamma_path = os.path.join(wc_dir, 'A', 'D', 'gamma')
  svntest.main.run_svn(None, 'rm', gamma_path)
  expected_output = svntest.wc.State(wc_dir, {
    'A/D/gamma' : Item(verb='Deleting'),
    })
  expected_status = svntest.actions.get_virginal_state(wc_dir, 1)
  expected_status.remove('A/D/gamma')
  svntest.actions.run_and_verify_commit(wc_dir,
                                        expected_output,
                                        expected_status,
                                        None, wc_dir)

  # Delete directory G from the repository
  svntest.actions.run_and_verify_svn(None,
                                     ['\n', 'Committed revision 3.\n'], [],
                                     'rm', '-m', 'log msg',
                                     sbox.repo_url + '/A/D/G')

  # Remove corresponding tree from working copy
  G_path = os.path.join(wc_dir, 'A', 'D', 'G')
  svntest.main.safe_rmtree(G_path)

  # Update missing directory to receive the delete, this should mark G
  # as 'deleted' and should not alter gamma's entry.

  # Sigh, I can't get run_and_verify_update to work (but not because
  # of issue 919 as far as I can tell)
  svntest.actions.run_and_verify_svn(None,
                                     ['D    '+G_path+'\n',
                                      'Updated to revision 3.\n'], [],
                                     'up', G_path)

  # This update created a tree conflict ("update tried to
  # delete a directory that was locally deleted"), marking
  # C  A/D. Just ignore it, i.e. resolve it.
  D_path = os.path.join(wc_dir, 'A', 'D')
  svntest.actions.run_and_verify_svn(None,
    ["Resolved conflicted state of '" + D_path + "'\n"], [],
    'resolved',  D_path)

  # Both G and gamma should be 'deleted', update should produce no output
  expected_output = svntest.wc.State(wc_dir, { })
  expected_status = svntest.actions.get_virginal_state(wc_dir, 3)
  expected_status.remove('A/D/G', 'A/D/G/pi', 'A/D/G/rho', 'A/D/G/tau',
                         'A/D/gamma')
  expected_disk = svntest.main.greek_state.copy()
  expected_disk.remove('A/D/G', 'A/D/G/pi', 'A/D/G/rho', 'A/D/G/tau',
                       'A/D/gamma')
  svntest.actions.run_and_verify_update(wc_dir,
                                        expected_output,
                                        expected_disk,
                                        expected_status)

#----------------------------------------------------------------------
def update_deleted_targets(sbox):
  "explicit update of deleted=true targets"

  sbox.build()
  wc_dir = sbox.wc_dir

  # Delete/commit thus creating 'deleted=true' entries
  gamma_path = os.path.join(wc_dir, 'A', 'D', 'gamma')
  F_path = os.path.join(wc_dir, 'A', 'B', 'F')
  svntest.main.run_svn(None, 'rm', gamma_path, F_path)
  expected_output = svntest.wc.State(wc_dir, {
    'A/D/gamma' : Item(verb='Deleting'),
    'A/B/F'     : Item(verb='Deleting'),
    })
  expected_status = svntest.actions.get_virginal_state(wc_dir, 1)
  expected_status.remove('A/D/gamma', 'A/B/F')
  svntest.actions.run_and_verify_commit(wc_dir,
                                        expected_output,
                                        expected_status,
                                        None, wc_dir)

  # Explicit update must not remove the 'deleted=true' entries
  svntest.actions.run_and_verify_svn(None, ['At revision 2.\n'], [],
                                     'update', gamma_path)
  svntest.actions.run_and_verify_svn(None, ['At revision 2.\n'], [],
                                     'update', F_path)

  # Update to r1 to restore items, since the parent directory is already
  # at r1 this fails if the 'deleted=true' entries are missing (issue 2250)
  expected_output = svntest.wc.State(wc_dir, {
    'A/D/gamma' : Item(status='A '),
    'A/B/F'     : Item(status='A '),
    })
  expected_status = svntest.actions.get_virginal_state(wc_dir, 1)
  expected_disk = svntest.main.greek_state.copy()
  svntest.actions.run_and_verify_update(wc_dir,
                                        expected_output,
                                        expected_disk,
                                        expected_status,
                                        None, None, None, None, None, 0,
                                        '-r', '1', wc_dir)



#----------------------------------------------------------------------

def new_dir_with_spaces(sbox):
  "receive new dir with spaces in its name"

  sbox.build()
  wc_dir = sbox.wc_dir

  # Create a new directory ("spacey dir") directly in repository
  svntest.actions.run_and_verify_svn(None,
                                     ['\n', 'Committed revision 2.\n'], [],
                                     'mkdir', '-m', 'log msg',
                                     sbox.repo_url
                                     + '/A/spacey%20dir')

  # Update, and make sure ra_neon doesn't choke on the space.
  expected_output = svntest.wc.State(wc_dir, {
    'A/spacey dir'       : Item(status='A '),
    })
  expected_status = svntest.actions.get_virginal_state(wc_dir, 2)
  expected_status.add({
    'A/spacey dir'       : Item(status='  ', wc_rev=2),
    })
  expected_disk = svntest.main.greek_state.copy()
  expected_disk.add({
    'A/spacey dir' : Item(),
    })

  svntest.actions.run_and_verify_update(wc_dir,
                                        expected_output,
                                        expected_disk,
                                        expected_status)

#----------------------------------------------------------------------

def non_recursive_update(sbox):
  "non-recursive update"

  sbox.build()
  wc_dir = sbox.wc_dir

  # Commit a change to A/mu and A/D/G/rho
  mu_path = os.path.join(wc_dir, 'A', 'mu')
  rho_path = os.path.join(wc_dir, 'A', 'D', 'G', 'rho')
  svntest.main.file_append(mu_path, "new")
  svntest.main.file_append(rho_path, "new")
  expected_output = svntest.wc.State(wc_dir, {
    'A/mu' : Item(verb='Sending'),
    'A/D/G/rho' : Item(verb='Sending'),
    })
  expected_status = svntest.actions.get_virginal_state(wc_dir, 1)
  expected_status.tweak('A/mu', 'A/D/G/rho', wc_rev=2)
  svntest.actions.run_and_verify_commit(wc_dir, expected_output,
                                        expected_status,
                                        None, wc_dir)

  # Update back to revision 1
  expected_output = svntest.wc.State(wc_dir, {
    'A/mu' : Item(status='U '),
    'A/D/G/rho' : Item(status='U '),
    })
  expected_disk = svntest.main.greek_state.copy()
  expected_status.tweak('A/mu', 'A/D/G/rho', wc_rev=1)
  svntest.actions.run_and_verify_update(wc_dir, expected_output,
                                        expected_disk, expected_status,
                                        None, None, None, None, None, 0,
                                        '-r', '1', wc_dir)

  # Non-recursive update of A should change A/mu but not A/D/G/rho
  A_path = os.path.join(wc_dir, 'A')
  expected_output = svntest.wc.State(wc_dir, {
    'A/mu' : Item(status='U '),
    })
  expected_status.tweak('A', 'A/mu', wc_rev=2)
  expected_disk.tweak('A/mu', contents="This is the file 'mu'.\nnew")
  svntest.actions.run_and_verify_update(wc_dir, expected_output,
                                        expected_disk, expected_status,
                                        None, None, None, None, None, 0,
                                        '-N', A_path)

#----------------------------------------------------------------------

def checkout_empty_dir(sbox):
  "check out an empty dir"
  # See issue #1472 -- checked out empty dir should not be marked as
  # incomplete ("!" in status).
  sbox.build(create_wc = False)
  wc_dir = sbox.wc_dir

  C_url = sbox.repo_url + '/A/C'

  svntest.main.safe_rmtree(wc_dir)
  svntest.actions.run_and_verify_svn(None, None, [], 'checkout', C_url, wc_dir)

  svntest.actions.run_and_verify_svn(None, [], [], 'status', wc_dir)


#----------------------------------------------------------------------
# Regression test for issue #919: "another ghudson bug".  Basically, if
# we fore- or back-date an item until it no longer exists, we were
# completely removing the entry, rather than marking it 'deleted'
# (which we now do.)

def update_to_deletion(sbox):
  "update target till it's gone, then get it back"

  sbox.build()
  wc_dir = sbox.wc_dir

  iota_path = os.path.join(wc_dir, 'iota')

  # Update iota to rev 0, so it gets removed.
  expected_output = svntest.wc.State(wc_dir, {
    'iota' : Item(status='D '),
    })
  expected_disk = svntest.main.greek_state.copy()
  expected_disk.remove('iota')

  svntest.actions.run_and_verify_update(wc_dir,
                                        expected_output,
                                        expected_disk,
                                        None, None,
                                        None, None, None, None, 0,
                                        '-r', '0', iota_path)

  # Update the wc root, so iota comes back.
  expected_output = svntest.wc.State(wc_dir, {
    'iota' : Item(status='A '),
    })
  expected_disk = svntest.main.greek_state.copy()

  svntest.actions.run_and_verify_update(wc_dir,
                                        expected_output,
                                        expected_disk,
                                        None, None,
                                        None, None, None, None, 0,
                                        wc_dir)


#----------------------------------------------------------------------

def update_deletion_inside_out(sbox):
  "update child before parent of a deleted tree"

  sbox.build()
  wc_dir = sbox.wc_dir

  parent_path = os.path.join(wc_dir, 'A', 'B')
  child_path = os.path.join(parent_path, 'E')  # Could be a file, doesn't matter

  # Delete the parent directory.
  svntest.actions.run_and_verify_svn(None, None, [],
                                     'rm', parent_path)
  svntest.actions.run_and_verify_svn(None, None, [],
                                     'ci', '-m', '', wc_dir)

  # Update back to r1.
  svntest.actions.run_and_verify_svn(None, None, [],
                                     'update', '-r', '1', wc_dir)

  # Update just the child to r2.
  svntest.actions.run_and_verify_svn(None, None, [],
                                     'update', '-r', '2', child_path)

  # Now try a normal update.
  expected_output = svntest.wc.State(wc_dir, {
    'A/B' : Item(status='D '),
    })
  expected_disk = svntest.main.greek_state.copy()
  expected_disk.remove('A/B', 'A/B/lambda', 'A/B/F',
                       'A/B/E', 'A/B/E/alpha', 'A/B/E/beta')

  svntest.actions.run_and_verify_update(wc_dir,
                                        expected_output,
                                        expected_disk,
                                        None)


#----------------------------------------------------------------------
# Regression test for issue #1793, whereby 'svn up dir' would delete
# dir if schedule-add.  Yikes.

def update_schedule_add_dir(sbox):
  "update a schedule-add directory"

  sbox.build()
  wc_dir = sbox.wc_dir

  # Delete directory A/D/G in the repository via immediate commit
  G_path = os.path.join(wc_dir, 'A', 'D', 'G')
  G_url = sbox.repo_url + '/A/D/G'
  svntest.actions.run_and_verify_svn(None, None, [],
                                     'rm', G_url, '-m', 'rev 2')

  # Update the wc to HEAD (r2)
  expected_output = svntest.wc.State(wc_dir, {
    'A/D/G' : Item(status='D '),
    })
  expected_disk = svntest.main.greek_state.copy()
  expected_disk.remove('A/D/G', 'A/D/G/pi', 'A/D/G/rho', 'A/D/G/tau')
  expected_status = svntest.actions.get_virginal_state(wc_dir, 2)
  expected_status.remove('A/D/G', 'A/D/G/pi', 'A/D/G/rho', 'A/D/G/tau')
  svntest.actions.run_and_verify_update(wc_dir,
                                        expected_output,
                                        expected_disk,
                                        expected_status)

  # Do a URL->wc copy, creating a new schedule-add A/D/G.
  # (Standard procedure when trying to resurrect the directory.)
  D_path = os.path.join(wc_dir, 'A', 'D')
  svntest.actions.run_and_verify_svn("Copy error:", None, [],
                                     'cp', G_url + '@1', D_path)

  # status should now show the dir scheduled for addition-with-history
  expected_status.add({
    'A/D/G'     : Item(status='A ', copied='+', wc_rev='-'),
    'A/D/G/pi'  : Item(status='  ', copied='+', wc_rev='-'),
    'A/D/G/rho' : Item(status='  ', copied='+', wc_rev='-'),
    'A/D/G/tau' : Item(status='  ', copied='+', wc_rev='-'),
    })
  svntest.actions.run_and_verify_status(wc_dir, expected_status)

  # Now update with the schedule-add dir as the target.
  svntest.actions.run_and_verify_svn(None, None, [], 'up', G_path)

  # The update should be a no-op, and the schedule-add directory
  # should still exist!  'svn status' shouldn't change at all.
  svntest.actions.run_and_verify_status(wc_dir, expected_status)


#----------------------------------------------------------------------
# Test updating items that do not exist in the current WC rev, but do
# exist at some future revision.

def update_to_future_add(sbox):
  "update target that was added in a future rev"

  sbox.build()
  wc_dir = sbox.wc_dir

  # Update the entire WC to rev 0
  # Create expected output tree for an update to rev 0
  expected_output = svntest.wc.State(wc_dir, {
    'iota' : Item(status='D '),
    'A' : Item(status='D '),
    })

  # Create expected disk tree for the update to rev 0
  expected_disk = svntest.wc.State(wc_dir, { })

  # Do the update and check the results.
  svntest.actions.run_and_verify_update(wc_dir,
                                        expected_output,
                                        expected_disk,
                                        None, None,
                                        None, None, None, None, 0,
                                        '-r', '0', wc_dir)

  # Update iota to the current HEAD.
  iota_path = os.path.join(wc_dir, 'iota')
  expected_output = svntest.wc.State(wc_dir, {
    'iota' : Item(status='A '),
    })
  expected_disk = svntest.wc.State('', {
   'iota' : Item("This is the file 'iota'.\n")
   })

  svntest.actions.run_and_verify_update(wc_dir,
                                        expected_output,
                                        expected_disk,
                                        None, None,
                                        None, None, None, None, 0,
                                        iota_path)

  # Now try updating the directory into the future
  A_path = os.path.join(wc_dir, 'A')

  expected_output = svntest.wc.State(wc_dir, {
    'A'              : Item(status='A '),
    'A/mu'           : Item(status='A '),
    'A/B'            : Item(status='A '),
    'A/B/lambda'     : Item(status='A '),
    'A/B/E'          : Item(status='A '),
    'A/B/E/alpha'    : Item(status='A '),
    'A/B/E/beta'     : Item(status='A '),
    'A/B/F'          : Item(status='A '),
    'A/C'            : Item(status='A '),
    'A/D'            : Item(status='A '),
    'A/D/gamma'      : Item(status='A '),
    'A/D/G'          : Item(status='A '),
    'A/D/G/pi'       : Item(status='A '),
    'A/D/G/rho'      : Item(status='A '),
    'A/D/G/tau'      : Item(status='A '),
    'A/D/H'          : Item(status='A '),
    'A/D/H/chi'      : Item(status='A '),
    'A/D/H/psi'      : Item(status='A '),
    'A/D/H/omega'    : Item(status='A ')
    })
  expected_disk = svntest.main.greek_state.copy()

  svntest.actions.run_and_verify_update(wc_dir,
                                        expected_output,
                                        expected_disk,
                                        None, None,
                                        None, None, None, None, 0,
                                        A_path);

#----------------------------------------------------------------------

def nested_in_read_only(sbox):
  "update a nested wc in a read-only wc"

  sbox.build()
  wc_dir = sbox.wc_dir

  # Delete/commit a file
  alpha_path = os.path.join(wc_dir, 'A', 'B', 'E', 'alpha')
  svntest.actions.run_and_verify_svn(None, None, [], 'rm', alpha_path)
  expected_output = svntest.wc.State(wc_dir, {
    'A/B/E/alpha' : Item(verb='Deleting'),
    })
  expected_status = svntest.actions.get_virginal_state(wc_dir, 1)
  expected_status.remove('A/B/E/alpha')
  svntest.actions.run_and_verify_commit(wc_dir, expected_output,
                                        expected_status, None, wc_dir)
  svntest.actions.run_and_verify_svn(None, None, [], 'up', wc_dir)
  expected_status.tweak(wc_rev=2)
  svntest.actions.run_and_verify_status(wc_dir, expected_status)

  # Delete/commit a directory that used to contain the deleted file
  B_path = os.path.join(wc_dir, 'A', 'B')
  svntest.actions.run_and_verify_svn(None, None, [], 'rm', B_path)
  expected_output = svntest.wc.State(wc_dir, {
    'A/B' : Item(verb='Deleting'),
    })
  expected_status.remove('A/B', 'A/B/lambda', 'A/B/E', 'A/B/E/beta', 'A/B/F')
  svntest.actions.run_and_verify_commit(wc_dir, expected_output,
                                        expected_status, None, wc_dir)

  svntest.actions.run_and_verify_svn(None, None, [], 'up', wc_dir)
  expected_status.tweak(wc_rev=3)
  svntest.actions.run_and_verify_status(wc_dir, expected_status)

  # Replace the deleted directory with a new checkout of an old
  # version of the directory, this gives it a "plausible" URL that
  # could be part of the containing wc
  B_url = sbox.repo_url + '/A/B'
  svntest.actions.run_and_verify_svn(None, None, [],
                                     'checkout', '-r', '1', B_url + "@1",
                                     B_path)
  expected_status = svntest.wc.State(B_path, {
    ''           : Item(),
    'lambda'     : Item(),
    'E'          : Item(),
    'E/alpha'    : Item(),
    'E/beta'     : Item(),
    'F'          : Item(),
    })
  expected_status.tweak(wc_rev=1, status='  ')
  svntest.actions.run_and_verify_status(B_path, expected_status)

  # Make enclosing wc read only
  os.chmod(os.path.join(wc_dir, 'A', svntest.main.get_admin_name()), 0555)

  try:
    # Update of nested wc should still work
    expected_output = svntest.wc.State(B_path, {
      'E/alpha' : Item(status='D '),
      })
    expected_disk = wc.State('', {
      'lambda'  : wc.StateItem("This is the file 'lambda'.\n"),
      'E'       : wc.StateItem(),
      'E/beta'  : wc.StateItem("This is the file 'beta'.\n"),
      'F'       : wc.StateItem(),
      })
    expected_status.remove('E/alpha')
    expected_status.tweak(wc_rev=2)
    svntest.actions.run_and_verify_update(B_path,
                                          expected_output,
                                          expected_disk,
                                          expected_status,
                                          None, None, None, None, None, 0,
                                          '-r', '2', B_path)
  finally:
    os.chmod(os.path.join(wc_dir, 'A', svntest.main.get_admin_name()), 0777)

#----------------------------------------------------------------------

def update_xml_unsafe_dir(sbox):
  "update dir with xml-unsafe name"

  sbox.build()
  wc_dir = sbox.wc_dir

  # Make a backup copy of the working copy
  wc_backup = sbox.add_wc_path('backup')
  svntest.actions.duplicate_dir(wc_dir, wc_backup)

  # Make a couple of local mods to files
  test_path = os.path.join(wc_dir, ' foo & bar')
  svntest.main.run_svn(None, 'mkdir', test_path)

  # Created expected output tree for 'svn ci'
  expected_output = wc.State(wc_dir, {
    ' foo & bar' : Item(verb='Adding'),
    })

  # Create expected status tree; all local revisions should be at 1,
  # but 'foo & bar' should be at revision 2.
  expected_status = svntest.actions.get_virginal_state(wc_dir, 1)
  expected_status.add({
    ' foo & bar' : Item(status='  ', wc_rev=2),
    })

  # Commit.
  svntest.actions.run_and_verify_commit(wc_dir, expected_output,
                                        expected_status, None, wc_dir)

  # chdir into the funky path, and update from there.
  os.chdir(test_path)

  expected_output = wc.State('', {
    })
  expected_disk = wc.State('', {
    })
  expected_status = wc.State('', {
    '' : Item(status='  ', wc_rev=2),
    })
  svntest.actions.run_and_verify_update('', expected_output, expected_disk,
                                        expected_status)

#----------------------------------------------------------------------
# eol-style handling during update with conflicts, scenario 1:
# when update creates a conflict on a file, make sure the file and files
# r<left>, r<right> and .mine are in the eol-style defined for that file.
#
# This test for 'svn merge' can be found in merge_tests.py as
# merge_conflict_markers_matching_eol.
def conflict_markers_matching_eol(sbox):
  "conflict markers should match the file's eol style"

  sbox.build()
  wc_dir = sbox.wc_dir
  filecount = 1

  mu_path = os.path.join(wc_dir, 'A', 'mu')

  if os.name == 'nt':
    crlf = '\n'
  else:
    crlf = '\r\n'

  # Checkout a second working copy
  wc_backup = sbox.add_wc_path('backup')
  svntest.actions.run_and_verify_svn(None, None, [], 'checkout',
                                     sbox.repo_url, wc_backup)

  # set starting revision
  cur_rev = 1

  expected_disk = svntest.main.greek_state.copy()
  expected_status = svntest.actions.get_virginal_state(wc_dir, cur_rev)
  expected_backup_status = svntest.actions.get_virginal_state(wc_backup,
                                                              cur_rev)

  path_backup = os.path.join(wc_backup, 'A', 'mu')

  # do the test for each eol-style
  for eol, eolchar in zip(['CRLF', 'CR', 'native', 'LF'],
                          [crlf, '\015', '\n', '\012']):
    # rewrite file mu and set the eol-style property.
    svntest.main.file_write(mu_path, "This is the file 'mu'."+ eolchar, 'wb')
    svntest.main.run_svn(None, 'propset', 'svn:eol-style', eol, mu_path)

    expected_disk.add({
      'A/mu' : Item("This is the file 'mu'." + eolchar)
    })
    expected_output = svntest.wc.State(wc_dir, {
      'A/mu' : Item(verb='Sending'),
    })
    expected_status.tweak(wc_rev = cur_rev)
    expected_status.add({
      'A/mu' : Item(status='  ', wc_rev = cur_rev + 1),
    })

    # Commit the original change and note the 'base' revision number
    svntest.actions.run_and_verify_commit(wc_dir, expected_output,
                                          expected_status, None, wc_dir)
    cur_rev = cur_rev + 1
    base_rev = cur_rev

    svntest.main.run_svn(None, 'update', wc_backup)

    # Make a local mod to mu
    svntest.main.file_append(mu_path,
                             'Original appended text for mu' + eolchar)

    # Commit the original change and note the 'theirs' revision number
    svntest.main.run_svn(None, 'commit', '-m', 'test log', wc_dir)
    cur_rev = cur_rev + 1
    theirs_rev = cur_rev

    # Make a local mod to mu, will conflict with the previous change
    svntest.main.file_append(path_backup,
                             'Conflicting appended text for mu' + eolchar)

    # Create expected output tree for an update of the wc_backup.
    expected_backup_output = svntest.wc.State(wc_backup, {
      'A/mu' : Item(status='C '),
      })

    # Create expected disk tree for the update.
    expected_backup_disk = expected_disk.copy()

    # verify content of resulting conflicted file
    expected_backup_disk.add({
    'A/mu' : Item(contents= "This is the file 'mu'." + eolchar +
      "<<<<<<< .mine" + eolchar +
      "Conflicting appended text for mu" + eolchar +
      "=======" + eolchar +
      "Original appended text for mu" + eolchar +
      ">>>>>>> .r" + str(cur_rev) + eolchar),
    })
    # verify content of base(left) file
    expected_backup_disk.add({
    'A/mu.r' + str(base_rev ) : Item(contents= "This is the file 'mu'." +
      eolchar)
    })
    # verify content of theirs(right) file
    expected_backup_disk.add({
    'A/mu.r' + str(theirs_rev ) : Item(contents= "This is the file 'mu'." +
      eolchar +
      "Original appended text for mu" + eolchar)
    })
    # verify content of mine file
    expected_backup_disk.add({
    'A/mu.mine' : Item(contents= "This is the file 'mu'." +
      eolchar +
      "Conflicting appended text for mu" + eolchar)
    })

    # Create expected status tree for the update.
    expected_backup_status.add({
      'A/mu'   : Item(status='  ', wc_rev=cur_rev),
    })
    expected_backup_status.tweak('A/mu', status='C ')
    expected_backup_status.tweak(wc_rev = cur_rev)

    # Do the update and check the results in three ways.
    svntest.actions.run_and_verify_update(wc_backup,
                                          expected_backup_output,
                                          expected_backup_disk,
                                          expected_backup_status,
                                          None,
                                          None,
                                          None)

    # cleanup for next run
    svntest.main.run_svn(None, 'revert', '-R', wc_backup)
    svntest.main.run_svn(None, 'update', wc_dir)

# eol-style handling during update, scenario 2:
# if part of that update is a propchange (add, change, delete) of
# svn:eol-style, make sure the correct eol-style is applied before
# calculating the merge (and conflicts if any)
#
# This test for 'svn merge' can be found in merge_tests.py as
# merge_eolstyle_handling.
def update_eolstyle_handling(sbox):
  "handle eol-style propchange during update"

  sbox.build()
  wc_dir = sbox.wc_dir

  mu_path = os.path.join(wc_dir, 'A', 'mu')

  if os.name == 'nt':
    crlf = '\n'
  else:
    crlf = '\r\n'

  # Checkout a second working copy
  wc_backup = sbox.add_wc_path('backup')
  svntest.actions.run_and_verify_svn(None, None, [], 'checkout',
                                     sbox.repo_url, wc_backup)
  path_backup = os.path.join(wc_backup, 'A', 'mu')

  # Test 1: add the eol-style property and commit, change mu in the second
  # working copy and update; there should be no conflict!
  svntest.main.run_svn(None, 'propset', 'svn:eol-style', "CRLF", mu_path)
  svntest.main.run_svn(None,
                       'commit', '-m', 'set eol-style property', wc_dir)

  svntest.main.file_append_binary(path_backup, 'Added new line of text.\012')

  expected_backup_disk = svntest.main.greek_state.copy()
  expected_backup_disk.tweak(
  'A/mu', contents= "This is the file 'mu'." + crlf +
    "Added new line of text." + crlf)
  expected_backup_output = svntest.wc.State(wc_backup, {
    'A/mu' : Item(status='GU'),
    })
  expected_backup_status = svntest.actions.get_virginal_state(wc_backup, 2)
  expected_backup_status.tweak('A/mu', status='M ')

  svntest.actions.run_and_verify_update(wc_backup,
                                        expected_backup_output,
                                        expected_backup_disk,
                                        expected_backup_status,
                                        None, None, None)

  # Test 2: now change the eol-style property to another value and commit,
  # update the still changed mu in the second working copy; there should be
  # no conflict!
  svntest.main.run_svn(None, 'propset', 'svn:eol-style', "CR", mu_path)
  svntest.main.run_svn(None,
                       'commit', '-m', 'set eol-style property', wc_dir)

  expected_backup_disk = svntest.main.greek_state.copy()
  expected_backup_disk.add({
  'A/mu' : Item(contents= "This is the file 'mu'.\015" +
    "Added new line of text.\015")
  })
  expected_backup_output = svntest.wc.State(wc_backup, {
    'A/mu' : Item(status='GU'),
    })
  expected_backup_status = svntest.actions.get_virginal_state(wc_backup, 3)
  expected_backup_status.tweak('A/mu', status='M ')
  svntest.actions.run_and_verify_update(wc_backup,
                                        expected_backup_output,
                                        expected_backup_disk,
                                        expected_backup_status,
                                        None, None, None)

  # Test 3: now delete the eol-style property and commit, update the still
  # changed mu in the second working copy; there should be no conflict!
  # EOL of mu should be unchanged (=CR).
  svntest.main.run_svn(None, 'propdel', 'svn:eol-style', mu_path)
  svntest.main.run_svn(None,
                       'commit', '-m', 'del eol-style property', wc_dir)

  expected_backup_disk = svntest.main.greek_state.copy()
  expected_backup_disk.add({
  'A/mu' : Item(contents= "This is the file 'mu'.\015" +
    "Added new line of text.\015")
  })
  expected_backup_output = svntest.wc.State(wc_backup, {
    'A/mu' : Item(status=' U'),
    })
  expected_backup_status = svntest.actions.get_virginal_state(wc_backup, 4)
  expected_backup_status.tweak('A/mu', status='M ')
  svntest.actions.run_and_verify_update(wc_backup,
                                        expected_backup_output,
                                        expected_backup_disk,
                                        expected_backup_status,
                                        None, None, None)

# Bug in which "update" put a bogus revision number on a schedule-add file,
# causing the wrong version of it to be committed.
def update_copy_of_old_rev(sbox):
  "update schedule-add copy of old rev"

  sbox.build()
  wc_dir = sbox.wc_dir

  dir = os.path.join(wc_dir, 'A')
  dir2 = os.path.join(wc_dir, 'A2')
  file = os.path.join(dir, 'mu')
  file2 = os.path.join(dir2, 'mu')
  url = sbox.repo_url + '/A/mu'
  url2 = sbox.repo_url + '/A2/mu'

  # Remember the original text of the file
  exit_code, text_r1, err = svntest.actions.run_and_verify_svn(None, None, [],
                                                               'cat', '-r1',
                                                               url)

  # Commit a different version of the file
  svntest.main.file_write(file, "Second revision of 'mu'\n")
  svntest.actions.run_and_verify_svn(None, None, [],
                                     'ci', '-m', '', wc_dir)

  # Copy an old revision of its directory into a new path in the WC
  svntest.actions.run_and_verify_svn(None, None, [],
                                     'cp', '-r1', dir, dir2)

  # Update.  (Should do nothing, but added a bogus "revision" in "entries".)
  svntest.actions.run_and_verify_svn(None, None, [],
                                     'up', wc_dir)

  # Commit, and check that it says it's committing the right thing
  exp_out = ['Adding         ' + dir2 + '\n',
             '\n',
             'Committed revision 3.\n']
  svntest.actions.run_and_verify_svn(None, exp_out, [],
                                     'ci', '-m', '', wc_dir)

  # Verify the committed file's content
  svntest.actions.run_and_verify_svn(None, text_r1, [],
                                     'cat', url2)

#----------------------------------------------------------------------
def forced_update(sbox):
  "forced update tolerates obstructions to adds"

  sbox.build()
  wc_dir = sbox.wc_dir

  # Make a backup copy of the working copy
  wc_backup = sbox.add_wc_path('backup')
  svntest.actions.duplicate_dir(wc_dir, wc_backup)

  # Make a couple of local mods to files
  mu_path = os.path.join(wc_dir, 'A', 'mu')
  rho_path = os.path.join(wc_dir, 'A', 'D', 'G', 'rho')
  svntest.main.file_append(mu_path, 'appended mu text')
  svntest.main.file_append(rho_path, 'new appended text for rho')

  # Add some files
  nu_path = os.path.join(wc_dir, 'A', 'B', 'F', 'nu')
  svntest.main.file_append(nu_path, "This is the file 'nu'\n")
  svntest.main.run_svn(None, 'add', nu_path)
  kappa_path = os.path.join(wc_dir, 'kappa')
  svntest.main.file_append(kappa_path, "This is the file 'kappa'\n")
  svntest.main.run_svn(None, 'add', kappa_path)

  # Add a dir with two files
  I_path = os.path.join(wc_dir, 'A', 'C', 'I')
  os.mkdir(I_path)
  svntest.main.run_svn(None, 'add', I_path)
  upsilon_path = os.path.join(I_path, 'upsilon')
  svntest.main.file_append(upsilon_path, "This is the file 'upsilon'\n")
  svntest.main.run_svn(None, 'add', upsilon_path)
  zeta_path = os.path.join(I_path, 'zeta')
  svntest.main.file_append(zeta_path, "This is the file 'zeta'\n")
  svntest.main.run_svn(None, 'add', zeta_path)

  # Created expected output tree for 'svn ci'
  expected_output = wc.State(wc_dir, {
    'A/mu'          : Item(verb='Sending'),
    'A/D/G/rho'     : Item(verb='Sending'),
    'A/B/F/nu'      : Item(verb='Adding'),
    'kappa'         : Item(verb='Adding'),
    'A/C/I'         : Item(verb='Adding'),
    'A/C/I/upsilon' : Item(verb='Adding'),
    'A/C/I/zeta'    : Item(verb='Adding'),
    })

  # Create expected status tree.
  expected_status = svntest.actions.get_virginal_state(wc_dir, 1)
  expected_status.add({
    'A/B/F/nu'      : Item(status='  ', wc_rev=2),
    'kappa'         : Item(status='  ', wc_rev=2),
    'A/C/I'         : Item(status='  ', wc_rev=2),
    'A/C/I/upsilon' : Item(status='  ', wc_rev=2),
    'A/C/I/zeta'    : Item(status='  ', wc_rev=2),
    })
  expected_status.tweak('A/mu', 'A/D/G/rho', wc_rev=2)

  # Commit.
  svntest.actions.run_and_verify_commit(wc_dir, expected_output,
                                        expected_status, None, wc_dir)

  # Make a local mod to mu that will merge cleanly.
  backup_mu_path = os.path.join(wc_backup, 'A', 'mu')
  svntest.main.file_append(backup_mu_path, 'appended mu text')

  # Create unversioned files and dir that will obstruct A/B/F/nu, kappa,
  # A/C/I, and A/C/I/upsilon coming from repos during update.
  # The obstructing nu has the same contents as  the repos, while kappa and
  # upsilon differ, which means the latter two should show as modified after
  # the forced update.
  nu_path = os.path.join(wc_backup, 'A', 'B', 'F', 'nu')
  svntest.main.file_append(nu_path, "This is the file 'nu'\n")
  kappa_path = os.path.join(wc_backup, 'kappa')
  svntest.main.file_append(kappa_path,
                           "This is the OBSTRUCTING file 'kappa'\n")
  I_path = os.path.join(wc_backup, 'A', 'C', 'I')
  os.mkdir(I_path)
  upsilon_path = os.path.join(I_path, 'upsilon')
  svntest.main.file_append(upsilon_path,
                           "This is the OBSTRUCTING file 'upsilon'\n")

  # Create expected output tree for an update of the wc_backup.
  # mu and rho are run of the mill update operations; merge and update
  # respectively.
  # kappa, nu, I, and upsilon all 'E'xisted as unversioned items in the WC.
  # While the dir I does exist, zeta does not so it's just an add.
  expected_output = wc.State(wc_backup, {
    'A/mu'          : Item(status='G '),
    'A/D/G/rho'     : Item(status='U '),
    'kappa'         : Item(status='E '),
    'A/B/F/nu'      : Item(status='E '),
    'A/C/I'         : Item(status='E '),
    'A/C/I/upsilon' : Item(status='E '),
    'A/C/I/zeta'    : Item(status='A '),
    })

  # Create expected output tree for an update of the wc_backup.
  #
  # - mu and rho are run of the mill update operations; merge and update
  #   respectively.
  #
  # - kappa, nu, I, and upsilon all 'E'xisted as unversioned items in the WC.
  #
  # - While the dir I does exist, I/zeta does not so it's just an add.
  expected_disk = svntest.main.greek_state.copy()
  expected_disk.add({
    'A/B/F/nu'      : Item("This is the file 'nu'\n"),
    'kappa'         : Item("This is the OBSTRUCTING file 'kappa'\n"),
    'A/C/I'         : Item(),
    'A/C/I/upsilon' : Item("This is the OBSTRUCTING file 'upsilon'\n"),
    'A/C/I/zeta'    : Item("This is the file 'zeta'\n"),
    })
  expected_disk.tweak('A/mu',
                      contents=expected_disk.desc['A/mu'].contents
                      + 'appended mu text')
  expected_disk.tweak('A/D/G/rho',
                      contents=expected_disk.desc['A/D/G/rho'].contents
                      + 'new appended text for rho')

  # Create expected status tree for the update.  Since the obstructing
  # kappa and upsilon differ from the repos, they should show as modified.
  expected_status = svntest.actions.get_virginal_state(wc_backup, 2)
  expected_status.add({
    'A/B/F/nu'      : Item(status='  ', wc_rev=2),
    'A/C/I'         : Item(status='  ', wc_rev=2),
    'A/C/I/zeta'    : Item(status='  ', wc_rev=2),
    'kappa'         : Item(status='M ', wc_rev=2),
    'A/C/I/upsilon' : Item(status='M ', wc_rev=2),
    })

  # Perform forced update and check the results in three ways.
  svntest.actions.run_and_verify_update(wc_backup,
                                        expected_output,
                                        expected_disk,
                                        expected_status,
                                        None, None, None, None, None, 0,
                                        wc_backup, '--force')

#----------------------------------------------------------------------
def forced_update_failures(sbox):
  "forced up fails with some types of obstructions"

  sbox.build()
  wc_dir = sbox.wc_dir

  # Make a backup copy of the working copy
  wc_backup = sbox.add_wc_path('backup')
  svntest.actions.duplicate_dir(wc_dir, wc_backup)

  # Add a file
  nu_path = os.path.join(wc_dir, 'A', 'B', 'F', 'nu')
  svntest.main.file_append(nu_path, "This is the file 'nu'\n")
  svntest.main.run_svn(None, 'add', nu_path)

  # Add a dir
  I_path = os.path.join(wc_dir, 'A', 'C', 'I')
  os.mkdir(I_path)
  svntest.main.run_svn(None, 'add', I_path)

  # Created expected output tree for 'svn ci'
  expected_output = wc.State(wc_dir, {
    'A/B/F/nu'      : Item(verb='Adding'),
    'A/C/I'         : Item(verb='Adding'),
    })

  # Create expected status tree.
  expected_status = svntest.actions.get_virginal_state(wc_dir, 1)
  expected_status.add({
    'A/B/F/nu'      : Item(status='  ', wc_rev=2),
    'A/C/I'         : Item(status='  ', wc_rev=2),
    })

  # Commit.
  svntest.actions.run_and_verify_commit(wc_dir, expected_output,
                                        expected_status, None, wc_dir)

  # Create an unversioned dir A/B/F/nu that will obstruct the file of the
  # same name coming from the repository.  Create an unversioned file A/C/I
  # that will obstruct the dir of the same name.
  nu_path = os.path.join(wc_backup, 'A', 'B', 'F', 'nu')
  os.mkdir(nu_path)
  I_path = os.path.join(wc_backup, 'A', 'C', 'I')
  svntest.main.file_append(I_path,
                           "This is the file 'I'...shouldn't I be a dir?\n")

  # A forced update that tries to add a file when an unversioned directory
  # of the same name already exists should fail.
  F_Path = os.path.join(wc_backup, 'A', 'B', 'F')
  svntest.actions.run_and_verify_update(F_Path, None, None, None,
                                        ".*Failed to add file.*" + \
                                        "a non-file object of the " + \
                                        "same name already exists",
                                        None, None, None, None, 0, F_Path,
                                        '--force')

  # A forced update that tries to add a directory when an unversioned file
  # of the same name already exists should fail.
  C_Path = os.path.join(wc_backup, 'A', 'C')
  svntest.actions.run_and_verify_update(C_Path, None, None, None,
                                        ".*Failed to add directory.*" + \
                                        "a non-directory object of the " + \
                                        "same name already exists",
                                        None, None, None, None, 0, C_Path,
                                        '--force')

  # A forced update that tries to add a directory when a versioned directory
  # of the same name already exists should fail.

  # Remove the file A/C/I and make it a versioned directory.
  I_url = sbox.repo_url + "/A/C/I"
  os.remove(I_path)
  os.mkdir(I_path)
  exit_code, so, se = svntest.actions.run_and_verify_svn(
    "Unexpected error during co",
    ['Checked out revision 2.\n'], [],
    "co", I_url, I_path)

  svntest.actions.run_and_verify_update(C_Path, None, None, None,
                                        ".*Failed to add " + \
                                        "directory.*a versioned directory " + \
                                        "of the same name already exists",
                                        None, None, None, None, 0, C_Path,
                                        '--force')

#----------------------------------------------------------------------
# Test for issue #2556. The tests maps a virtual drive to a working copy
# and tries some basic update, commit and status actions on the virtual
# drive.
def update_wc_on_windows_drive(sbox):
  "update wc on the root of a Windows (virtual) drive"

  def find_the_next_available_drive_letter():
    "find the first available drive"

    # get the list of used drive letters, use some Windows specific function.
    try:
      import win32api

      drives=win32api.GetLogicalDriveStrings()
      drives=drives.split('\000')

      for d in range(ord('G'), ord('Z')+1):
        drive = chr(d)
        if not drive + ':\\' in drives:
          return drive
    except ImportError:
      return None

    return None

  # just create an empty folder, we'll checkout later.
  sbox.build(create_wc = False)
  svntest.main.safe_rmtree(sbox.wc_dir)
  os.mkdir(sbox.wc_dir)

  # create a virtual drive to the working copy folder
  drive = find_the_next_available_drive_letter()
  if drive is None:
    raise svntest.Skip

  os.popen3('subst ' + drive +': ' + sbox.wc_dir, 't')
  wc_dir = drive + ':/'
  was_cwd = os.getcwd()

  try:
    svntest.actions.run_and_verify_svn(None, None, [],
                                       'checkout',
                                       sbox.repo_url, wc_dir)

    # Make some local modifications
    mu_path = os.path.join(wc_dir, 'A', 'mu')
    svntest.main.file_append(mu_path, '\nAppended text for mu')
    zeta_path = os.path.join(wc_dir, 'zeta')
    svntest.main.file_append(zeta_path, "This is the file 'zeta'\n")
    svntest.main.run_svn(None, 'add', zeta_path)

    # Commit.
    expected_output = svntest.wc.State(wc_dir, {
      'A/mu' : Item(verb='Sending'),
      'zeta' : Item(verb='Adding'),
      })
    expected_status = svntest.actions.get_virginal_state(wc_dir, 1)
    expected_status.tweak('A/mu', wc_rev=2)
    expected_status.add({
    'zeta' : Item(status='  ', wc_rev=2),
    })
    svntest.actions.run_and_verify_commit(wc_dir, expected_output,
                                          expected_status, None,
                                          wc_dir, zeta_path)

    # Non recursive commit
    dir1_path = os.path.join(wc_dir, 'dir1')
    os.mkdir(dir1_path)
    svntest.main.run_svn(None, 'add', '-N', dir1_path)
    file1_path = os.path.join(dir1_path, 'file1')
    svntest.main.file_append(file1_path, "This is the file 'file1'\n")
    svntest.main.run_svn(None, 'add', '-N', file1_path)

    expected_output = svntest.wc.State(wc_dir, {
      'dir1' : Item(verb='Adding'),
      'dir1/file1' : Item(verb='Adding'),
      })
    expected_status.add({
    'dir1' : Item(status='  ', wc_rev=3),
    'dir1/file1' : Item(status='  ', wc_rev=3),
    })
    svntest.actions.run_and_verify_commit(wc_dir, expected_output,
                                          expected_status, None,
                                          '-N',
                                          wc_dir,
                                          dir1_path, file1_path)

    # revert to previous revision to test update
    os.chdir(wc_dir)

    expected_disk = svntest.main.greek_state.copy()
    expected_output = svntest.wc.State(wc_dir, {
      'A/mu' : Item(status='U '),
      'zeta' : Item(status='D '),
      'dir1' : Item(status='D '),
      })
    expected_status = svntest.actions.get_virginal_state(wc_dir, 1)
    svntest.actions.run_and_verify_update(wc_dir,
                                          expected_output,
                                          expected_disk,
                                          expected_status,
                                          None, None, None, None, None, 0,
                                          '-r', '1', wc_dir)

    os.chdir(was_cwd)

    # update to the latest version, but use the relative path 'X:'
    wc_dir = drive + ":"
    expected_output = svntest.wc.State(wc_dir, {
      'A/mu' : Item(status='U '),
      'zeta' : Item(status='A '),
      'dir1' : Item(status='A '),
      'dir1/file1' : Item(status='A '),
      })
    expected_status = svntest.actions.get_virginal_state(wc_dir, 3)
    expected_status.add({
      'dir1' : Item(status='  ', wc_rev=3),
      'dir1/file1' : Item(status='  ', wc_rev=3),
      'zeta' : Item(status='  ', wc_rev=3),
      })
    expected_disk.add({
      'zeta'    : Item("This is the file 'zeta'\n"),
      'dir1/file1': Item("This is the file 'file1'\n"),
      })
    expected_disk.tweak('A/mu', contents = expected_disk.desc['A/mu'].contents
                        + '\nAppended text for mu')
    svntest.actions.run_and_verify_update(wc_dir,
                                          expected_output,
                                          expected_disk,
                                          expected_status)

  finally:
    os.chdir(was_cwd)
    # cleanup the virtual drive
    os.popen3('subst /D ' + drive +': ', 't')

# Issue #2618: update a working copy with a replaced file.
def update_wc_with_replaced_file(sbox):
  "update wc containing a replaced-with-history file"

  sbox.build()
  wc_dir = sbox.wc_dir

  # Make a backup copy of the working copy.
  wc_backup = sbox.add_wc_path('backup')
  svntest.actions.duplicate_dir(wc_dir, wc_backup)

  # we need a change in the repository
  iota_path = os.path.join(wc_dir, 'iota')
  mu_path = os.path.join(wc_dir, 'A', 'mu')
  iota_bu_path = os.path.join(wc_backup, 'iota')
  svntest.main.file_append(iota_bu_path, "New line in 'iota'\n")
  svntest.main.run_svn(None,
                       'ci', wc_backup, '-m', 'changed file')

  # First, a replacement without history.
  svntest.main.run_svn(None, 'rm', iota_path)
  svntest.main.file_append(iota_path, "")
  svntest.main.run_svn(None, 'add', iota_path)

  expected_status = svntest.actions.get_virginal_state(wc_dir, 1)
  expected_status.tweak('iota', status='R ', wc_rev='1')
  svntest.actions.run_and_verify_status(wc_dir, expected_status)

  # Now update the wc
  expected_output = svntest.wc.State(wc_dir, {
    'iota' : Item(status='C '),
    })
  expected_status = svntest.actions.get_virginal_state(wc_dir, 2)
  expected_status.add({
    'iota' : Item(status='C ', wc_rev='2'),
    })
  expected_disk = svntest.main.greek_state.copy()
  expected_disk.tweak('iota',
                      contents="\n".join(["<<<<<<< .mine",
                                          "=======",
                                          "This is the file 'iota'.",
                                          "New line in 'iota'",
                                          ">>>>>>> .r2",
                                          ""]))
  conflict_files = [ 'iota.*\.r1', 'iota.*\.r2', 'iota.*\.mine' ]
  svntest.actions.run_and_verify_update(wc_dir,
                                        expected_output,
                                        expected_disk,
                                        expected_status,
                                        None,
                                        svntest.tree.detect_conflict_files,
                                        conflict_files)

  # Make us a working copy with a 'replace-with-history' file.
  svntest.main.run_svn(None, 'revert', iota_path)
  expected_output = svntest.wc.State(wc_dir, {
    'iota' : Item(status='U '),
    })
  expected_status = svntest.actions.get_virginal_state(wc_dir, 1)
  expected_disk = svntest.main.greek_state.copy()
  svntest.actions.run_and_verify_update(wc_dir,
                                        expected_output,
                                        expected_disk,
                                        expected_status,
                                        None,
                                        None, None, None, None, 0,
                                        wc_dir, '-r1')

  svntest.main.run_svn(None, 'rm', iota_path)
  svntest.main.run_svn(None, 'cp', mu_path, iota_path)

  expected_status = svntest.actions.get_virginal_state(wc_dir, 1)
  expected_status.tweak('iota', status='R ', copied='+', wc_rev='-')
  svntest.actions.run_and_verify_status(wc_dir, expected_status)

  # Now update the wc
  expected_output = svntest.wc.State(wc_dir, {
    'iota' : Item(status='C '),
    })
  expected_status = svntest.actions.get_virginal_state(wc_dir, 2)
  expected_status.add({
    'iota' : Item(status='CM', wc_rev='-', copied='+'),
    })
  expected_disk = svntest.main.greek_state.copy()
  expected_disk.tweak('iota',
                      contents="\n".join(["<<<<<<< .mine",
                                          "This is the file 'mu'.",
                                          "=======",
                                          "This is the file 'iota'.",
                                          "New line in 'iota'",
                                          ">>>>>>> .r2",
                                          ""]))
  conflict_files = [ 'iota.*\.r1', 'iota.*\.r2', 'iota.*\.mine' ]
  svntest.actions.run_and_verify_update(wc_dir,
                                        expected_output,
                                        expected_disk,
                                        expected_status,
                                        None,
                                        svntest.tree.detect_conflict_files,
                                        conflict_files)

#----------------------------------------------------------------------
def update_with_obstructing_additions(sbox):
  "update handles obstructing paths scheduled for add"

  sbox.build()
  wc_dir = sbox.wc_dir

  # Make a backup copy of the working copy
  wc_backup = sbox.add_wc_path('backup')
  svntest.actions.duplicate_dir(wc_dir, wc_backup)

  # Add files and dirs to the repos via the first WC.  Each of these
  # will be added to the backup WC via an update:
  #
  #  A/B/upsilon:   Identical to the file scheduled for addition in
  #                 the backup WC.
  #
  #  A/C/nu:        A "normal" add, won't exist in the backup WC.
  #
  #  A/D/kappa:     Textual and property conflict with the file scheduled
  #                 for addition in the backup WC.
  #
  #  A/D/epsilon:   Textual conflict with the file scheduled for addition.
  #
  #  A/D/zeta:      Prop conflict with the file scheduled for addition.
  #
  #                 Three new dirs that will also be scheduled for addition:
  #  A/D/H/I:         No props on either WC or REPOS.
  #  A/D/H/I/J:       Prop conflict with the scheduled add.
  #  A/D/H/I/K:       Same (mergeable) prop on WC and REPOS.
  #
  #  A/D/H/I/K/xi:  Identical to the file scheduled for addition in
  #                 the backup WC. No props.
  #
  #  A/D/H/I/L:     A "normal" dir add, won't exist in the backup WC.
  #
  #  A/D/H/I/J/eta: Conflicts with the file scheduled for addition in
  #                 the backup WC.  No props.
  upsilon_path = os.path.join(wc_dir, 'A', 'B', 'upsilon')
  svntest.main.file_append(upsilon_path, "This is the file 'upsilon'\n")
  nu_path = os.path.join(wc_dir, 'A', 'C', 'nu')
  svntest.main.file_append(nu_path, "This is the file 'nu'\n")
  kappa_path = os.path.join(wc_dir, 'A', 'D', 'kappa')
  svntest.main.file_append(kappa_path, "This is REPOS file 'kappa'\n")
  epsilon_path = os.path.join(wc_dir, 'A', 'D', 'epsilon')
  svntest.main.file_append(epsilon_path, "This is REPOS file 'epsilon'\n")
  zeta_path = os.path.join(wc_dir, 'A', 'D', 'zeta')
  svntest.main.file_append(zeta_path, "This is the file 'zeta'\n")
  I_path = os.path.join(wc_dir, 'A', 'D', 'H', 'I')
  os.mkdir(I_path)
  J_path = os.path.join(I_path, 'J')
  os.mkdir(J_path)
  K_path = os.path.join(I_path, 'K')
  os.mkdir(K_path)
  L_path = os.path.join(I_path, 'L')
  os.mkdir(L_path)
  xi_path = os.path.join(K_path, 'xi')
  svntest.main.file_append(xi_path, "This is the file 'xi'\n")
  eta_path = os.path.join(J_path, 'eta')
  svntest.main.file_append(eta_path, "This is REPOS file 'eta'\n")
  svntest.main.run_svn(None, 'add', upsilon_path, nu_path,
                       kappa_path, epsilon_path, zeta_path, I_path)

  # Set props that will conflict with scheduled adds.
  svntest.main.run_svn(None, 'propset', 'propname1', 'propval-REPOS',
                       kappa_path)
  svntest.main.run_svn(None, 'propset', 'propname1', 'propval-REPOS',
                       zeta_path)
  svntest.main.run_svn(None, 'propset', 'propname1', 'propval-REPOS',
                       J_path)

  # Set prop that will match with scheduled add.
  svntest.main.run_svn(None, 'propset', 'propname1', 'propval-SAME',
                       epsilon_path)
  svntest.main.run_svn(None, 'propset', 'propname1', 'propval-SAME',
                       K_path)

  # Created expected output tree for 'svn ci'
  expected_output = wc.State(wc_dir, {
    'A/B/upsilon'   : Item(verb='Adding'),
    'A/C/nu'        : Item(verb='Adding'),
    'A/D/kappa'     : Item(verb='Adding'),
    'A/D/epsilon'   : Item(verb='Adding'),
    'A/D/zeta'      : Item(verb='Adding'),
    'A/D/H/I'       : Item(verb='Adding'),
    'A/D/H/I/J'     : Item(verb='Adding'),
    'A/D/H/I/J/eta' : Item(verb='Adding'),
    'A/D/H/I/K'     : Item(verb='Adding'),
    'A/D/H/I/K/xi'  : Item(verb='Adding'),
    'A/D/H/I/L'     : Item(verb='Adding'),
    })

  # Create expected status tree.
  expected_status = svntest.actions.get_virginal_state(wc_dir, 1)
  expected_status.add({
    'A/B/upsilon'   : Item(status='  ', wc_rev=2),
    'A/C/nu'        : Item(status='  ', wc_rev=2),
    'A/D/kappa'     : Item(status='  ', wc_rev=2),
    'A/D/epsilon'   : Item(status='  ', wc_rev=2),
    'A/D/zeta'      : Item(status='  ', wc_rev=2),
    'A/D/H/I'       : Item(status='  ', wc_rev=2),
    'A/D/H/I/J'     : Item(status='  ', wc_rev=2),
    'A/D/H/I/J/eta' : Item(status='  ', wc_rev=2),
    'A/D/H/I/K'     : Item(status='  ', wc_rev=2),
    'A/D/H/I/K/xi'  : Item(status='  ', wc_rev=2),
    'A/D/H/I/L'     : Item(status='  ', wc_rev=2),
    })

  # Commit.
  svntest.actions.run_and_verify_commit(wc_dir, expected_output,
                                        expected_status, None, wc_dir)

  # Create various paths scheduled for addition which will obstruct
  # the adds coming from the repos.
  upsilon_backup_path = os.path.join(wc_backup, 'A', 'B', 'upsilon')
  svntest.main.file_append(upsilon_backup_path,
                           "This is the file 'upsilon'\n")
  kappa_backup_path = os.path.join(wc_backup, 'A', 'D', 'kappa')
  svntest.main.file_append(kappa_backup_path,
                           "This is WC file 'kappa'\n")
  epsilon_backup_path = os.path.join(wc_backup, 'A', 'D', 'epsilon')
  svntest.main.file_append(epsilon_backup_path,
                           "This is WC file 'epsilon'\n")
  zeta_backup_path = os.path.join(wc_backup, 'A', 'D', 'zeta')
  svntest.main.file_append(zeta_backup_path, "This is the file 'zeta'\n")
  I_backup_path = os.path.join(wc_backup, 'A', 'D', 'H', 'I')
  os.mkdir(I_backup_path)
  J_backup_path = os.path.join(I_backup_path, 'J')
  os.mkdir(J_backup_path)
  K_backup_path = os.path.join(I_backup_path, 'K')
  os.mkdir(K_backup_path)
  xi_backup_path = os.path.join(K_backup_path, 'xi')
  svntest.main.file_append(xi_backup_path, "This is the file 'xi'\n")
  eta_backup_path = os.path.join(J_backup_path, 'eta')
  svntest.main.file_append(eta_backup_path, "This is WC file 'eta'\n")

  svntest.main.run_svn(None, 'add', upsilon_backup_path, kappa_backup_path,
                       epsilon_backup_path, zeta_backup_path, I_backup_path)

  # Set prop that will conflict with add from repos.
  svntest.main.run_svn(None, 'propset', 'propname1', 'propval-WC',
                       kappa_backup_path)
  svntest.main.run_svn(None, 'propset', 'propname1', 'propval-WC',
                       zeta_backup_path)
  svntest.main.run_svn(None, 'propset', 'propname1', 'propval-WC',
                       J_backup_path)

  # Set prop that will match add from repos.
  svntest.main.run_svn(None, 'propset', 'propname1', 'propval-SAME',
                       epsilon_backup_path)
  svntest.main.run_svn(None, 'propset', 'propname1', 'propval-SAME',
                       K_backup_path)

  # Create expected output tree for an update of the wc_backup.
  expected_output = wc.State(wc_backup, {
    'A/B/upsilon'   : Item(status='E '),
    'A/C/nu'        : Item(status='A '),
    'A/D/H/I'       : Item(status='E '),
    'A/D/H/I/J'     : Item(status='EC'),
    'A/D/H/I/J/eta' : Item(status='C '),
    'A/D/H/I/K'     : Item(status='EG'),
    'A/D/H/I/K/xi'  : Item(status='E '),
    'A/D/H/I/L'     : Item(status='A '),
    'A/D/kappa'     : Item(status='CC'),
    'A/D/epsilon'   : Item(status='CG'),
    'A/D/zeta'      : Item(status='EC'),
    })

  # Create expected disk for update of wc_backup.
  expected_disk = svntest.main.greek_state.copy()
  expected_disk.add({
    'A/B/upsilon'   : Item("This is the file 'upsilon'\n"),
    'A/C/nu'        : Item("This is the file 'nu'\n"),
    'A/D/H/I'       : Item(),
    'A/D/H/I/J'     : Item(props={'propname1' : 'propval-WC'}),
    'A/D/H/I/J/eta' : Item("\n".join(["<<<<<<< .mine",
                                      "This is WC file 'eta'",
                                      "=======",
                                      "This is REPOS file 'eta'",
                                      ">>>>>>> .r2",
                                      ""])),
    'A/D/H/I/K'     : Item(props={'propname1' : 'propval-SAME'}),
    'A/D/H/I/K/xi'  : Item("This is the file 'xi'\n"),
    'A/D/H/I/L'     : Item(),
    'A/D/kappa'     : Item("\n".join(["<<<<<<< .mine",
                                      "This is WC file 'kappa'",
                                      "=======",
                                      "This is REPOS file 'kappa'",
                                      ">>>>>>> .r2",
                                      ""]),
                           props={'propname1' : 'propval-WC'}),
    'A/D/epsilon'     : Item("\n".join(["<<<<<<< .mine",
                                        "This is WC file 'epsilon'",
                                        "=======",
                                        "This is REPOS file 'epsilon'",
                                        ">>>>>>> .r2",
                                        ""]),
                             props={'propname1' : 'propval-SAME'}),
    'A/D/zeta'   : Item("This is the file 'zeta'\n",
                        props={'propname1' : 'propval-WC'}),
    })

  # Create expected status tree for the update.  Since the obstructing
  # kappa and upsilon differ from the repos, they should show as modified.
  expected_status = svntest.actions.get_virginal_state(wc_backup, 2)
  expected_status.add({
    'A/B/upsilon'   : Item(status='  ', wc_rev=2),
    'A/C/nu'        : Item(status='  ', wc_rev=2),
    'A/D/H/I'       : Item(status='  ', wc_rev=2),
    'A/D/H/I/J'     : Item(status=' C', wc_rev=2),
    'A/D/H/I/J/eta' : Item(status='C ', wc_rev=2),
    'A/D/H/I/K'     : Item(status='  ', wc_rev=2),
    'A/D/H/I/K/xi'  : Item(status='  ', wc_rev=2),
    'A/D/H/I/L'     : Item(status='  ', wc_rev=2),
    'A/D/kappa'     : Item(status='CC', wc_rev=2),
    'A/D/epsilon'   : Item(status='C ', wc_rev=2),
    'A/D/zeta'      : Item(status=' C', wc_rev=2),
    })

  # "Extra" files that we expect to result from the conflicts.
  extra_files = ['eta\.r0', 'eta\.r2', 'eta\.mine',
                 'kappa\.r0', 'kappa\.r2', 'kappa\.mine',
                 'epsilon\.r0', 'epsilon\.r2', 'epsilon\.mine',
                 'kappa.prej', 'zeta.prej', 'dir_conflicts.prej']

  # Perform forced update and check the results in three
  # ways (including props).
  svntest.actions.run_and_verify_update(wc_backup,
                                        expected_output,
                                        expected_disk,
                                        expected_status,
                                        None,
                                        svntest.tree.detect_conflict_files,
                                        extra_files, None, None, 1,
                                        wc_backup)

  # Some obstructions are still not permitted:
  #
  # Test that file and dir obstructions scheduled for addition *with*
  # history fail when update tries to add the same path.

  # URL to URL copy of A/D/G to A/M.
  G_URL = sbox.repo_url + '/A/D/G'
  M_URL = sbox.repo_url + '/A/M'
  svntest.actions.run_and_verify_svn("Copy error:", None, [],
                                     'cp', G_URL, M_URL, '-m', '')

  # WC to WC copy of A/D/H to A/M, M now scheduled for addition with
  # history in WC and pending addition from the repos.
  H_path = os.path.join(wc_dir, 'A', 'D', 'H')
  A_path = os.path.join(wc_dir, 'A')
  M_path = os.path.join(wc_dir, 'A', 'M')

  svntest.actions.run_and_verify_svn("Copy error:", None, [],
                                     'cp', H_path, M_path)

  # URL to URL copy of A/D/H/omega to omicron.
  omega_URL = sbox.repo_url + '/A/D/H/omega'
  omicron_URL = sbox.repo_url + '/omicron'
  svntest.actions.run_and_verify_svn("Copy error:", None, [],
                                     'cp', omega_URL, omicron_URL,
                                     '-m', '')

  # WC to WC copy of A/D/H/chi to omicron, omicron now scheduled for
  # addition with history in WC and pending addition from the repos.
  chi_path = os.path.join(wc_dir, 'A', 'D', 'H', 'chi')
  omicron_path = os.path.join(wc_dir, 'omicron')

  svntest.actions.run_and_verify_svn("Copy error:", None, [],
                                     'cp', chi_path,
                                     omicron_path)

  # Try to update M's Parent.
  svntest.actions.run_and_verify_update(A_path, expected_output,
                                        expected_disk, expected_status,
                                        "svn: Failed to add " \
                                        "directory '.*M': a versioned " \
                                        "directory of the same name " \
                                        "already exists",
                                        None, None, None, None, 0)

  # --force shouldn't help either.
  svntest.actions.run_and_verify_update(wc_dir, expected_output,
                                        expected_disk, expected_status,
                                        "svn: Failed to add " \
                                        "directory '.*M': a versioned " \
                                        "directory of the same name " \
                                        "already exists",
                                        None, None, None, None, 0,
                                        A_path, '--force')

  # Try to update omicron's parent, non-recusively so as not to
  # try and update M first.
  svntest.actions.run_and_verify_update(wc_dir, expected_output,
                                        expected_disk, expected_status,
                                        "Failed to add file '.*omicron': " \
                                        "a file of the same name is " \
                                        "already scheduled for addition " \
                                        "with history",
                                        None, None, None, None, 0,
                                        wc_dir, '-N')

  # Again, --force shouldn't matter.
  svntest.actions.run_and_verify_update(wc_dir, expected_output,
                                        expected_disk, expected_status,
                                        "Failed to add file '.*omicron': " \
                                        "a file of the same name is " \
                                        "already scheduled for addition " \
                                        "with history",
                                        None, None, None, None, 0,
                                        wc_dir, '-N', '--force')

# Test for issue #2022: Update shouldn't touch conflicted files.
def update_conflicted(sbox):
  "update conflicted files"
  sbox.build()
  wc_dir = sbox.wc_dir
  iota_path = os.path.join(wc_dir, 'iota')
  lambda_path = os.path.join(wc_dir, 'A', 'B', 'lambda')
  mu_path = os.path.join(wc_dir, 'A', 'mu')
  D_path = os.path.join(wc_dir, 'A', 'D')
  pi_path = os.path.join(wc_dir, 'A', 'D', 'G', 'pi')

  expected_status = svntest.actions.get_virginal_state(wc_dir, 1)

  # Make some modifications to the files and a dir, creating r2.
  svntest.main.file_append(iota_path, 'Original appended text for iota\n')
  svntest.main.run_svn(None, 'propset', 'prop', 'val', lambda_path)
  svntest.main.file_append(mu_path, 'Original appended text for mu\n')
  svntest.main.run_svn(None, 'propset', 'prop', 'val', mu_path)
  svntest.main.run_svn(None, 'propset', 'prop', 'val', D_path)
  expected_output = svntest.wc.State(wc_dir, {
    'iota' : Item(verb='Sending'),
    'A/mu': Item(verb='Sending'),
    'A/B/lambda': Item(verb='Sending'),
    'A/D': Item(verb='Sending'),
    })

  expected_status.tweak('iota', 'A/mu', 'A/B/lambda', 'A/D', wc_rev=2)
  svntest.actions.run_and_verify_commit(wc_dir, expected_output,
                                        expected_status, None, wc_dir)

  # Do another change to each path that we will need later.
  # Also, change a file below A/D in the path.
  svntest.main.file_append(iota_path, 'Another line for iota\n')
  svntest.main.file_append(mu_path, 'Another line for mu\n')
  svntest.main.file_append(lambda_path, 'Another line for lambda\n')
  svntest.main.run_svn(None, 'propset', 'prop', 'val2', D_path)
  svntest.main.file_append(pi_path, 'Another line for pi\n')
  expected_status.tweak('iota', 'A/mu', 'A/B/lambda', 'A/D', 'A/D/G/pi',
                        wc_rev=3)
  expected_output.add({
    'A/D/G/pi': Item(verb='Sending')})
  svntest.actions.run_and_verify_commit(wc_dir, expected_output,
                                        expected_status, None, wc_dir)

  # Go back to revision 1.
  expected_output = svntest.wc.State(wc_dir, {
    'iota' : Item(status='U '),
    'A/B/lambda' : Item(status='UU'),
    'A/mu' : Item(status='UU'),
    'A/D': Item(status=' U'),
    'A/D/G/pi': Item(status='U '),
    })
  expected_disk = svntest.main.greek_state.copy()
  expected_status = svntest.actions.get_virginal_state(wc_dir, 1)
  svntest.actions.run_and_verify_update(wc_dir,
                                        expected_output,
                                        expected_disk,
                                        expected_status,
                                        None,
                                        None, None,
                                        None, None, 1,
                                        '-r1', wc_dir)

  # Create modifications conflicting with rev 2.
  svntest.main.file_append(iota_path, 'Conflicting appended text for iota\n')
  svntest.main.run_svn(None, 'propset', 'prop', 'conflictval', lambda_path)
  svntest.main.file_append(mu_path, 'Conflicting appended text for mu\n')
  svntest.main.run_svn(None, 'propset', 'prop', 'conflictval', mu_path)
  svntest.main.run_svn(None, 'propset', 'prop', 'conflictval', D_path)

  # Update to revision 2, expecting conflicts.
  expected_output = svntest.wc.State(wc_dir, {
    'iota': Item(status='C '),
    'A/B/lambda': Item(status=' C'),
    'A/mu': Item(status='CC'),
    'A/D': Item(status=' C'),
    })
  expected_disk.tweak('iota',
                      contents="\n".join(["This is the file 'iota'.",
                                          "<<<<<<< .mine",
                                          "Conflicting appended text for iota",
                                          "=======",
                                          "Original appended text for iota",
                                          ">>>>>>> .r2",
                                          ""]))
  expected_disk.tweak('A/mu',
                      contents="\n".join(["This is the file 'mu'.",
                                          "<<<<<<< .mine",
                                          "Conflicting appended text for mu",
                                          "=======",
                                          "Original appended text for mu",
                                          ">>>>>>> .r2",
                                          ""]),
                      props={'prop': 'conflictval'})
  expected_disk.tweak('A/B/lambda', 'A/D', props={'prop': 'conflictval'})

  expected_status.tweak(wc_rev=2)
  expected_status.tweak('iota', status='C ')
  expected_status.tweak('A/B/lambda', 'A/D', status=' C')
  expected_status.tweak('A/mu', status='CC')
  extra_files = [ [wc_dir, 'iota.*\.(r1|r2|mine)'],
                  [wc_dir, 'mu.*\.(r1|r2|mine|prej)'],
                  [wc_dir, 'lambda.*\.prej'],
                  [wc_dir, 'dir_conflicts.prej']]
  svntest.actions.run_and_verify_update(wc_dir,
                                        expected_output,
                                        expected_disk,
                                        expected_status,
                                        None,
                                        detect_extra_files, extra_files,
                                        None, None, 1,
                                        '-r2', wc_dir)

  # Now, update to HEAD, which should skip all the conflicted files, but
  # still update the pi file.
  expected_output = svntest.wc.State(wc_dir, {
    'iota' : Item(verb='Skipped'),
    'A/B/lambda' : Item(verb='Skipped'),
    'A/mu' : Item(verb='Skipped'),
    'A/D' : Item(verb='Skipped'),
    'A/D/G/pi' : Item(status='U '),
    })
  expected_status.tweak(wc_rev=3)
  expected_status.tweak('iota', 'A/B/lambda', 'A/mu', 'A/D', wc_rev=2)
  expected_disk.tweak('A/D/G/pi', contents="""This is the file 'pi'.
Another line for pi
""")
  svntest.actions.run_and_verify_update(wc_dir,
                                        expected_output,
                                        expected_disk,
                                        expected_status,
                                        None,
                                        detect_extra_files, extra_files,
                                        None, None, 1)

#----------------------------------------------------------------------
def mergeinfo_update_elision(sbox):
  "mergeinfo does not elide after update"

  # No mergeinfo elision is performed when doing updates.  So updates may
  # result in equivalent mergeinfo on a path and it's nearest working copy
  # parent with explicit mergeinfo.  This is currently permitted and
  # honestly we could probably do without this test(?).

  sbox.build()
  wc_dir = sbox.wc_dir

  # Some paths we'll care about
  alpha_COPY_path = os.path.join(wc_dir, "A", "B_COPY", "E", "alpha")
  alpha_path  = os.path.join(wc_dir, "A", "B", "E", "alpha")
  B_COPY_path = os.path.join(wc_dir, "A", "B_COPY")
  E_COPY_path = os.path.join(wc_dir, "A", "B_COPY", "E")
  beta_path   = os.path.join(wc_dir, "A", "B", "E", "beta")
  lambda_path = os.path.join(wc_dir, "A", "B", "lambda")

  # Make a branch A/B_COPY
  svntest.actions.run_and_verify_svn(
    None,
    ["A    " + os.path.join(wc_dir, "A", "B_COPY", "lambda") + "\n",
     "A    " + os.path.join(wc_dir, "A", "B_COPY", "E") + "\n",
     "A    " + os.path.join(wc_dir, "A", "B_COPY", "E", "alpha") + "\n",
     "A    " + os.path.join(wc_dir, "A", "B_COPY", "E", "beta") + "\n",
     "A    " + os.path.join(wc_dir, "A", "B_COPY", "F") + "\n",
     "Checked out revision 1.\n",
     "A         " + B_COPY_path + "\n"],
    [],
    'copy',
    sbox.repo_url + "/A/B",
    B_COPY_path)

  expected_output = wc.State(wc_dir, {'A/B_COPY' : Item(verb='Adding')})
  expected_status = svntest.actions.get_virginal_state(wc_dir, 1)
  expected_status.add({
    "A/B_COPY"         : Item(status='  ', wc_rev=2),
    "A/B_COPY/lambda"  : Item(status='  ', wc_rev=2),
    "A/B_COPY/E"       : Item(status='  ', wc_rev=2),
    "A/B_COPY/E/alpha" : Item(status='  ', wc_rev=2),
    "A/B_COPY/E/beta"  : Item(status='  ', wc_rev=2),
    "A/B_COPY/F"       : Item(status='  ', wc_rev=2),})

  svntest.actions.run_and_verify_commit(wc_dir,
                                        expected_output,
                                        expected_status,
                                        None,
                                        wc_dir)

  # Make some changes under A/B

  # r3 - modify and commit A/B/E/beta
  svntest.main.file_write(beta_path, "New content")
  expected_output = wc.State(wc_dir, {'A/B/E/beta' : Item(verb='Sending')})
  expected_status.tweak('A/B/E/beta', wc_rev=3)
  svntest.actions.run_and_verify_commit(wc_dir, expected_output,
                                        expected_status, None, wc_dir)

  # r4 - modify and commit A/B/lambda
  svntest.main.file_write(lambda_path, "New content")
  expected_output = wc.State(wc_dir, {'A/B/lambda' : Item(verb='Sending')})
  expected_status.tweak('A/B/lambda', wc_rev=4)
  svntest.actions.run_and_verify_commit(wc_dir, expected_output,
                                        expected_status, None, wc_dir)

  # r5 - modify and commit A/B/E/alpha
  svntest.main.file_write(alpha_path, "New content")
  expected_output = wc.State(wc_dir, {'A/B/E/alpha' : Item(verb='Sending')})
  expected_status.tweak('A/B/E/alpha', wc_rev=5)
  svntest.actions.run_and_verify_commit(wc_dir, expected_output,
                                        expected_status, None, wc_dir)

  # Merge r2:5 into A/B_COPY
  expected_output = wc.State(B_COPY_path, {
    'lambda'  : Item(status='U '),
    'E/alpha' : Item(status='U '),
    'E/beta'  : Item(status='U '),
    })
  expected_merge_status = wc.State(B_COPY_path, {
    ''        : Item(status=' M', wc_rev=2),
    'lambda'  : Item(status='M ', wc_rev=2),
    'E'       : Item(status='  ', wc_rev=2),
    'E/alpha' : Item(status='M ', wc_rev=2),
    'E/beta'  : Item(status='M ', wc_rev=2),
    'F'       : Item(status='  ', wc_rev=2),
    })
  expected_merge_disk = wc.State('', {
    ''        : Item(props={SVN_PROP_MERGEINFO : '/A/B:3-5'}),
    'lambda'  : Item("New content"),
    'E'       : Item(),
    'E/alpha' : Item("New content"),
    'E/beta'  : Item("New content"),
    'F'       : Item(),
    })
  expected_skip = wc.State(B_COPY_path, { })

  svntest.actions.run_and_verify_merge(B_COPY_path, '2', '5',
                                       sbox.repo_url + \
                                       '/A/B',
                                       expected_output,
                                       expected_merge_disk,
                                       expected_merge_status,
                                       expected_skip,
                                       None, None, None, None,
                                       None, 1)

  # r6 - Commit the merge
  expected_output = wc.State(wc_dir,
                             {'A/B_COPY'         : Item(verb='Sending'),
                              'A/B_COPY/E/alpha' : Item(verb='Sending'),
                              'A/B_COPY/E/beta'  : Item(verb='Sending'),
                              'A/B_COPY/lambda'  : Item(verb='Sending')})
  expected_status.tweak('A/B_COPY',         wc_rev=6)
  expected_status.tweak('A/B_COPY/E/alpha', wc_rev=6)
  expected_status.tweak('A/B_COPY/E/beta',  wc_rev=6)
  expected_status.tweak('A/B_COPY/lambda',  wc_rev=6)
  svntest.actions.run_and_verify_commit(wc_dir, expected_output,
                                        expected_status, None, wc_dir)

  # Update WC back to r5, A/COPY_B is at it's pre-merge state again
  expected_output = wc.State(wc_dir,
                             {'A/B_COPY'         : Item(status=' U'),
                              'A/B_COPY/E/alpha' : Item(status='U '),
                              'A/B_COPY/E/beta'  : Item(status='U '),
                              'A/B_COPY/lambda'  : Item(status='U '),})
  expected_status.tweak(wc_rev=5)
  expected_disk = svntest.main.greek_state.copy()
  expected_disk.add({
    'A/B_COPY'         : Item(),
    'A/B_COPY/lambda'  : Item("This is the file 'lambda'.\n"),
    'A/B_COPY/E'       : Item(),
    'A/B_COPY/E/alpha' : Item("This is the file 'alpha'.\n"),
    'A/B_COPY/E/beta'  : Item("This is the file 'beta'.\n"),
    'A/B_COPY/F'       : Item(),
    })
  expected_disk.tweak('A/B/lambda',  contents="New content")
  expected_disk.tweak('A/B/E/alpha', contents="New content")
  expected_disk.tweak('A/B/E/beta',  contents="New content")
  svntest.actions.run_and_verify_update(wc_dir,
                                        expected_output,
                                        expected_disk,
                                        expected_status,
                                        None, None, None,
                                        None, None, 1,
                                        '-r', '5', wc_dir)

  # Merge r2:5 to A/B_COPY/E/alpha
  expected_output = wc.State(alpha_COPY_path, {
    'alpha' : Item(status='U '),
    })
  expected_skip = wc.State(alpha_COPY_path, { })

  # run_and_verify_merge doesn't support merging to a file WCPATH
  # so use run_and_verify_svn.
  update_line = 'U    ' + alpha_COPY_path + '\n'
  if sys.platform == 'win32':
    # Construct a properly escaped regex when dealing with
    # '\' riddled paths on Windows.
    update_line = update_line.replace("\\", "\\\\")
  notify_line = svntest.main.merge_notify_line(3, 5, True, False)
  svntest.actions.run_and_verify_svn(None,
                                     '|'.join([notify_line, update_line]),
                                     [], 'merge', '-r2:5',
                                     sbox.repo_url + '/A/B/E/alpha',
                                     alpha_COPY_path)

  expected_alpha_status = wc.State(alpha_COPY_path, {
    ''        : Item(status='MM', wc_rev=5),
    })
  svntest.actions.run_and_verify_status(alpha_COPY_path,
                                        expected_alpha_status)

  svntest.actions.run_and_verify_svn(None, ["/A/B/E/alpha:3-5\n"], [],
                                     'propget', SVN_PROP_MERGEINFO,
                                     alpha_COPY_path)

  # Update WC.  The local mergeinfo (r3-5) on A/B_COPY/E/alpha is
  # identical to that on added to A/B_COPY by the update, but update
  # doesn't support elision so this redundancy is permitted.
  expected_output = wc.State(wc_dir, {
    'A/B_COPY/lambda'  : Item(status='U '),
    'A/B_COPY/E/alpha' : Item(status='G '),
    'A/B_COPY/E/beta'  : Item(status='U '),
    'A/B_COPY'         : Item(status=' U'),
    })
  expected_disk.tweak('A/B_COPY', props={SVN_PROP_MERGEINFO : '/A/B:3-5'})
  expected_disk.tweak('A/B_COPY/lambda', contents="New content")
  expected_disk.tweak('A/B_COPY/E/beta', contents="New content")
  expected_disk.tweak('A/B_COPY/E/alpha', contents="New content",
                      props={SVN_PROP_MERGEINFO : '/A/B/E/alpha:3-5'})
  expected_status.tweak(wc_rev=6)
  expected_status.tweak('A/B_COPY/E/alpha', status=' M')
  svntest.actions.run_and_verify_update(wc_dir,
                                        expected_output,
                                        expected_disk,
                                        expected_status,
                                        None, None, None,
                                        None, None, 1)

  # Now test that an updated target's mergeinfo can itself elide.
  # r7 - modify and commit A/B/E/alpha
  svntest.main.file_write(alpha_path, "More new content")
  expected_output = wc.State(wc_dir, {
    'A/B/E/alpha' : Item(verb='Sending'),
    'A/B_COPY/E/alpha' : Item(verb='Sending')})
  expected_status.tweak('A/B/E/alpha', 'A/B_COPY/E/alpha', status='  ',
                        wc_rev=7)
  svntest.actions.run_and_verify_commit(wc_dir, expected_output,
                                        expected_status, None, wc_dir)

  # Update A to get all paths to the same working revision.
  svntest.actions.run_and_verify_svn(None, ["At revision 7.\n"], [],
                                     'up', wc_dir)

  # Merge r6:7 into A/B_COPY/E
  expected_output = wc.State(E_COPY_path, {
    'alpha' : Item(status='U '),
    })
  expected_merge_status = wc.State(E_COPY_path, {
    ''        : Item(status=' M', wc_rev=7),
    'alpha' : Item(status='MM', wc_rev=7),
    'beta'  : Item(status='  ', wc_rev=7),
    })
  expected_merge_disk = wc.State('', {
    ''        : Item(props={SVN_PROP_MERGEINFO : '/A/B/E:3-5,7'}),
    'alpha' : Item("More new content"),
    'beta'  : Item("New content"),
    })
  expected_skip = wc.State(E_COPY_path, { })

  svntest.actions.run_and_verify_merge(E_COPY_path, '6', '7',
                                       sbox.repo_url + \
                                       '/A/B/E',
                                       expected_output,
                                       expected_merge_disk,
                                       expected_merge_status,
                                       expected_skip,
                                       None, None, None, None,
                                       None, 1)

  # r8 - Commit the merge
  svntest.actions.run_and_verify_svn(None,
                                     ["At revision 7.\n"],
                                     [], 'update', wc_dir)
  expected_output = wc.State(wc_dir,
                             {'A/B_COPY/E'       : Item(verb='Sending'),
                              'A/B_COPY/E/alpha' : Item(verb='Sending')})
  expected_status.tweak(wc_rev=7)
  expected_status.tweak('A/B_COPY/E', 'A/B_COPY/E/alpha', wc_rev=8)
  svntest.actions.run_and_verify_commit(wc_dir, expected_output,
                                        expected_status, None, wc_dir)

  # Update A/COPY_B/E back to r7
  expected_output = wc.State(wc_dir, {
    'A/B_COPY/E/alpha' : Item(status='UU'),
    'A/B_COPY/E'       : Item(status=' U'),
    })
  expected_status.tweak(wc_rev=7)
  expected_disk.tweak('A/B_COPY',
                      props={SVN_PROP_MERGEINFO : '/A/B:3-5'})
  expected_disk.tweak('A/B/E/alpha', contents="More new content")
  expected_disk.tweak('A/B_COPY/E/alpha', contents="New content")

  svntest.actions.run_and_verify_update(wc_dir,
                                        expected_output,
                                        expected_disk,
                                        expected_status,
                                        None, None, None,
                                        None, None, 1,
                                        '-r', '7', E_COPY_path)

  # Merge r6:7 to A/B_COPY
  expected_output = wc.State(B_COPY_path, {
    'E/alpha' : Item(status='U '),
    })
  expected_merge_status = wc.State(B_COPY_path, {
    ''        : Item(status=' M', wc_rev=7),
    'lambda'  : Item(status='  ', wc_rev=7),
    'E'       : Item(status='  ', wc_rev=7),
    'E/alpha' : Item(status='MM', wc_rev=7),
    'E/beta'  : Item(status='  ', wc_rev=7),
    'F'       : Item(status='  ', wc_rev=7),
    })
  expected_merge_disk = wc.State('', {
    ''        : Item(props={SVN_PROP_MERGEINFO : '/A/B:3-5,7'}),
    'lambda'  : Item("New content"),
    'E'       : Item(),
    'E/alpha' : Item("More new content"),
    'E/beta'  : Item("New content"),
    'F'       : Item(),
    })
  expected_skip = wc.State(B_COPY_path, { })

  svntest.actions.run_and_verify_merge(B_COPY_path, '6', '7',
                                       sbox.repo_url + \
                                       '/A/B',
                                       expected_output,
                                       expected_merge_disk,
                                       expected_merge_status,
                                       expected_skip,
                                       None, None, None, None,
                                       None, 1,alpha_COPY_path)

  # Update just A/B_COPY/E.  The mergeinfo (r3-5,7) reset on
  # A/B_COPY/E by the udpate is identical to the local info on
  # A/B_COPY, so should elide, leaving no mereginfo on E.
  #expected_output = svntest.wc.State(wc_dir, { })
  expected_output = wc.State(wc_dir, {
    'A/B_COPY/E/alpha' : Item(status='GG'),
    'A/B_COPY/E/'      : Item(status=' U'),
    })
  expected_status.tweak('A/B_COPY', status=' M', wc_rev=7)
  expected_status.tweak('A/B_COPY/E', status='  ', wc_rev=8)
  expected_status.tweak('A/B_COPY/E/alpha', wc_rev=8)
  expected_status.tweak('A/B_COPY/E/beta', wc_rev=8)
  expected_disk.tweak('A/B_COPY',
                      props={SVN_PROP_MERGEINFO : '/A/B:3-5,7'})
  expected_disk.tweak('A/B_COPY/E',
                      props={SVN_PROP_MERGEINFO : '/A/B/E:3-5,7'})
  expected_disk.tweak('A/B_COPY/E/alpha', contents="More new content",
                      props={})
  svntest.actions.run_and_verify_update(wc_dir,
                                        expected_output,
                                        expected_disk,
                                        expected_status,
                                        None, None, None,
                                        None, None, 1, E_COPY_path)


#----------------------------------------------------------------------
# If the update editor receives add_file(foo, copyfrom='blah'), it
# should attempt to locate 'blah' in the wc, and then copy it into place.

def update_handles_copyfrom(sbox):
  "update should make use of copyfrom args"

  sbox.build()
  wc_dir = sbox.wc_dir

  # Make a backup copy of the working copy.
  wc_backup = sbox.add_wc_path('backup')
  svntest.actions.duplicate_dir(wc_dir, wc_backup)

  # Copy 'rho' to 'glub'
  rho_path = os.path.join(wc_dir, 'A', 'D', 'G', 'rho')
  glub_path = os.path.join(wc_dir, 'A', 'D', 'G', 'glub')
  svntest.actions.run_and_verify_svn(None, None, [],
                                     'copy', rho_path, glub_path)

  # Commit that change, creating r2.
  expected_output = svntest.wc.State(wc_dir, {
    'A/D/G/glub' : Item(verb='Adding'),
    })
  expected_status = svntest.actions.get_virginal_state(wc_dir, 1)
  expected_status.add({
    'A/D/G/glub' : Item(status='  ', wc_rev=2),
    })
  svntest.actions.run_and_verify_commit(wc_dir, expected_output,
                                        expected_status, None, wc_dir)

  # Make a local edits to rho in the backup working copy - both text and props
  rho2_path = os.path.join(wc_backup, 'A', 'D', 'G', 'rho')
  svntest.main.file_append(rho2_path, "Some new text.\n")
  svntest.main.run_svn(None, 'propset', 'Kubla', 'Khan', rho2_path)

  # Now try updating our backup working copy: it should receive glub,
  # but with copyfrom args of rho@1, and thus copy the existing
  # (edited) rho to glub.  In other words, both rho and glub should be
  # identical and contain the same local edits.

  expected_output = svntest.wc.State(wc_backup, { })
  expected_output = wc.State(wc_backup, {
    'A/D/G/glub' : Item(status='A '),  ### perhaps update should show 'A +' ??
    })

  expected_disk = svntest.main.greek_state.copy()
  expected_disk.tweak('A/D/G/rho',
                      contents="This is the file 'rho'.\nSome new text.\n",
                      props={'Kubla' : 'Khan'})
  expected_disk.add({
    'A/D/G/glub' : Item("This is the file 'rho'.\nSome new text.\n",
                        props={'Kubla' : 'Khan', 'svn:mergeinfo' : ''})
    })

  expected_status = svntest.actions.get_virginal_state(wc_backup, 2)
  expected_status.tweak('A/D/G/rho', wc_rev=2, status='MM')
  expected_status.add({
    'A/D/G/glub' : Item(status='MM', wc_rev=2),
    })
  svntest.actions.run_and_verify_update(wc_backup,
                                        expected_output,
                                        expected_disk,
                                        expected_status,
                                        check_props = True)

#----------------------------------------------------------------------
# if the update_editor receives add_file(copyfrom=...), and the
# copyfrom_path simply isn't available in the working copy, it should
# fall back to doing an RA request to fetch the file.

def copyfrom_degrades_gracefully(sbox):
  "update degrades well if copyfrom_path unavailable"

  sbox.build()
  wc_dir = sbox.wc_dir

  # Make a backup copy of the working copy.
  wc_backup = sbox.add_wc_path('backup')
  svntest.actions.duplicate_dir(wc_dir, wc_backup)

  # Move 'alpha' to 'glub'
  alpha_path = os.path.join(wc_dir, 'A', 'B', 'E', 'alpha')
  glub_path = os.path.join(wc_dir, 'A', 'D', 'G', 'glub')
  svntest.actions.run_and_verify_svn(None, None, [],
                                     'mv', alpha_path, glub_path)

  # Commit that change, creating r2.
  expected_output = svntest.wc.State(wc_dir, {
    'A/B/E/alpha' : Item(verb='Deleting'),
    'A/D/G/glub' : Item(verb='Adding'),
    })
  expected_status = svntest.actions.get_virginal_state(wc_dir, 1)
  expected_status.add({
    'A/D/G/glub' : Item(status='  ', wc_rev=2),
    })
  expected_status.remove('A/B/E/alpha')
  svntest.actions.run_and_verify_commit(wc_dir, expected_output,
                                        expected_status, None, wc_dir)

  # In the 2nd working copy, update just one side of the move -- so that
  # alpha gets deleted, but glub not yet added.
  E_path = os.path.join(wc_backup, 'A', 'B', 'E')
  expected_output = svntest.wc.State(E_path, {
      'alpha' : Item(status='D '),
      })
  expected_disk = wc.State('', {
      'beta'  : wc.StateItem("This is the file 'beta'.\n"),
      })
  expected_status = svntest.wc.State(E_path, {
    ''           : Item(status='  '),
    'beta'     : Item(status='  '),
    })
  expected_status.tweak(wc_rev=2)
  svntest.actions.run_and_verify_update(E_path,
                                        expected_output,
                                        expected_disk,
                                        expected_status)

  # Now update the entire working copy, which should cause an
  # add_file(glub, copyfrom_path=alpha)... except alpha is already gone.
  # Update editor should gracefully fetch it via RA request.
  expected_output = svntest.wc.State(wc_backup, { })
  expected_output = wc.State(wc_backup, {
    'A/D/G/glub' : Item(status='A '),
    })
  expected_disk = svntest.main.greek_state.copy()
  expected_disk.remove('A/B/E/alpha')
  expected_disk.add({
    'A/D/G/glub' : Item("This is the file 'alpha'.\n"),
    })
  expected_status = svntest.actions.get_virginal_state(wc_backup, 2)
  expected_status.remove('A/B/E/alpha')
  expected_status.add({
    'A/D/G/glub' : Item(status='  ', wc_rev=2),
    })
  svntest.actions.run_and_verify_update(wc_backup,
                                        expected_output,
                                        expected_disk,
                                        expected_status)

#----------------------------------------------------------------------
# If the update editor receives add_file(foo, copyfrom='blah'), it
# should attempt to locate 'blah' in the wc, and then copy it into
# place.  Furthermore, the new file should be able to receive
# subsequent txdeltas coming from the server.

def update_handles_copyfrom_with_txdeltas(sbox):
  "update uses copyfrom & accepts further txdeltas"

  sbox.build()
  wc_dir = sbox.wc_dir

  # Make a backup copy of the working copy.
  wc_backup = sbox.add_wc_path('backup')
  svntest.actions.duplicate_dir(wc_dir, wc_backup)

  # Copy 'rho' to 'glub'
  rho_path = os.path.join(wc_dir, 'A', 'D', 'G', 'rho')
  glub_path = os.path.join(wc_dir, 'A', 'D', 'G', 'glub')
  svntest.actions.run_and_verify_svn(None, None, [],
                                     'copy', rho_path, glub_path)

  # Commit that change, creating r2.
  expected_output = svntest.wc.State(wc_dir, {
    'A/D/G/glub' : Item(verb='Adding'),
    })
  expected_status = svntest.actions.get_virginal_state(wc_dir, 1)
  expected_status.add({
    'A/D/G/glub' : Item(status='  ', wc_rev=2),
    })
  svntest.actions.run_and_verify_commit(wc_dir, expected_output,
                                        expected_status, None, wc_dir)

  # Make additional edits to glub...
  svntest.main.file_append_binary(glub_path, "Some new text.\n")
  svntest.main.run_svn(None, 'propset', 'Kubla', 'Khan', glub_path)

  # Commit the changes, creating r3.
  expected_output = svntest.wc.State(wc_dir, {
    'A/D/G/glub' : Item(verb='Sending'),
    })
  expected_status = svntest.actions.get_virginal_state(wc_dir, 1)
  expected_status.add({
    'A/D/G/glub' : Item(status='  ', wc_rev=3),
    })
  svntest.actions.run_and_verify_commit(wc_dir, expected_output,
                                        expected_status, None, wc_dir)

  # Make a local edit to rho in the backup working copy.
  rho2_path = os.path.join(wc_backup, 'A', 'D', 'G', 'rho')
  svntest.main.file_write(rho2_path,
                          "New first line.\nThis is the file 'rho'.\n",
                          "wb")

  # Now try updating our backup working copy: it should receive glub,
  # but with copyfrom args of rho@1, and thus copy the existing rho to
  # glub.  Furthermore, it should then apply the extra r3 edits to the
  # copied file.

  expected_output = svntest.wc.State(wc_backup, { })
  expected_output = wc.State(wc_backup, {
    'A/D/G/glub' : Item(status='A '),  ### perhaps update should show 'A +' ??
    })

  expected_disk = svntest.main.greek_state.copy()
  expected_disk.tweak('A/D/G/rho',
                      contents="New first line.\nThis is the file 'rho'.\n")
  expected_disk.add({
    'A/D/G/glub' : Item("New first line.\nThis is the file 'rho'.\nSome new text.\n",
                        props={'Kubla' : 'Khan', 'svn:mergeinfo' : ''})
    })

  expected_status = svntest.actions.get_virginal_state(wc_backup, 3)
  expected_status.tweak('A/D/G/rho', wc_rev=3, status='M ')
  expected_status.add({
    'A/D/G/glub' : Item(status='M ', wc_rev=3),
    })
  svntest.actions.run_and_verify_update(wc_backup,
                                        expected_output,
                                        expected_disk,
                                        expected_status,
                                        check_props = True)

#----------------------------------------------------------------------
# Very obscure bug: Issue #2977.
# Let's say there's a revision with
#   $ svn mv b c
#   $ svn mv a b
#   $ svn ci
# and a later revision that modifies b.  We then try a fresh checkout.  If
# the server happens to send us 'b' first, then when it later gets 'c'
# (with a copyfrom of 'b') it might try to use the 'b' in the wc as the
# copyfrom base.  This is wrong, because 'b' was changed later; however,
# due to a bug, the setting of svn:entry:committed-rev on 'b' is not being
# properly seen by the client, and it chooses the wrong base.  Corruption!
#
# Note that because this test depends on the order that the server sends
# changes, it is very fragile; even changing the file names can avoid
# triggering the bug.

def update_copied_from_replaced_and_changed(sbox):
  "update chooses right copyfrom for double move"

  sbox.build()
  wc_dir = sbox.wc_dir

  fn1_relpath = os.path.join('A', 'B', 'E', 'aardvark')
  fn2_relpath = os.path.join('A', 'B', 'E', 'alpha')
  fn3_relpath = os.path.join('A', 'B', 'E', 'beta')
  fn1_path = os.path.join(wc_dir, fn1_relpath)
  fn2_path = os.path.join(wc_dir, fn2_relpath)
  fn3_path = os.path.join(wc_dir, fn3_relpath)

  # Move fn2 to fn1
  svntest.actions.run_and_verify_svn(None, None, [],
                                     'mv', fn2_path, fn1_path)

  # Move fn3 to fn2
  svntest.actions.run_and_verify_svn(None, None, [],
                                     'mv', fn3_path, fn2_path)

  # Commit that change, creating r2.
  expected_output = svntest.wc.State(wc_dir, {
    fn1_relpath : Item(verb='Adding'),
    fn2_relpath : Item(verb='Replacing'),
    fn3_relpath : Item(verb='Deleting'),
    })
  expected_status = svntest.actions.get_virginal_state(wc_dir, 1)
  expected_status.remove(fn2_relpath, fn3_relpath)
  expected_status.add({
    fn1_relpath : Item(status='  ', wc_rev=2),
    fn2_relpath : Item(status='  ', wc_rev=2),
    })
  svntest.actions.run_and_verify_commit(wc_dir, expected_output,
                                        expected_status, None, wc_dir)

  # Modify fn2.
  fn2_final_contents = "I have new contents for the middle file."
  svntest.main.file_write(fn2_path, fn2_final_contents)

  # Commit the changes, creating r3.
  expected_output = svntest.wc.State(wc_dir, {
    fn2_relpath : Item(verb='Sending'),
    })
  expected_status = svntest.actions.get_virginal_state(wc_dir, 1)
  expected_status.remove(fn2_relpath, fn3_relpath)
  expected_status.add({
    fn1_relpath : Item(status='  ', wc_rev=2),
    fn2_relpath : Item(status='  ', wc_rev=3),
    })
  svntest.actions.run_and_verify_commit(wc_dir, expected_output,
                                        expected_status, None, wc_dir)

  # Go back to r1.
  expected_output = svntest.wc.State(wc_dir, {
    fn1_relpath: Item(status='D '),
    fn2_relpath: Item(status='A '), # though actually should be D and A
    fn3_relpath: Item(status='A '),
    })
  # Create expected disk tree for the update to rev 0
  expected_disk = svntest.main.greek_state.copy()
  # Do the update and check the results.
  svntest.actions.run_and_verify_update(wc_dir,
                                        expected_output,
                                        expected_disk,
                                        None, None,
                                        None, None, None, None, 0,
                                        '-r', '1', wc_dir)

  # And back up to 3 again.
  expected_output = svntest.wc.State(wc_dir, {
    fn1_relpath: Item(status='A '),
    fn2_relpath: Item(status='A '), # though actually should be D and A
    fn3_relpath: Item(status='D '),
    })
  # Create expected disk tree for the update to rev 0
  expected_disk = svntest.main.greek_state.copy()
  expected_disk.add({
    fn1_relpath : Item("This is the file 'alpha'.\n"),
    })
  expected_disk.tweak(fn2_relpath, contents=fn2_final_contents)
  expected_disk.remove(fn3_relpath)
  # reuse old expected_status, but at r3
  expected_status.tweak(wc_rev=3)
  svntest.actions.run_and_verify_update(wc_dir,
                                        expected_output,
                                        expected_disk,
                                        expected_status, None,
                                        None, None, None, None, 0,
                                        wc_dir)

#----------------------------------------------------------------------
# Regression test: ra_neon assumes that you never delete a property on
# a newly-added file, which is wrong if it's add-with-history.
def update_copied_and_deleted_prop(sbox):
  "updating a copied file with a deleted property"

  sbox.build()
  wc_dir = sbox.wc_dir
  iota_path = os.path.join(wc_dir, 'iota')
  iota2_path = os.path.join(wc_dir, 'iota2')

  # Add a property on iota
  svntest.actions.run_and_verify_svn(None, None, [],
                                     'propset', 'foo', 'bar', iota_path)
  # Commit that change, creating r2.
  expected_output = svntest.wc.State(wc_dir, {
    'iota' : Item(verb='Sending'),
    })
  expected_status_mixed = svntest.actions.get_virginal_state(wc_dir, 1)
  expected_status_mixed.tweak('iota', wc_rev=2)
  svntest.actions.run_and_verify_commit(wc_dir, expected_output,
                                        expected_status_mixed, None, wc_dir)

  # Copy iota to iota2 and delete the property on it.
  svntest.actions.run_and_verify_svn(None, None, [],
                                     'copy', iota_path, iota2_path)
  svntest.actions.run_and_verify_svn(None, None, [],
                                     'propdel', 'foo', iota2_path)

  # Commit that change, creating r3.
  expected_output = svntest.wc.State(wc_dir, {
    'iota2' : Item(verb='Adding'),
    })
  expected_status_mixed.add({
    'iota2' : Item(status='  ', wc_rev=3),
    })
  svntest.actions.run_and_verify_commit(wc_dir, expected_output,
                                        expected_status_mixed, None, wc_dir)

  # Update the whole wc, verifying disk as well.
  expected_output = svntest.wc.State(wc_dir, { })
  expected_disk_r3 = svntest.main.greek_state.copy()
  expected_disk_r3.add({
    'iota2' : Item("This is the file 'iota'.\n",
                   props={SVN_PROP_MERGEINFO: ''}),
    })
  expected_disk_r3.tweak('iota', props={'foo':'bar'})
  expected_status_r3 = expected_status_mixed.copy()
  expected_status_r3.tweak(wc_rev=3)
  svntest.actions.run_and_verify_update(wc_dir,
                                        expected_output,
                                        expected_disk_r3,
                                        expected_status_r3,
                                        check_props=True)

  # Now go back to r2.
  expected_output = svntest.wc.State(wc_dir, {'iota2': Item(status='D ')})
  expected_disk_r2 = expected_disk_r3.copy()
  expected_disk_r2.remove('iota2')
  expected_status_r2 = expected_status_r3.copy()
  expected_status_r2.tweak(wc_rev=2)
  expected_status_r2.remove('iota2')
  svntest.actions.run_and_verify_update(wc_dir,
                                        expected_output,
                                        expected_disk_r2,
                                        expected_status_r2,
                                        None, None, None, None, None,
                                        True,
                                        "-r2", wc_dir)

  # And finally, back to r3, getting an add-with-history-and-property-deleted
  expected_output = svntest.wc.State(wc_dir, {'iota2': Item(status='A ')})
  svntest.actions.run_and_verify_update(wc_dir,
                                        expected_output,
                                        expected_disk_r3,
                                        expected_status_r3,
                                        check_props=True)

#----------------------------------------------------------------------


def update_accept_conflicts(sbox):
  "update --accept automatic conflict resolution"

  sbox.build()
  wc_dir = sbox.wc_dir

  # Make a backup copy of the working copy
  wc_backup = sbox.add_wc_path('backup')
  svntest.actions.duplicate_dir(wc_dir, wc_backup)

  # Make a few local mods to files which will be committed
  iota_path = os.path.join(wc_dir, 'iota')
  lambda_path = os.path.join(wc_dir, 'A', 'B', 'lambda')
  mu_path = os.path.join(wc_dir, 'A', 'mu')
  alpha_path = os.path.join(wc_dir, 'A', 'B', 'E', 'alpha')
  beta_path = os.path.join(wc_dir, 'A', 'B', 'E', 'beta')
  pi_path = os.path.join(wc_dir, 'A', 'D', 'G', 'pi')
  rho_path = os.path.join(wc_dir, 'A', 'D', 'G', 'rho')
  svntest.main.file_append(lambda_path, 'Their appended text for lambda\n')
  svntest.main.file_append(iota_path, 'Their appended text for iota\n')
  svntest.main.file_append(mu_path, 'Their appended text for mu\n')
  svntest.main.file_append(alpha_path, 'Their appended text for alpha\n')
  svntest.main.file_append(beta_path, 'Their appended text for beta\n')
  svntest.main.file_append(pi_path, 'Their appended text for pi\n')
  svntest.main.file_append(rho_path, 'Their appended text for rho\n')

  # Make a few local mods to files which will be conflicted
  iota_path_backup = os.path.join(wc_backup, 'iota')
  lambda_path_backup = os.path.join(wc_backup, 'A', 'B', 'lambda')
  mu_path_backup = os.path.join(wc_backup, 'A', 'mu')
  alpha_path_backup = os.path.join(wc_backup, 'A', 'B', 'E', 'alpha')
  beta_path_backup = os.path.join(wc_backup, 'A', 'B', 'E', 'beta')
  pi_path_backup = os.path.join(wc_backup, 'A', 'D', 'G', 'pi')
  rho_path_backup = os.path.join(wc_backup, 'A', 'D', 'G', 'rho')
  svntest.main.file_append(iota_path_backup,
                           'My appended text for iota\n')
  svntest.main.file_append(lambda_path_backup,
                           'My appended text for lambda\n')
  svntest.main.file_append(mu_path_backup,
                           'My appended text for mu\n')
  svntest.main.file_append(alpha_path_backup,
                           'My appended text for alpha\n')
  svntest.main.file_append(beta_path_backup,
                           'My appended text for beta\n')
  svntest.main.file_append(pi_path_backup,
                           'My appended text for pi\n')
  svntest.main.file_append(rho_path_backup,
                           'My appended text for rho\n')

  # Created expected output tree for 'svn ci'
  expected_output = svntest.wc.State(wc_dir, {
    'iota' : Item(verb='Sending'),
    'A/B/lambda' : Item(verb='Sending'),
    'A/mu' : Item(verb='Sending'),
    'A/B/E/alpha': Item(verb='Sending'),
    'A/B/E/beta': Item(verb='Sending'),
    'A/D/G/pi' : Item(verb='Sending'),
    'A/D/G/rho' : Item(verb='Sending'),
    })

  expected_status = svntest.actions.get_virginal_state(wc_dir, 1)
  expected_status.tweak('iota', wc_rev=2)
  expected_status.tweak('A/B/lambda', wc_rev=2)
  expected_status.tweak('A/mu', wc_rev=2)
  expected_status.tweak('A/B/E/alpha', wc_rev=2)
  expected_status.tweak('A/B/E/beta', wc_rev=2)
  expected_status.tweak('A/D/G/pi', wc_rev=2)
  expected_status.tweak('A/D/G/rho', wc_rev=2)

  # Commit.
  svntest.actions.run_and_verify_commit(wc_dir, expected_output,
                                        expected_status, None, wc_dir)

  # Now we'll update each of our 5 files in wc_backup; each one will get
  # conflicts, and we'll handle each with a different --accept option.

  # Setup SVN_EDITOR and SVN_MERGE for --accept={edit,launch}.
  svntest.main.use_editor('append_foo')

  # iota: no accept option
  # Just leave the conflicts alone, since run_and_verify_svn already uses
  # the --non-interactive option.
  svntest.actions.run_and_verify_svn(None,
                                     ['C    %s\n' % (iota_path_backup,),
                                      'Updated to revision 2.\n',
                                      'Summary of conflicts:\n',
                                      '  Text conflicts: 1\n'],
                                     [],
                                     'update', iota_path_backup)

  # lambda: --accept=postpone
  # Just leave the conflicts alone.
  svntest.actions.run_and_verify_svn(None,
                                     ['C    %s\n' % (lambda_path_backup,),
                                      'Updated to revision 2.\n',
                                      'Summary of conflicts:\n',
                                      '  Text conflicts: 1\n'],
                                     [],
                                     'update', '--accept=postpone',
                                     lambda_path_backup)

  # mu: --accept=base
  # Accept the pre-update base file.
  svntest.actions.run_and_verify_svn(None,
                                     ['G    %s\n' % (mu_path_backup,),
                                      'Updated to revision 2.\n'],
                                     [],
                                     'update', '--accept=base',
                                     mu_path_backup)

  # alpha: --accept=mine
  # Accept the user's working file.
  svntest.actions.run_and_verify_svn(None,
                                     ['G    %s\n' % (alpha_path_backup,),
                                      'Updated to revision 2.\n'],
                                     [],
                                     'update', '--accept=mine-full',
                                     alpha_path_backup)

  # beta: --accept=theirs
  # Accept their file.
  svntest.actions.run_and_verify_svn(None,
                                     ['G    %s\n' % (beta_path_backup,),
                                      'Updated to revision 2.\n'],
                                     [],
                                     'update', '--accept=theirs-full',
                                     beta_path_backup)

  # pi: --accept=edit
  # Run editor and accept the edited file.
  svntest.actions.run_and_verify_svn(None,
                                     ['G    %s\n' % (pi_path_backup,),
                                      'Updated to revision 2.\n'],
                                     [],
                                     'update', '--accept=edit',
                                     pi_path_backup)

  # rho: --accept=launch
  # Run SVN_MERGE and accept the merged file.
  svntest.actions.run_and_verify_svn(None,
                                     ['G    %s\n' % (rho_path_backup,),
                                      'Updated to revision 2.\n'],
                                     [],
                                     'update', '--accept=launch',
                                     rho_path_backup)

  # Set the expected disk contents for the test
  expected_disk = svntest.main.greek_state.copy()

  expected_disk.tweak('iota', contents=("This is the file 'iota'.\n"
                                        '<<<<<<< .mine\n'
                                        'My appended text for iota\n'
                                        '=======\n'
                                        'Their appended text for iota\n'
                                        '>>>>>>> .r2\n'))
  expected_disk.tweak('A/B/lambda', contents=("This is the file 'lambda'.\n"
                                              '<<<<<<< .mine\n'
                                              'My appended text for lambda\n'
                                              '=======\n'
                                              'Their appended text for lambda\n'
                                              '>>>>>>> .r2\n'))
  expected_disk.tweak('A/mu', contents="This is the file 'mu'.\n")
  expected_disk.tweak('A/B/E/alpha', contents=("This is the file 'alpha'.\n"
                                               'My appended text for alpha\n'))
  expected_disk.tweak('A/B/E/beta', contents=("This is the file 'beta'.\n"
                                              'Their appended text for beta\n'))
  expected_disk.tweak('A/D/G/pi', contents=("This is the file 'pi'.\n"
                                             '<<<<<<< .mine\n'
                                             'My appended text for pi\n'
                                             '=======\n'
                                             'Their appended text for pi\n'
                                             '>>>>>>> .r2\n'
                                             'foo\n'))
  expected_disk.tweak('A/D/G/rho', contents=("This is the file 'rho'.\n"
                                             '<<<<<<< .mine\n'
                                             'My appended text for rho\n'
                                             '=======\n'
                                             'Their appended text for rho\n'
                                             '>>>>>>> .r2\n'
                                             'foo\n'))

  # Set the expected extra files for the test
  extra_files = ['iota.*\.r1', 'iota.*\.r2', 'iota.*\.mine',
                 'lambda.*\.r1', 'lambda.*\.r2', 'lambda.*\.mine']

  # Set the expected status for the test
  expected_status = svntest.actions.get_virginal_state(wc_backup, 2)
  expected_status.tweak('iota', 'A/B/lambda', 'A/mu',
                        'A/B/E/alpha', 'A/B/E/beta',
                        'A/D/G/pi', 'A/D/G/rho', wc_rev=2)
  expected_status.tweak('iota', status='C ')
  expected_status.tweak('A/B/lambda', status='C ')
  expected_status.tweak('A/mu', status='M ')
  expected_status.tweak('A/B/E/alpha', status='M ')
  expected_status.tweak('A/B/E/beta', status='  ')
  expected_status.tweak('A/D/G/pi', status='M ')
  expected_status.tweak('A/D/G/rho', status='M ')

  # Set the expected output for the test
  expected_output = wc.State(wc_backup, {})

  # Do the update and check the results in three ways.
  svntest.actions.run_and_verify_update(wc_backup,
                                        expected_output,
                                        expected_disk,
                                        expected_status,
                                        None,
                                        svntest.tree.detect_conflict_files,
                                        extra_files)

# Test for a wc corruption race condition (possibly introduced in
# r23342) which is easy to trigger if interactive conflict resolution
# dies in the middle of prompting.  Specifically, we run an update
# with interactive-conflicts on but close stdin immediately, so the
# prompt errors out; then the dir_baton pool cleanup handlers in the
# WC update editor flush and run incomplete logs and lead to WC
# corruption, detectable by another update command.

def eof_in_interactive_conflict_resolver(sbox):
  "eof in interactive resolution can't break wc"

  sbox.build()
  wc_dir = sbox.wc_dir

  # Set up a custom config directory which *doesn't* turn off
  # interactive resolution
  config_contents = '''\
[miscellany]
interactive-conflicts = true
'''
  tmp_dir = os.path.abspath(svntest.main.temp_dir)
  config_dir = os.path.join(tmp_dir, 'interactive-conflicts-config')
  svntest.main.create_config_dir(config_dir, config_contents)

  iota_path = os.path.join(wc_dir, 'iota')

  # Modify iota and commit for r2.
  svntest.main.file_append(iota_path, "Appended text in r2.\n")
  expected_output = svntest.wc.State(wc_dir, {
    'iota': Item(verb="Sending"),
  })
  expected_status = svntest.actions.get_virginal_state(wc_dir, 1)
  expected_status.tweak('iota', wc_rev=2)
  svntest.actions.run_and_verify_commit(wc_dir, expected_output,
                                        expected_status, None, wc_dir)

  # Go back to revision 1.
  expected_output = svntest.wc.State(wc_dir, {
    'iota' : Item(status='U '),
    })
  expected_disk = svntest.main.greek_state.copy()
  expected_status = svntest.actions.get_virginal_state(wc_dir, 1)
  svntest.actions.run_and_verify_update(wc_dir,
                                        expected_output,
                                        expected_disk,
                                        expected_status,
                                        None,
                                        None, None,
                                        None, None, 1,
                                        '-r1', wc_dir)

  # Modify iota differently and try to update *with the interactive
  # resolver*.  ### The parser won't go so well with the output
  svntest.main.file_append(iota_path, "Local mods to r1 text.\n")
  svntest.actions.run_and_verify_update(wc_dir, None, None, None,
                                        "Can't read stdin: End of file found",
                                        None, None, None, None, 1,
                                        wc_dir, '--config-dir', config_dir)

  # Now update -r1 again.  Hopefully we don't get a checksum error!
  expected_output = svntest.wc.State(wc_dir, {})
  # note: it's possible that the correct disk here should be the
  # merged file?
  expected_disk.tweak('iota', contents=("This is the file 'iota'.\n"
                                        "Local mods to r1 text.\n"))
  expected_status = svntest.actions.get_virginal_state(wc_dir, 1)
  expected_status.tweak('iota', status='M ')
  svntest.actions.run_and_verify_update(wc_dir,
                                        expected_output,
                                        expected_disk,
                                        expected_status,
                                        None,
                                        None, None,
                                        None, None, 1,
                                        '-r1', wc_dir)


#----------------------------------------------------------------------


def update_uuid_changed(sbox):
  "update fails when repos uuid changed"

  def wc_uuid(wc_dir):
    "Return the UUID of the working copy at WC_DIR."

    exit_code, output, errput = svntest.main.run_svn(None, 'info', wc_dir)
    if errput:
      raise svntest.verify.SVNUnexpectedStderr(errput)

    for line in output:
      if line.startswith('Repository UUID:'):
        return line[17:].rstrip()

    # No 'Repository UUID' line in 'svn info'?
    raise svntest.verify.SVNUnexpectedStdout(output)

  # read_only=False, since we don't want to run setuuid on the (shared)
  # pristine repository.
  sbox.build(read_only = False) 

  wc_dir = sbox.wc_dir
  repo_dir = sbox.repo_dir

  uuid_before = wc_uuid(wc_dir)

  # Change repository's uuid.
  svntest.actions.run_and_verify_svnadmin(None, None, [],
                                          'setuuid', repo_dir)

  # 'update' detected the new uuid...
  svntest.actions.run_and_verify_svn(None, None, '.*UUID.*',
                                     'update', wc_dir)

  # ...and didn't overwrite the old uuid.
  uuid_after = wc_uuid(wc_dir)
  if uuid_before != uuid_after:
    raise svntest.Failure


#----------------------------------------------------------------------

# Issue #1672: if an update deleting a dir prop is interrupted (by a
# local obstruction, for example) then restarting the update will not
# delete the prop, causing the wc to become out of sync with the
# repository.
def restarted_update_should_delete_dir_prop(sbox):
  "restarted update should delete dir prop"
  sbox.build()
  wc_dir = sbox.wc_dir
  
  A_path = os.path.join(wc_dir, 'A')
  zeta_path = os.path.join(A_path, 'zeta')

  expected_status = svntest.actions.get_virginal_state(wc_dir, 1)

  # Commit a propset on A.
  svntest.main.run_svn(None, 'propset', 'prop', 'val', A_path)
  expected_output = svntest.wc.State(wc_dir, {
    'A': Item(verb='Sending'),
    })
  expected_status.tweak('A', wc_rev=2)
  svntest.actions.run_and_verify_commit(wc_dir, expected_output,
                                        expected_status, None, wc_dir)

  # Create a second working copy.
  other_wc = sbox.add_wc_path('other')
  svntest.actions.duplicate_dir(wc_dir, other_wc)

  other_A_path = os.path.join(other_wc, 'A')
  other_zeta_path = os.path.join(other_wc, 'A', 'zeta')

  # In the second working copy, delete A's prop and add a new file.
  svntest.main.run_svn(None, 'propdel', 'prop', other_A_path)
  svntest.main.file_write(other_zeta_path, 'New file\n')
  svntest.main.run_svn(None, 'add', other_zeta_path)
  expected_output = svntest.wc.State(other_wc, {
    'A': Item(verb='Sending'),
    'A/zeta' : Item(verb='Adding'),
    })
  expected_status = svntest.actions.get_virginal_state(other_wc, 1)
  expected_status.tweak('A', wc_rev=3)
  expected_status.add({
    'A/zeta' : Item(status='  ', wc_rev=3),
    })
  svntest.actions.run_and_verify_commit(other_wc, expected_output,
                                        expected_status, None, other_wc)

  # Back in the first working copy, create an obstructing path and
  # update. The update will be interrupted, resulting in an incomplete
  # dir which still has the property.
  svntest.main.file_write(zeta_path, 'Obstructing file\n')
  error_re = 'Failed to add file.*object of the same name already exists'
  svntest.actions.run_and_verify_update(wc_dir, None, None, None,
                                        error_re)

  # Now, delete the obstructing path and rerun the update.
  # A's property should disappear.
  os.unlink(zeta_path)

  expected_output = svntest.wc.State(wc_dir, {
    'A'      : Item(status=' U'),
    'A/zeta' : Item(status='A '),
    })
  expected_disk = svntest.main.greek_state.copy()
  expected_disk.tweak('A', props = {})
  expected_disk.add({
    'A/zeta' : Item("New file\n"),
    })
  expected_status = svntest.actions.get_virginal_state(wc_dir, 3)
  expected_status.add({
    'A/zeta' : Item(status='  ', wc_rev=3),
    })

  svntest.actions.run_and_verify_update(wc_dir,
                                        expected_output,
                                        expected_disk,
                                        expected_status,
                                        check_props = True)

#----------------------------------------------------------------------

# Detect tree conflicts among files and directories,
# edited or deleted in a deep directory structure.
#
# See use cases 1-3 in notes/tree-conflicts/use-cases.txt for background.

# convenience definitions
leaf_edit = svntest.actions.deep_trees_leaf_edit
tree_del = svntest.actions.deep_trees_tree_del
leaf_del = svntest.actions.deep_trees_leaf_del

state_after_leaf_edit = svntest.actions.deep_trees_after_leaf_edit
state_after_leaf_del = svntest.actions.deep_trees_after_leaf_del
state_after_tree_del = svntest.actions.deep_trees_after_tree_del
conflicts_after_tree_del = svntest.actions.deep_trees_conflicts_after_tree_del

deep_trees_conflict_output = svntest.actions.deep_trees_conflict_output
deep_trees_conflict_status = svntest.actions.deep_trees_conflict_status

DeepTreesTestCase = svntest.actions.DeepTreesTestCase


def tree_conflicts_on_update_1_1(sbox):
  "tree conflicts on update 1.1"

  # use case 1, as in notes/tree-conflicts/use-cases.txt
  # 1.1) local tree delete, incoming leaf edit

<<<<<<< HEAD
  expected_output = conflicts_after_tree_del;

  expected_disk = state_after_tree_del

  expected_status = conflicts_after_tree_del.copy()
  expected_status.add({ '' : Item(status='  ') }) # also set root's attributes
  expected_status.tweak(wc_rev=3)
  expected_status.tweak('F/alpha', 'D/D1', 'DF/D1', 'DD/D1', 'DDF/D1', 'DDD/D1',
                        status='      C')

=======
  ### Current behavior (rather messy, isn't it?)
  expected_output = svntest.wc.State('', {
    'F'                 : Item(status='C '),
    'F/alpha'           : Item(status='U '),
    'D'                 : Item(status='C '),
    'D/D1'              : Item(),
    'D/D1/delta'        : Item(status='A '),
    'DF'                : Item(status='C '),
    'DF/D1'             : Item(status='C '),
    'DF/D1/beta'        : Item(status='U '),
    'DD'                : Item(status='C '),
    'DD/D1'             : Item(status='C '),
    'DD/D1/D2'          : Item(),
    'DD/D1/D2/epsilon'  : Item(status='A '),
    'DDF'               : Item(status='C '),
    'DDF/D1'            : Item(status='C '),
    'DDF/D1/D2'         : Item(status='C '),
    'DDF/D1/D2/gamma'   : Item(status='U '),
    'DDD'               : Item(status='C '),
    'DDD/D1'            : Item(status='C '),
    'DDD/D1/D2'         : Item(status='C '),
    'DDD/D1/D2/D3'      : Item(),
    'DDD/D1/D2/D3/zeta' : Item(status='A '),
    })

  ### Current behavior records redundant conflicts!
  expected_status = svntest.wc.State('', {
    ''                  : Item(status='  ', wc_rev='3'),
    'D'                 : Item(status='  ', wc_rev='3'),
    'D/D1'              : Item(status='D ', wc_rev='3', treeconflict='C'),
    'D/D1/delta'        : Item(status='  ', wc_rev='3'),
    'F'                 : Item(status='  ', wc_rev='3'),
    'F/alpha'           : Item(status='D ', wc_rev='3', treeconflict='C'),
    'DD'                : Item(status='  ', wc_rev='3'),
    'DD/D1'             : Item(status='D ', wc_rev='3', treeconflict='C'),
    'DD/D1/D2'          : Item(status='D ', wc_rev='3', treeconflict='C'),
    'DD/D1/D2/epsilon'  : Item(status='  ', wc_rev='3'),
    'DF'                : Item(status='  ', wc_rev='3'),
    'DF/D1'             : Item(status='D ', wc_rev='3', treeconflict='C'),
    'DF/D1/beta'        : Item(status='D ', wc_rev='3', treeconflict='C'),
    'DDD'               : Item(status='  ', wc_rev='3'),
    'DDD/D1'            : Item(status='D ', wc_rev='3', treeconflict='C'),
    'DDD/D1/D2'         : Item(status='D ', wc_rev='3', treeconflict='C'),
    'DDD/D1/D2/D3'      : Item(status='D ', wc_rev='3', treeconflict='C'),
    'DDD/D1/D2/D3/zeta' : Item(status='  ', wc_rev='3'),
    'DDF'               : Item(status='  ', wc_rev='3'),
    'DDF/D1'            : Item(status='D ', wc_rev='3', treeconflict='C'),
    'DDF/D1/D2'         : Item(status='D ', wc_rev='3', treeconflict='C'),
    'DDF/D1/D2/gamma'   : Item(status='D ', wc_rev='3', treeconflict='C'),
    })

>>>>>>> 3957e7c0
  svntest.actions.deep_trees_run_tests_scheme_for_update(sbox,
    [ DeepTreesTestCase("local_tree_del_incoming_leaf_edit",
                        tree_del,
                        leaf_edit,
                        expected_output,
                        state_after_leaf_edit,
                        expected_status) ] )

  ### This test (and others like it) will eventually be much simpler:

                     #  ...
                     #  deep_trees_conflict_output,
                     #  state_after_leaf_edit,
                     #  deep_trees_conflict_status(state_after_leaf_edit)) ] )


def tree_conflicts_on_update_1_2(sbox):
  "tree conflicts on update 1.2"

  # 1.2) local tree delete, incoming leaf delete

  ### This test should have the same output and status as 1.1, above.

  expected_output = svntest.wc.State('', {
    'D'                 : Item(status='C '),
    'D/D1'              : Item(status='D '),
    'F'                 : Item(status='C '),
    'F/alpha'           : Item(status='D '),
    'DD'                : Item(status='C '),
    'DD/D1'             : Item(status='C '),
    'DD/D1/D2'          : Item(status='D '),
    'DF'                : Item(status='C '),
    'DF/D1'             : Item(status='C '),
    'DF/D1/beta'        : Item(status='D '),
    'DDD'               : Item(status='C '),
    'DDD/D1'            : Item(status='C '),
    'DDD/D1/D2'         : Item(status='C '),
    'DDD/D1/D2/D3'      : Item(status='D '),
    'DDF'               : Item(status='C '),
    'DDF/D1'            : Item(status='C '),
    'DDF/D1/D2'         : Item(status='C '),
    'DDF/D1/D2/gamma'   : Item(status='D '),
    })

  expected_disk = svntest.actions.deep_trees_after_leaf_del

  expected_status = state_after_tree_del.copy()
  expected_status.add({ '' : Item(status='  ') }) # also set root's attributes
  expected_status.tweak(wc_rev=3)
  expected_status.tweak('F', 'D', 'DF', 'DD', 'DDF', 'DDD', status='C ')

  expected_status = svntest.wc.State('', {
    ''                  : Item(status='  ', wc_rev='3'),
    'D'                 : Item(status='  ', wc_rev='3'),
    'F'                 : Item(status='  ', wc_rev='3'),
    'DD'                : Item(status='  ', wc_rev='3'),
    'DD/D1'             : Item(status='D ', wc_rev='3', treeconflict='C'),
    'DF'                : Item(status='  ', wc_rev='3'),
    'DF/D1'             : Item(status='D ', wc_rev='3', treeconflict='C'),
    'DDD'               : Item(status='  ', wc_rev='3'),
    'DDD/D1'            : Item(status='D ', wc_rev='3', treeconflict='C'),
    'DDD/D1/D2'         : Item(status='D ', wc_rev='3', treeconflict='C'),
    'DDF'               : Item(status='  ', wc_rev='3'),
    'DDF/D1'            : Item(status='D ', wc_rev='3', treeconflict='C'),
    'DDF/D1/D2'         : Item(status='D ', wc_rev='3', treeconflict='C'),
    })

  svntest.actions.deep_trees_run_tests_scheme_for_update(sbox,
    [ DeepTreesTestCase("local_tree_del_incoming_leaf_del",
                        tree_del,
                        leaf_del,
                        expected_output,
                        expected_disk,
                        expected_status) ] )



def tree_conflicts_on_update_2_1(sbox):
  "tree conflicts on update 2.1"

  # use case 2, as in notes/tree-conflicts/use-cases.txt
  # 2.1) local leaf edit, incoming tree delete

  expected_output = svntest.wc.State('', {
    'D'                 : Item(status='C '),
    'D/D1'              : Item(status='D '),
    'F'                 : Item(status='C '),
    'F/alpha'           : Item(status='D '),
    'DD'                : Item(status='C '),
    'DD/D1'             : Item(status='D '),
    'DF'                : Item(status='C '),
    'DF/D1'             : Item(status='D '),
    'DDD'               : Item(status='C '),
    'DDD/D1'            : Item(status='D '),
    'DDF'               : Item(status='C '),
    'DDF/D1'            : Item(status='D '),
    })

  expected_status = svntest.wc.State('', {
    ''                  : Item(status='  ', wc_rev='3'),
    'D'                 : Item(status='  ', wc_rev='3'),
    'F'                 : Item(status='  ', wc_rev='3'),
    'DD'                : Item(status='  ', wc_rev='3'),
    'DF'                : Item(status='  ', wc_rev='3'),
    'DDD'               : Item(status='  ', wc_rev='3'),
    'DDF'               : Item(status='  ', wc_rev='3'),
    })

  svntest.actions.deep_trees_run_tests_scheme_for_update(sbox,
    [ DeepTreesTestCase("local_leaf_edit_incoming_tree_del",
                        leaf_edit,
                        tree_del,
                        expected_output,
                        state_after_leaf_edit,
                        expected_status) ] )

  expected_status.add({
    'D/D1'              : Item(status='? ', treeconflict='C'),
    'F/alpha'           : Item(status='? ', treeconflict='C'),
    'DD/D1'             : Item(status='? ', treeconflict='C'),
    'DF/D1'             : Item(status='? ', treeconflict='C'),
    'DDD/D1'            : Item(status='? ', treeconflict='C'),
    'DDF/D1'            : Item(status='? ', treeconflict='C'),
    })
  svntest.actions.run_and_verify_unquiet_status(
    os.path.join(sbox.wc_dir, "local_leaf_edit_incoming_tree_del"),
    expected_status)

 

def tree_conflicts_on_update_2_2(sbox):
  "tree conflicts on update 2.2"

  # 2.2) local leaf delete, incoming tree delete

  expected_output = svntest.wc.State('', {
    'D'                 : Item(status='C '),
    'D/D1'              : Item(status='D '),
    'F'                 : Item(status='C '),
    'F/alpha'           : Item(status='D '),
    'DD/D1'             : Item(status='D '),
    'DF/D1'             : Item(status='D '),
    'DDD/D1'            : Item(status='D '),
    'DDF/D1'            : Item(status='D '),
    })

  expected_status = svntest.wc.State('', {
    ''                  : Item(status='  ', wc_rev='3'),
    'D'                 : Item(status='  ', wc_rev='3'),
    'F'                 : Item(status='  ', wc_rev='3'),
    'DD'                : Item(status='  ', wc_rev='3'),
    'DF'                : Item(status='  ', wc_rev='3'),
    'DDD'               : Item(status='  ', wc_rev='3'),
    'DDF'               : Item(status='  ', wc_rev='3'),
    })

  svntest.actions.deep_trees_run_tests_scheme_for_update(sbox,
    [ DeepTreesTestCase("local_leaf_del_incoming_tree_del",
                        leaf_del,
                        tree_del,
                        expected_output,
                        state_after_tree_del,
                        expected_status) ] )

  expected_status.add({
    'D/D1'              : Item(status='! ', treeconflict='C'),
    'F/alpha'           : Item(status='! ', treeconflict='C'),
    })
  svntest.actions.run_and_verify_unquiet_status(
    os.path.join(sbox.wc_dir, "local_leaf_del_incoming_tree_del"),
    expected_status)


def tree_conflicts_on_update_3(sbox):
  "tree conflicts on update 3"

  # use case 3, as in notes/tree-conflicts/use-cases.txt
  # local tree delete, incoming tree delete

  expected_output = svntest.wc.State('', {
    'D'                 : Item(status='C '),
    'D/D1'              : Item(status='D '),
    'F'                 : Item(status='C '),
    'F/alpha'           : Item(status='D '),
    'DD'                : Item(status='C '),
    'DD/D1'             : Item(status='D '),
    'DF'                : Item(status='C '),
    'DF/D1'             : Item(status='D '),
    'DDD'               : Item(status='C '),
    'DDD/D1'            : Item(status='D '),
    'DDF'               : Item(status='C '),
    'DDF/D1'            : Item(status='D '),
    })

  expected_status = svntest.wc.State('', {
    ''                  : Item(status='  ', wc_rev='3'),
    'D'                 : Item(status='  ', wc_rev='3'),
    'F'                 : Item(status='  ', wc_rev='3'),
    'DD'                : Item(status='  ', wc_rev='3'),
    'DF'                : Item(status='  ', wc_rev='3'),
    'DDD'               : Item(status='  ', wc_rev='3'),
    'DDF'               : Item(status='  ', wc_rev='3'),
    })

  svntest.actions.deep_trees_run_tests_scheme_for_update(sbox,
    [ DeepTreesTestCase("local_tree_del_incoming_tree_del",
                        tree_del,
                        tree_del,
                        expected_output,
                        state_after_tree_del,
                        expected_status) ] )

  expected_status.add({
    'D/D1'              : Item(status='! ', treeconflict='C'),
    'F/alpha'           : Item(status='! ', treeconflict='C'),
    'DD/D1'             : Item(status='! ', treeconflict='C'),
    'DF/D1'             : Item(status='! ', treeconflict='C'),
    'DDD/D1'            : Item(status='! ', treeconflict='C'),
    'DDF/D1'            : Item(status='! ', treeconflict='C'),
    })
  svntest.actions.run_and_verify_unquiet_status(
    os.path.join(sbox.wc_dir, "local_tree_del_incoming_tree_del"),
    expected_status)


#######################################################################
# Run the tests


# list all tests here, starting with None:
test_list = [ None,
              update_binary_file,
              update_binary_file_2,
              update_ignores_added,
              update_to_rev_zero,
              receive_overlapping_same_change,
              update_to_resolve_text_conflicts,
              update_delete_modified_files,
              update_after_add_rm_deleted,
              update_missing,
              update_replace_dir,
              update_single_file,
              prop_update_on_scheduled_delete,
              update_receive_illegal_name,
              update_deleted_missing_dir,
              another_hudson_problem,
              update_deleted_targets,
              new_dir_with_spaces,
              non_recursive_update,
              checkout_empty_dir,
              update_to_deletion,
              update_deletion_inside_out,
              update_schedule_add_dir,
              update_to_future_add,
              nested_in_read_only,
              obstructed_update_alters_wc_props,
              update_xml_unsafe_dir,
              conflict_markers_matching_eol,
              update_eolstyle_handling,
              update_copy_of_old_rev,
              forced_update,
              XFail(forced_update_failures),
              XFail(update_wc_on_windows_drive),
              XFail(update_wc_with_replaced_file),
              XFail(update_with_obstructing_additions),
              update_conflicted,
              SkipUnless(mergeinfo_update_elision,
                         server_has_mergeinfo),
              SkipUnless(update_handles_copyfrom,
                         server_sends_copyfrom_on_update),
              copyfrom_degrades_gracefully,
              SkipUnless(update_handles_copyfrom_with_txdeltas,
                         server_sends_copyfrom_on_update),
              update_copied_from_replaced_and_changed,
              update_copied_and_deleted_prop,
              update_accept_conflicts,
              eof_in_interactive_conflict_resolver,
              update_uuid_changed,
              restarted_update_should_delete_dir_prop,
              tree_conflicts_on_update_1_1,
              tree_conflicts_on_update_1_2,
              tree_conflicts_on_update_2_1,
              tree_conflicts_on_update_2_2,
              tree_conflicts_on_update_3,
             ]

if __name__ == '__main__':
  svntest.main.run_tests(test_list)
  # NOTREACHED


### End of file.<|MERGE_RESOLUTION|>--- conflicted
+++ resolved
@@ -3969,7 +3969,6 @@
 state_after_leaf_edit = svntest.actions.deep_trees_after_leaf_edit
 state_after_leaf_del = svntest.actions.deep_trees_after_leaf_del
 state_after_tree_del = svntest.actions.deep_trees_after_tree_del
-conflicts_after_tree_del = svntest.actions.deep_trees_conflicts_after_tree_del
 
 deep_trees_conflict_output = svntest.actions.deep_trees_conflict_output
 deep_trees_conflict_status = svntest.actions.deep_trees_conflict_status
@@ -3983,18 +3982,6 @@
   # use case 1, as in notes/tree-conflicts/use-cases.txt
   # 1.1) local tree delete, incoming leaf edit
 
-<<<<<<< HEAD
-  expected_output = conflicts_after_tree_del;
-
-  expected_disk = state_after_tree_del
-
-  expected_status = conflicts_after_tree_del.copy()
-  expected_status.add({ '' : Item(status='  ') }) # also set root's attributes
-  expected_status.tweak(wc_rev=3)
-  expected_status.tweak('F/alpha', 'D/D1', 'DF/D1', 'DD/D1', 'DDF/D1', 'DDD/D1',
-                        status='      C')
-
-=======
   ### Current behavior (rather messy, isn't it?)
   expected_output = svntest.wc.State('', {
     'F'                 : Item(status='C '),
@@ -4046,7 +4033,6 @@
     'DDF/D1/D2/gamma'   : Item(status='D ', wc_rev='3', treeconflict='C'),
     })
 
->>>>>>> 3957e7c0
   svntest.actions.deep_trees_run_tests_scheme_for_update(sbox,
     [ DeepTreesTestCase("local_tree_del_incoming_leaf_edit",
                         tree_del,
