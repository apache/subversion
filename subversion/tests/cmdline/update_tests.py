--- conflicted
+++ resolved
@@ -83,11 +83,7 @@
                                 len(os.sep) :]
         real_path = os.path.join(wc_dir, real_path)
 
-<<<<<<< HEAD
         real_contents = open(real_path).read()
-=======
-        real_contents = svntest.main.file_read(real_path)
->>>>>>> 0213fdc3
         if real_contents == contents:
           extra_files.pop(extra_files.index(fdata)) # delete pattern from list
           return
@@ -3204,7 +3200,6 @@
     'E/alpha' : Item(status='U '),
     'E/beta'  : Item(status='U '),
     })
-<<<<<<< HEAD
 
   expected_mergeinfo_output = wc.State(B_COPY_path, {
     '' : Item(status=' U'),
@@ -3213,8 +3208,6 @@
   expected_elision_output = wc.State(B_COPY_path, {
     })
 
-=======
->>>>>>> 0213fdc3
   expected_merge_status = wc.State(B_COPY_path, {
     ''        : Item(status=' M', wc_rev=2),
     'lambda'  : Item(status='M ', wc_rev=2),
@@ -3232,19 +3225,11 @@
     'E/beta'  : Item("New content"),
     'F'       : Item(),
     })
-<<<<<<< HEAD
 
   expected_skip = wc.State(B_COPY_path, { })
 
   svntest.actions.run_and_verify_merge(B_COPY_path, '2', '5',
                                        sbox.repo_url + '/A/B', None,
-=======
-  expected_skip = wc.State(B_COPY_path, { })
-
-  svntest.actions.run_and_verify_merge(B_COPY_path, '2', '5',
-                                       sbox.repo_url + \
-                                       '/A/B',
->>>>>>> 0213fdc3
                                        expected_output,
                                        expected_mergeinfo_output,
                                        expected_elision_output,
@@ -3307,7 +3292,6 @@
 
   # run_and_verify_merge doesn't support merging to a file WCPATH
   # so use run_and_verify_svn.
-<<<<<<< HEAD
   svntest.actions.run_and_verify_svn(None,
                                      expected_merge_output([[3,5]],
                                      ['U    ' + alpha_COPY_path + '\n',
@@ -3316,19 +3300,6 @@
                                      sbox.repo_url + '/A/B/E/alpha',
                                      alpha_COPY_path)
 
-=======
-  update_line = 'U    ' + alpha_COPY_path + '\n'
-  if sys.platform == 'win32':
-    # Construct a properly escaped regex when dealing with
-    # '\' riddled paths on Windows.
-    update_line = update_line.replace("\\", "\\\\")
-  notify_line = svntest.main.merge_notify_line(3, 5, True, False)
-  svntest.actions.run_and_verify_svn(None,
-                                     '|'.join([notify_line, update_line]),
-                                     [], 'merge', '-r2:5',
-                                     sbox.repo_url + '/A/B/E/alpha',
-                                     alpha_COPY_path)
->>>>>>> 0213fdc3
 
   expected_alpha_status = wc.State(alpha_COPY_path, {
     ''        : Item(status='MM', wc_rev=5),
@@ -3386,7 +3357,6 @@
   expected_output = wc.State(E_COPY_path, {
     'alpha' : Item(status='U '),
     })
-<<<<<<< HEAD
 
   expected_mergeinfo_output = wc.State(E_COPY_path, {
     ''      : Item(status=' G'),
@@ -3397,8 +3367,6 @@
     'alpha' : Item(status=' U'),
     })
 
-=======
->>>>>>> 0213fdc3
   expected_merge_status = wc.State(E_COPY_path, {
     ''        : Item(status=' M', wc_rev=7),
     'alpha' : Item(status='MM', wc_rev=7),
@@ -3410,19 +3378,11 @@
     'alpha' : Item("More new content"),
     'beta'  : Item("New content"),
     })
-<<<<<<< HEAD
 
   expected_skip = wc.State(E_COPY_path, { })
 
   svntest.actions.run_and_verify_merge(E_COPY_path, '6', '7',
                                        sbox.repo_url + '/A/B/E', None,
-=======
-  expected_skip = wc.State(E_COPY_path, { })
-
-  svntest.actions.run_and_verify_merge(E_COPY_path, '6', '7',
-                                       sbox.repo_url + \
-                                       '/A/B/E',
->>>>>>> 0213fdc3
                                        expected_output,
                                        expected_mergeinfo_output,
                                        expected_elision_output,
@@ -3472,7 +3432,6 @@
   expected_output = wc.State(B_COPY_path, {
     'E/alpha' : Item(status='U '),
     })
-<<<<<<< HEAD
 
   expected_mergeinfo_output = wc.State(B_COPY_path, {
     ''        : Item(status=' U'),
@@ -3483,8 +3442,6 @@
     'E/alpha' : Item(status=' U'),
     })
 
-=======
->>>>>>> 0213fdc3
   expected_merge_status = wc.State(B_COPY_path, {
     ''        : Item(status=' M', wc_rev=7),
     'lambda'  : Item(status='  ', wc_rev=7),
@@ -3502,19 +3459,11 @@
     'E/beta'  : Item("New content"),
     'F'       : Item(),
     })
-<<<<<<< HEAD
 
   expected_skip = wc.State(B_COPY_path, { })
 
   svntest.actions.run_and_verify_merge(B_COPY_path, '6', '7',
                                        sbox.repo_url + '/A/B', None,
-=======
-  expected_skip = wc.State(B_COPY_path, { })
-
-  svntest.actions.run_and_verify_merge(B_COPY_path, '6', '7',
-                                       sbox.repo_url + \
-                                       '/A/B',
->>>>>>> 0213fdc3
                                        expected_output,
                                        expected_mergeinfo_output,
                                        expected_elision_output,
@@ -4308,7 +4257,6 @@
 def update_uuid_changed(sbox):
   "update fails when repos uuid changed"
 
-<<<<<<< HEAD
   # read_only=False, since we don't want to run setuuid on the (shared)
   # pristine repository.
   sbox.build(read_only = False)
@@ -4317,27 +4265,6 @@
   repo_dir = sbox.repo_dir
 
   uuid_before = svntest.actions.get_wc_uuid(wc_dir)
-=======
-  def wc_uuid(wc_dir):
-    "Return the UUID of the working copy at WC_DIR."
-
-    exit_code, output, errput = svntest.main.run_svn(None, 'info', wc_dir)
-    if errput:
-      raise svntest.verify.SVNUnexpectedStderr(errput)
-
-    for line in output:
-      if line.startswith('Repository UUID:'):
-        return line[17:].rstrip()
-
-    # No 'Repository UUID' line in 'svn info'?
-    raise svntest.verify.SVNUnexpectedStdout(output)
-
-  sbox.build(read_only = True)
-  wc_dir = sbox.wc_dir
-  repo_dir = sbox.repo_dir
-
-  uuid_before = wc_uuid(wc_dir)
->>>>>>> 0213fdc3
 
   # Change repository's uuid.
   svntest.actions.run_and_verify_svnadmin(None, None, [],
@@ -4348,11 +4275,7 @@
                                      'update', wc_dir)
 
   # ...and didn't overwrite the old uuid.
-<<<<<<< HEAD
   uuid_after = svntest.actions.get_wc_uuid(wc_dir)
-=======
-  uuid_after = wc_uuid(wc_dir)
->>>>>>> 0213fdc3
   if uuid_before != uuid_after:
     raise svntest.Failure
 
@@ -4367,11 +4290,7 @@
   "restarted update should delete dir prop"
   sbox.build()
   wc_dir = sbox.wc_dir
-<<<<<<< HEAD
-
-=======
-  
->>>>>>> 0213fdc3
+
   A_path = os.path.join(wc_dir, 'A')
   zeta_path = os.path.join(A_path, 'zeta')
 
@@ -4379,7 +4298,6 @@
 
   # Commit a propset on A.
   svntest.main.run_svn(None, 'propset', 'prop', 'val', A_path)
-<<<<<<< HEAD
 
   expected_output = svntest.wc.State(wc_dir, {
     'A': Item(verb='Sending'),
@@ -4387,12 +4305,6 @@
 
   expected_status.tweak('A', wc_rev=2)
 
-=======
-  expected_output = svntest.wc.State(wc_dir, {
-    'A': Item(verb='Sending'),
-    })
-  expected_status.tweak('A', wc_rev=2)
->>>>>>> 0213fdc3
   svntest.actions.run_and_verify_commit(wc_dir, expected_output,
                                         expected_status, None, wc_dir)
 
@@ -4407,32 +4319,22 @@
   svntest.main.run_svn(None, 'propdel', 'prop', other_A_path)
   svntest.main.file_write(other_zeta_path, 'New file\n')
   svntest.main.run_svn(None, 'add', other_zeta_path)
-<<<<<<< HEAD
-
-=======
->>>>>>> 0213fdc3
+
   expected_output = svntest.wc.State(other_wc, {
     'A': Item(verb='Sending'),
     'A/zeta' : Item(verb='Adding'),
     })
-<<<<<<< HEAD
-
-=======
->>>>>>> 0213fdc3
+
   expected_status = svntest.actions.get_virginal_state(other_wc, 1)
   expected_status.tweak('A', wc_rev=3)
   expected_status.add({
     'A/zeta' : Item(status='  ', wc_rev=3),
     })
-<<<<<<< HEAD
-
-=======
->>>>>>> 0213fdc3
+
   svntest.actions.run_and_verify_commit(other_wc, expected_output,
                                         expected_status, None, other_wc)
 
   # Back in the first working copy, create an obstructing path and
-<<<<<<< HEAD
   # update. The update will flag a tree conflict.
   svntest.main.file_write(zeta_path, 'Obstructing file\n')
 
@@ -4464,32 +4366,12 @@
     'A/zeta' : Item(status='A '),
     })
 
-=======
-  # update. The update will be interrupted, resulting in an incomplete
-  # dir which still has the property.
-  svntest.main.file_write(zeta_path, 'Obstructing file\n')
-  error_re = 'Failed to add file.*object of the same name already exists'
-  svntest.actions.run_and_verify_update(wc_dir, None, None, None,
-                                        error_re)
-
-  # Now, delete the obstructing path and rerun the update.
-  # A's property should disappear.
-  os.unlink(zeta_path)
-
-  expected_output = svntest.wc.State(wc_dir, {
-    'A'      : Item(status=' U'),
-    'A/zeta' : Item(status='A '),
-    })
->>>>>>> 0213fdc3
   expected_disk = svntest.main.greek_state.copy()
   expected_disk.tweak('A', props = {})
   expected_disk.add({
     'A/zeta' : Item("New file\n"),
     })
-<<<<<<< HEAD
-
-=======
->>>>>>> 0213fdc3
+
   expected_status = svntest.actions.get_virginal_state(wc_dir, 3)
   expected_status.add({
     'A/zeta' : Item(status='  ', wc_rev=3),
@@ -4500,7 +4382,6 @@
                                         expected_disk,
                                         expected_status,
                                         check_props = True)
-<<<<<<< HEAD
 
 #----------------------------------------------------------------------
 
@@ -5801,8 +5682,44 @@
   # shows a property conflict on G_new/pi.
   svntest.actions.run_and_verify_status(wc_dir, expected_status)
 
-=======
->>>>>>> 0213fdc3
+
+# A regression test for a 1.7-dev crash upon updating a WC to a different
+# revision when it contained an excluded dir.
+def update_with_excluded_subdir(sbox):
+  """update with an excluded subdir"""
+  sbox.build()
+
+  wc_dir = sbox.wc_dir
+
+  G = os.path.join(os.path.join(wc_dir, 'A', 'D', 'G'))
+
+  # Make the directory 'G' excluded.
+  expected_output = svntest.wc.State(wc_dir, {
+    'A/D/G' : Item(status='D '),
+    })
+  expected_disk = svntest.main.greek_state.copy()
+  expected_disk.remove('A/D/G', 'A/D/G/pi', 'A/D/G/rho', 'A/D/G/tau')
+  expected_status = svntest.actions.get_virginal_state(wc_dir, 1)
+  expected_status.remove('A/D/G', 'A/D/G/pi', 'A/D/G/rho', 'A/D/G/tau')
+  svntest.actions.run_and_verify_update(wc_dir, expected_output,
+                                        expected_disk, expected_status,
+                                        None, None, None, None, None, False,
+                                        '--set-depth=exclude', G)
+
+  # Commit a new revision so there is something to update to.
+  svntest.main.run_svn(None, 'mkdir', '-m', '', sbox.repo_url + '/New')
+
+  # Test updating the WC.
+  expected_output = svntest.wc.State(wc_dir, {
+    'New' : Item(status='A ') })
+  expected_disk.add({
+    'New' : Item() })
+  expected_status.add({
+    'New' : Item(status='  ') })
+  expected_status.tweak(wc_rev=2)
+  svntest.actions.run_and_verify_update(wc_dir, expected_output,
+                                        expected_disk, expected_status)
+
 
 #######################################################################
 # Run the tests
@@ -5858,7 +5775,6 @@
               eof_in_interactive_conflict_resolver,
               update_uuid_changed,
               restarted_update_should_delete_dir_prop,
-<<<<<<< HEAD
               tree_conflicts_on_update_1_1,
               tree_conflicts_on_update_1_2,
               XFail(tree_conflicts_on_update_2_1),
@@ -5875,8 +5791,7 @@
               mergeinfo_updates_merge_with_local_mods,
               add_moved_file_has_props,
               XFail(add_moved_file_has_props2),
-=======
->>>>>>> 0213fdc3
+              update_with_excluded_subdir,
              ]
 
 if __name__ == '__main__':
