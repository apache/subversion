#!/usr/bin/env python
#
#  update_tests.py:  testing update cases.
#
#  Subversion is a tool for revision control.
#  See http://subversion.tigris.org for more information.
#
# ====================================================================
# Copyright (c) 2000-2009 CollabNet.  All rights reserved.
#
# This software is licensed as described in the file COPYING, which
# you should have received as part of this distribution.  The terms
# are also available at http://subversion.tigris.org/license-1.html.
# If newer versions of this license are posted there, you may use a
# newer version instead, at your option.
#
######################################################################

# General modules
import sys, re, os, subprocess

# Our testing module
import svntest
from svntest import wc

# (abbreviation)
Skip = svntest.testcase.Skip
SkipUnless = svntest.testcase.SkipUnless
XFail = svntest.testcase.XFail
Item = svntest.wc.StateItem

from svntest.main import SVN_PROP_MERGEINFO, server_sends_copyfrom_on_update, \
  server_has_mergeinfo

######################################################################
# Tests
#
#   Each test must return on success or raise on failure.


#----------------------------------------------------------------------

# Helper for update_binary_file() test -- a custom singleton handler.
def detect_extra_files(node, extra_files):
  """NODE has been discovered as an extra file on disk.  Verify that
  it matches one of the regular expressions in the EXTRA_FILES list of
  lists, and that its contents matches the second part of the list
  item.  If it matches, remove the match from the list.  If it doesn't
  match, raise an exception."""

  # Baton is of the form:
  #
  #       [ [wc_dir, pattern, contents],
  #         [wc_dir, pattern, contents], ... ]

  for fdata in extra_files:
    wc_dir = fdata[0]
    pattern = fdata[1]
    contents = None
    if len(fdata) > 2:
      contents = fdata[2]
    match_obj = re.match(pattern, node.name)
    if match_obj:
      if contents is None:
        return
      else:
        # Strip the root_node_name from node path
        # (svntest.tree.root_node_name, currently `__SVN_ROOT_NODE'),
        # since it doesn't really exist. Also strip the trailing "slash".
        real_path = node.path
        if real_path.startswith(svntest.tree.root_node_name):
          real_path = real_path[len(svntest.tree.root_node_name) +
                                len(os.sep) :]
        real_path = os.path.join(wc_dir, real_path)

        real_contents = svntest.main.file_read(real_path)
        if real_contents == contents:
          extra_files.pop(extra_files.index(fdata)) # delete pattern from list
          return

  print("Found unexpected object: %s" % node.name)
  raise svntest.tree.SVNTreeUnequal



def update_binary_file(sbox):
  "update a locally-modified binary file"

  sbox.build()
  wc_dir = sbox.wc_dir

  # Add a binary file to the project.
  theta_contents = svntest.main.file_read(
    os.path.join(sys.path[0], "theta.bin"), 'rb')
  # Write PNG file data into 'A/theta'.
  theta_path = os.path.join(wc_dir, 'A', 'theta')
  svntest.main.file_write(theta_path, theta_contents, 'wb')

  svntest.main.run_svn(None, 'add', theta_path)

  # Created expected output tree for 'svn ci'
  expected_output = svntest.wc.State(wc_dir, {
    'A/theta' : Item(verb='Adding  (bin)'),
    })

  # Create expected status tree
  expected_status = svntest.actions.get_virginal_state(wc_dir, 1)
  expected_status.add({
    'A/theta' : Item(status='  ', wc_rev=2),
    })

  # Commit the new binary file, creating revision 2.
  svntest.actions.run_and_verify_commit(wc_dir, expected_output,
                                        expected_status, None, wc_dir)

  # Make a backup copy of the working copy.
  wc_backup = sbox.add_wc_path('backup')
  svntest.actions.duplicate_dir(wc_dir, wc_backup)
  theta_backup_path = os.path.join(wc_backup, 'A', 'theta')

  # Make a change to the binary file in the original working copy
  svntest.main.file_append(theta_path, "revision 3 text")
  theta_contents_r3 = theta_contents + "revision 3 text"

  # Created expected output tree for 'svn ci'
  expected_output = svntest.wc.State(wc_dir, {
    'A/theta' : Item(verb='Sending'),
    })

  # Create expected status tree
  expected_status = svntest.actions.get_virginal_state(wc_dir, 1)
  expected_status.add({
    'A/theta' : Item(status='  ', wc_rev=3),
    })

  # Commit original working copy again, creating revision 3.
  svntest.actions.run_and_verify_commit(wc_dir, expected_output,
                                        expected_status, None, wc_dir)

  # Now start working in the backup working copy:

  # Make a local mod to theta
  svntest.main.file_append(theta_backup_path, "extra theta text")
  theta_contents_local = theta_contents + "extra theta text"

  # Create expected output tree for an update of wc_backup.
  expected_output = svntest.wc.State(wc_backup, {
    'A/theta' : Item(status='C '),
    })

  # Create expected disk tree for the update --
  #    look!  binary contents, and a binary property!
  expected_disk = svntest.main.greek_state.copy()
  expected_disk.add({
    'A/theta' : Item(theta_contents_local,
                     props={'svn:mime-type' : 'application/octet-stream'}),
    })

  # Create expected status tree for the update.
  expected_status = svntest.actions.get_virginal_state(wc_backup, 3)
  expected_status.add({
    'A/theta' : Item(status='C ', wc_rev=3),
    })

  # Extra 'singleton' files we expect to exist after the update.
  # In the case, the locally-modified binary file should be backed up
  # to an .orig file.
  #  This is a list of lists, of the form [ WC_DIR,
  #                                         [pattern, contents], ...]
  extra_files = [[wc_backup, 'theta.*\.r2', theta_contents],
                 [wc_backup, 'theta.*\.r3', theta_contents_r3]]

  # Do the update and check the results in three ways.  Pass our
  # custom singleton handler to verify the .orig file; this handler
  # will verify the existence (and contents) of both binary files
  # after the update finishes.
  svntest.actions.run_and_verify_update(wc_backup,
                                        expected_output,
                                        expected_disk,
                                        expected_status,
                                        None,
                                        detect_extra_files, extra_files,
                                        None, None, 1)

  # verify that the extra_files list is now empty.
  if len(extra_files) != 0:
    print("Not all extra reject files have been accounted for:")
    print(extra_files)
    raise svntest.Failure

#----------------------------------------------------------------------

def update_binary_file_2(sbox):
  "update to an old revision of a binary files"

  sbox.build()
  wc_dir = sbox.wc_dir

  # Suck up contents of a test .png file.
  theta_contents = svntest.main.file_read(
    os.path.join(sys.path[0], "theta.bin"), 'rb')

  # 102400 is svn_txdelta_window_size.  We're going to make sure we
  # have at least 102401 bytes of data in our second binary file (for
  # no reason other than we have had problems in the past with getting
  # svndiff data out of the repository for files > 102400 bytes).
  # How?  Well, we'll just keep doubling the binary contents of the
  # original theta.png until we're big enough.
  zeta_contents = theta_contents
  while(len(zeta_contents) < 102401):
    zeta_contents = zeta_contents + zeta_contents

  # Write our two files' contents out to disk, in A/theta and A/zeta.
  theta_path = os.path.join(wc_dir, 'A', 'theta')
  svntest.main.file_write(theta_path, theta_contents, 'wb')
  zeta_path = os.path.join(wc_dir, 'A', 'zeta')
  svntest.main.file_write(zeta_path, zeta_contents, 'wb')

  # Now, `svn add' those two files.
  svntest.main.run_svn(None, 'add', theta_path, zeta_path)

  # Created expected output tree for 'svn ci'
  expected_output = svntest.wc.State(wc_dir, {
    'A/theta' : Item(verb='Adding  (bin)'),
    'A/zeta' : Item(verb='Adding  (bin)'),
    })

  # Create expected status tree
  expected_status = svntest.actions.get_virginal_state(wc_dir, 1)
  expected_status.add({
    'A/theta' : Item(status='  ', wc_rev=2),
    'A/zeta' : Item(status='  ', wc_rev=2),
    })

  # Commit the new binary filea, creating revision 2.
  svntest.actions.run_and_verify_commit(wc_dir, expected_output,
                                        expected_status, None, wc_dir)

  # Make some mods to the binary files.
  svntest.main.file_append(theta_path, "foobar")
  new_theta_contents = theta_contents + "foobar"
  svntest.main.file_append(zeta_path, "foobar")
  new_zeta_contents = zeta_contents + "foobar"

  # Created expected output tree for 'svn ci'
  expected_output = svntest.wc.State(wc_dir, {
    'A/theta' : Item(verb='Sending'),
    'A/zeta' : Item(verb='Sending'),
    })

  # Create expected status tree
  expected_status = svntest.actions.get_virginal_state(wc_dir, 1)
  expected_status.add({
    'A/theta' : Item(status='  ', wc_rev=3),
    'A/zeta' : Item(status='  ', wc_rev=3),
    })

  # Commit original working copy again, creating revision 3.
  svntest.actions.run_and_verify_commit(wc_dir, expected_output,
                                        expected_status, None, wc_dir)

  # Create expected output tree for an update to rev 2.
  expected_output = svntest.wc.State(wc_dir, {
    'A/theta' : Item(status='U '),
    'A/zeta' : Item(status='U '),
    })

  # Create expected disk tree for the update --
  #    look!  binary contents, and a binary property!
  expected_disk = svntest.main.greek_state.copy()
  expected_disk.add({
    'A/theta' : Item(theta_contents,
                     props={'svn:mime-type' : 'application/octet-stream'}),
    'A/zeta' : Item(zeta_contents,
                    props={'svn:mime-type' : 'application/octet-stream'}),
    })

  # Create expected status tree for the update.
  expected_status = svntest.actions.get_virginal_state(wc_dir, 2)
  expected_status.add({
    'A/theta' : Item(status='  ', wc_rev=2),
    'A/zeta' : Item(status='  ', wc_rev=2),
    })

  # Do an update from revision 2 and make sure that our binary file
  # gets reverted to its original contents.
  svntest.actions.run_and_verify_update(wc_dir,
                                        expected_output,
                                        expected_disk,
                                        expected_status,
                                        None, None, None,
                                        None, None, 1,
                                        '-r', '2', wc_dir)


#----------------------------------------------------------------------

def update_missing(sbox):
  "update missing items (by name) in working copy"

  sbox.build()
  wc_dir = sbox.wc_dir

  # Remove some files and dirs from the working copy.
  mu_path = os.path.join(wc_dir, 'A', 'mu')
  rho_path = os.path.join(wc_dir, 'A', 'D', 'G', 'rho')
  E_path = os.path.join(wc_dir, 'A', 'B', 'E')
  H_path = os.path.join(wc_dir, 'A', 'D', 'H')

  # remove two files to verify that they get restored
  os.remove(mu_path)
  os.remove(rho_path)

  ### FIXME I think directories work because they generate 'A'
  ### feedback, is this the correct feedback?
  svntest.main.safe_rmtree(E_path)
  svntest.main.safe_rmtree(H_path)

  # Create expected output tree for an update of the missing items by name
  expected_output = svntest.wc.State(wc_dir, {
    'A/mu'        : Item(verb='Restored'),
    'A/D/G/rho'   : Item(verb='Restored'),
    'A/B/E' : Item(status='A '),
    'A/B/E/alpha' : Item(status='A '),
    'A/B/E/beta' : Item(status='A '),
    'A/D/H' : Item(status='A '),
    'A/D/H/chi' : Item(status='A '),
    'A/D/H/omega' : Item(status='A '),
    'A/D/H/psi' : Item(status='A '),
    })

  # Create expected disk tree for the update.
  expected_disk = svntest.main.greek_state.copy()

  # Create expected status tree for the update.
  expected_status = svntest.actions.get_virginal_state(wc_dir, 1)

  # Do the update and check the results in three ways.
  svntest.actions.run_and_verify_update(wc_dir,
                                        expected_output,
                                        expected_disk,
                                        expected_status,
                                        None, None, None, None, None, 0,
                                        mu_path, rho_path,
                                        E_path, H_path)

#----------------------------------------------------------------------

def update_ignores_added(sbox):
  "update should not munge adds or replaces"

  sbox.build()
  wc_dir = sbox.wc_dir

  # Commit something so there's actually a new revision to update to.
  rho_path = os.path.join(wc_dir, 'A', 'D', 'G', 'rho')
  svntest.main.file_append(rho_path, "More stuff in rho.\n")
  svntest.main.run_svn(None,
                       'ci', '-m', 'log msg', rho_path)

  # Create a new file, 'zeta', and schedule it for addition.
  zeta_path = os.path.join(wc_dir, 'A', 'B', 'zeta')
  svntest.main.file_append(zeta_path, "This is the file 'zeta'.\n")
  svntest.main.run_svn(None, 'add', zeta_path)

  # Schedule another file, say, 'gamma', for replacement.
  gamma_path = os.path.join(wc_dir, 'A', 'D', 'gamma')
  svntest.main.run_svn(None, 'delete', gamma_path)
  svntest.main.file_append(gamma_path, "This is a new 'gamma' now.\n")
  svntest.main.run_svn(None, 'add', gamma_path)

  # Now update.  "zeta at revision 0" should *not* be reported at all,
  # so it should remain scheduled for addition at revision 0.  gamma
  # was scheduled for replacement, so it also should remain marked as
  # such, and maintain its revision of 1.

  # Create expected output tree for an update of the wc_backup.
  expected_output = svntest.wc.State(wc_dir, { })

  # Create expected disk tree for the update.
  expected_disk = svntest.main.greek_state.copy()
  expected_disk.add({
    'A/B/zeta' : Item("This is the file 'zeta'.\n"),
    })
  expected_disk.tweak('A/D/gamma', contents="This is a new 'gamma' now.\n")
  expected_disk.tweak('A/D/G/rho',
                      contents="This is the file 'rho'.\nMore stuff in rho.\n")

  # Create expected status tree for the update.
  expected_status = svntest.actions.get_virginal_state(wc_dir, 2)
  expected_status.tweak('A/D/gamma', wc_rev=1, status='R ')
  expected_status.add({
    'A/B/zeta' : Item(status='A ', wc_rev=0),
    })

  # Do the update and check the results in three ways.
  svntest.actions.run_and_verify_update(wc_dir,
                                        expected_output,
                                        expected_disk,
                                        expected_status)


#----------------------------------------------------------------------

def update_to_rev_zero(sbox):
  "update to revision 0"

  sbox.build()
  wc_dir = sbox.wc_dir

  iota_path = os.path.join(wc_dir, 'iota')
  A_path = os.path.join(wc_dir, 'A')

  # Create expected output tree for an update to rev 0
  expected_output = svntest.wc.State(wc_dir, {
    'iota' : Item(status='D '),
    'A' : Item(status='D '),
    })

  # Create expected disk tree for the update to rev 0
  expected_disk = svntest.wc.State(wc_dir, { })

  # Do the update and check the results.
  svntest.actions.run_and_verify_update(wc_dir,
                                        expected_output,
                                        expected_disk,
                                        None, None,
                                        None, None, None, None, 0,
                                        '-r', '0', wc_dir)

#----------------------------------------------------------------------

def receive_overlapping_same_change(sbox):
  "overlapping identical changes should not conflict"

  ### (See http://subversion.tigris.org/issues/show_bug.cgi?id=682.)
  ###
  ### How this test works:
  ###
  ### Create working copy foo, modify foo/iota.  Duplicate foo,
  ### complete with locally modified iota, to bar.  Now we should
  ### have:
  ###
  ###    $ svn st foo
  ###    M    foo/iota
  ###    $ svn st bar
  ###    M    bar/iota
  ###    $
  ###
  ### Commit the change from foo, then update bar.  The repository
  ### change should get folded into bar/iota with no conflict, since
  ### the two modifications are identical.

  sbox.build()
  wc_dir = sbox.wc_dir

  # Modify iota.
  iota_path = os.path.join(wc_dir, 'iota')
  svntest.main.file_append(iota_path, "A change to iota.\n")

  # Duplicate locally modified wc, giving us the "other" wc.
  other_wc = sbox.add_wc_path('other')
  svntest.actions.duplicate_dir(wc_dir, other_wc)
  other_iota_path = os.path.join(other_wc, 'iota')

  # Created expected output tree for 'svn ci'
  expected_output = svntest.wc.State(wc_dir, {
    'iota' : Item(verb='Sending'),
    })

  # Create expected status tree
  expected_status = svntest.actions.get_virginal_state(wc_dir, 1)
  expected_status.tweak('iota', wc_rev=2)

  # Commit the change, creating revision 2.
  svntest.actions.run_and_verify_commit(wc_dir, expected_output,
                                        expected_status, None, wc_dir)

  # Expected output tree for update of other_wc.
  expected_output = svntest.wc.State(other_wc, {
    'iota' : Item(status='G '),
    })

  # Expected disk tree for the update.
  expected_disk = svntest.main.greek_state.copy()
  expected_disk.tweak('iota',
                      contents="This is the file 'iota'.\nA change to iota.\n")

  # Expected status tree for the update.
  expected_status = svntest.actions.get_virginal_state(other_wc, 2)

  # Do the update and check the results in three ways.
  svntest.actions.run_and_verify_update(other_wc,
                                        expected_output,
                                        expected_disk,
                                        expected_status)

#----------------------------------------------------------------------

def update_to_resolve_text_conflicts(sbox):
  "delete files and update to resolve text conflicts"

  sbox.build()
  wc_dir = sbox.wc_dir

  # Make a backup copy of the working copy
  wc_backup = sbox.add_wc_path('backup')
  svntest.actions.duplicate_dir(wc_dir, wc_backup)

  # Make a couple of local mods to files which will be committed
  mu_path = os.path.join(wc_dir, 'A', 'mu')
  rho_path = os.path.join(wc_dir, 'A', 'D', 'G', 'rho')
  svntest.main.file_append(mu_path, 'Original appended text for mu\n')
  svntest.main.file_append(rho_path, 'Original appended text for rho\n')
  svntest.main.run_svn(None, 'propset', 'Kubla', 'Khan', rho_path)

  # Make a couple of local mods to files which will be conflicted
  mu_path_backup = os.path.join(wc_backup, 'A', 'mu')
  rho_path_backup = os.path.join(wc_backup, 'A', 'D', 'G', 'rho')
  svntest.main.file_append(mu_path_backup,
                           'Conflicting appended text for mu\n')
  svntest.main.file_append(rho_path_backup,
                           'Conflicting appended text for rho\n')
  svntest.main.run_svn(None, 'propset', 'Kubla', 'Xanadu', rho_path_backup)

  # Created expected output tree for 'svn ci'
  expected_output = svntest.wc.State(wc_dir, {
    'A/mu' : Item(verb='Sending'),
    'A/D/G/rho' : Item(verb='Sending'),
    })

  # Create expected status tree; all local revisions should be at 1,
  # but mu and rho should be at revision 2.
  expected_status = svntest.actions.get_virginal_state(wc_dir, 1)
  expected_status.tweak('A/mu', wc_rev=2)
  expected_status.tweak('A/D/G/rho', wc_rev=2, status='  ')

  # Commit.
  svntest.actions.run_and_verify_commit(wc_dir, expected_output,
                                        expected_status, None, wc_dir)

  # Create expected output tree for an update of the wc_backup.
  expected_output = svntest.wc.State(wc_backup, {
    'A/mu' : Item(status='C '),
    'A/D/G/rho' : Item(status='CC'),
    })

  # Create expected disk tree for the update.
  expected_disk = svntest.main.greek_state.copy()
  expected_disk.tweak('A/mu',
                      contents="\n".join(["This is the file 'mu'.",
                                          "<<<<<<< .mine",
                                          "Conflicting appended text for mu",
                                          "=======",
                                          "Original appended text for mu",
                                          ">>>>>>> .r2",
                                          ""]))
  expected_disk.tweak('A/D/G/rho',
                      contents="\n".join(["This is the file 'rho'.",
                                          "<<<<<<< .mine",
                                          "Conflicting appended text for rho",
                                          "=======",
                                          "Original appended text for rho",
                                          ">>>>>>> .r2",
                                          ""]))

  # Create expected status tree for the update.
  expected_status = svntest.actions.get_virginal_state(wc_backup, 2)
  expected_status.tweak('A/mu', status='C ')
  expected_status.tweak('A/D/G/rho', status='CC')

  # "Extra" files that we expect to result from the conflicts.
  # These are expressed as list of regexps.  What a cool system!  :-)
  extra_files = ['mu.*\.r1', 'mu.*\.r2', 'mu.*\.mine',
                 'rho.*\.r1', 'rho.*\.r2', 'rho.*\.mine', 'rho.*\.prej']

  # Do the update and check the results in three ways.
  # All "extra" files are passed to detect_conflict_files().
  svntest.actions.run_and_verify_update(wc_backup,
                                        expected_output,
                                        expected_disk,
                                        expected_status,
                                        None,
                                        svntest.tree.detect_conflict_files,
                                        extra_files)


  # verify that the extra_files list is now empty.
  if len(extra_files) != 0:
    print("didn't get expected extra files")
    raise svntest.Failure

  # remove the conflicting files to clear text conflict but not props conflict
  os.remove(mu_path_backup)
  os.remove(rho_path_backup)

  # ### TODO: Can't get run_and_verify_update to work here :-( I get
  # the error "Unequal Types: one Node is a file, the other is a
  # directory". Use run_svn and then run_and_verify_status instead
  exit_code, stdout_lines, stdout_lines = svntest.main.run_svn(None, 'up',
                                                               wc_backup)
  if len (stdout_lines) > 0:
    print("update 2 failed")
    raise svntest.Failure

  # Create expected status tree
  expected_status = svntest.actions.get_virginal_state(wc_backup, 2)
  expected_status.tweak('A/D/G/rho', status=' C')

  svntest.actions.run_and_verify_status(wc_backup, expected_status)

#----------------------------------------------------------------------

def update_delete_modified_files(sbox):
  "update that deletes modified files"

  sbox.build()
  wc_dir = sbox.wc_dir

  # Delete a file
  alpha_path = os.path.join(wc_dir, 'A', 'B', 'E', 'alpha')
  svntest.actions.run_and_verify_svn("Deleting alpha failed", None, [],
                                     'rm', alpha_path)

  # Delete a directory containing files
  G_path = os.path.join(wc_dir, 'A', 'D', 'G')
  svntest.actions.run_and_verify_svn("Deleting G failed", None, [],
                                     'rm', G_path)

  # Commit
  svntest.actions.run_and_verify_svn("Committing deletes failed", None, [],
                                     'ci', '-m', 'log msg', wc_dir)

  # ### Update before backdating to avoid obstructed update error for G
  svntest.actions.run_and_verify_svn("Updating after commit failed", None, [],
                                     'up', wc_dir)

  # Backdate to restore deleted items
  svntest.actions.run_and_verify_svn("Backdating failed", None, [],
                                     'up', '-r', '1', wc_dir)

  # Modify the file to be deleted, and a file in the directory to be deleted
  svntest.main.file_append(alpha_path, 'appended alpha text\n')
  pi_path = os.path.join(G_path, 'pi')
  svntest.main.file_append(pi_path, 'appended pi text\n')

  expected_status = svntest.actions.get_virginal_state(wc_dir, 1)
  expected_status.tweak('A/B/E/alpha', 'A/D/G/pi', status='M ')

  svntest.actions.run_and_verify_status(wc_dir, expected_status)

  # Now update to 'delete' modified items -- that is, remove them from
  # version control, but leave them on disk.  It used to be we would
  # expect an 'obstructed update' error (see issue #1196), then we
  # expected success (see issue #1806), and now we expect tree conflicts
  # (see issue #2282) on the missing or unversioned items.
  expected_output = svntest.wc.State(wc_dir, {
    'A/B/E/alpha' : Item(status='  ', treeconflict='C'),
    'A/D/G'       : Item(status='  ', treeconflict='C'),
    })
  expected_disk = svntest.main.greek_state.copy()
  expected_disk.tweak('A/B/E/alpha',
                      contents=\
                      "This is the file 'alpha'.\nappended alpha text\n")
  expected_disk.tweak('A/D/G/pi',
                      contents=\
                      "This is the file 'pi'.\nappended pi text\n")

  expected_status = svntest.actions.get_virginal_state(wc_dir, 2)
  # The expectation on 'alpha' reflects partial progress on issue #3334.
  expected_status.tweak('A/B/E/alpha', status='A ', copied='+', wc_rev='-',
                        treeconflict='C')
  expected_status.tweak('A/D/G/pi', status='M ')
  expected_status.tweak('A/D/G/pi', 'A/D/G/rho', 'A/D/G/tau', wc_rev=1)
  expected_status.tweak('A/D/G', wc_rev=1, treeconflict='C')

  svntest.actions.run_and_verify_update(wc_dir,
                                        expected_output,
                                        expected_disk,
                                        expected_status)

#----------------------------------------------------------------------

# Issue 847.  Doing an add followed by a remove for an item in state
# "deleted" caused the "deleted" state to get forgotten

def update_after_add_rm_deleted(sbox):
  "update after add/rm of deleted state"

  sbox.build()
  wc_dir = sbox.wc_dir

  # Delete a file and directory from WC
  alpha_path = os.path.join(wc_dir, 'A', 'B', 'E', 'alpha')
  F_path = os.path.join(wc_dir, 'A', 'B', 'F')
  svntest.actions.run_and_verify_svn(None, None, [], 'rm', alpha_path, F_path)

  # Commit deletion
  expected_output = svntest.wc.State(wc_dir, {
    'A/B/E/alpha' : Item(verb='Deleting'),
    'A/B/F'       : Item(verb='Deleting'),
    })
  expected_status = svntest.actions.get_virginal_state(wc_dir, 1)
  expected_status.remove('A/B/E/alpha')
  expected_status.remove('A/B/F')
  svntest.actions.run_and_verify_commit(wc_dir, expected_output,
                                        expected_status, None, wc_dir)

  # alpha and F are now in state "deleted", next we add a new ones
  svntest.main.file_append(alpha_path, "new alpha")
  svntest.actions.run_and_verify_svn(None, None, [], 'add', alpha_path)

  svntest.actions.run_and_verify_svn(None, None, [], 'mkdir', F_path)

  # New alpha and F should be in add state A
  expected_status.add({
    'A/B/E/alpha' : Item(status='A ', wc_rev=0),
    'A/B/F'       : Item(status='A ', wc_rev=0),
    })
  svntest.actions.run_and_verify_status(wc_dir, expected_status)

  # Forced removal of new alpha and F must restore "deleted" state

  svntest.actions.run_and_verify_svn(None, None, [], 'rm', '--force',
                                     alpha_path, F_path)
  if os.path.exists(alpha_path) or os.path.exists(F_path):
    raise svntest.Failure

  # "deleted" state is not visible in status
  expected_status.remove('A/B/E/alpha', 'A/B/F')
  svntest.actions.run_and_verify_status(wc_dir, expected_status)

  # Although parent dir is already at rev 1, the "deleted" state will cause
  # alpha and F to be restored in the WC when updated to rev 1
  svntest.actions.run_and_verify_svn(None, None, [], 'up', '-r', '1', wc_dir)
  expected_status.add({
    'A/B/E/alpha' : Item(status='  ', wc_rev=1),
    'A/B/F'       : Item(status='  ', wc_rev=1),
    })
  svntest.actions.run_and_verify_status(wc_dir, expected_status)

#----------------------------------------------------------------------

# Issue 1591.  Updating a working copy which contains local
# obstructions marks a directory as incomplete.  Removal of the
# obstruction and subsequent update should clear the "incomplete"
# flag.

def obstructed_update_alters_wc_props(sbox):
  "obstructed update alters WC properties"

  sbox.build()
  wc_dir = sbox.wc_dir

  # Create a new dir in the repo in prep for creating an obstruction.
  #print "Adding dir to repo"
  svntest.actions.run_and_verify_svn(None, None, [],
                                     'mkdir', '-m',
                                     'prep for obstruction',
                                     sbox.repo_url + '/A/foo')

  # Create an obstruction, a file in the WC with the same name as
  # present in a newer rev of the repo.
  #print "Creating obstruction"
  obstruction_parent_path = os.path.join(wc_dir, 'A')
  obstruction_path = os.path.join(obstruction_parent_path, 'foo')
  svntest.main.file_append(obstruction_path, 'an obstruction')

  # Update the WC to that newer rev to trigger the obstruction.
  #print "Updating WC"
  expected_output = svntest.wc.State(wc_dir, {})
  expected_disk = svntest.main.greek_state.copy()
  expected_status = svntest.actions.get_virginal_state(wc_dir, 1)
  error_re = 'Failed to add directory.*object of the same name already exists'
  svntest.actions.run_and_verify_update(wc_dir,
                                        expected_output,
                                        expected_disk,
                                        expected_status,
                                        error_re)

  # Remove the file which caused the obstruction.
  #print "Removing obstruction"
  os.unlink(obstruction_path)

  # Update the -- now unobstructed -- WC again.
  #print "Updating WC again"
  expected_output = svntest.wc.State(wc_dir, {
    'A/foo' : Item(status='A '),
    })
  expected_disk = svntest.main.greek_state.copy()
  expected_disk.add({
    'A/foo' : Item(),
    })
  expected_status = svntest.actions.get_virginal_state(wc_dir, 2)
  expected_status.add({
    'A/foo' : Item(status='  ', wc_rev=2),
    })
  svntest.actions.run_and_verify_update(wc_dir,
                                        expected_output,
                                        expected_disk,
                                        expected_status)

  # The previously obstructed resource should now be in the WC.
  if not os.path.isdir(obstruction_path):
    raise svntest.Failure

#----------------------------------------------------------------------

# Issue 938.
def update_replace_dir(sbox):
  "update that replaces a directory"

  sbox.build()
  wc_dir = sbox.wc_dir

  # Delete a directory
  F_path = os.path.join(wc_dir, 'A', 'B', 'F')
  svntest.actions.run_and_verify_svn(None, None, [], 'rm', F_path)

  # Commit deletion
  expected_output = svntest.wc.State(wc_dir, {
    'A/B/F'       : Item(verb='Deleting'),
    })
  expected_status = svntest.actions.get_virginal_state(wc_dir, 1)
  expected_status.remove('A/B/F')
  svntest.actions.run_and_verify_commit(wc_dir, expected_output,
                                        expected_status, None, wc_dir)

  # Add replacement directory
  svntest.actions.run_and_verify_svn(None, None, [], 'mkdir', F_path)

  # Commit addition
  expected_output = svntest.wc.State(wc_dir, {
    'A/B/F'       : Item(verb='Adding'),
    })
  expected_status = svntest.actions.get_virginal_state(wc_dir, 1)
  expected_status.tweak('A/B/F', wc_rev=3)
  svntest.actions.run_and_verify_commit(wc_dir, expected_output,
                                        expected_status, None, wc_dir)

  # Update to HEAD
  expected_output = svntest.wc.State(wc_dir, {
    })
  expected_disk = svntest.main.greek_state.copy()
  expected_status = svntest.actions.get_virginal_state(wc_dir, 3)
  svntest.actions.run_and_verify_update(wc_dir,
                                        expected_output,
                                        expected_disk,
                                        expected_status)

  # Update to revision 1 replaces the directory
  ### I can't get this to work :-(
  #expected_output = svntest.wc.State(wc_dir, {
  #  'A/B/F'       : Item(verb='Adding'),
  #  'A/B/F'       : Item(verb='Deleting'),
  #  })
  #expected_status = svntest.actions.get_virginal_state(wc_dir, 1)
  #svntest.actions.run_and_verify_update(wc_dir,
  #                                      expected_output,
  #                                      expected_disk,
  #                                      expected_status,
  #                                      None, None, None, None, None, 0,
  #                                      '-r', '1', wc_dir)

  # Update to revision 1 replaces the directory
  svntest.actions.run_and_verify_svn(None, None, [], 'up', '-r', '1', wc_dir)
  expected_status = svntest.actions.get_virginal_state(wc_dir, 1)
  svntest.actions.run_and_verify_status(wc_dir, expected_status)

#----------------------------------------------------------------------

def update_single_file(sbox):
  "update with explicit file target"

  sbox.build()
  wc_dir = sbox.wc_dir

  expected_disk = svntest.main.greek_state.copy()

  # Make a local mod to a file which will be committed
  mu_path = os.path.join(wc_dir, 'A', 'mu')
  svntest.main.file_append(mu_path, '\nAppended text for mu')

  # Commit.
  expected_output = svntest.wc.State(wc_dir, {
    'A/mu' : Item(verb='Sending'),
    })
  expected_status = svntest.actions.get_virginal_state(wc_dir, 1)
  expected_status.tweak('A/mu', wc_rev=2)
  svntest.actions.run_and_verify_commit(wc_dir, expected_output,
                                        expected_status, None, wc_dir)

  # At one stage 'svn up file' failed with a parent lock error
  was_cwd = os.getcwd()
  os.chdir(os.path.join(wc_dir, 'A'))

  ### Can't get run_and_verify_update to work having done the chdir.
  svntest.actions.run_and_verify_svn("update failed", None, [],
                                     'up', '-r', '1', 'mu')
  os.chdir(was_cwd)

  expected_status = svntest.actions.get_virginal_state(wc_dir, 1)
  svntest.actions.run_and_verify_status(wc_dir, expected_status)

#----------------------------------------------------------------------
def prop_update_on_scheduled_delete(sbox):
  "receive prop update to file scheduled for deletion"

  sbox.build()
  wc_dir = sbox.wc_dir

  other_wc = sbox.add_wc_path('other')

  # Make the "other" working copy.
  svntest.actions.duplicate_dir(wc_dir, other_wc)

  iota_path = os.path.join(wc_dir, 'iota')
  other_iota_path = os.path.join(other_wc, 'iota')

  svntest.main.run_svn(None, 'propset', 'foo', 'bar', iota_path)

  # Created expected output tree for 'svn ci'
  expected_output = svntest.wc.State(wc_dir, {
    'iota' : Item(verb='Sending'),
    })

  # Create expected status tree
  expected_status = svntest.actions.get_virginal_state(wc_dir, 1)
  expected_status.tweak('iota', wc_rev=2)

  # Commit the change, creating revision 2.
  svntest.actions.run_and_verify_commit(wc_dir, expected_output,
                                        expected_status, None, wc_dir)

  svntest.main.run_svn(None, 'rm', other_iota_path)

  # Expected output tree for update of other_wc.
  expected_output = svntest.wc.State(other_wc, {
    'iota' : Item(status='  ', treeconflict='C'),
    })

  # Expected disk tree for the update.
  expected_disk = svntest.main.greek_state.copy()
  expected_disk.remove('iota')

  # Expected status tree for the update.
  expected_status = svntest.actions.get_virginal_state(other_wc, 2)
  expected_status.tweak('iota', status='D ', treeconflict='C', wc_rev=1)

  # Do the update and check the results in three ways.
  svntest.actions.run_and_verify_update(other_wc,
                                        expected_output,
                                        expected_disk,
                                        expected_status)

#----------------------------------------------------------------------

def update_receive_illegal_name(sbox):
  "bail when receive a file or dir named .svn"

  sbox.build()
  wc_dir = sbox.wc_dir

  # This tests the revision 4334 fix for issue #1068.

  legal_url = sbox.repo_url + '/A/D/G/svn'
  illegal_url = (sbox.repo_url
                 + '/A/D/G/' + svntest.main.get_admin_name())
  # Ha!  The client doesn't allow us to mkdir a '.svn' but it does
  # allow us to copy to a '.svn' so ...
  svntest.actions.run_and_verify_svn(None, None, [],
                                     'mkdir', '-m', 'log msg',
                                     legal_url)
  svntest.actions.run_and_verify_svn(None, None, [],
                                     'mv', '-m', 'log msg',
                                     legal_url, illegal_url)

  # Do the update twice, both should fail.  After the first failure
  # the wc will be marked "incomplete".
  for n in range(2):
    exit_code, out, err = svntest.main.run_svn(1, 'up', wc_dir)
    for line in err:
      if line.find("an unversioned directory of the same " \
                   "name already exists") != -1:
        break
    else:
      raise svntest.Failure

  # At one stage an obstructed update in an incomplete wc would leave
  # a txn behind
  exit_code, out, err = svntest.main.run_svnadmin('lstxns', sbox.repo_dir)
  if out or err:
    raise svntest.Failure

#----------------------------------------------------------------------

def update_deleted_missing_dir(sbox):
  "update missing dir to rev in which it is absent"

  sbox.build()
  wc_dir = sbox.wc_dir

  E_path = os.path.join(wc_dir, 'A', 'B', 'E')
  H_path = os.path.join(wc_dir, 'A', 'D', 'H')

  # Create a new revision with directories deleted
  svntest.main.run_svn(None, 'rm', E_path)
  svntest.main.run_svn(None, 'rm', H_path)
  svntest.main.run_svn(None,
                       'ci', '-m', 'log msg', E_path, H_path)

  # Update back to the old revision
  svntest.main.run_svn(None,
                       'up', '-r', '1', wc_dir)

  # Delete the directories from disk
  svntest.main.safe_rmtree(E_path)
  svntest.main.safe_rmtree(H_path)

  # Create expected output tree for an update of the missing items by name
  expected_output = svntest.wc.State(wc_dir, {
    'A/B/E' : Item(status='D '),
    'A/D/H' : Item(status='D '),
    })

  # Create expected disk tree for the update.
  expected_disk = svntest.main.greek_state.copy()
  expected_disk.remove('A/B/E', 'A/B/E/alpha', 'A/B/E/beta')
  expected_disk.remove('A/D/H', 'A/D/H/chi', 'A/D/H/omega', 'A/D/H/psi')

  # Create expected status tree for the update.
  expected_status = svntest.actions.get_virginal_state(wc_dir, 1)
  expected_status.remove('A/B/E', 'A/B/E/alpha', 'A/B/E/beta')
  expected_status.remove('A/D/H', 'A/D/H/chi', 'A/D/H/omega', 'A/D/H/psi')

  # Do the update, specifying the deleted paths explicitly.
  svntest.actions.run_and_verify_update(wc_dir,
                                        expected_output,
                                        expected_disk,
                                        expected_status,
                                        None, None, None, None, None,
                                        0, "-r", "2", E_path, H_path)

  # Update back to the old revision again
  svntest.main.run_svn(None,
                       'up', '-r', '1', wc_dir)

  # This time we're updating the whole working copy
  expected_status.tweak(wc_rev=2)

  # Do the update, on the whole working copy this time
  svntest.actions.run_and_verify_update(wc_dir,
                                        expected_output,
                                        expected_disk,
                                        expected_status,
                                        None, None, None, None, None,
                                        0, "-r", "2", wc_dir)

#----------------------------------------------------------------------

# Issue 919.  This test was written as a regression test for "item
# should remain 'deleted' when an update deletes a sibling".
def another_hudson_problem(sbox):
  "another \"hudson\" problem: updates that delete"

  sbox.build()
  wc_dir = sbox.wc_dir

  # Delete/commit gamma thus making it 'deleted'
  gamma_path = os.path.join(wc_dir, 'A', 'D', 'gamma')
  svntest.main.run_svn(None, 'rm', gamma_path)
  expected_output = svntest.wc.State(wc_dir, {
    'A/D/gamma' : Item(verb='Deleting'),
    })
  expected_status = svntest.actions.get_virginal_state(wc_dir, 1)
  expected_status.remove('A/D/gamma')
  svntest.actions.run_and_verify_commit(wc_dir,
                                        expected_output,
                                        expected_status,
                                        None, wc_dir)

  # Delete directory G from the repository
  svntest.actions.run_and_verify_svn(None,
                                     ['\n', 'Committed revision 3.\n'], [],
                                     'rm', '-m', 'log msg',
                                     sbox.repo_url + '/A/D/G')

  # Remove corresponding tree from working copy
  G_path = os.path.join(wc_dir, 'A', 'D', 'G')
  svntest.main.safe_rmtree(G_path)

  # Update missing directory to receive the delete, this should mark G
  # as 'deleted' and should not alter gamma's entry.

  # Sigh, I can't get run_and_verify_update to work (but not because
  # of issue 919 as far as I can tell)
  svntest.actions.run_and_verify_svn(None,
                                     ['D    '+G_path+'\n',
                                      'Updated to revision 3.\n',
                                      ], [],
                                     'up', G_path)

  # Both G and gamma should be 'deleted', update should produce no output
  expected_status = svntest.actions.get_virginal_state(wc_dir, 3)
  expected_status.remove('A/D/G', 'A/D/G/pi', 'A/D/G/rho', 'A/D/G/tau',
                         'A/D/gamma')

  expected_disk = svntest.main.greek_state.copy()
  expected_disk.remove('A/D/G', 'A/D/G/pi', 'A/D/G/rho', 'A/D/G/tau',
                       'A/D/gamma')
  svntest.actions.run_and_verify_update(wc_dir,
                                        "",
                                        expected_disk,
                                        expected_status)

#----------------------------------------------------------------------
def update_deleted_targets(sbox):
  "explicit update of deleted=true targets"

  sbox.build()
  wc_dir = sbox.wc_dir

  # Delete/commit thus creating 'deleted=true' entries
  gamma_path = os.path.join(wc_dir, 'A', 'D', 'gamma')
  F_path = os.path.join(wc_dir, 'A', 'B', 'F')
  svntest.main.run_svn(None, 'rm', gamma_path, F_path)
  expected_output = svntest.wc.State(wc_dir, {
    'A/D/gamma' : Item(verb='Deleting'),
    'A/B/F'     : Item(verb='Deleting'),
    })
  expected_status = svntest.actions.get_virginal_state(wc_dir, 1)
  expected_status.remove('A/D/gamma', 'A/B/F')
  svntest.actions.run_and_verify_commit(wc_dir,
                                        expected_output,
                                        expected_status,
                                        None, wc_dir)

  # Explicit update must not remove the 'deleted=true' entries
  svntest.actions.run_and_verify_svn(None, ['At revision 2.\n'], [],
                                     'update', gamma_path)
  svntest.actions.run_and_verify_svn(None, ['At revision 2.\n'], [],
                                     'update', F_path)

  # Update to r1 to restore items, since the parent directory is already
  # at r1 this fails if the 'deleted=true' entries are missing (issue 2250)
  expected_output = svntest.wc.State(wc_dir, {
    'A/D/gamma' : Item(status='A '),
    'A/B/F'     : Item(status='A '),
    })
  expected_status = svntest.actions.get_virginal_state(wc_dir, 1)
  expected_disk = svntest.main.greek_state.copy()
  svntest.actions.run_and_verify_update(wc_dir,
                                        expected_output,
                                        expected_disk,
                                        expected_status,
                                        None, None, None, None, None, 0,
                                        '-r', '1', wc_dir)



#----------------------------------------------------------------------

def new_dir_with_spaces(sbox):
  "receive new dir with spaces in its name"

  sbox.build()
  wc_dir = sbox.wc_dir

  # Create a new directory ("spacey dir") directly in repository
  svntest.actions.run_and_verify_svn(None,
                                     ['\n', 'Committed revision 2.\n'], [],
                                     'mkdir', '-m', 'log msg',
                                     sbox.repo_url
                                     + '/A/spacey%20dir')

  # Update, and make sure ra_neon doesn't choke on the space.
  expected_output = svntest.wc.State(wc_dir, {
    'A/spacey dir'       : Item(status='A '),
    })
  expected_status = svntest.actions.get_virginal_state(wc_dir, 2)
  expected_status.add({
    'A/spacey dir'       : Item(status='  ', wc_rev=2),
    })
  expected_disk = svntest.main.greek_state.copy()
  expected_disk.add({
    'A/spacey dir' : Item(),
    })

  svntest.actions.run_and_verify_update(wc_dir,
                                        expected_output,
                                        expected_disk,
                                        expected_status)

#----------------------------------------------------------------------

def non_recursive_update(sbox):
  "non-recursive update"

  sbox.build()
  wc_dir = sbox.wc_dir

  # Commit a change to A/mu and A/D/G/rho
  mu_path = os.path.join(wc_dir, 'A', 'mu')
  rho_path = os.path.join(wc_dir, 'A', 'D', 'G', 'rho')
  svntest.main.file_append(mu_path, "new")
  svntest.main.file_append(rho_path, "new")
  expected_output = svntest.wc.State(wc_dir, {
    'A/mu' : Item(verb='Sending'),
    'A/D/G/rho' : Item(verb='Sending'),
    })
  expected_status = svntest.actions.get_virginal_state(wc_dir, 1)
  expected_status.tweak('A/mu', 'A/D/G/rho', wc_rev=2)
  svntest.actions.run_and_verify_commit(wc_dir, expected_output,
                                        expected_status,
                                        None, wc_dir)

  # Update back to revision 1
  expected_output = svntest.wc.State(wc_dir, {
    'A/mu' : Item(status='U '),
    'A/D/G/rho' : Item(status='U '),
    })
  expected_disk = svntest.main.greek_state.copy()
  expected_status.tweak('A/mu', 'A/D/G/rho', wc_rev=1)
  svntest.actions.run_and_verify_update(wc_dir, expected_output,
                                        expected_disk, expected_status,
                                        None, None, None, None, None, 0,
                                        '-r', '1', wc_dir)

  # Non-recursive update of A should change A/mu but not A/D/G/rho
  A_path = os.path.join(wc_dir, 'A')
  expected_output = svntest.wc.State(wc_dir, {
    'A/mu' : Item(status='U '),
    })
  expected_status.tweak('A', 'A/mu', wc_rev=2)
  expected_disk.tweak('A/mu', contents="This is the file 'mu'.\nnew")
  svntest.actions.run_and_verify_update(wc_dir, expected_output,
                                        expected_disk, expected_status,
                                        None, None, None, None, None, 0,
                                        '-N', A_path)

#----------------------------------------------------------------------

def checkout_empty_dir(sbox):
  "check out an empty dir"
  # See issue #1472 -- checked out empty dir should not be marked as
  # incomplete ("!" in status).
  sbox.build(create_wc = False)
  wc_dir = sbox.wc_dir

  C_url = sbox.repo_url + '/A/C'

  svntest.main.safe_rmtree(wc_dir)
  svntest.actions.run_and_verify_svn(None, None, [], 'checkout', C_url, wc_dir)

  svntest.actions.run_and_verify_svn(None, [], [], 'status', wc_dir)


#----------------------------------------------------------------------
# Regression test for issue #919: "another ghudson bug".  Basically, if
# we fore- or back-date an item until it no longer exists, we were
# completely removing the entry, rather than marking it 'deleted'
# (which we now do.)

def update_to_deletion(sbox):
  "update target till it's gone, then get it back"

  sbox.build()
  wc_dir = sbox.wc_dir

  iota_path = os.path.join(wc_dir, 'iota')

  # Update iota to rev 0, so it gets removed.
  expected_output = svntest.wc.State(wc_dir, {
    'iota' : Item(status='D '),
    })
  expected_disk = svntest.main.greek_state.copy()
  expected_disk.remove('iota')

  svntest.actions.run_and_verify_update(wc_dir,
                                        expected_output,
                                        expected_disk,
                                        None, None,
                                        None, None, None, None, 0,
                                        '-r', '0', iota_path)

  # Update the wc root, so iota comes back.
  expected_output = svntest.wc.State(wc_dir, {
    'iota' : Item(status='A '),
    })
  expected_disk = svntest.main.greek_state.copy()

  svntest.actions.run_and_verify_update(wc_dir,
                                        expected_output,
                                        expected_disk,
                                        None, None,
                                        None, None, None, None, 0,
                                        wc_dir)


#----------------------------------------------------------------------

def update_deletion_inside_out(sbox):
  "update child before parent of a deleted tree"

  sbox.build()
  wc_dir = sbox.wc_dir

  parent_path = os.path.join(wc_dir, 'A', 'B')
  child_path = os.path.join(parent_path, 'E')  # Could be a file, doesn't matter

  # Delete the parent directory.
  svntest.actions.run_and_verify_svn(None, None, [],
                                     'rm', parent_path)
  svntest.actions.run_and_verify_svn(None, None, [],
                                     'ci', '-m', '', wc_dir)

  # Update back to r1.
  svntest.actions.run_and_verify_svn(None, None, [],
                                     'update', '-r', '1', wc_dir)

  # Update just the child to r2.
  svntest.actions.run_and_verify_svn(None, None, [],
                                     'update', '-r', '2', child_path)

  # Now try a normal update.
  expected_output = svntest.wc.State(wc_dir, {
    'A/B' : Item(status='D '),
    })
  expected_disk = svntest.main.greek_state.copy()
  expected_disk.remove('A/B', 'A/B/lambda', 'A/B/F',
                       'A/B/E', 'A/B/E/alpha', 'A/B/E/beta')

  svntest.actions.run_and_verify_update(wc_dir,
                                        expected_output,
                                        expected_disk,
                                        None)


#----------------------------------------------------------------------
# Regression test for issue #1793, whereby 'svn up dir' would delete
# dir if schedule-add.  Yikes.

def update_schedule_add_dir(sbox):
  "update a schedule-add directory"

  sbox.build()
  wc_dir = sbox.wc_dir

  # Delete directory A/D/G in the repository via immediate commit
  G_path = os.path.join(wc_dir, 'A', 'D', 'G')
  G_url = sbox.repo_url + '/A/D/G'
  svntest.actions.run_and_verify_svn(None, None, [],
                                     'rm', G_url, '-m', 'rev 2')

  # Update the wc to HEAD (r2)
  expected_output = svntest.wc.State(wc_dir, {
    'A/D/G' : Item(status='D '),
    })
  expected_disk = svntest.main.greek_state.copy()
  expected_disk.remove('A/D/G', 'A/D/G/pi', 'A/D/G/rho', 'A/D/G/tau')
  expected_status = svntest.actions.get_virginal_state(wc_dir, 2)
  expected_status.remove('A/D/G', 'A/D/G/pi', 'A/D/G/rho', 'A/D/G/tau')
  svntest.actions.run_and_verify_update(wc_dir,
                                        expected_output,
                                        expected_disk,
                                        expected_status)

  # Do a URL->wc copy, creating a new schedule-add A/D/G.
  # (Standard procedure when trying to resurrect the directory.)
  D_path = os.path.join(wc_dir, 'A', 'D')
  svntest.actions.run_and_verify_svn("Copy error:", None, [],
                                     'cp', G_url + '@1', D_path)

  # status should now show the dir scheduled for addition-with-history
  expected_status.add({
    'A/D/G'     : Item(status='A ', copied='+', wc_rev='-'),
    'A/D/G/pi'  : Item(status='  ', copied='+', wc_rev='-'),
    'A/D/G/rho' : Item(status='  ', copied='+', wc_rev='-'),
    'A/D/G/tau' : Item(status='  ', copied='+', wc_rev='-'),
    })
  svntest.actions.run_and_verify_status(wc_dir, expected_status)

  # Now update with the schedule-add dir as the target.
  svntest.actions.run_and_verify_svn(None, None, [], 'up', G_path)

  # The update should be a no-op, and the schedule-add directory
  # should still exist!  'svn status' shouldn't change at all.
  svntest.actions.run_and_verify_status(wc_dir, expected_status)


#----------------------------------------------------------------------
# Test updating items that do not exist in the current WC rev, but do
# exist at some future revision.

def update_to_future_add(sbox):
  "update target that was added in a future rev"

  sbox.build()
  wc_dir = sbox.wc_dir

  # Update the entire WC to rev 0
  # Create expected output tree for an update to rev 0
  expected_output = svntest.wc.State(wc_dir, {
    'iota' : Item(status='D '),
    'A' : Item(status='D '),
    })

  # Create expected disk tree for the update to rev 0
  expected_disk = svntest.wc.State(wc_dir, { })

  # Do the update and check the results.
  svntest.actions.run_and_verify_update(wc_dir,
                                        expected_output,
                                        expected_disk,
                                        None, None,
                                        None, None, None, None, 0,
                                        '-r', '0', wc_dir)

  # Update iota to the current HEAD.
  iota_path = os.path.join(wc_dir, 'iota')
  expected_output = svntest.wc.State(wc_dir, {
    'iota' : Item(status='A '),
    })
  expected_disk = svntest.wc.State('', {
   'iota' : Item("This is the file 'iota'.\n")
   })

  svntest.actions.run_and_verify_update(wc_dir,
                                        expected_output,
                                        expected_disk,
                                        None, None,
                                        None, None, None, None, 0,
                                        iota_path)

  # Now try updating the directory into the future
  A_path = os.path.join(wc_dir, 'A')

  expected_output = svntest.wc.State(wc_dir, {
    'A'              : Item(status='A '),
    'A/mu'           : Item(status='A '),
    'A/B'            : Item(status='A '),
    'A/B/lambda'     : Item(status='A '),
    'A/B/E'          : Item(status='A '),
    'A/B/E/alpha'    : Item(status='A '),
    'A/B/E/beta'     : Item(status='A '),
    'A/B/F'          : Item(status='A '),
    'A/C'            : Item(status='A '),
    'A/D'            : Item(status='A '),
    'A/D/gamma'      : Item(status='A '),
    'A/D/G'          : Item(status='A '),
    'A/D/G/pi'       : Item(status='A '),
    'A/D/G/rho'      : Item(status='A '),
    'A/D/G/tau'      : Item(status='A '),
    'A/D/H'          : Item(status='A '),
    'A/D/H/chi'      : Item(status='A '),
    'A/D/H/psi'      : Item(status='A '),
    'A/D/H/omega'    : Item(status='A ')
    })
  expected_disk = svntest.main.greek_state.copy()

  svntest.actions.run_and_verify_update(wc_dir,
                                        expected_output,
                                        expected_disk,
                                        None, None,
                                        None, None, None, None, 0,
                                        A_path);

#----------------------------------------------------------------------

def nested_in_read_only(sbox):
  "update a nested wc in a read-only wc"

  sbox.build()
  wc_dir = sbox.wc_dir

  # Delete/commit a file
  alpha_path = os.path.join(wc_dir, 'A', 'B', 'E', 'alpha')
  svntest.actions.run_and_verify_svn(None, None, [], 'rm', alpha_path)
  expected_output = svntest.wc.State(wc_dir, {
    'A/B/E/alpha' : Item(verb='Deleting'),
    })
  expected_status = svntest.actions.get_virginal_state(wc_dir, 1)
  expected_status.remove('A/B/E/alpha')
  svntest.actions.run_and_verify_commit(wc_dir, expected_output,
                                        expected_status, None, wc_dir)
  svntest.actions.run_and_verify_svn(None, None, [], 'up', wc_dir)
  expected_status.tweak(wc_rev=2)
  svntest.actions.run_and_verify_status(wc_dir, expected_status)

  # Delete/commit a directory that used to contain the deleted file
  B_path = os.path.join(wc_dir, 'A', 'B')
  svntest.actions.run_and_verify_svn(None, None, [], 'rm', B_path)
  expected_output = svntest.wc.State(wc_dir, {
    'A/B' : Item(verb='Deleting'),
    })
  expected_status.remove('A/B', 'A/B/lambda', 'A/B/E', 'A/B/E/beta', 'A/B/F')
  svntest.actions.run_and_verify_commit(wc_dir, expected_output,
                                        expected_status, None, wc_dir)

  svntest.actions.run_and_verify_svn(None, None, [], 'up', wc_dir)
  expected_status.tweak(wc_rev=3)
  svntest.actions.run_and_verify_status(wc_dir, expected_status)

  # Replace the deleted directory with a new checkout of an old
  # version of the directory, this gives it a "plausible" URL that
  # could be part of the containing wc
  B_url = sbox.repo_url + '/A/B'
  svntest.actions.run_and_verify_svn(None, None, [],
                                     'checkout', '-r', '1', B_url + "@1",
                                     B_path)
  expected_status = svntest.wc.State(B_path, {
    ''           : Item(),
    'lambda'     : Item(),
    'E'          : Item(),
    'E/alpha'    : Item(),
    'E/beta'     : Item(),
    'F'          : Item(),
    })
  expected_status.tweak(wc_rev=1, status='  ')
  svntest.actions.run_and_verify_status(B_path, expected_status)

  # Make enclosing wc read only
  os.chmod(os.path.join(wc_dir, 'A', svntest.main.get_admin_name()), 0555)

  try:
    # Update of nested wc should still work
    expected_output = svntest.wc.State(B_path, {
      'E/alpha' : Item(status='D '),
      })
    expected_disk = wc.State('', {
      'lambda'  : wc.StateItem("This is the file 'lambda'.\n"),
      'E'       : wc.StateItem(),
      'E/beta'  : wc.StateItem("This is the file 'beta'.\n"),
      'F'       : wc.StateItem(),
      })
    expected_status.remove('E/alpha')
    expected_status.tweak(wc_rev=2)
    svntest.actions.run_and_verify_update(B_path,
                                          expected_output,
                                          expected_disk,
                                          expected_status,
                                          None, None, None, None, None, 0,
                                          '-r', '2', B_path)
  finally:
    os.chmod(os.path.join(wc_dir, 'A', svntest.main.get_admin_name()), 0777)

#----------------------------------------------------------------------

def update_xml_unsafe_dir(sbox):
  "update dir with xml-unsafe name"

  sbox.build()
  wc_dir = sbox.wc_dir

  # Make a backup copy of the working copy
  wc_backup = sbox.add_wc_path('backup')
  svntest.actions.duplicate_dir(wc_dir, wc_backup)

  # Make a couple of local mods to files
  test_path = os.path.join(wc_dir, ' foo & bar')
  svntest.main.run_svn(None, 'mkdir', test_path)

  # Created expected output tree for 'svn ci'
  expected_output = wc.State(wc_dir, {
    ' foo & bar' : Item(verb='Adding'),
    })

  # Create expected status tree; all local revisions should be at 1,
  # but 'foo & bar' should be at revision 2.
  expected_status = svntest.actions.get_virginal_state(wc_dir, 1)
  expected_status.add({
    ' foo & bar' : Item(status='  ', wc_rev=2),
    })

  # Commit.
  svntest.actions.run_and_verify_commit(wc_dir, expected_output,
                                        expected_status, None, wc_dir)

  # chdir into the funky path, and update from there.
  os.chdir(test_path)

  expected_output = wc.State('', {
    })
  expected_disk = wc.State('', {
    })
  expected_status = wc.State('', {
    '' : Item(status='  ', wc_rev=2),
    })
  svntest.actions.run_and_verify_update('', expected_output, expected_disk,
                                        expected_status)

#----------------------------------------------------------------------
# eol-style handling during update with conflicts, scenario 1:
# when update creates a conflict on a file, make sure the file and files
# r<left>, r<right> and .mine are in the eol-style defined for that file.
#
# This test for 'svn merge' can be found in merge_tests.py as
# merge_conflict_markers_matching_eol.
def conflict_markers_matching_eol(sbox):
  "conflict markers should match the file's eol style"

  sbox.build()
  wc_dir = sbox.wc_dir
  filecount = 1

  mu_path = os.path.join(wc_dir, 'A', 'mu')

  if os.name == 'nt':
    crlf = '\n'
  else:
    crlf = '\r\n'

  # Checkout a second working copy
  wc_backup = sbox.add_wc_path('backup')
  svntest.actions.run_and_verify_svn(None, None, [], 'checkout',
                                     sbox.repo_url, wc_backup)

  # set starting revision
  cur_rev = 1

  expected_disk = svntest.main.greek_state.copy()
  expected_status = svntest.actions.get_virginal_state(wc_dir, cur_rev)
  expected_backup_status = svntest.actions.get_virginal_state(wc_backup,
                                                              cur_rev)

  path_backup = os.path.join(wc_backup, 'A', 'mu')

  # do the test for each eol-style
  for eol, eolchar in zip(['CRLF', 'CR', 'native', 'LF'],
                          [crlf, '\015', '\n', '\012']):
    # rewrite file mu and set the eol-style property.
    svntest.main.file_write(mu_path, "This is the file 'mu'."+ eolchar, 'wb')
    svntest.main.run_svn(None, 'propset', 'svn:eol-style', eol, mu_path)

    expected_disk.add({
      'A/mu' : Item("This is the file 'mu'." + eolchar)
    })
    expected_output = svntest.wc.State(wc_dir, {
      'A/mu' : Item(verb='Sending'),
    })
    expected_status.tweak(wc_rev = cur_rev)
    expected_status.add({
      'A/mu' : Item(status='  ', wc_rev = cur_rev + 1),
    })

    # Commit the original change and note the 'base' revision number
    svntest.actions.run_and_verify_commit(wc_dir, expected_output,
                                          expected_status, None, wc_dir)
    cur_rev = cur_rev + 1
    base_rev = cur_rev

    svntest.main.run_svn(None, 'update', wc_backup)

    # Make a local mod to mu
    svntest.main.file_append(mu_path,
                             'Original appended text for mu' + eolchar)

    # Commit the original change and note the 'theirs' revision number
    svntest.main.run_svn(None, 'commit', '-m', 'test log', wc_dir)
    cur_rev = cur_rev + 1
    theirs_rev = cur_rev

    # Make a local mod to mu, will conflict with the previous change
    svntest.main.file_append(path_backup,
                             'Conflicting appended text for mu' + eolchar)

    # Create expected output tree for an update of the wc_backup.
    expected_backup_output = svntest.wc.State(wc_backup, {
      'A/mu' : Item(status='C '),
      })

    # Create expected disk tree for the update.
    expected_backup_disk = expected_disk.copy()

    # verify content of resulting conflicted file
    expected_backup_disk.add({
    'A/mu' : Item(contents= "This is the file 'mu'." + eolchar +
      "<<<<<<< .mine" + eolchar +
      "Conflicting appended text for mu" + eolchar +
      "=======" + eolchar +
      "Original appended text for mu" + eolchar +
      ">>>>>>> .r" + str(cur_rev) + eolchar),
    })
    # verify content of base(left) file
    expected_backup_disk.add({
    'A/mu.r' + str(base_rev ) : Item(contents= "This is the file 'mu'." +
      eolchar)
    })
    # verify content of theirs(right) file
    expected_backup_disk.add({
    'A/mu.r' + str(theirs_rev ) : Item(contents= "This is the file 'mu'." +
      eolchar +
      "Original appended text for mu" + eolchar)
    })
    # verify content of mine file
    expected_backup_disk.add({
    'A/mu.mine' : Item(contents= "This is the file 'mu'." +
      eolchar +
      "Conflicting appended text for mu" + eolchar)
    })

    # Create expected status tree for the update.
    expected_backup_status.add({
      'A/mu'   : Item(status='  ', wc_rev=cur_rev),
    })
    expected_backup_status.tweak('A/mu', status='C ')
    expected_backup_status.tweak(wc_rev = cur_rev)

    # Do the update and check the results in three ways.
    svntest.actions.run_and_verify_update(wc_backup,
                                          expected_backup_output,
                                          expected_backup_disk,
                                          expected_backup_status,
                                          None,
                                          None,
                                          None)

    # cleanup for next run
    svntest.main.run_svn(None, 'revert', '-R', wc_backup)
    svntest.main.run_svn(None, 'update', wc_dir)

# eol-style handling during update, scenario 2:
# if part of that update is a propchange (add, change, delete) of
# svn:eol-style, make sure the correct eol-style is applied before
# calculating the merge (and conflicts if any)
#
# This test for 'svn merge' can be found in merge_tests.py as
# merge_eolstyle_handling.
def update_eolstyle_handling(sbox):
  "handle eol-style propchange during update"

  sbox.build()
  wc_dir = sbox.wc_dir

  mu_path = os.path.join(wc_dir, 'A', 'mu')

  if os.name == 'nt':
    crlf = '\n'
  else:
    crlf = '\r\n'

  # Checkout a second working copy
  wc_backup = sbox.add_wc_path('backup')
  svntest.actions.run_and_verify_svn(None, None, [], 'checkout',
                                     sbox.repo_url, wc_backup)
  path_backup = os.path.join(wc_backup, 'A', 'mu')

  # Test 1: add the eol-style property and commit, change mu in the second
  # working copy and update; there should be no conflict!
  svntest.main.run_svn(None, 'propset', 'svn:eol-style', "CRLF", mu_path)
  svntest.main.run_svn(None,
                       'commit', '-m', 'set eol-style property', wc_dir)

  svntest.main.file_append_binary(path_backup, 'Added new line of text.\012')

  expected_backup_disk = svntest.main.greek_state.copy()
  expected_backup_disk.tweak(
  'A/mu', contents= "This is the file 'mu'." + crlf +
    "Added new line of text." + crlf)
  expected_backup_output = svntest.wc.State(wc_backup, {
    'A/mu' : Item(status='GU'),
    })
  expected_backup_status = svntest.actions.get_virginal_state(wc_backup, 2)
  expected_backup_status.tweak('A/mu', status='M ')

  svntest.actions.run_and_verify_update(wc_backup,
                                        expected_backup_output,
                                        expected_backup_disk,
                                        expected_backup_status,
                                        None, None, None)

  # Test 2: now change the eol-style property to another value and commit,
  # update the still changed mu in the second working copy; there should be
  # no conflict!
  svntest.main.run_svn(None, 'propset', 'svn:eol-style', "CR", mu_path)
  svntest.main.run_svn(None,
                       'commit', '-m', 'set eol-style property', wc_dir)

  expected_backup_disk = svntest.main.greek_state.copy()
  expected_backup_disk.add({
  'A/mu' : Item(contents= "This is the file 'mu'.\015" +
    "Added new line of text.\015")
  })
  expected_backup_output = svntest.wc.State(wc_backup, {
    'A/mu' : Item(status='GU'),
    })
  expected_backup_status = svntest.actions.get_virginal_state(wc_backup, 3)
  expected_backup_status.tweak('A/mu', status='M ')
  svntest.actions.run_and_verify_update(wc_backup,
                                        expected_backup_output,
                                        expected_backup_disk,
                                        expected_backup_status,
                                        None, None, None)

  # Test 3: now delete the eol-style property and commit, update the still
  # changed mu in the second working copy; there should be no conflict!
  # EOL of mu should be unchanged (=CR).
  svntest.main.run_svn(None, 'propdel', 'svn:eol-style', mu_path)
  svntest.main.run_svn(None,
                       'commit', '-m', 'del eol-style property', wc_dir)

  expected_backup_disk = svntest.main.greek_state.copy()
  expected_backup_disk.add({
  'A/mu' : Item(contents= "This is the file 'mu'.\015" +
    "Added new line of text.\015")
  })
  expected_backup_output = svntest.wc.State(wc_backup, {
    'A/mu' : Item(status=' U'),
    })
  expected_backup_status = svntest.actions.get_virginal_state(wc_backup, 4)
  expected_backup_status.tweak('A/mu', status='M ')
  svntest.actions.run_and_verify_update(wc_backup,
                                        expected_backup_output,
                                        expected_backup_disk,
                                        expected_backup_status,
                                        None, None, None)

# Bug in which "update" put a bogus revision number on a schedule-add file,
# causing the wrong version of it to be committed.
def update_copy_of_old_rev(sbox):
  "update schedule-add copy of old rev"

  sbox.build()
  wc_dir = sbox.wc_dir

  dir = os.path.join(wc_dir, 'A')
  dir2 = os.path.join(wc_dir, 'A2')
  file = os.path.join(dir, 'mu')
  file2 = os.path.join(dir2, 'mu')
  url = sbox.repo_url + '/A/mu'
  url2 = sbox.repo_url + '/A2/mu'

  # Remember the original text of the file
  exit_code, text_r1, err = svntest.actions.run_and_verify_svn(None, None, [],
                                                               'cat', '-r1',
                                                               url)

  # Commit a different version of the file
  svntest.main.file_write(file, "Second revision of 'mu'\n")
  svntest.actions.run_and_verify_svn(None, None, [],
                                     'ci', '-m', '', wc_dir)

  # Copy an old revision of its directory into a new path in the WC
  svntest.actions.run_and_verify_svn(None, None, [],
                                     'cp', '-r1', dir, dir2)

  # Update.  (Should do nothing, but added a bogus "revision" in "entries".)
  svntest.actions.run_and_verify_svn(None, None, [],
                                     'up', wc_dir)

  # Commit, and check that it says it's committing the right thing
  exp_out = ['Adding         ' + dir2 + '\n',
             '\n',
             'Committed revision 3.\n']
  svntest.actions.run_and_verify_svn(None, exp_out, [],
                                     'ci', '-m', '', wc_dir)

  # Verify the committed file's content
  svntest.actions.run_and_verify_svn(None, text_r1, [],
                                     'cat', url2)

#----------------------------------------------------------------------
def forced_update(sbox):
  "forced update tolerates obstructions to adds"

  sbox.build()
  wc_dir = sbox.wc_dir

  # Make a backup copy of the working copy
  wc_backup = sbox.add_wc_path('backup')
  svntest.actions.duplicate_dir(wc_dir, wc_backup)

  # Make a couple of local mods to files
  mu_path = os.path.join(wc_dir, 'A', 'mu')
  rho_path = os.path.join(wc_dir, 'A', 'D', 'G', 'rho')
  svntest.main.file_append(mu_path, 'appended mu text')
  svntest.main.file_append(rho_path, 'new appended text for rho')

  # Add some files
  nu_path = os.path.join(wc_dir, 'A', 'B', 'F', 'nu')
  svntest.main.file_append(nu_path, "This is the file 'nu'\n")
  svntest.main.run_svn(None, 'add', nu_path)
  kappa_path = os.path.join(wc_dir, 'kappa')
  svntest.main.file_append(kappa_path, "This is the file 'kappa'\n")
  svntest.main.run_svn(None, 'add', kappa_path)

  # Add a dir with two files
  I_path = os.path.join(wc_dir, 'A', 'C', 'I')
  os.mkdir(I_path)
  svntest.main.run_svn(None, 'add', I_path)
  upsilon_path = os.path.join(I_path, 'upsilon')
  svntest.main.file_append(upsilon_path, "This is the file 'upsilon'\n")
  svntest.main.run_svn(None, 'add', upsilon_path)
  zeta_path = os.path.join(I_path, 'zeta')
  svntest.main.file_append(zeta_path, "This is the file 'zeta'\n")
  svntest.main.run_svn(None, 'add', zeta_path)

  # Created expected output tree for 'svn ci'
  expected_output = wc.State(wc_dir, {
    'A/mu'          : Item(verb='Sending'),
    'A/D/G/rho'     : Item(verb='Sending'),
    'A/B/F/nu'      : Item(verb='Adding'),
    'kappa'         : Item(verb='Adding'),
    'A/C/I'         : Item(verb='Adding'),
    'A/C/I/upsilon' : Item(verb='Adding'),
    'A/C/I/zeta'    : Item(verb='Adding'),
    })

  # Create expected status tree.
  expected_status = svntest.actions.get_virginal_state(wc_dir, 1)
  expected_status.add({
    'A/B/F/nu'      : Item(status='  ', wc_rev=2),
    'kappa'         : Item(status='  ', wc_rev=2),
    'A/C/I'         : Item(status='  ', wc_rev=2),
    'A/C/I/upsilon' : Item(status='  ', wc_rev=2),
    'A/C/I/zeta'    : Item(status='  ', wc_rev=2),
    })
  expected_status.tweak('A/mu', 'A/D/G/rho', wc_rev=2)

  # Commit.
  svntest.actions.run_and_verify_commit(wc_dir, expected_output,
                                        expected_status, None, wc_dir)

  # Make a local mod to mu that will merge cleanly.
  backup_mu_path = os.path.join(wc_backup, 'A', 'mu')
  svntest.main.file_append(backup_mu_path, 'appended mu text')

  # Create unversioned files and dir that will obstruct A/B/F/nu, kappa,
  # A/C/I, and A/C/I/upsilon coming from repos during update.
  # The obstructing nu has the same contents as  the repos, while kappa and
  # upsilon differ, which means the latter two should show as modified after
  # the forced update.
  nu_path = os.path.join(wc_backup, 'A', 'B', 'F', 'nu')
  svntest.main.file_append(nu_path, "This is the file 'nu'\n")
  kappa_path = os.path.join(wc_backup, 'kappa')
  svntest.main.file_append(kappa_path,
                           "This is the OBSTRUCTING file 'kappa'\n")
  I_path = os.path.join(wc_backup, 'A', 'C', 'I')
  os.mkdir(I_path)
  upsilon_path = os.path.join(I_path, 'upsilon')
  svntest.main.file_append(upsilon_path,
                           "This is the OBSTRUCTING file 'upsilon'\n")

  # Create expected output tree for an update of the wc_backup.
  # mu and rho are run of the mill update operations; merge and update
  # respectively.
  # kappa, nu, I, and upsilon all 'E'xisted as unversioned items in the WC.
  # While the dir I does exist, zeta does not so it's just an add.
  expected_output = wc.State(wc_backup, {
    'A/mu'          : Item(status='G '),
    'A/D/G/rho'     : Item(status='U '),
    'kappa'         : Item(status='E '),
    'A/B/F/nu'      : Item(status='E '),
    'A/C/I'         : Item(status='E '),
    'A/C/I/upsilon' : Item(status='E '),
    'A/C/I/zeta'    : Item(status='A '),
    })

  # Create expected output tree for an update of the wc_backup.
  #
  # - mu and rho are run of the mill update operations; merge and update
  #   respectively.
  #
  # - kappa, nu, I, and upsilon all 'E'xisted as unversioned items in the WC.
  #
  # - While the dir I does exist, I/zeta does not so it's just an add.
  expected_disk = svntest.main.greek_state.copy()
  expected_disk.add({
    'A/B/F/nu'      : Item("This is the file 'nu'\n"),
    'kappa'         : Item("This is the OBSTRUCTING file 'kappa'\n"),
    'A/C/I'         : Item(),
    'A/C/I/upsilon' : Item("This is the OBSTRUCTING file 'upsilon'\n"),
    'A/C/I/zeta'    : Item("This is the file 'zeta'\n"),
    })
  expected_disk.tweak('A/mu',
                      contents=expected_disk.desc['A/mu'].contents
                      + 'appended mu text')
  expected_disk.tweak('A/D/G/rho',
                      contents=expected_disk.desc['A/D/G/rho'].contents
                      + 'new appended text for rho')

  # Create expected status tree for the update.  Since the obstructing
  # kappa and upsilon differ from the repos, they should show as modified.
  expected_status = svntest.actions.get_virginal_state(wc_backup, 2)
  expected_status.add({
    'A/B/F/nu'      : Item(status='  ', wc_rev=2),
    'A/C/I'         : Item(status='  ', wc_rev=2),
    'A/C/I/zeta'    : Item(status='  ', wc_rev=2),
    'kappa'         : Item(status='M ', wc_rev=2),
    'A/C/I/upsilon' : Item(status='M ', wc_rev=2),
    })

  # Perform forced update and check the results in three ways.
  svntest.actions.run_and_verify_update(wc_backup,
                                        expected_output,
                                        expected_disk,
                                        expected_status,
                                        None, None, None, None, None, 0,
                                        wc_backup, '--force')

#----------------------------------------------------------------------
def forced_update_failures(sbox):
  "forced up fails with some types of obstructions"

  sbox.build()
  wc_dir = sbox.wc_dir

  # Make a backup copy of the working copy
  wc_backup = sbox.add_wc_path('backup')
  svntest.actions.duplicate_dir(wc_dir, wc_backup)

  # Add a file
  nu_path = os.path.join(wc_dir, 'A', 'B', 'F', 'nu')
  svntest.main.file_append(nu_path, "This is the file 'nu'\n")
  svntest.main.run_svn(None, 'add', nu_path)

  # Add a dir
  I_path = os.path.join(wc_dir, 'A', 'C', 'I')
  os.mkdir(I_path)
  svntest.main.run_svn(None, 'add', I_path)

  # Created expected output tree for 'svn ci'
  expected_output = wc.State(wc_dir, {
    'A/B/F/nu'      : Item(verb='Adding'),
    'A/C/I'         : Item(verb='Adding'),
    })

  # Create expected status tree.
  expected_status = svntest.actions.get_virginal_state(wc_dir, 1)
  expected_status.add({
    'A/B/F/nu'      : Item(status='  ', wc_rev=2),
    'A/C/I'         : Item(status='  ', wc_rev=2),
    })

  # Commit.
  svntest.actions.run_and_verify_commit(wc_dir, expected_output,
                                        expected_status, None, wc_dir)

  # Create an unversioned dir A/B/F/nu that will obstruct the file of the
  # same name coming from the repository.  Create an unversioned file A/C/I
  # that will obstruct the dir of the same name.
  nu_path = os.path.join(wc_backup, 'A', 'B', 'F', 'nu')
  os.mkdir(nu_path)
  I_path = os.path.join(wc_backup, 'A', 'C', 'I')
  svntest.main.file_append(I_path,
                           "This is the file 'I'...shouldn't I be a dir?\n")

  # A forced update that tries to add a file when an unversioned directory
  # of the same name already exists should fail.
  F_Path = os.path.join(wc_backup, 'A', 'B', 'F')
  svntest.actions.run_and_verify_update(F_Path, None, None, None,
                                        ".*Failed to add file.*" + \
                                        "a non-file object of the " + \
                                        "same name already exists",
                                        None, None, None, None, 0, F_Path,
                                        '--force')

  # A forced update that tries to add a directory when an unversioned file
  # of the same name already exists should fail.
  C_Path = os.path.join(wc_backup, 'A', 'C')
  svntest.actions.run_and_verify_update(C_Path, None, None, None,
                                        ".*Failed to add directory.*" + \
                                        "a non-directory object of the " + \
                                        "same name already exists",
                                        None, None, None, None, 0, C_Path,
                                        '--force')

  # Clean-up what we have done so far.  Remove the unversioned file A/C/I
  # and the unversioned directory A/B/F/nu.  Then update the backup to
  # r2, except for A/C, update that to r1 so A/C/I isn't present.
  # working copy.
  os.remove(I_path)
  os.rmdir(nu_path)
  svntest.actions.run_and_verify_svn(None, svntest.verify.AnyOutput, [],
                                     'up', wc_backup)
  svntest.actions.run_and_verify_svn(None, svntest.verify.AnyOutput, [],
                                     'up', '-r', '1', C_Path)
  
  # Prior to the introduction of tree conflict handling, a forced update
  # that tried to add a directory when a versioned directory of the same
  # name already exists failed with an error:
  #
  #   svn: Failed to add directory 'update_tests-31.backup\A\C\I':
  #   a versioned directory of the same name already exists
  #
  # Now this attempt succeeds, but results in a tree conflict.
  #
  ### Are either of these behaviors correct? See issue #3209:
  ### http://subversion.tigris.org/issues/show_bug.cgi?id=3209
  #
  # Checkout %URL%/A/C/I@2 directly to A/C/I.  A/C, being at r1, views
  # this as an unversioned object.
  I_url = sbox.repo_url + "/A/C/I"
  exit_code, so, se = svntest.actions.run_and_verify_svn(
    "Unexpected error during co",
    ['Checked out revision 2.\n'], [],
    "co", I_url, I_path)
  svntest.actions.run_and_verify_update(C_Path, None, None, None,
                                        ".*Failed to add " + \
                                        "directory.*a versioned directory " + \
                                        "of the same name already exists",
                                        None, None, None, None, 0, C_Path,
                                        '--force')

#----------------------------------------------------------------------
# Test for issue #2556. The tests maps a virtual drive to a working copy
# and tries some basic update, commit and status actions on the virtual
# drive.
def update_wc_on_windows_drive(sbox):
  "update wc on the root of a Windows (virtual) drive"

  def find_the_next_available_drive_letter():
    "find the first available drive"

    # get the list of used drive letters, use some Windows specific function.
    try:
      import win32api

      drives=win32api.GetLogicalDriveStrings()
      drives=drives.split('\000')

      for d in range(ord('G'), ord('Z')+1):
        drive = chr(d)
        if not drive + ':\\' in drives:
          return drive
    except ImportError:
      return None

    return None

  # just create an empty folder, we'll checkout later.
  sbox.build(create_wc = False)
  svntest.main.safe_rmtree(sbox.wc_dir)
  os.mkdir(sbox.wc_dir)

  # create a virtual drive to the working copy folder
  drive = find_the_next_available_drive_letter()
  if drive is None:
    raise svntest.Skip

  subprocess.call(['subst', drive +':', sbox.wc_dir])
  wc_dir = drive + ':/'
  was_cwd = os.getcwd()

  try:
    svntest.actions.run_and_verify_svn(None, None, [],
                                       'checkout',
                                       sbox.repo_url, wc_dir)

    # Make some local modifications
    mu_path = os.path.join(wc_dir, 'A', 'mu')
    svntest.main.file_append(mu_path, '\nAppended text for mu')
    zeta_path = os.path.join(wc_dir, 'zeta')
    svntest.main.file_append(zeta_path, "This is the file 'zeta'\n")
    svntest.main.run_svn(None, 'add', zeta_path)

    # Commit.
    expected_output = svntest.wc.State(wc_dir, {
      'A/mu' : Item(verb='Sending'),
      'zeta' : Item(verb='Adding'),
      })
    expected_status = svntest.actions.get_virginal_state(wc_dir, 1)
    expected_status.tweak('A/mu', wc_rev=2)
    expected_status.add({
    'zeta' : Item(status='  ', wc_rev=2),
    })
    svntest.actions.run_and_verify_commit(wc_dir, expected_output,
                                          expected_status, None,
                                          wc_dir, zeta_path)

    # Non recursive commit
    dir1_path = os.path.join(wc_dir, 'dir1')
    os.mkdir(dir1_path)
    svntest.main.run_svn(None, 'add', '-N', dir1_path)
    file1_path = os.path.join(dir1_path, 'file1')
    svntest.main.file_append(file1_path, "This is the file 'file1'\n")
    svntest.main.run_svn(None, 'add', '-N', file1_path)

    expected_output = svntest.wc.State(wc_dir, {
      'dir1' : Item(verb='Adding'),
      'dir1/file1' : Item(verb='Adding'),
      })
    expected_status.add({
    'dir1' : Item(status='  ', wc_rev=3),
    'dir1/file1' : Item(status='  ', wc_rev=3),
    })
    svntest.actions.run_and_verify_commit(wc_dir, expected_output,
                                          expected_status, None,
                                          '-N',
                                          wc_dir,
                                          dir1_path, file1_path)

    # revert to previous revision to test update
    os.chdir(wc_dir)

    expected_disk = svntest.main.greek_state.copy()
    expected_output = svntest.wc.State(wc_dir, {
      'A/mu' : Item(status='U '),
      'zeta' : Item(status='D '),
      'dir1' : Item(status='D '),
      })
    expected_status = svntest.actions.get_virginal_state(wc_dir, 1)
    svntest.actions.run_and_verify_update(wc_dir,
                                          expected_output,
                                          expected_disk,
                                          expected_status,
                                          None, None, None, None, None, 0,
                                          '-r', '1', wc_dir)

    os.chdir(was_cwd)

    # update to the latest version, but use the relative path 'X:'
    wc_dir = drive + ":"
    expected_output = svntest.wc.State(wc_dir, {
      'A/mu' : Item(status='U '),
      'zeta' : Item(status='A '),
      'dir1' : Item(status='A '),
      'dir1/file1' : Item(status='A '),
      })
    expected_status = svntest.actions.get_virginal_state(wc_dir, 3)
    expected_status.add({
      'dir1' : Item(status='  ', wc_rev=3),
      'dir1/file1' : Item(status='  ', wc_rev=3),
      'zeta' : Item(status='  ', wc_rev=3),
      })
    expected_disk.add({
      'zeta'    : Item("This is the file 'zeta'\n"),
      'dir1/file1': Item("This is the file 'file1'\n"),
      })
    expected_disk.tweak('A/mu', contents = expected_disk.desc['A/mu'].contents
                        + '\nAppended text for mu')
    svntest.actions.run_and_verify_update(wc_dir,
                                          expected_output,
                                          expected_disk,
                                          expected_status)

  finally:
    os.chdir(was_cwd)
    # cleanup the virtual drive
    subprocess.call(['subst', '/D', drive +':'])

# Issue #2618: "'Checksum mismatch' error when receiving
# update for replaced-with-history file".
def update_wc_with_replaced_file(sbox):
  "update wc containing a replaced-with-history file"

  sbox.build()
  wc_dir = sbox.wc_dir

  # Make a backup copy of the working copy.
  wc_backup = sbox.add_wc_path('backup')
  svntest.actions.duplicate_dir(wc_dir, wc_backup)

  # we need a change in the repository
  iota_path = os.path.join(wc_dir, 'iota')
  mu_path = os.path.join(wc_dir, 'A', 'mu')
  iota_bu_path = os.path.join(wc_backup, 'iota')
  svntest.main.file_append(iota_bu_path, "New line in 'iota'\n")
  svntest.main.run_svn(None,
                       'ci', wc_backup, '-m', 'changed file')

  # First, a replacement without history.
  svntest.main.run_svn(None, 'rm', iota_path)
  svntest.main.file_append(iota_path, "")
  svntest.main.run_svn(None, 'add', iota_path)

  expected_status = svntest.actions.get_virginal_state(wc_dir, 1)
  expected_status.tweak('iota', status='R ', wc_rev='1')
  svntest.actions.run_and_verify_status(wc_dir, expected_status)

  # Now update the wc.  The delete half of the local replacement
  # is a tree conflict with the incoming edit on that deleted item.
  expected_output = svntest.wc.State(wc_dir, {
    'iota' : Item(status='  ', treeconflict='C'),
    })
  expected_status = svntest.actions.get_virginal_state(wc_dir, 2)
  expected_status.add({
    'iota' : Item(status='R ', wc_rev='1', treeconflict='C'),
    })
  expected_disk = svntest.main.greek_state.copy()
  expected_disk.tweak('iota', contents="")
  conflict_files = []
  svntest.actions.run_and_verify_update(wc_dir,
                                        expected_output,
                                        expected_disk,
                                        expected_status,
                                        None,
                                        svntest.tree.detect_conflict_files,
                                        conflict_files)

  # Make us a working copy with a 'replace-with-history' file.
  svntest.main.run_svn(None, 'revert', iota_path)
  expected_output = svntest.wc.State(wc_dir, {})
  expected_status = svntest.actions.get_virginal_state(wc_dir, 1)
  expected_disk = svntest.main.greek_state.copy()
  svntest.actions.run_and_verify_update(wc_dir,
                                        expected_output,
                                        expected_disk,
                                        expected_status,
                                        None,
                                        None, None, None, None, 0,
                                        wc_dir, '-r1')

  svntest.main.run_svn(None, 'rm', iota_path)
  svntest.main.run_svn(None, 'cp', mu_path, iota_path)

  expected_status = svntest.actions.get_virginal_state(wc_dir, 1)
  expected_status.tweak('iota', status='R ', copied='+', wc_rev='-')
  svntest.actions.run_and_verify_status(wc_dir, expected_status)

  # Now update the wc.  The delete half of the local replacement
  # is a tree conflict with the incoming edit on that deleted item.
  expected_output = svntest.wc.State(wc_dir, {
    'iota' : Item(status='  ', treeconflict='C'),
    })
  expected_status = svntest.actions.get_virginal_state(wc_dir, 2)
  expected_status.add({
    'iota' : Item(status='R ', wc_rev='-', treeconflict='C', copied='+'),
    })
  expected_disk = svntest.main.greek_state.copy()
  expected_disk.tweak('iota', contents="This is the file 'mu'.\n")
  conflict_files = [ ]
  svntest.actions.run_and_verify_update(wc_dir,
                                        expected_output,
                                        expected_disk,
                                        expected_status,
                                        None,
                                        svntest.tree.detect_conflict_files,
                                        conflict_files)

#----------------------------------------------------------------------
def update_with_obstructing_additions(sbox):
  "update handles obstructing paths scheduled for add"

  sbox.build()
  wc_dir = sbox.wc_dir

  # Make a backup copy of the working copy
  wc_backup = sbox.add_wc_path('backup')
  svntest.actions.duplicate_dir(wc_dir, wc_backup)

  # Add files and dirs to the repos via the first WC.  Each of these
  # will be added to the backup WC via an update:
  #
  #  A/B/upsilon:   Identical to the file scheduled for addition in
  #                 the backup WC.
  #
  #  A/C/nu:        A "normal" add, won't exist in the backup WC.
  #
  #  A/D/kappa:     Textual and property conflict with the file scheduled
  #                 for addition in the backup WC.
  #
  #  A/D/epsilon:   Textual conflict with the file scheduled for addition.
  #
  #  A/D/zeta:      Prop conflict with the file scheduled for addition.
  #
  #                 Three new dirs that will also be scheduled for addition:
  #  A/D/H/I:         No props on either WC or REPOS.
  #  A/D/H/I/J:       Prop conflict with the scheduled add.
  #  A/D/H/I/K:       Same (mergeable) prop on WC and REPOS.
  #
  #  A/D/H/I/K/xi:  Identical to the file scheduled for addition in
  #                 the backup WC. No props.
  #
  #  A/D/H/I/L:     A "normal" dir add, won't exist in the backup WC.
  #
  #  A/D/H/I/J/eta: Conflicts with the file scheduled for addition in
  #                 the backup WC.  No props.
  upsilon_path = os.path.join(wc_dir, 'A', 'B', 'upsilon')
  svntest.main.file_append(upsilon_path, "This is the file 'upsilon'\n")
  nu_path = os.path.join(wc_dir, 'A', 'C', 'nu')
  svntest.main.file_append(nu_path, "This is the file 'nu'\n")
  kappa_path = os.path.join(wc_dir, 'A', 'D', 'kappa')
  svntest.main.file_append(kappa_path, "This is REPOS file 'kappa'\n")
  epsilon_path = os.path.join(wc_dir, 'A', 'D', 'epsilon')
  svntest.main.file_append(epsilon_path, "This is REPOS file 'epsilon'\n")
  zeta_path = os.path.join(wc_dir, 'A', 'D', 'zeta')
  svntest.main.file_append(zeta_path, "This is the file 'zeta'\n")
  I_path = os.path.join(wc_dir, 'A', 'D', 'H', 'I')
  os.mkdir(I_path)
  J_path = os.path.join(I_path, 'J')
  os.mkdir(J_path)
  K_path = os.path.join(I_path, 'K')
  os.mkdir(K_path)
  L_path = os.path.join(I_path, 'L')
  os.mkdir(L_path)
  xi_path = os.path.join(K_path, 'xi')
  svntest.main.file_append(xi_path, "This is the file 'xi'\n")
  eta_path = os.path.join(J_path, 'eta')
  svntest.main.file_append(eta_path, "This is REPOS file 'eta'\n")
  svntest.main.run_svn(None, 'add', upsilon_path, nu_path,
                       kappa_path, epsilon_path, zeta_path, I_path)

  # Set props that will conflict with scheduled adds.
  svntest.main.run_svn(None, 'propset', 'propname1', 'propval-REPOS',
                       kappa_path)
  svntest.main.run_svn(None, 'propset', 'propname1', 'propval-REPOS',
                       zeta_path)
  svntest.main.run_svn(None, 'propset', 'propname1', 'propval-REPOS',
                       J_path)

  # Set prop that will match with scheduled add.
  svntest.main.run_svn(None, 'propset', 'propname1', 'propval-SAME',
                       epsilon_path)
  svntest.main.run_svn(None, 'propset', 'propname1', 'propval-SAME',
                       K_path)

  # Created expected output tree for 'svn ci'
  expected_output = wc.State(wc_dir, {
    'A/B/upsilon'   : Item(verb='Adding'),
    'A/C/nu'        : Item(verb='Adding'),
    'A/D/kappa'     : Item(verb='Adding'),
    'A/D/epsilon'   : Item(verb='Adding'),
    'A/D/zeta'      : Item(verb='Adding'),
    'A/D/H/I'       : Item(verb='Adding'),
    'A/D/H/I/J'     : Item(verb='Adding'),
    'A/D/H/I/J/eta' : Item(verb='Adding'),
    'A/D/H/I/K'     : Item(verb='Adding'),
    'A/D/H/I/K/xi'  : Item(verb='Adding'),
    'A/D/H/I/L'     : Item(verb='Adding'),
    })

  # Create expected status tree.
  expected_status = svntest.actions.get_virginal_state(wc_dir, 1)
  expected_status.add({
    'A/B/upsilon'   : Item(status='  ', wc_rev=2),
    'A/C/nu'        : Item(status='  ', wc_rev=2),
    'A/D/kappa'     : Item(status='  ', wc_rev=2),
    'A/D/epsilon'   : Item(status='  ', wc_rev=2),
    'A/D/zeta'      : Item(status='  ', wc_rev=2),
    'A/D/H/I'       : Item(status='  ', wc_rev=2),
    'A/D/H/I/J'     : Item(status='  ', wc_rev=2),
    'A/D/H/I/J/eta' : Item(status='  ', wc_rev=2),
    'A/D/H/I/K'     : Item(status='  ', wc_rev=2),
    'A/D/H/I/K/xi'  : Item(status='  ', wc_rev=2),
    'A/D/H/I/L'     : Item(status='  ', wc_rev=2),
    })

  # Commit.
  svntest.actions.run_and_verify_commit(wc_dir, expected_output,
                                        expected_status, None, wc_dir)

  # Create various paths scheduled for addition which will obstruct
  # the adds coming from the repos.
  upsilon_backup_path = os.path.join(wc_backup, 'A', 'B', 'upsilon')
  svntest.main.file_append(upsilon_backup_path,
                           "This is the file 'upsilon'\n")
  kappa_backup_path = os.path.join(wc_backup, 'A', 'D', 'kappa')
  svntest.main.file_append(kappa_backup_path,
                           "This is WC file 'kappa'\n")
  epsilon_backup_path = os.path.join(wc_backup, 'A', 'D', 'epsilon')
  svntest.main.file_append(epsilon_backup_path,
                           "This is WC file 'epsilon'\n")
  zeta_backup_path = os.path.join(wc_backup, 'A', 'D', 'zeta')
  svntest.main.file_append(zeta_backup_path, "This is the file 'zeta'\n")
  I_backup_path = os.path.join(wc_backup, 'A', 'D', 'H', 'I')
  os.mkdir(I_backup_path)
  J_backup_path = os.path.join(I_backup_path, 'J')
  os.mkdir(J_backup_path)
  K_backup_path = os.path.join(I_backup_path, 'K')
  os.mkdir(K_backup_path)
  xi_backup_path = os.path.join(K_backup_path, 'xi')
  svntest.main.file_append(xi_backup_path, "This is the file 'xi'\n")
  eta_backup_path = os.path.join(J_backup_path, 'eta')
  svntest.main.file_append(eta_backup_path, "This is WC file 'eta'\n")

  svntest.main.run_svn(None, 'add', upsilon_backup_path, kappa_backup_path,
                       epsilon_backup_path, zeta_backup_path, I_backup_path)

  # Set prop that will conflict with add from repos.
  svntest.main.run_svn(None, 'propset', 'propname1', 'propval-WC',
                       kappa_backup_path)
  svntest.main.run_svn(None, 'propset', 'propname1', 'propval-WC',
                       zeta_backup_path)
  svntest.main.run_svn(None, 'propset', 'propname1', 'propval-WC',
                       J_backup_path)

  # Set prop that will match add from repos.
  svntest.main.run_svn(None, 'propset', 'propname1', 'propval-SAME',
                       epsilon_backup_path)
  svntest.main.run_svn(None, 'propset', 'propname1', 'propval-SAME',
                       K_backup_path)

  # Create expected output tree for an update of the wc_backup.
  expected_output = wc.State(wc_backup, {
    'A/B/upsilon'   : Item(status='E '),
    'A/C/nu'        : Item(status='A '),
    'A/D/H/I'       : Item(status='E '),
    'A/D/H/I/J'     : Item(status='EC'),
    'A/D/H/I/J/eta' : Item(status='C '),
    'A/D/H/I/K'     : Item(status='EG'),
    'A/D/H/I/K/xi'  : Item(status='E '),
    'A/D/H/I/L'     : Item(status='A '),
    'A/D/kappa'     : Item(status='CC'),
    'A/D/epsilon'   : Item(status='CG'),
    'A/D/zeta'      : Item(status='EC'),
    })

  # Create expected disk for update of wc_backup.
  expected_disk = svntest.main.greek_state.copy()
  expected_disk.add({
    'A/B/upsilon'   : Item("This is the file 'upsilon'\n"),
    'A/C/nu'        : Item("This is the file 'nu'\n"),
    'A/D/H/I'       : Item(),
    'A/D/H/I/J'     : Item(props={'propname1' : 'propval-WC'}),
    'A/D/H/I/J/eta' : Item("\n".join(["<<<<<<< .mine",
                                      "This is WC file 'eta'",
                                      "=======",
                                      "This is REPOS file 'eta'",
                                      ">>>>>>> .r2",
                                      ""])),
    'A/D/H/I/K'     : Item(props={'propname1' : 'propval-SAME'}),
    'A/D/H/I/K/xi'  : Item("This is the file 'xi'\n"),
    'A/D/H/I/L'     : Item(),
    'A/D/kappa'     : Item("\n".join(["<<<<<<< .mine",
                                      "This is WC file 'kappa'",
                                      "=======",
                                      "This is REPOS file 'kappa'",
                                      ">>>>>>> .r2",
                                      ""]),
                           props={'propname1' : 'propval-WC'}),
    'A/D/epsilon'     : Item("\n".join(["<<<<<<< .mine",
                                        "This is WC file 'epsilon'",
                                        "=======",
                                        "This is REPOS file 'epsilon'",
                                        ">>>>>>> .r2",
                                        ""]),
                             props={'propname1' : 'propval-SAME'}),
    'A/D/zeta'   : Item("This is the file 'zeta'\n",
                        props={'propname1' : 'propval-WC'}),
    })

  # Create expected status tree for the update.  Since the obstructing
  # kappa and upsilon differ from the repos, they should show as modified.
  expected_status = svntest.actions.get_virginal_state(wc_backup, 2)
  expected_status.add({
    'A/B/upsilon'   : Item(status='  ', wc_rev=2),
    'A/C/nu'        : Item(status='  ', wc_rev=2),
    'A/D/H/I'       : Item(status='  ', wc_rev=2),
    'A/D/H/I/J'     : Item(status=' C', wc_rev=2),
    'A/D/H/I/J/eta' : Item(status='C ', wc_rev=2),
    'A/D/H/I/K'     : Item(status='  ', wc_rev=2),
    'A/D/H/I/K/xi'  : Item(status='  ', wc_rev=2),
    'A/D/H/I/L'     : Item(status='  ', wc_rev=2),
    'A/D/kappa'     : Item(status='CC', wc_rev=2),
    'A/D/epsilon'   : Item(status='C ', wc_rev=2),
    'A/D/zeta'      : Item(status=' C', wc_rev=2),
    })

  # "Extra" files that we expect to result from the conflicts.
  extra_files = ['eta\.r0', 'eta\.r2', 'eta\.mine',
                 'kappa\.r0', 'kappa\.r2', 'kappa\.mine',
                 'epsilon\.r0', 'epsilon\.r2', 'epsilon\.mine',
                 'kappa.prej', 'zeta.prej', 'dir_conflicts.prej']

  # Perform forced update and check the results in three
  # ways (including props).
  svntest.actions.run_and_verify_update(wc_backup,
                                        expected_output,
                                        expected_disk,
                                        expected_status,
                                        None,
                                        svntest.tree.detect_conflict_files,
                                        extra_files, None, None, 1,
                                        wc_backup)

  # Some obstructions are still not permitted:
  #
  # Test that file and dir obstructions scheduled for addition *with*
  # history fail when update tries to add the same path.

  # URL to URL copy of A/D/G to A/M.
  G_URL = sbox.repo_url + '/A/D/G'
  M_URL = sbox.repo_url + '/A/M'
  svntest.actions.run_and_verify_svn("Copy error:", None, [],
                                     'cp', G_URL, M_URL, '-m', '')

  # WC to WC copy of A/D/H to A/M, M now scheduled for addition with
  # history in WC and pending addition from the repos.
  H_path = os.path.join(wc_dir, 'A', 'D', 'H')
  A_path = os.path.join(wc_dir, 'A')
  M_path = os.path.join(wc_dir, 'A', 'M')

  svntest.actions.run_and_verify_svn("Copy error:", None, [],
                                     'cp', H_path, M_path)

  # URL to URL copy of A/D/H/omega to omicron.
  omega_URL = sbox.repo_url + '/A/D/H/omega'
  omicron_URL = sbox.repo_url + '/omicron'
  svntest.actions.run_and_verify_svn("Copy error:", None, [],
                                     'cp', omega_URL, omicron_URL,
                                     '-m', '')

  # WC to WC copy of A/D/H/chi to omicron, omicron now scheduled for
  # addition with history in WC and pending addition from the repos.
  chi_path = os.path.join(wc_dir, 'A', 'D', 'H', 'chi')
  omicron_path = os.path.join(wc_dir, 'omicron')

  svntest.actions.run_and_verify_svn("Copy error:", None, [],
                                     'cp', chi_path,
                                     omicron_path)

  # Try to update M's Parent.
  svntest.actions.run_and_verify_update(A_path, expected_output,
                                        expected_disk, expected_status,
                                        "svn: Failed to add " \
                                        "directory '.*M': a versioned " \
                                        "directory of the same name " \
                                        "already exists",
                                        None, None, None, None, 0)

  # --force shouldn't help either.
  svntest.actions.run_and_verify_update(wc_dir, expected_output,
                                        expected_disk, expected_status,
                                        "svn: Failed to add " \
                                        "directory '.*M': a versioned " \
                                        "directory of the same name " \
                                        "already exists",
                                        None, None, None, None, 0,
                                        A_path, '--force')

  # Try to update omicron's parent, non-recusively so as not to
  # try and update M first.
  svntest.actions.run_and_verify_update(wc_dir, expected_output,
                                        expected_disk, expected_status,
                                        "Failed to add file '.*omicron': " \
                                        "a file of the same name is " \
                                        "already scheduled for addition " \
                                        "with history",
                                        None, None, None, None, 0,
                                        wc_dir, '-N')

  # Again, --force shouldn't matter.
  svntest.actions.run_and_verify_update(wc_dir, expected_output,
                                        expected_disk, expected_status,
                                        "Failed to add file '.*omicron': " \
                                        "a file of the same name is " \
                                        "already scheduled for addition " \
                                        "with history",
                                        None, None, None, None, 0,
                                        wc_dir, '-N', '--force')

# Test for issue #2022: Update shouldn't touch conflicted files.
def update_conflicted(sbox):
  "update conflicted files"
  sbox.build()
  wc_dir = sbox.wc_dir
  iota_path = os.path.join(wc_dir, 'iota')
  lambda_path = os.path.join(wc_dir, 'A', 'B', 'lambda')
  mu_path = os.path.join(wc_dir, 'A', 'mu')
  D_path = os.path.join(wc_dir, 'A', 'D')
  pi_path = os.path.join(wc_dir, 'A', 'D', 'G', 'pi')

  expected_status = svntest.actions.get_virginal_state(wc_dir, 1)

  # Make some modifications to the files and a dir, creating r2.
  svntest.main.file_append(iota_path, 'Original appended text for iota\n')
  svntest.main.run_svn(None, 'propset', 'prop', 'val', lambda_path)
  svntest.main.file_append(mu_path, 'Original appended text for mu\n')
  svntest.main.run_svn(None, 'propset', 'prop', 'val', mu_path)
  svntest.main.run_svn(None, 'propset', 'prop', 'val', D_path)
  expected_output = svntest.wc.State(wc_dir, {
    'iota' : Item(verb='Sending'),
    'A/mu': Item(verb='Sending'),
    'A/B/lambda': Item(verb='Sending'),
    'A/D': Item(verb='Sending'),
    })

  expected_status.tweak('iota', 'A/mu', 'A/B/lambda', 'A/D', wc_rev=2)
  svntest.actions.run_and_verify_commit(wc_dir, expected_output,
                                        expected_status, None, wc_dir)

  # Do another change to each path that we will need later.
  # Also, change a file below A/D in the path.
  svntest.main.file_append(iota_path, 'Another line for iota\n')
  svntest.main.file_append(mu_path, 'Another line for mu\n')
  svntest.main.file_append(lambda_path, 'Another line for lambda\n')
  svntest.main.run_svn(None, 'propset', 'prop', 'val2', D_path)
  svntest.main.file_append(pi_path, 'Another line for pi\n')
  expected_status.tweak('iota', 'A/mu', 'A/B/lambda', 'A/D', 'A/D/G/pi',
                        wc_rev=3)
  expected_output.add({
    'A/D/G/pi': Item(verb='Sending')})
  svntest.actions.run_and_verify_commit(wc_dir, expected_output,
                                        expected_status, None, wc_dir)

  # Go back to revision 1.
  expected_output = svntest.wc.State(wc_dir, {
    'iota' : Item(status='U '),
    'A/B/lambda' : Item(status='UU'),
    'A/mu' : Item(status='UU'),
    'A/D': Item(status=' U'),
    'A/D/G/pi': Item(status='U '),
    })
  expected_disk = svntest.main.greek_state.copy()
  expected_status = svntest.actions.get_virginal_state(wc_dir, 1)
  svntest.actions.run_and_verify_update(wc_dir,
                                        expected_output,
                                        expected_disk,
                                        expected_status,
                                        None,
                                        None, None,
                                        None, None, 1,
                                        '-r1', wc_dir)

  # Create modifications conflicting with rev 2.
  svntest.main.file_append(iota_path, 'Conflicting appended text for iota\n')
  svntest.main.run_svn(None, 'propset', 'prop', 'conflictval', lambda_path)
  svntest.main.file_append(mu_path, 'Conflicting appended text for mu\n')
  svntest.main.run_svn(None, 'propset', 'prop', 'conflictval', mu_path)
  svntest.main.run_svn(None, 'propset', 'prop', 'conflictval', D_path)

  # Update to revision 2, expecting conflicts.
  expected_output = svntest.wc.State(wc_dir, {
    'iota': Item(status='C '),
    'A/B/lambda': Item(status=' C'),
    'A/mu': Item(status='CC'),
    'A/D': Item(status=' C'),
    })
  expected_disk.tweak('iota',
                      contents="\n".join(["This is the file 'iota'.",
                                          "<<<<<<< .mine",
                                          "Conflicting appended text for iota",
                                          "=======",
                                          "Original appended text for iota",
                                          ">>>>>>> .r2",
                                          ""]))
  expected_disk.tweak('A/mu',
                      contents="\n".join(["This is the file 'mu'.",
                                          "<<<<<<< .mine",
                                          "Conflicting appended text for mu",
                                          "=======",
                                          "Original appended text for mu",
                                          ">>>>>>> .r2",
                                          ""]),
                      props={'prop': 'conflictval'})
  expected_disk.tweak('A/B/lambda', 'A/D', props={'prop': 'conflictval'})

  expected_status.tweak(wc_rev=2)
  expected_status.tweak('iota', status='C ')
  expected_status.tweak('A/B/lambda', 'A/D', status=' C')
  expected_status.tweak('A/mu', status='CC')
  extra_files = [ [wc_dir, 'iota.*\.(r1|r2|mine)'],
                  [wc_dir, 'mu.*\.(r1|r2|mine|prej)'],
                  [wc_dir, 'lambda.*\.prej'],
                  [wc_dir, 'dir_conflicts.prej']]
  svntest.actions.run_and_verify_update(wc_dir,
                                        expected_output,
                                        expected_disk,
                                        expected_status,
                                        None,
                                        detect_extra_files, extra_files,
                                        None, None, 1,
                                        '-r2', wc_dir)

  # Now, update to HEAD, which should skip all the conflicted files, but
  # still update the pi file.
  expected_output = svntest.wc.State(wc_dir, {
    'iota' : Item(verb='Skipped'),
    'A/B/lambda' : Item(verb='Skipped'),
    'A/mu' : Item(verb='Skipped'),
    'A/D' : Item(verb='Skipped'),
    })
  expected_status.tweak(wc_rev=3)
  expected_status.tweak('iota', 'A/B/lambda', 'A/mu', 'A/D', wc_rev=2)
  # We no longer update descendants of a prop-conflicted dir.
  expected_status.tweak('A/D/G', 
                        'A/D/G/pi',
                        'A/D/G/rho',
                        'A/D/G/tau',
                        'A/D/H',
                        'A/D/H/chi',
                        'A/D/H/omega',
                        'A/D/H/psi',
                        'A/D/gamma', wc_rev=2)

  svntest.actions.run_and_verify_update(wc_dir,
                                        expected_output,
                                        expected_disk,
                                        expected_status,
                                        None,
                                        detect_extra_files, extra_files,
                                        None, None, 1)

#----------------------------------------------------------------------
def mergeinfo_update_elision(sbox):
  "mergeinfo does not elide after update"

  # No mergeinfo elision is performed when doing updates.  So updates may
  # result in equivalent mergeinfo on a path and it's nearest working copy
  # parent with explicit mergeinfo.  This is currently permitted and
  # honestly we could probably do without this test(?).

  sbox.build()
  wc_dir = sbox.wc_dir

  # Some paths we'll care about
  alpha_COPY_path = os.path.join(wc_dir, "A", "B_COPY", "E", "alpha")
  alpha_path  = os.path.join(wc_dir, "A", "B", "E", "alpha")
  B_COPY_path = os.path.join(wc_dir, "A", "B_COPY")
  E_COPY_path = os.path.join(wc_dir, "A", "B_COPY", "E")
  beta_path   = os.path.join(wc_dir, "A", "B", "E", "beta")
  lambda_path = os.path.join(wc_dir, "A", "B", "lambda")

  # Make a branch A/B_COPY
  svntest.actions.run_and_verify_svn(
    None,
    ["A    " + os.path.join(wc_dir, "A", "B_COPY", "lambda") + "\n",
     "A    " + os.path.join(wc_dir, "A", "B_COPY", "E") + "\n",
     "A    " + os.path.join(wc_dir, "A", "B_COPY", "E", "alpha") + "\n",
     "A    " + os.path.join(wc_dir, "A", "B_COPY", "E", "beta") + "\n",
     "A    " + os.path.join(wc_dir, "A", "B_COPY", "F") + "\n",
     "Checked out revision 1.\n",
     "A         " + B_COPY_path + "\n"],
    [],
    'copy',
    sbox.repo_url + "/A/B",
    B_COPY_path)

  expected_output = wc.State(wc_dir, {'A/B_COPY' : Item(verb='Adding')})
  expected_status = svntest.actions.get_virginal_state(wc_dir, 1)
  expected_status.add({
    "A/B_COPY"         : Item(status='  ', wc_rev=2),
    "A/B_COPY/lambda"  : Item(status='  ', wc_rev=2),
    "A/B_COPY/E"       : Item(status='  ', wc_rev=2),
    "A/B_COPY/E/alpha" : Item(status='  ', wc_rev=2),
    "A/B_COPY/E/beta"  : Item(status='  ', wc_rev=2),
    "A/B_COPY/F"       : Item(status='  ', wc_rev=2),})

  svntest.actions.run_and_verify_commit(wc_dir,
                                        expected_output,
                                        expected_status,
                                        None,
                                        wc_dir)

  # Make some changes under A/B

  # r3 - modify and commit A/B/E/beta
  svntest.main.file_write(beta_path, "New content")
  expected_output = wc.State(wc_dir, {'A/B/E/beta' : Item(verb='Sending')})
  expected_status.tweak('A/B/E/beta', wc_rev=3)
  svntest.actions.run_and_verify_commit(wc_dir, expected_output,
                                        expected_status, None, wc_dir)

  # r4 - modify and commit A/B/lambda
  svntest.main.file_write(lambda_path, "New content")
  expected_output = wc.State(wc_dir, {'A/B/lambda' : Item(verb='Sending')})
  expected_status.tweak('A/B/lambda', wc_rev=4)
  svntest.actions.run_and_verify_commit(wc_dir, expected_output,
                                        expected_status, None, wc_dir)

  # r5 - modify and commit A/B/E/alpha
  svntest.main.file_write(alpha_path, "New content")
  expected_output = wc.State(wc_dir, {'A/B/E/alpha' : Item(verb='Sending')})
  expected_status.tweak('A/B/E/alpha', wc_rev=5)
  svntest.actions.run_and_verify_commit(wc_dir, expected_output,
                                        expected_status, None, wc_dir)

  # Merge r2:5 into A/B_COPY
  expected_output = wc.State(B_COPY_path, {
    'lambda'  : Item(status='U '),
    'E/alpha' : Item(status='U '),
    'E/beta'  : Item(status='U '),
    })
  expected_merge_status = wc.State(B_COPY_path, {
    ''        : Item(status=' M', wc_rev=2),
    'lambda'  : Item(status='M ', wc_rev=2),
    'E'       : Item(status='  ', wc_rev=2),
    'E/alpha' : Item(status='M ', wc_rev=2),
    'E/beta'  : Item(status='M ', wc_rev=2),
    'F'       : Item(status='  ', wc_rev=2),
    })
  expected_merge_disk = wc.State('', {
    ''        : Item(props={SVN_PROP_MERGEINFO : '/A/B:3-5'}),
    'lambda'  : Item("New content"),
    'E'       : Item(),
    'E/alpha' : Item("New content"),
    'E/beta'  : Item("New content"),
    'F'       : Item(),
    })
  expected_skip = wc.State(B_COPY_path, { })

  svntest.actions.run_and_verify_merge(B_COPY_path, '2', '5',
                                       sbox.repo_url + \
                                       '/A/B',
                                       expected_output,
                                       expected_merge_disk,
                                       expected_merge_status,
                                       expected_skip,
                                       None, None, None, None,
                                       None, 1)

  # r6 - Commit the merge
  expected_output = wc.State(wc_dir,
                             {'A/B_COPY'         : Item(verb='Sending'),
                              'A/B_COPY/E/alpha' : Item(verb='Sending'),
                              'A/B_COPY/E/beta'  : Item(verb='Sending'),
                              'A/B_COPY/lambda'  : Item(verb='Sending')})
  expected_status.tweak('A/B_COPY',         wc_rev=6)
  expected_status.tweak('A/B_COPY/E/alpha', wc_rev=6)
  expected_status.tweak('A/B_COPY/E/beta',  wc_rev=6)
  expected_status.tweak('A/B_COPY/lambda',  wc_rev=6)
  svntest.actions.run_and_verify_commit(wc_dir, expected_output,
                                        expected_status, None, wc_dir)

  # Update WC back to r5, A/COPY_B is at it's pre-merge state again
  expected_output = wc.State(wc_dir,
                             {'A/B_COPY'         : Item(status=' U'),
                              'A/B_COPY/E/alpha' : Item(status='U '),
                              'A/B_COPY/E/beta'  : Item(status='U '),
                              'A/B_COPY/lambda'  : Item(status='U '),})
  expected_status.tweak(wc_rev=5)
  expected_disk = svntest.main.greek_state.copy()
  expected_disk.add({
    'A/B_COPY'         : Item(),
    'A/B_COPY/lambda'  : Item("This is the file 'lambda'.\n"),
    'A/B_COPY/E'       : Item(),
    'A/B_COPY/E/alpha' : Item("This is the file 'alpha'.\n"),
    'A/B_COPY/E/beta'  : Item("This is the file 'beta'.\n"),
    'A/B_COPY/F'       : Item(),
    })
  expected_disk.tweak('A/B/lambda',  contents="New content")
  expected_disk.tweak('A/B/E/alpha', contents="New content")
  expected_disk.tweak('A/B/E/beta',  contents="New content")
  svntest.actions.run_and_verify_update(wc_dir,
                                        expected_output,
                                        expected_disk,
                                        expected_status,
                                        None, None, None,
                                        None, None, 1,
                                        '-r', '5', wc_dir)

  # Merge r2:5 to A/B_COPY/E/alpha
  expected_output = wc.State(alpha_COPY_path, {
    'alpha' : Item(status='U '),
    })
  expected_skip = wc.State(alpha_COPY_path, { })

  # run_and_verify_merge doesn't support merging to a file WCPATH
  # so use run_and_verify_svn.
  update_line = 'U    ' + alpha_COPY_path + '\n'
  if sys.platform == 'win32':
    # Construct a properly escaped regex when dealing with
    # '\' riddled paths on Windows.
    update_line = update_line.replace("\\", "\\\\")
  notify_line = svntest.main.merge_notify_line(3, 5, True, False)
  svntest.actions.run_and_verify_svn(None,
                                     '|'.join([notify_line, update_line]),
                                     [], 'merge', '-r2:5',
                                     sbox.repo_url + '/A/B/E/alpha',
                                     alpha_COPY_path)

  expected_alpha_status = wc.State(alpha_COPY_path, {
    ''        : Item(status='MM', wc_rev=5),
    })
  svntest.actions.run_and_verify_status(alpha_COPY_path,
                                        expected_alpha_status)

  svntest.actions.run_and_verify_svn(None, ["/A/B/E/alpha:3-5\n"], [],
                                     'propget', SVN_PROP_MERGEINFO,
                                     alpha_COPY_path)

  # Update WC.  The local mergeinfo (r3-5) on A/B_COPY/E/alpha is
  # identical to that on added to A/B_COPY by the update, but update
  # doesn't support elision so this redundancy is permitted.
  expected_output = wc.State(wc_dir, {
    'A/B_COPY/lambda'  : Item(status='U '),
    'A/B_COPY/E/alpha' : Item(status='G '),
    'A/B_COPY/E/beta'  : Item(status='U '),
    'A/B_COPY'         : Item(status=' U'),
    })
  expected_disk.tweak('A/B_COPY', props={SVN_PROP_MERGEINFO : '/A/B:3-5'})
  expected_disk.tweak('A/B_COPY/lambda', contents="New content")
  expected_disk.tweak('A/B_COPY/E/beta', contents="New content")
  expected_disk.tweak('A/B_COPY/E/alpha', contents="New content",
                      props={SVN_PROP_MERGEINFO : '/A/B/E/alpha:3-5'})
  expected_status.tweak(wc_rev=6)
  expected_status.tweak('A/B_COPY/E/alpha', status=' M')
  svntest.actions.run_and_verify_update(wc_dir,
                                        expected_output,
                                        expected_disk,
                                        expected_status,
                                        None, None, None,
                                        None, None, 1)

  # Now test that an updated target's mergeinfo can itself elide.
  # r7 - modify and commit A/B/E/alpha
  svntest.main.file_write(alpha_path, "More new content")
  expected_output = wc.State(wc_dir, {
    'A/B/E/alpha' : Item(verb='Sending'),
    'A/B_COPY/E/alpha' : Item(verb='Sending')})
  expected_status.tweak('A/B/E/alpha', 'A/B_COPY/E/alpha', status='  ',
                        wc_rev=7)
  svntest.actions.run_and_verify_commit(wc_dir, expected_output,
                                        expected_status, None, wc_dir)

  # Update A to get all paths to the same working revision.
  svntest.actions.run_and_verify_svn(None, ["At revision 7.\n"], [],
                                     'up', wc_dir)

  # Merge r6:7 into A/B_COPY/E
  expected_output = wc.State(E_COPY_path, {
    'alpha' : Item(status='U '),
    })
  expected_merge_status = wc.State(E_COPY_path, {
    ''        : Item(status=' M', wc_rev=7),
    'alpha' : Item(status='MM', wc_rev=7),
    'beta'  : Item(status='  ', wc_rev=7),
    })
  expected_merge_disk = wc.State('', {
    ''        : Item(props={SVN_PROP_MERGEINFO : '/A/B/E:3-5,7'}),
    'alpha' : Item("More new content"),
    'beta'  : Item("New content"),
    })
  expected_skip = wc.State(E_COPY_path, { })

  svntest.actions.run_and_verify_merge(E_COPY_path, '6', '7',
                                       sbox.repo_url + \
                                       '/A/B/E',
                                       expected_output,
                                       expected_merge_disk,
                                       expected_merge_status,
                                       expected_skip,
                                       None, None, None, None,
                                       None, 1)

  # r8 - Commit the merge
  svntest.actions.run_and_verify_svn(None,
                                     ["At revision 7.\n"],
                                     [], 'update', wc_dir)
  expected_output = wc.State(wc_dir,
                             {'A/B_COPY/E'       : Item(verb='Sending'),
                              'A/B_COPY/E/alpha' : Item(verb='Sending')})
  expected_status.tweak(wc_rev=7)
  expected_status.tweak('A/B_COPY/E', 'A/B_COPY/E/alpha', wc_rev=8)
  svntest.actions.run_and_verify_commit(wc_dir, expected_output,
                                        expected_status, None, wc_dir)

  # Update A/COPY_B/E back to r7
  expected_output = wc.State(wc_dir, {
    'A/B_COPY/E/alpha' : Item(status='UU'),
    'A/B_COPY/E'       : Item(status=' U'),
    })
  expected_status.tweak(wc_rev=7)
  expected_disk.tweak('A/B_COPY',
                      props={SVN_PROP_MERGEINFO : '/A/B:3-5'})
  expected_disk.tweak('A/B/E/alpha', contents="More new content")
  expected_disk.tweak('A/B_COPY/E/alpha', contents="New content")

  svntest.actions.run_and_verify_update(wc_dir,
                                        expected_output,
                                        expected_disk,
                                        expected_status,
                                        None, None, None,
                                        None, None, 1,
                                        '-r', '7', E_COPY_path)

  # Merge r6:7 to A/B_COPY
  expected_output = wc.State(B_COPY_path, {
    'E/alpha' : Item(status='U '),
    })
  expected_merge_status = wc.State(B_COPY_path, {
    ''        : Item(status=' M', wc_rev=7),
    'lambda'  : Item(status='  ', wc_rev=7),
    'E'       : Item(status='  ', wc_rev=7),
    'E/alpha' : Item(status='MM', wc_rev=7),
    'E/beta'  : Item(status='  ', wc_rev=7),
    'F'       : Item(status='  ', wc_rev=7),
    })
  expected_merge_disk = wc.State('', {
    ''        : Item(props={SVN_PROP_MERGEINFO : '/A/B:3-5,7'}),
    'lambda'  : Item("New content"),
    'E'       : Item(),
    'E/alpha' : Item("More new content"),
    'E/beta'  : Item("New content"),
    'F'       : Item(),
    })
  expected_skip = wc.State(B_COPY_path, { })

  svntest.actions.run_and_verify_merge(B_COPY_path, '6', '7',
                                       sbox.repo_url + \
                                       '/A/B',
                                       expected_output,
                                       expected_merge_disk,
                                       expected_merge_status,
                                       expected_skip,
                                       None, None, None, None,
                                       None, 1,alpha_COPY_path)

  # Update just A/B_COPY/E.  The mergeinfo (r3-5,7) reset on
  # A/B_COPY/E by the udpate is identical to the local info on
  # A/B_COPY, so should elide, leaving no mereginfo on E.
  #expected_output = svntest.wc.State(wc_dir, { })
  expected_output = wc.State(wc_dir, {
    'A/B_COPY/E/alpha' : Item(status='GG'),
    'A/B_COPY/E/'      : Item(status=' U'),
    })
  expected_status.tweak('A/B_COPY', status=' M', wc_rev=7)
  expected_status.tweak('A/B_COPY/E', status='  ', wc_rev=8)
  expected_status.tweak('A/B_COPY/E/alpha', wc_rev=8)
  expected_status.tweak('A/B_COPY/E/beta', wc_rev=8)
  expected_disk.tweak('A/B_COPY',
                      props={SVN_PROP_MERGEINFO : '/A/B:3-5,7'})
  expected_disk.tweak('A/B_COPY/E',
                      props={SVN_PROP_MERGEINFO : '/A/B/E:3-5,7'})
  expected_disk.tweak('A/B_COPY/E/alpha', contents="More new content",
                      props={})
  svntest.actions.run_and_verify_update(wc_dir,
                                        expected_output,
                                        expected_disk,
                                        expected_status,
                                        None, None, None,
                                        None, None, 1, E_COPY_path)


#----------------------------------------------------------------------
# If the update editor receives add_file(foo, copyfrom='blah'), it
# should attempt to locate 'blah' in the wc, and then copy it into place.

def update_handles_copyfrom(sbox):
  "update should make use of copyfrom args"

  sbox.build()
  wc_dir = sbox.wc_dir

  # Make a backup copy of the working copy.
  wc_backup = sbox.add_wc_path('backup')
  svntest.actions.duplicate_dir(wc_dir, wc_backup)

  # Copy 'rho' to 'glub'
  rho_path = os.path.join(wc_dir, 'A', 'D', 'G', 'rho')
  glub_path = os.path.join(wc_dir, 'A', 'D', 'G', 'glub')
  svntest.actions.run_and_verify_svn(None, None, [],
                                     'copy', rho_path, glub_path)

  # Commit that change, creating r2.
  expected_output = svntest.wc.State(wc_dir, {
    'A/D/G/glub' : Item(verb='Adding'),
    })
  expected_status = svntest.actions.get_virginal_state(wc_dir, 1)
  expected_status.add({
    'A/D/G/glub' : Item(status='  ', wc_rev=2),
    })
  svntest.actions.run_and_verify_commit(wc_dir, expected_output,
                                        expected_status, None, wc_dir)

  # Make a local edits to rho in the backup working copy - both text and props
  rho2_path = os.path.join(wc_backup, 'A', 'D', 'G', 'rho')
  svntest.main.file_append(rho2_path, "Some new text.\n")
  svntest.main.run_svn(None, 'propset', 'Kubla', 'Khan', rho2_path)

  # Now try updating our backup working copy: it should receive glub,
  # but with copyfrom args of rho@1, and thus copy the existing
  # (edited) rho to glub.  In other words, both rho and glub should be
  # identical and contain the same local edits.

  expected_output = svntest.wc.State(wc_backup, { })
  expected_output = wc.State(wc_backup, {
    'A/D/G/glub' : Item(status='A '),  ### perhaps update should show 'A +' ??
    })

  expected_disk = svntest.main.greek_state.copy()
  expected_disk.tweak('A/D/G/rho',
                      contents="This is the file 'rho'.\nSome new text.\n",
                      props={'Kubla' : 'Khan'})
  expected_disk.add({
    'A/D/G/glub' : Item("This is the file 'rho'.\nSome new text.\n",
                        props={'Kubla' : 'Khan'})
    })

  expected_status = svntest.actions.get_virginal_state(wc_backup, 2)
  expected_status.tweak('A/D/G/rho', wc_rev=2, status='MM')
  expected_status.add({
    'A/D/G/glub' : Item(status='MM', wc_rev=2),
    })
  svntest.actions.run_and_verify_update(wc_backup,
                                        expected_output,
                                        expected_disk,
                                        expected_status,
                                        check_props = True)

#----------------------------------------------------------------------
# if the update_editor receives add_file(copyfrom=...), and the
# copyfrom_path simply isn't available in the working copy, it should
# fall back to doing an RA request to fetch the file.

def copyfrom_degrades_gracefully(sbox):
  "update degrades well if copyfrom_path unavailable"

  sbox.build()
  wc_dir = sbox.wc_dir

  # Make a backup copy of the working copy.
  wc_backup = sbox.add_wc_path('backup')
  svntest.actions.duplicate_dir(wc_dir, wc_backup)

  # Move 'alpha' to 'glub'
  alpha_path = os.path.join(wc_dir, 'A', 'B', 'E', 'alpha')
  glub_path = os.path.join(wc_dir, 'A', 'D', 'G', 'glub')
  svntest.actions.run_and_verify_svn(None, None, [],
                                     'mv', alpha_path, glub_path)

  # Commit that change, creating r2.
  expected_output = svntest.wc.State(wc_dir, {
    'A/B/E/alpha' : Item(verb='Deleting'),
    'A/D/G/glub' : Item(verb='Adding'),
    })
  expected_status = svntest.actions.get_virginal_state(wc_dir, 1)
  expected_status.add({
    'A/D/G/glub' : Item(status='  ', wc_rev=2),
    })
  expected_status.remove('A/B/E/alpha')
  svntest.actions.run_and_verify_commit(wc_dir, expected_output,
                                        expected_status, None, wc_dir)

  # In the 2nd working copy, update just one side of the move -- so that
  # alpha gets deleted, but glub not yet added.
  E_path = os.path.join(wc_backup, 'A', 'B', 'E')
  expected_output = svntest.wc.State(E_path, {
      'alpha' : Item(status='D '),
      })
  expected_disk = wc.State('', {
      'beta'  : wc.StateItem("This is the file 'beta'.\n"),
      })
  expected_status = svntest.wc.State(E_path, {
    ''           : Item(status='  '),
    'beta'     : Item(status='  '),
    })
  expected_status.tweak(wc_rev=2)
  svntest.actions.run_and_verify_update(E_path,
                                        expected_output,
                                        expected_disk,
                                        expected_status)

  # Now update the entire working copy, which should cause an
  # add_file(glub, copyfrom_path=alpha)... except alpha is already gone.
  # Update editor should gracefully fetch it via RA request.
  expected_output = svntest.wc.State(wc_backup, { })
  expected_output = wc.State(wc_backup, {
    'A/D/G/glub' : Item(status='A '),
    })
  expected_disk = svntest.main.greek_state.copy()
  expected_disk.remove('A/B/E/alpha')
  expected_disk.add({
    'A/D/G/glub' : Item("This is the file 'alpha'.\n"),
    })
  expected_status = svntest.actions.get_virginal_state(wc_backup, 2)
  expected_status.remove('A/B/E/alpha')
  expected_status.add({
    'A/D/G/glub' : Item(status='  ', wc_rev=2),
    })
  svntest.actions.run_and_verify_update(wc_backup,
                                        expected_output,
                                        expected_disk,
                                        expected_status)

#----------------------------------------------------------------------
# If the update editor receives add_file(foo, copyfrom='blah'), it
# should attempt to locate 'blah' in the wc, and then copy it into
# place.  Furthermore, the new file should be able to receive
# subsequent txdeltas coming from the server.

def update_handles_copyfrom_with_txdeltas(sbox):
  "update uses copyfrom & accepts further txdeltas"

  sbox.build()
  wc_dir = sbox.wc_dir

  # Make a backup copy of the working copy.
  wc_backup = sbox.add_wc_path('backup')
  svntest.actions.duplicate_dir(wc_dir, wc_backup)

  # Copy 'rho' to 'glub'
  rho_path = os.path.join(wc_dir, 'A', 'D', 'G', 'rho')
  glub_path = os.path.join(wc_dir, 'A', 'D', 'G', 'glub')
  svntest.actions.run_and_verify_svn(None, None, [],
                                     'copy', rho_path, glub_path)

  # Commit that change, creating r2.
  expected_output = svntest.wc.State(wc_dir, {
    'A/D/G/glub' : Item(verb='Adding'),
    })
  expected_status = svntest.actions.get_virginal_state(wc_dir, 1)
  expected_status.add({
    'A/D/G/glub' : Item(status='  ', wc_rev=2),
    })
  svntest.actions.run_and_verify_commit(wc_dir, expected_output,
                                        expected_status, None, wc_dir)

  # Make additional edits to glub...
  svntest.main.file_append_binary(glub_path, "Some new text.\n")
  svntest.main.run_svn(None, 'propset', 'Kubla', 'Khan', glub_path)

  # Commit the changes, creating r3.
  expected_output = svntest.wc.State(wc_dir, {
    'A/D/G/glub' : Item(verb='Sending'),
    })
  expected_status = svntest.actions.get_virginal_state(wc_dir, 1)
  expected_status.add({
    'A/D/G/glub' : Item(status='  ', wc_rev=3),
    })
  svntest.actions.run_and_verify_commit(wc_dir, expected_output,
                                        expected_status, None, wc_dir)

  # Make a local edit to rho in the backup working copy.
  rho2_path = os.path.join(wc_backup, 'A', 'D', 'G', 'rho')
  svntest.main.file_write(rho2_path,
                          "New first line.\nThis is the file 'rho'.\n",
                          "wb")

  # Now try updating our backup working copy: it should receive glub,
  # but with copyfrom args of rho@1, and thus copy the existing rho to
  # glub.  Furthermore, it should then apply the extra r3 edits to the
  # copied file.

  expected_output = svntest.wc.State(wc_backup, { })
  expected_output = wc.State(wc_backup, {
    'A/D/G/glub' : Item(status='A '),  ### perhaps update should show 'A +' ??
    })

  expected_disk = svntest.main.greek_state.copy()
  expected_disk.tweak('A/D/G/rho',
                      contents="New first line.\nThis is the file 'rho'.\n")
  expected_disk.add({
    'A/D/G/glub' : Item("New first line.\nThis is the file 'rho'.\nSome new text.\n",
                        props={'Kubla' : 'Khan'})
    })

  expected_status = svntest.actions.get_virginal_state(wc_backup, 3)
  expected_status.tweak('A/D/G/rho', wc_rev=3, status='M ')
  expected_status.add({
    'A/D/G/glub' : Item(status='M ', wc_rev=3),
    })
  svntest.actions.run_and_verify_update(wc_backup,
                                        expected_output,
                                        expected_disk,
                                        expected_status,
                                        check_props = True)

#----------------------------------------------------------------------
# Very obscure bug: Issue #2977.
# Let's say there's a revision with
#   $ svn mv b c
#   $ svn mv a b
#   $ svn ci
# and a later revision that modifies b.  We then try a fresh checkout.  If
# the server happens to send us 'b' first, then when it later gets 'c'
# (with a copyfrom of 'b') it might try to use the 'b' in the wc as the
# copyfrom base.  This is wrong, because 'b' was changed later; however,
# due to a bug, the setting of svn:entry:committed-rev on 'b' is not being
# properly seen by the client, and it chooses the wrong base.  Corruption!
#
# Note that because this test depends on the order that the server sends
# changes, it is very fragile; even changing the file names can avoid
# triggering the bug.

def update_copied_from_replaced_and_changed(sbox):
  "update chooses right copyfrom for double move"

  sbox.build()
  wc_dir = sbox.wc_dir

  fn1_relpath = os.path.join('A', 'B', 'E', 'aardvark')
  fn2_relpath = os.path.join('A', 'B', 'E', 'alpha')
  fn3_relpath = os.path.join('A', 'B', 'E', 'beta')
  fn1_path = os.path.join(wc_dir, fn1_relpath)
  fn2_path = os.path.join(wc_dir, fn2_relpath)
  fn3_path = os.path.join(wc_dir, fn3_relpath)

  # Move fn2 to fn1
  svntest.actions.run_and_verify_svn(None, None, [],
                                     'mv', fn2_path, fn1_path)

  # Move fn3 to fn2
  svntest.actions.run_and_verify_svn(None, None, [],
                                     'mv', fn3_path, fn2_path)

  # Commit that change, creating r2.
  expected_output = svntest.wc.State(wc_dir, {
    fn1_relpath : Item(verb='Adding'),
    fn2_relpath : Item(verb='Replacing'),
    fn3_relpath : Item(verb='Deleting'),
    })
  expected_status = svntest.actions.get_virginal_state(wc_dir, 1)
  expected_status.remove(fn2_relpath, fn3_relpath)
  expected_status.add({
    fn1_relpath : Item(status='  ', wc_rev=2),
    fn2_relpath : Item(status='  ', wc_rev=2),
    })
  svntest.actions.run_and_verify_commit(wc_dir, expected_output,
                                        expected_status, None, wc_dir)

  # Modify fn2.
  fn2_final_contents = "I have new contents for the middle file."
  svntest.main.file_write(fn2_path, fn2_final_contents)

  # Commit the changes, creating r3.
  expected_output = svntest.wc.State(wc_dir, {
    fn2_relpath : Item(verb='Sending'),
    })
  expected_status = svntest.actions.get_virginal_state(wc_dir, 1)
  expected_status.remove(fn2_relpath, fn3_relpath)
  expected_status.add({
    fn1_relpath : Item(status='  ', wc_rev=2),
    fn2_relpath : Item(status='  ', wc_rev=3),
    })
  svntest.actions.run_and_verify_commit(wc_dir, expected_output,
                                        expected_status, None, wc_dir)

  # Go back to r1.
  expected_output = svntest.wc.State(wc_dir, {
    fn1_relpath: Item(status='D '),
    fn2_relpath: Item(status='A '), # though actually should be D and A
    fn3_relpath: Item(status='A '),
    })
  # Create expected disk tree for the update to rev 0
  expected_disk = svntest.main.greek_state.copy()
  # Do the update and check the results.
  svntest.actions.run_and_verify_update(wc_dir,
                                        expected_output,
                                        expected_disk,
                                        None, None,
                                        None, None, None, None, 0,
                                        '-r', '1', wc_dir)

  # And back up to 3 again.
  expected_output = svntest.wc.State(wc_dir, {
    fn1_relpath: Item(status='A '),
    fn2_relpath: Item(status='A '), # though actually should be D and A
    fn3_relpath: Item(status='D '),
    })
  # Create expected disk tree for the update to rev 0
  expected_disk = svntest.main.greek_state.copy()
  expected_disk.add({
    fn1_relpath : Item("This is the file 'alpha'.\n"),
    })
  expected_disk.tweak(fn2_relpath, contents=fn2_final_contents)
  expected_disk.remove(fn3_relpath)
  # reuse old expected_status, but at r3
  expected_status.tweak(wc_rev=3)
  svntest.actions.run_and_verify_update(wc_dir,
                                        expected_output,
                                        expected_disk,
                                        expected_status, None,
                                        None, None, None, None, 0,
                                        wc_dir)

#----------------------------------------------------------------------
# Regression test: ra_neon assumes that you never delete a property on
# a newly-added file, which is wrong if it's add-with-history.
def update_copied_and_deleted_prop(sbox):
  "updating a copied file with a deleted property"

  sbox.build()
  wc_dir = sbox.wc_dir
  iota_path = os.path.join(wc_dir, 'iota')
  iota2_path = os.path.join(wc_dir, 'iota2')

  # Add a property on iota
  svntest.actions.run_and_verify_svn(None, None, [],
                                     'propset', 'foo', 'bar', iota_path)
  # Commit that change, creating r2.
  expected_output = svntest.wc.State(wc_dir, {
    'iota' : Item(verb='Sending'),
    })
  expected_status_mixed = svntest.actions.get_virginal_state(wc_dir, 1)
  expected_status_mixed.tweak('iota', wc_rev=2)
  svntest.actions.run_and_verify_commit(wc_dir, expected_output,
                                        expected_status_mixed, None, wc_dir)

  # Copy iota to iota2 and delete the property on it.
  svntest.actions.run_and_verify_svn(None, None, [],
                                     'copy', iota_path, iota2_path)
  svntest.actions.run_and_verify_svn(None, None, [],
                                     'propdel', 'foo', iota2_path)

  # Commit that change, creating r3.
  expected_output = svntest.wc.State(wc_dir, {
    'iota2' : Item(verb='Adding'),
    })
  expected_status_mixed.add({
    'iota2' : Item(status='  ', wc_rev=3),
    })
  svntest.actions.run_and_verify_commit(wc_dir, expected_output,
                                        expected_status_mixed, None, wc_dir)

  # Update the whole wc, verifying disk as well.
  expected_output = svntest.wc.State(wc_dir, { })
  expected_disk_r3 = svntest.main.greek_state.copy()
  expected_disk_r3.add({
    'iota2' : Item("This is the file 'iota'.\n"),
    })
  expected_disk_r3.tweak('iota', props={'foo':'bar'})
  expected_status_r3 = expected_status_mixed.copy()
  expected_status_r3.tweak(wc_rev=3)
  svntest.actions.run_and_verify_update(wc_dir,
                                        expected_output,
                                        expected_disk_r3,
                                        expected_status_r3,
                                        check_props=True)

  # Now go back to r2.
  expected_output = svntest.wc.State(wc_dir, {'iota2': Item(status='D ')})
  expected_disk_r2 = expected_disk_r3.copy()
  expected_disk_r2.remove('iota2')
  expected_status_r2 = expected_status_r3.copy()
  expected_status_r2.tweak(wc_rev=2)
  expected_status_r2.remove('iota2')
  svntest.actions.run_and_verify_update(wc_dir,
                                        expected_output,
                                        expected_disk_r2,
                                        expected_status_r2,
                                        None, None, None, None, None,
                                        True,
                                        "-r2", wc_dir)

  # And finally, back to r3, getting an add-with-history-and-property-deleted
  expected_output = svntest.wc.State(wc_dir, {'iota2': Item(status='A ')})
  svntest.actions.run_and_verify_update(wc_dir,
                                        expected_output,
                                        expected_disk_r3,
                                        expected_status_r3,
                                        check_props=True)

#----------------------------------------------------------------------


def update_accept_conflicts(sbox):
  "update --accept automatic conflict resolution"

  sbox.build()
  wc_dir = sbox.wc_dir

  # Make a backup copy of the working copy
  wc_backup = sbox.add_wc_path('backup')
  svntest.actions.duplicate_dir(wc_dir, wc_backup)

  # Make a few local mods to files which will be committed
  iota_path = os.path.join(wc_dir, 'iota')
  lambda_path = os.path.join(wc_dir, 'A', 'B', 'lambda')
  mu_path = os.path.join(wc_dir, 'A', 'mu')
  alpha_path = os.path.join(wc_dir, 'A', 'B', 'E', 'alpha')
  beta_path = os.path.join(wc_dir, 'A', 'B', 'E', 'beta')
  pi_path = os.path.join(wc_dir, 'A', 'D', 'G', 'pi')
  rho_path = os.path.join(wc_dir, 'A', 'D', 'G', 'rho')
  svntest.main.file_append(lambda_path, 'Their appended text for lambda\n')
  svntest.main.file_append(iota_path, 'Their appended text for iota\n')
  svntest.main.file_append(mu_path, 'Their appended text for mu\n')
  svntest.main.file_append(alpha_path, 'Their appended text for alpha\n')
  svntest.main.file_append(beta_path, 'Their appended text for beta\n')
  svntest.main.file_append(pi_path, 'Their appended text for pi\n')
  svntest.main.file_append(rho_path, 'Their appended text for rho\n')

  # Make a few local mods to files which will be conflicted
  iota_path_backup = os.path.join(wc_backup, 'iota')
  lambda_path_backup = os.path.join(wc_backup, 'A', 'B', 'lambda')
  mu_path_backup = os.path.join(wc_backup, 'A', 'mu')
  alpha_path_backup = os.path.join(wc_backup, 'A', 'B', 'E', 'alpha')
  beta_path_backup = os.path.join(wc_backup, 'A', 'B', 'E', 'beta')
  pi_path_backup = os.path.join(wc_backup, 'A', 'D', 'G', 'pi')
  rho_path_backup = os.path.join(wc_backup, 'A', 'D', 'G', 'rho')
  svntest.main.file_append(iota_path_backup,
                           'My appended text for iota\n')
  svntest.main.file_append(lambda_path_backup,
                           'My appended text for lambda\n')
  svntest.main.file_append(mu_path_backup,
                           'My appended text for mu\n')
  svntest.main.file_append(alpha_path_backup,
                           'My appended text for alpha\n')
  svntest.main.file_append(beta_path_backup,
                           'My appended text for beta\n')
  svntest.main.file_append(pi_path_backup,
                           'My appended text for pi\n')
  svntest.main.file_append(rho_path_backup,
                           'My appended text for rho\n')

  # Created expected output tree for 'svn ci'
  expected_output = svntest.wc.State(wc_dir, {
    'iota' : Item(verb='Sending'),
    'A/B/lambda' : Item(verb='Sending'),
    'A/mu' : Item(verb='Sending'),
    'A/B/E/alpha': Item(verb='Sending'),
    'A/B/E/beta': Item(verb='Sending'),
    'A/D/G/pi' : Item(verb='Sending'),
    'A/D/G/rho' : Item(verb='Sending'),
    })

  expected_status = svntest.actions.get_virginal_state(wc_dir, 1)
  expected_status.tweak('iota', wc_rev=2)
  expected_status.tweak('A/B/lambda', wc_rev=2)
  expected_status.tweak('A/mu', wc_rev=2)
  expected_status.tweak('A/B/E/alpha', wc_rev=2)
  expected_status.tweak('A/B/E/beta', wc_rev=2)
  expected_status.tweak('A/D/G/pi', wc_rev=2)
  expected_status.tweak('A/D/G/rho', wc_rev=2)

  # Commit.
  svntest.actions.run_and_verify_commit(wc_dir, expected_output,
                                        expected_status, None, wc_dir)

  # Now we'll update each of our 5 files in wc_backup; each one will get
  # conflicts, and we'll handle each with a different --accept option.

  # Setup SVN_EDITOR and SVN_MERGE for --accept={edit,launch}.
  svntest.main.use_editor('append_foo')

  # iota: no accept option
  # Just leave the conflicts alone, since run_and_verify_svn already uses
  # the --non-interactive option.
  svntest.actions.run_and_verify_svn(None,
                                     ['C    %s\n' % (iota_path_backup,),
                                      'Updated to revision 2.\n',
                                      'Summary of conflicts:\n',
                                      '  Text conflicts: 1\n'],
                                     [],
                                     'update', iota_path_backup)

  # lambda: --accept=postpone
  # Just leave the conflicts alone.
  svntest.actions.run_and_verify_svn(None,
                                     ['C    %s\n' % (lambda_path_backup,),
                                      'Updated to revision 2.\n',
                                      'Summary of conflicts:\n',
                                      '  Text conflicts: 1\n'],
                                     [],
                                     'update', '--accept=postpone',
                                     lambda_path_backup)

  # mu: --accept=base
  # Accept the pre-update base file.
  svntest.actions.run_and_verify_svn(None,
                                     ['G    %s\n' % (mu_path_backup,),
                                      'Updated to revision 2.\n'],
                                     [],
                                     'update', '--accept=base',
                                     mu_path_backup)

  # alpha: --accept=mine
  # Accept the user's working file.
  svntest.actions.run_and_verify_svn(None,
                                     ['G    %s\n' % (alpha_path_backup,),
                                      'Updated to revision 2.\n'],
                                     [],
                                     'update', '--accept=mine-full',
                                     alpha_path_backup)

  # beta: --accept=theirs
  # Accept their file.
  svntest.actions.run_and_verify_svn(None,
                                     ['G    %s\n' % (beta_path_backup,),
                                      'Updated to revision 2.\n'],
                                     [],
                                     'update', '--accept=theirs-full',
                                     beta_path_backup)

  # pi: --accept=edit
  # Run editor and accept the edited file.
  svntest.actions.run_and_verify_svn(None,
                                     ['G    %s\n' % (pi_path_backup,),
                                      'Updated to revision 2.\n'],
                                     [],
                                     'update', '--accept=edit',
                                     pi_path_backup)

  # rho: --accept=launch
  # Run SVN_MERGE and accept the merged file.
  svntest.actions.run_and_verify_svn(None,
                                     ['G    %s\n' % (rho_path_backup,),
                                      'Updated to revision 2.\n'],
                                     [],
                                     'update', '--accept=launch',
                                     rho_path_backup)

  # Set the expected disk contents for the test
  expected_disk = svntest.main.greek_state.copy()

  expected_disk.tweak('iota', contents=("This is the file 'iota'.\n"
                                        '<<<<<<< .mine\n'
                                        'My appended text for iota\n'
                                        '=======\n'
                                        'Their appended text for iota\n'
                                        '>>>>>>> .r2\n'))
  expected_disk.tweak('A/B/lambda', contents=("This is the file 'lambda'.\n"
                                              '<<<<<<< .mine\n'
                                              'My appended text for lambda\n'
                                              '=======\n'
                                              'Their appended text for lambda\n'
                                              '>>>>>>> .r2\n'))
  expected_disk.tweak('A/mu', contents="This is the file 'mu'.\n")
  expected_disk.tweak('A/B/E/alpha', contents=("This is the file 'alpha'.\n"
                                               'My appended text for alpha\n'))
  expected_disk.tweak('A/B/E/beta', contents=("This is the file 'beta'.\n"
                                              'Their appended text for beta\n'))
  expected_disk.tweak('A/D/G/pi', contents=("This is the file 'pi'.\n"
                                             '<<<<<<< .mine\n'
                                             'My appended text for pi\n'
                                             '=======\n'
                                             'Their appended text for pi\n'
                                             '>>>>>>> .r2\n'
                                             'foo\n'))
  expected_disk.tweak('A/D/G/rho', contents=("This is the file 'rho'.\n"
                                             '<<<<<<< .mine\n'
                                             'My appended text for rho\n'
                                             '=======\n'
                                             'Their appended text for rho\n'
                                             '>>>>>>> .r2\n'
                                             'foo\n'))

  # Set the expected extra files for the test
  extra_files = ['iota.*\.r1', 'iota.*\.r2', 'iota.*\.mine',
                 'lambda.*\.r1', 'lambda.*\.r2', 'lambda.*\.mine']

  # Set the expected status for the test
  expected_status = svntest.actions.get_virginal_state(wc_backup, 2)
  expected_status.tweak('iota', 'A/B/lambda', 'A/mu',
                        'A/B/E/alpha', 'A/B/E/beta',
                        'A/D/G/pi', 'A/D/G/rho', wc_rev=2)
  expected_status.tweak('iota', status='C ')
  expected_status.tweak('A/B/lambda', status='C ')
  expected_status.tweak('A/mu', status='M ')
  expected_status.tweak('A/B/E/alpha', status='M ')
  expected_status.tweak('A/B/E/beta', status='  ')
  expected_status.tweak('A/D/G/pi', status='M ')
  expected_status.tweak('A/D/G/rho', status='M ')

  # Set the expected output for the test
  expected_output = wc.State(wc_backup, {})

  # Do the update and check the results in three ways.
  svntest.actions.run_and_verify_update(wc_backup,
                                        expected_output,
                                        expected_disk,
                                        expected_status,
                                        None,
                                        svntest.tree.detect_conflict_files,
                                        extra_files)

# Test for a wc corruption race condition (possibly introduced in
# r23342) which is easy to trigger if interactive conflict resolution
# dies in the middle of prompting.  Specifically, we run an update
# with interactive-conflicts on but close stdin immediately, so the
# prompt errors out; then the dir_baton pool cleanup handlers in the
# WC update editor flush and run incomplete logs and lead to WC
# corruption, detectable by another update command.

def eof_in_interactive_conflict_resolver(sbox):
  "eof in interactive resolution can't break wc"

  sbox.build()
  wc_dir = sbox.wc_dir

  # Set up a custom config directory which *doesn't* turn off
  # interactive resolution
  config_contents = '''\
[miscellany]
interactive-conflicts = true
'''
  tmp_dir = os.path.abspath(svntest.main.temp_dir)
  config_dir = os.path.join(tmp_dir, 'interactive-conflicts-config')
  svntest.main.create_config_dir(config_dir, config_contents)

  iota_path = os.path.join(wc_dir, 'iota')

  # Modify iota and commit for r2.
  svntest.main.file_append(iota_path, "Appended text in r2.\n")
  expected_output = svntest.wc.State(wc_dir, {
    'iota': Item(verb="Sending"),
  })
  expected_status = svntest.actions.get_virginal_state(wc_dir, 1)
  expected_status.tweak('iota', wc_rev=2)
  svntest.actions.run_and_verify_commit(wc_dir, expected_output,
                                        expected_status, None, wc_dir)

  # Go back to revision 1.
  expected_output = svntest.wc.State(wc_dir, {
    'iota' : Item(status='U '),
    })
  expected_disk = svntest.main.greek_state.copy()
  expected_status = svntest.actions.get_virginal_state(wc_dir, 1)
  svntest.actions.run_and_verify_update(wc_dir,
                                        expected_output,
                                        expected_disk,
                                        expected_status,
                                        None,
                                        None, None,
                                        None, None, 1,
                                        '-r1', wc_dir)

  # Modify iota differently and try to update *with the interactive
  # resolver*.  ### The parser won't go so well with the output
  svntest.main.file_append(iota_path, "Local mods to r1 text.\n")
  svntest.actions.run_and_verify_update(wc_dir, None, None, None,
                                        "Can't read stdin: End of file found",
                                        None, None, None, None, 1,
                                        wc_dir, '--config-dir', config_dir)

  # Now update -r1 again.  Hopefully we don't get a checksum error!
  expected_output = svntest.wc.State(wc_dir, {})
  # note: it's possible that the correct disk here should be the
  # merged file?
  expected_disk.tweak('iota', contents=("This is the file 'iota'.\n"
                                        "Local mods to r1 text.\n"))
  expected_status = svntest.actions.get_virginal_state(wc_dir, 1)
  expected_status.tweak('iota', status='M ')
  svntest.actions.run_and_verify_update(wc_dir,
                                        expected_output,
                                        expected_disk,
                                        expected_status,
                                        None,
                                        None, None,
                                        None, None, 1,
                                        '-r1', wc_dir)


#----------------------------------------------------------------------


def update_uuid_changed(sbox):
  "update fails when repos uuid changed"

  # read_only=False, since we don't want to run setuuid on the (shared)
  # pristine repository.
  sbox.build(read_only = False)

  wc_dir = sbox.wc_dir
  repo_dir = sbox.repo_dir

  uuid_before = svntest.actions.get_wc_uuid(wc_dir)

  # Change repository's uuid.
  svntest.actions.run_and_verify_svnadmin(None, None, [],
                                          'setuuid', repo_dir)

  # 'update' detected the new uuid...
  svntest.actions.run_and_verify_svn(None, None, '.*UUID.*',
                                     'update', wc_dir)

  # ...and didn't overwrite the old uuid.
  uuid_after = svntest.actions.get_wc_uuid(wc_dir)
  if uuid_before != uuid_after:
    raise svntest.Failure


#----------------------------------------------------------------------

# Issue #1672: if an update deleting a dir prop is interrupted (by a
# local obstruction, for example) then restarting the update will not
# delete the prop, causing the wc to become out of sync with the
# repository.
def restarted_update_should_delete_dir_prop(sbox):
  "restarted update should delete dir prop"
  sbox.build()
  wc_dir = sbox.wc_dir

  A_path = os.path.join(wc_dir, 'A')
  zeta_path = os.path.join(A_path, 'zeta')

  expected_status = svntest.actions.get_virginal_state(wc_dir, 1)

  # Commit a propset on A.
  svntest.main.run_svn(None, 'propset', 'prop', 'val', A_path)
  expected_output = svntest.wc.State(wc_dir, {
    'A': Item(verb='Sending'),
    })
  expected_status.tweak('A', wc_rev=2)
  svntest.actions.run_and_verify_commit(wc_dir, expected_output,
                                        expected_status, None, wc_dir)

  # Create a second working copy.
  other_wc = sbox.add_wc_path('other')
  svntest.actions.duplicate_dir(wc_dir, other_wc)

  other_A_path = os.path.join(other_wc, 'A')
  other_zeta_path = os.path.join(other_wc, 'A', 'zeta')

  # In the second working copy, delete A's prop and add a new file.
  svntest.main.run_svn(None, 'propdel', 'prop', other_A_path)
  svntest.main.file_write(other_zeta_path, 'New file\n')
  svntest.main.run_svn(None, 'add', other_zeta_path)
  expected_output = svntest.wc.State(other_wc, {
    'A': Item(verb='Sending'),
    'A/zeta' : Item(verb='Adding'),
    })
  expected_status = svntest.actions.get_virginal_state(other_wc, 1)
  expected_status.tweak('A', wc_rev=3)
  expected_status.add({
    'A/zeta' : Item(status='  ', wc_rev=3),
    })
  svntest.actions.run_and_verify_commit(other_wc, expected_output,
                                        expected_status, None, other_wc)

  # Back in the first working copy, create an obstructing path and
  # update. The update will be interrupted, resulting in an incomplete
  # dir which still has the property.
  svntest.main.file_write(zeta_path, 'Obstructing file\n')
  error_re = 'Failed to add file.*object of the same name already exists'
  svntest.actions.run_and_verify_update(wc_dir, None, None, None,
                                        error_re)

  # Now, delete the obstructing path and rerun the update.
  # A's property should disappear.
  os.unlink(zeta_path)

  expected_output = svntest.wc.State(wc_dir, {
    'A'      : Item(status=' U'),
    'A/zeta' : Item(status='A '),
    })
  expected_disk = svntest.main.greek_state.copy()
  expected_disk.tweak('A', props = {})
  expected_disk.add({
    'A/zeta' : Item("New file\n"),
    })
  expected_status = svntest.actions.get_virginal_state(wc_dir, 3)
  expected_status.add({
    'A/zeta' : Item(status='  ', wc_rev=3),
    })

  svntest.actions.run_and_verify_update(wc_dir,
                                        expected_output,
                                        expected_disk,
                                        expected_status,
                                        check_props = True)

#----------------------------------------------------------------------

# Detect tree conflicts among files and directories,
# edited or deleted in a deep directory structure.
#
# See use cases 1-3 in notes/tree-conflicts/use-cases.txt for background.

# convenience definitions
leaf_edit = svntest.actions.deep_trees_leaf_edit
tree_del = svntest.actions.deep_trees_tree_del
leaf_del = svntest.actions.deep_trees_leaf_del

disk_after_leaf_edit = svntest.actions.deep_trees_after_leaf_edit
disk_after_leaf_del = svntest.actions.deep_trees_after_leaf_del
disk_after_tree_del = svntest.actions.deep_trees_after_tree_del

disk_empty_dirs = svntest.actions.deep_trees_empty_dirs

deep_trees_conflict_output = svntest.actions.deep_trees_conflict_output
deep_trees_conflict_output_skipped = \
    svntest.actions.deep_trees_conflict_output_skipped
deep_trees_status_local_tree_del = \
    svntest.actions.deep_trees_status_local_tree_del
deep_trees_status_local_leaf_edit = \
    svntest.actions.deep_trees_status_local_leaf_edit

DeepTreesTestCase = svntest.actions.DeepTreesTestCase


def tree_conflicts_on_update_1_1(sbox):
  "tree conflicts on update 1.1"

  # use case 1, as in notes/tree-conflicts/use-cases.txt
  # 1.1) local tree delete, incoming leaf edit

  expected_output = deep_trees_conflict_output

  expected_disk = disk_empty_dirs

  # Files delta, epsilon, and zeta are not in the working copy, but
  # "unquiet" status includes them.
  expected_status = deep_trees_status_local_tree_del.copy()
  expected_status.add({
    'D/D1/delta'        : Item(status='  '),
    'DD/D1/D2/epsilon'  : Item(status='  '),
    'DDD/D1/D2/D3/zeta' : Item(status='  '),
    })

  svntest.actions.deep_trees_run_tests_scheme_for_update(sbox,
    [ DeepTreesTestCase("local_tree_del_incoming_leaf_edit",
                        tree_del,
                        leaf_edit,
                        expected_output,
                        expected_disk,
                        expected_status) ] )


def tree_conflicts_on_update_1_2(sbox):
  "tree conflicts on update 1.2"

  # 1.2) local tree delete, incoming leaf delete

  expected_output = deep_trees_conflict_output

  expected_disk = disk_empty_dirs

  expected_status = deep_trees_status_local_tree_del

  svntest.actions.deep_trees_run_tests_scheme_for_update(sbox,
    [ DeepTreesTestCase("local_tree_del_incoming_leaf_del",
                        tree_del,
                        leaf_del,
                        expected_output,
                        expected_disk,
                        expected_status) ] )


def tree_conflicts_on_update_2_1(sbox):
  "tree conflicts on update 2.1"

  # use case 2, as in notes/tree-conflicts/use-cases.txt
  # 2.1) local leaf edit, incoming tree delete

  expected_output = deep_trees_conflict_output

  expected_disk = disk_after_leaf_edit

  expected_status = deep_trees_status_local_leaf_edit
  expected_status.tweak(
    # These incomplete expectations reflect partial progress on issue #3334.
    'D/D1',
    'F/alpha',
    #'DD/D1',
    #'DF/D1',
    #'DDD/D1',
    #'DDF/D1',
    status='A ', copied='+', wc_rev='-')

  svntest.actions.deep_trees_run_tests_scheme_for_update(sbox,
    [ DeepTreesTestCase("local_leaf_edit_incoming_tree_del",
                        leaf_edit,
                        tree_del,
                        expected_output,
                        expected_disk,
                        expected_status) ] )



def tree_conflicts_on_update_2_2(sbox):
  "tree conflicts on update 2.2"

  # 2.2) local leaf delete, incoming tree delete

  ### Current behaviour fails to show conflicts when deleting
  ### a directory tree that has modifications. (Will be solved
  ### when dirs_same_p() is implemented)
  expected_output = deep_trees_conflict_output

  expected_disk = disk_empty_dirs

  expected_status = svntest.actions.deep_trees_virginal_state.copy()
  expected_status.add({'' : Item()})
  expected_status.tweak(contents=None, status='  ', wc_rev=3)
  # Tree conflicts.
  expected_status.tweak(
    'D/D1',
    'F/alpha',
    'DD/D1',
    'DF/D1',
    'DDD/D1',
    'DDF/D1',
    treeconflict='C', wc_rev=2)
  # Anything that's below a tree-conflict is also at an earlier rev.
  expected_status.tweak(
    'DD/D1/D2',
    'DF/D1/beta',
    'DDD/D1/D2',
    'DDD/D1/D2/D3',
    'DDF/D1/D2',
    'DDF/D1/D2/gamma',
    wc_rev=2)
  # The locally deleted nodes.
  expected_status.tweak(
    'D/D1',
    'F/alpha',
    'DD/D1/D2',
    'DF/D1/beta',
    'DDD/D1/D2/D3',
    'DDF/D1/D2/gamma',
    status='D ')

  svntest.actions.deep_trees_run_tests_scheme_for_update(sbox,
    [ DeepTreesTestCase("local_leaf_del_incoming_tree_del",
                        leaf_del,
                        tree_del,
                        expected_output,
                        expected_disk,
                        expected_status) ] )


#----------------------------------------------------------------------
# Test for issue #3329 'Update throws error when skipping some tree
# conflicts'
#
# Marked as XFail until issue #3329 is resolved.
def tree_conflicts_on_update_2_3(sbox):
  "tree conflicts on update 2.3"

  # Test that existing tree conflicts are skipped

  expected_output = deep_trees_conflict_output_skipped

  expected_disk = disk_after_leaf_edit

  expected_status = deep_trees_status_local_leaf_edit
  expected_status.tweak(
    #'D/D1',
    # The expectation on 'alpha' reflects partial progress on issue #3334.
    'F/alpha',
    #'DD/D1',
    #'DF/D1',
    #'DDD/D1',
    #'DDF/D1',
    status='A ', copied='+', wc_rev='-')

  # Paths where output should be a single 'Skipped' message.
  skip_paths = [
    'D/D1',
    'F/alpha',
    'DDD/D1',
    'DDD/D1/D2/D3',
    ]

  chdir_skip_paths = [
    ('D', 'D1'),
    ('F', 'alpha'),
    ('DDD', 'D1'),
    ]
  # Note: We don't step *into* a directory that's deleted in the repository.
  # E.g. ('DDD/D1/D2', '') would correctly issue a "path does not
  # exist" error, because at that point it can't know about the
  # tree-conflict on DDD/D1. ('D/D1', '') likewise, as tree-conflict
  # information is stored in the parent of a victim directory.

  svntest.actions.deep_trees_skipping_on_update(sbox,
    DeepTreesTestCase("local_leaf_edit_incoming_tree_del",
                      leaf_edit,
                      tree_del,
                      expected_output,
                      expected_disk,
                      expected_status),
                                                skip_paths,
                                                chdir_skip_paths)


def tree_conflicts_on_update_3(sbox):
  "tree conflicts on update 3"

  # use case 3, as in notes/tree-conflicts/use-cases.txt
  # local tree delete, incoming tree delete

  expected_output = deep_trees_conflict_output

  expected_disk = disk_empty_dirs

  expected_status = deep_trees_status_local_tree_del

  svntest.actions.deep_trees_run_tests_scheme_for_update(sbox,
    [ DeepTreesTestCase("local_tree_del_incoming_tree_del",
                        tree_del,
                        tree_del,
                        expected_output,
                        expected_disk,
                        expected_status) ] )

#----------------------------------------------------------------------
# Test for issue #3354 'update fails when file with local mods is moved
# and modified'
#
# Marked as XFail until issue #3354 is resolved.
def update_moves_and_modifies_an_edited_file(sbox):
  "update moves and modifies a file with edits"

  # r1: Create our standard greek test tree.
  sbox.build()
  wc_dir = sbox.wc_dir

  # Make a second working copy
  other_wc = sbox.add_wc_path('other')
  svntest.actions.duplicate_dir(wc_dir, other_wc)
  expected_status = svntest.actions.get_virginal_state(wc_dir, 1)

  # Some paths we'll care about
  E_path           = os.path.join(wc_dir, "A", "B", "E")
  alpha_path       = os.path.join(wc_dir, "A", "B", "E", "alpha")
  alpha_moved_path = os.path.join(wc_dir, "A", "B", "E", "alpha.moved")
  other_alpha_path = os.path.join(other_wc, "A", "B", "E", "alpha")
  other_E_path     = os.path.join(other_wc, "A", "B", "E")
  
  # r2: Move A/B/E/alpha to A/B/E/alpha.moved in the first WC.
  svntest.actions.run_and_verify_svn(None, None, [], 'move',
                                     alpha_path, alpha_moved_path)
  expected_output = wc.State(wc_dir, {
    'A/B/E/alpha'       : Item(verb='Deleting'),
    'A/B/E/alpha.moved' : Item(verb='Adding')
    })
  expected_status.add({'A/B/E/alpha.moved' : Item(status='  ', wc_rev=2)})
  expected_status.remove('A/B/E/alpha')
  svntest.actions.run_and_verify_commit(wc_dir, expected_output,
                                        expected_status, None, wc_dir)
    
  # r3: Make a text mod to A/B/E/alpha.moved in the first WC.
  new_content_for_alpha = 'alpha, modified after move\n'
  svntest.main.file_write(alpha_moved_path, new_content_for_alpha)
  expected_output = svntest.wc.State(wc_dir, {
    'A/B/E/alpha.moved' : Item(verb='Sending'),
    })
  expected_status.tweak('A/B/E/alpha.moved', wc_rev=3)
  svntest.actions.run_and_verify_commit(wc_dir, expected_output,
                                        expected_status, None,
                                        wc_dir)
  
  # Make a text mod to A/B/E/alpha in the second WC then
  # update the second WC.
  new_content_for_other_alpha = 'alpha, modified\n'
  svntest.main.file_write(other_alpha_path, new_content_for_other_alpha)

  expected_output = wc.State(other_E_path, {
    'alpha'       : Item(status='  ', treeconflict='C'),
    'alpha.moved' : Item(status='C '),
    })
  expected_status = wc.State(other_E_path, {
    ''            : Item(status='  ', wc_rev=3),
    'alpha'       : Item(status='A ', wc_rev='-', copied='+', treeconflict='C'),
    'alpha.moved' : Item(status='C ', wc_rev=3),
    'beta'        : Item(status='  ', wc_rev=3),
    })
  expected_disk = wc.State('', {
    'alpha'              : Item(new_content_for_other_alpha),
    'alpha.moved'        : Item("<<<<<<< .mine\n" +
                                new_content_for_other_alpha +
                                "=======\n" +
                                new_content_for_alpha +
                                ">>>>>>> .r3\n"),
    'alpha.moved.copied' : Item("This is the file 'alpha'.\n"),
    'alpha.moved.r3'     : Item(new_content_for_alpha),
    'alpha.moved.mine'   : Item(new_content_for_other_alpha),
    'beta'               : Item("This is the file 'beta'.\n"),
    })

  # This update should succeed and leave A/B/E/alpha as scheduled for
  # addition with the local edit made prior to the update (i.e. this is
  # a tree conflict with the incoming delete half of the move in r2).
  # A/B/E/alpha.moved should also be present and have a text conflict
  # as a result of the incoming text edit in r3.
  #
  # Prior to the fix for issue #3354 this update failed and left the
  # WC locked.
  expected_skip = wc.State(other_E_path, { })
  svntest.actions.run_and_verify_update(other_E_path,
                                        expected_output,
                                        expected_disk,
                                        expected_status,
                                        None, None, None, None, None,
                                        True, other_E_path,
                                        '--accept', 'postpone')

# Issue #3334: a delete-onto-modified tree conflict should leave the node
# scheduled for re-addition.
def tree_conflict_uc2_schedule_re_add(sbox):
  "tree conflicts on update UC2, schedule re-add"
  sbox.build()
  os.chdir(sbox.wc_dir)

  from svntest.actions import run_and_verify_svn, run_and_verify_resolve
  from svntest.actions import run_and_verify_update
  from svntest.verify import AnyOutput

  """A directory tree 'D1' should end up exactly the same in these two
  scenarios:

  New scenario:
  [[[
    svn checkout -r1             # in which D1 exists
    modify_d1                    # make local mods in D1
    svn update -r2               # tries to delete D1
    svn resolve --accept=mine    # keep the local, re-added version
  ]]]

  Existing scenario:
  [[[
    svn checkout -r2             # in which D1 does not exist
    svn copy -r1 D1 .            # make a pristine copy of D1@1
    modify_d1                    # make local mods in D1
  ]]]

  where modify_d1 makes property changes to D1 itself and/or
  adds/deletes/modifies any of D1's children.
  """

  dir = 'A'  # an existing tree in the WC and repos
  dir_url = sbox.repo_url + '/' + dir

  def modify_dir(dir):
    """Make some set of local modifications to an existing tree.
    Suggestions: prop change, add a child, delete a child, change a child."""
    run_and_verify_svn(None, AnyOutput, [],
                       'propset', 'p', 'v', dir)

  # Prepare the repos so that a later 'update' has an incoming deletion:
  # Delete the dir in the repos, making r2
  run_and_verify_svn(None, AnyOutput, [],
                     '-m', '', 'delete', dir_url)

  # New scenario
  # (The dir is already checked out.)

  modify_dir(dir)

  expected_output = None
  expected_disk = None
  expected_status = None
  run_and_verify_update('A', expected_output, expected_disk, expected_status)

  run_and_verify_resolve([dir], '--recursive', '--accept=mine-full', dir)

  # Existing scenario

  ### The test suite has a better way to make a second WC than this...
  wc2 = 'wc2'
  dir2 = os.path.join(wc2, dir)

  run_and_verify_svn(None, AnyOutput, [],
                     'checkout', '-r2', sbox.repo_url, wc2)
  run_and_verify_svn(None, AnyOutput, [],
                     'copy', dir_url + '@1', dir2)
  modify_dir(dir2)

  ### This "test" needs to actually test that the scenarios come out the same.


#######################################################################
# Run the tests


# list all tests here, starting with None:
test_list = [ None,
              update_binary_file,
              update_binary_file_2,
              update_ignores_added,
              update_to_rev_zero,
              receive_overlapping_same_change,
              update_to_resolve_text_conflicts,
              update_delete_modified_files,
              update_after_add_rm_deleted,
              update_missing,
              update_replace_dir,
              update_single_file,
              prop_update_on_scheduled_delete,
              update_receive_illegal_name,
              update_deleted_missing_dir,
              another_hudson_problem,
              update_deleted_targets,
              new_dir_with_spaces,
              non_recursive_update,
              checkout_empty_dir,
              update_to_deletion,
              update_deletion_inside_out,
              update_schedule_add_dir,
              update_to_future_add,
              nested_in_read_only,
              obstructed_update_alters_wc_props,
              update_xml_unsafe_dir,
              conflict_markers_matching_eol,
              update_eolstyle_handling,
              update_copy_of_old_rev,
              forced_update,
              XFail(forced_update_failures),
              XFail(update_wc_on_windows_drive),
              update_wc_with_replaced_file,
              XFail(update_with_obstructing_additions),
              update_conflicted,
              SkipUnless(mergeinfo_update_elision,
                         server_has_mergeinfo),
              SkipUnless(update_handles_copyfrom,
                         server_sends_copyfrom_on_update),
              copyfrom_degrades_gracefully,
              SkipUnless(update_handles_copyfrom_with_txdeltas,
                         server_sends_copyfrom_on_update),
              update_copied_from_replaced_and_changed,
              update_copied_and_deleted_prop,
              update_accept_conflicts,
              eof_in_interactive_conflict_resolver,
              update_uuid_changed,
              restarted_update_should_delete_dir_prop,
              tree_conflicts_on_update_1_1,
              tree_conflicts_on_update_1_2,
              tree_conflicts_on_update_2_1,
              tree_conflicts_on_update_2_2,
              XFail(tree_conflicts_on_update_2_3),
              tree_conflicts_on_update_3,
<<<<<<< HEAD
              XFail(update_moves_and_modifies_an_edited_file),
              tree_conflict_uc2_schedule_re_add,
=======
              update_moves_and_modifies_an_edited_file,
>>>>>>> b193d96d
             ]

if __name__ == '__main__':
  svntest.main.run_tests(test_list)
  # NOTREACHED


### End of file.<|MERGE_RESOLUTION|>--- conflicted
+++ resolved
@@ -4382,12 +4382,8 @@
               tree_conflicts_on_update_2_2,
               XFail(tree_conflicts_on_update_2_3),
               tree_conflicts_on_update_3,
-<<<<<<< HEAD
-              XFail(update_moves_and_modifies_an_edited_file),
+              update_moves_and_modifies_an_edited_file,
               tree_conflict_uc2_schedule_re_add,
-=======
-              update_moves_and_modifies_an_edited_file,
->>>>>>> b193d96d
              ]
 
 if __name__ == '__main__':
