#!/usr/bin/env python
#
#  svnlook_tests.py:  testing the 'svnlook' tool.
#
#  Subversion is a tool for revision control.
#  See http://subversion.tigris.org for more information.
#
# ====================================================================
#    Licensed to the Subversion Corporation (SVN Corp.) under one
#    or more contributor license agreements.  See the NOTICE file
#    distributed with this work for additional information
#    regarding copyright ownership.  The SVN Corp. licenses this file
#    to you under the Apache License, Version 2.0 (the
#    "License"); you may not use this file except in compliance
#    with the License.  You may obtain a copy of the License at
#
#      http://www.apache.org/licenses/LICENSE-2.0
#
#    Unless required by applicable law or agreed to in writing,
#    software distributed under the License is distributed on an
#    "AS IS" BASIS, WITHOUT WARRANTIES OR CONDITIONS OF ANY
#    KIND, either express or implied.  See the License for the
#    specific language governing permissions and limitations
#    under the License.
######################################################################

# General modules
import re, os

# Our testing module
import svntest


# (abbreviation)
Skip = svntest.testcase.Skip
XFail = svntest.testcase.XFail
Item = svntest.wc.StateItem


#----------------------------------------------------------------------

# Convenience functions to make writing more tests easier

def run_svnlook(*varargs):
  """Run svnlook with VARARGS, returns stdout as list of lines.
  Raises Failure if any stderr messages."""
  exit_code, output, dummy_errput = svntest.main.run_command(
    svntest.main.svnlook_binary, 0, 0, *varargs)

  return output


def expect(tag, expected, got):
  if expected != got:
    print("When testing: %s" % tag)
    print("Expected: %s" % expected)
    print("     Got: %s" % got)
    raise svntest.Failure


# Tests

def test_misc(sbox):
  "test miscellaneous svnlook features"

  sbox.build()
  wc_dir = sbox.wc_dir
  repo_dir = sbox.repo_dir

  # Make a couple of local mods to files
  mu_path = os.path.join(wc_dir, 'A', 'mu')
  rho_path = os.path.join(wc_dir, 'A', 'D', 'G', 'rho')
  svntest.main.file_append(mu_path, 'appended mu text')
  svntest.main.file_append(rho_path, 'new appended text for rho')

  # Created expected output tree for 'svn ci'
  expected_output = svntest.wc.State(wc_dir, {
    'A/mu' : Item(verb='Sending'),
    'A/D/G/rho' : Item(verb='Sending'),
    })

  # Create expected status tree; all local revisions should be at 1,
  # but mu and rho should be at revision 2.
  expected_status = svntest.actions.get_virginal_state(wc_dir, 1)
  expected_status.tweak('A/mu', 'A/D/G/rho', wc_rev=2)

  svntest.actions.run_and_verify_commit(wc_dir,
                                        expected_output,
                                        expected_status,
                                        None,
                                        wc_dir)

  # give the repo a new UUID
  uuid = "01234567-89ab-cdef-89ab-cdef01234567"
  svntest.main.run_command_stdin(svntest.main.svnadmin_binary, None, 1,
                           ["SVN-fs-dump-format-version: 2\n",
                            "\n",
                            "UUID: ", uuid, "\n",
                           ],
                           'load', '--force-uuid', repo_dir)

  expect('youngest', [ '2\n' ], run_svnlook('youngest', repo_dir))

  expect('uuid', [ uuid + '\n' ], run_svnlook('uuid', repo_dir))

  # it would be nice to test the author too, but the current test framework
  # does not pull a username when testing over ra_neon or ra_svn,
  # so the commits have an empty author.

  expect('log', [ 'log msg\n' ], run_svnlook('log', repo_dir))

  # check if the 'svnlook tree' output can be expanded to
  # the 'svnlook tree --full-paths' output if demanding the whole repository
  treelist = run_svnlook('tree', repo_dir)
  treelistfull = run_svnlook('tree', '--full-paths', repo_dir)
  path = ''
  n = 0
  for entry in treelist:
    len1 = len(entry)
    len2 = len(entry.lstrip())
    path = path[0:2*(len1-len2)-1] + entry.strip()
    test = treelistfull[n].rstrip()
    if n != 0:
      test = "/" + test
    if not path == test:
      print("Unexpected result from tree with --full-paths:")
      print("  entry            : %s" % entry.rstrip())
      print("  with --full-paths: %s" % treelistfull[n].rstrip())
      raise svntest.Failure
    n = n + 1

  # check if the 'svnlook tree' output is the ending of
  # the 'svnlook tree --full-paths' output if demanding
  # any part of the repository
  n = 0
  treelist = run_svnlook('tree', repo_dir, '/A/B')
  treelistfull = run_svnlook('tree', '--full-paths', repo_dir, '/A/B')
  for entry in treelist:
    if not treelistfull[n].endswith(entry.lstrip()):
      print("Unexpected result from tree with --full-paths:")
      print("  entry            : %s" % entry.rstrip())
      print("  with --full-paths: %s" % treelistfull[n].rstrip())
      raise svntest.Failure
    n = n + 1

  treelist = run_svnlook('tree', repo_dir, '/')
  if treelist[0] != '/\n':
    raise svntest.Failure

  expect('propget svn:log', [ 'log msg' ],
      run_svnlook('propget', '--revprop', repo_dir, 'svn:log'))


  proplist = run_svnlook('proplist', '--revprop', repo_dir)
  proplist = sorted([prop.strip() for prop in proplist])

  # We cannot rely on svn:author's presence. ra_svn doesn't set it.
  if not (proplist == [ 'svn:author', 'svn:date', 'svn:log' ]
      or proplist == [ 'svn:date', 'svn:log' ]):
    print("Unexpected result from proplist: %s" % proplist)
    raise svntest.Failure

  prop_name = 'foo:bar-baz-quux'
  exit_code, output, errput = svntest.main.run_svnlook('propget',
                                                       '--revprop', repo_dir,
                                                       prop_name)

  expected_err = "Property '%s' not found on revision " % prop_name
  for line in errput:
    if line.find(expected_err) != -1:
      break
  else:
    raise svntest.main.SVNUnmatchedError

  exit_code, output, errput = svntest.main.run_svnlook('propget',
                                                       '-r1', repo_dir,
                                                       prop_name, '/')

  expected_err = "Property '%s' not found on path '/' in revision " % prop_name
  for line in errput:
    if line.find(expected_err) != -1:
      break
  else:
    raise svntest.main.SVNUnmatchedError

#----------------------------------------------------------------------
# Issue 1089
def delete_file_in_moved_dir(sbox):
  "delete file in moved dir"

  sbox.build()
  wc_dir = sbox.wc_dir
  repo_dir = sbox.repo_dir

  # move E to E2 and delete E2/alpha
  E_path = os.path.join(wc_dir, 'A', 'B', 'E')
  E2_path = os.path.join(wc_dir, 'A', 'B', 'E2')
  svntest.actions.run_and_verify_svn(None, None, [], 'mv', E_path, E2_path)
  alpha_path = os.path.join(E2_path, 'alpha')
  svntest.actions.run_and_verify_svn(None, None, [], 'rm', alpha_path)

  # commit
  expected_output = svntest.wc.State(wc_dir, {
    'A/B/E' : Item(verb='Deleting'),
    'A/B/E2' : Item(verb='Adding'),
    'A/B/E2/alpha' : Item(verb='Deleting'),
    })
  expected_status = svntest.actions.get_virginal_state(wc_dir, 1)
  expected_status.remove('A/B/E', 'A/B/E/alpha', 'A/B/E/beta')
  expected_status.add({
    'A/B/E2'      : Item(status='  ', wc_rev=2),
    'A/B/E2/beta' : Item(status='  ', wc_rev=2),
    })
  ### this commit fails. the 'alpha' node is marked 'not-present' since it
  ### is a deleted child of a move/copy. this is all well and proper.
  ### however, during the commit, the parent node is committed down to just
  ### the BASE node. at that point, 'alpha' has no parent in WORKING which
  ### is a schema violation. there is a plan for committing in this kind of
  ### situation, layed out in wc-ng-design. that needs to be implemented
  ### in order to get this commit working again.
  svntest.actions.run_and_verify_commit(wc_dir,
                                        expected_output,
                                        expected_status,
                                        None,
                                        wc_dir)

  exit_code, output, errput = svntest.main.run_svnlook("dirs-changed",
                                                       repo_dir)
  if errput:
    raise svntest.Failure

  # Okay.  No failure, but did we get the right output?
  if len(output) != 2:
    raise svntest.Failure
  if not ((output[0].strip() == 'A/B/')
          and (output[1].strip() == 'A/B/E2/')):
    raise svntest.Failure


#----------------------------------------------------------------------
# Issue 1241
def test_print_property_diffs(sbox):
  "test the printing of property diffs"

  sbox.build()
  wc_dir = sbox.wc_dir
  repo_dir = sbox.repo_dir

  # Add a bogus property to iota
  iota_path = os.path.join(wc_dir, 'iota')
  svntest.actions.run_and_verify_svn(None, None, [], 'propset',
                                     'bogus_prop', 'bogus_val', iota_path)

  # commit the change
  svntest.actions.run_and_verify_svn(None, None, [],
                                     'ci', '-m', 'log msg', iota_path)

  # Grab the diff
<<<<<<< HEAD
  expected_output, err = svntest.actions.run_and_verify_svn(None, None, [],
                                                            'diff',
                                                            '-r', 'PREV',
                                                            iota_path)

  output, errput = svntest.main.run_svnlook("diff", repo_dir)
=======
  exit_code, expected_output, err = svntest.actions.run_and_verify_svn(
    None, None, [], 'diff', '-r', 'PREV', iota_path)

  exit_code, output, errput = svntest.main.run_svnlook("diff", repo_dir)
>>>>>>> 79d0a718
  if errput:
    raise svntest.Failure

  # Okay.  No failure, but did we get the right output?
  if len(output) != len(expected_output):
    raise svntest.Failure

  # replace wcdir/iota with iota in expected_output
  for i in range(len(expected_output)):
    expected_output[i] = expected_output[i].replace(iota_path, 'iota')

  svntest.verify.compare_and_display_lines('', '', expected_output, output)

#----------------------------------------------------------------------
# Check that svnlook info repairs allows inconsistent line endings in logs.

def info_bad_newlines(sbox):
  "svnlook info must allow inconsistent newlines"

  dump_str = """SVN-fs-dump-format-version: 2

UUID: dc40867b-38f6-0310-9f5f-f81aa277e06e

Revision-number: 0
Prop-content-length: 56
Content-length: 56

K 8
svn:date
V 27
2005-05-03T19:09:41.129900Z
PROPS-END

Revision-number: 1
Prop-content-length: 99
Content-length: 99

K 7
svn:log
V 3
\n\r\n
K 10
svn:author
V 2
pl
K 8
svn:date
V 27
2005-05-03T19:10:19.975578Z
PROPS-END

Node-path: file
Node-kind: file
Node-action: add
Prop-content-length: 10
Text-content-length: 5
Text-content-md5: e1cbb0c3879af8347246f12c559a86b5
Content-length: 15

PROPS-END
text


"""

  # load dumpfile with inconsistent newlines into repos.
  svntest.actions.load_repo(sbox, dump_str=dump_str)

  exit_code, output, errput = svntest.main.run_svnlook("info",
                                                       sbox.repo_dir, "-r1")
  if errput:
    raise svntest.Failure

def changed_copy_info(sbox):
  "test --copy-info flag on the changed command"
  sbox.build()
  wc_dir = sbox.wc_dir
  repo_dir = sbox.repo_dir

  # Copy alpha to /A/alpha2.
  E_path = os.path.join(wc_dir, 'A', 'B', 'E')
  alpha_path = os.path.join(wc_dir, 'A', 'B', 'E', 'alpha')
  alpha2_path = os.path.join(wc_dir, 'A', 'alpha2')
  svntest.actions.run_and_verify_svn(None, None, [], 'cp', alpha_path,
                                     alpha2_path)

  # commit
  expected_output = svntest.wc.State(wc_dir, {
    'A/alpha2' : Item(verb='Adding'),
    })
  expected_status = svntest.actions.get_virginal_state(wc_dir, 1)
  expected_status.add({
    'A/alpha2'      : Item(status='  ', wc_rev=2),
    })
  svntest.actions.run_and_verify_commit(wc_dir,
                                        expected_output,
                                        expected_status,
                                        None,
                                        wc_dir)

  exit_code, output, errput = svntest.main.run_svnlook("changed", repo_dir)
  if errput:
    raise svntest.Failure

  expect("changed without --copy-info", ["A   A/alpha2\n"], output)

  exit_code, output, errput = svntest.main.run_svnlook("changed",
                                                       repo_dir, "--copy-info")
  if errput:
    raise svntest.Failure

  expect("changed with --copy-info",
         ["A + A/alpha2\n",
          "    (from A/B/E/alpha:r1)\n"],
          output)

#----------------------------------------------------------------------
# Issue 2663
def tree_non_recursive(sbox):
  "test 'svnlook tree --non-recursive'"

  sbox.build()
  repo_dir = sbox.repo_dir

  expected_results_root = ('/', ' iota', ' A/')
  expected_results_deep = ('B/', ' lambda', ' E/', ' F/')

  # check the output of svnlook --non-recursive on the
  # root of the repository
  treelist = run_svnlook('tree', '--non-recursive', repo_dir)
  for entry in treelist:
    if not entry.rstrip() in expected_results_root:
      print("Unexpected result from tree with --non-recursive:")
      print("  entry            : %s" % entry.rstrip())
      raise svntest.Failure
  if len(treelist) != len(expected_results_root):
    print("Expected %i output entries, found %i"
          % (len(expected_results_root), len(treelist)))
    raise svntest.Failure

  # check the output of svnlook --non-recursive on a
  # subdirectory of the repository
  treelist = run_svnlook('tree', '--non-recursive', repo_dir, '/A/B')
  for entry in treelist:
    if not entry.rstrip() in expected_results_deep:
      print("Unexpected result from tree with --non-recursive:")
      print("  entry            : %s" % entry.rstrip())
      raise svntest.Failure
  if len(treelist) != len(expected_results_deep):
    print("Expected %i output entries, found %i"
          % (len(expected_results_deep), len(treelist)))
    raise svntest.Failure

#----------------------------------------------------------------------
def limit_history(sbox):
  "history --limit"
  sbox.build(create_wc=False)
  repo_url = sbox.repo_url
  svntest.actions.run_and_verify_svn(None, None, [],
                                     'mv', '-m', 'log msg',
                                     repo_url + "/iota", repo_url + "/iota2")
  svntest.actions.run_and_verify_svn(None, None, [],
                                     'mv', '-m', 'log msg',
                                     repo_url + "/A/mu", repo_url + "/iota")
  history = run_svnlook("history", "--limit=1", sbox.repo_dir)
  # Ignore the two lines of header, and verify expected number of items.
  if len(history[2:]) != 1:
    raise svntest.Failure("Output not limited to expected number of items")

#----------------------------------------------------------------------
def diff_ignore_whitespace(sbox):
  "test 'svnlook diff -x -b' and 'svnlook diff -x -w'"

  sbox.build()
  repo_dir = sbox.repo_dir
  wc_dir = sbox.wc_dir

  # Make whitespace-only changes to mu
  mu_path = os.path.join(wc_dir, 'A', 'mu')
  svntest.main.file_write(mu_path, "This  is   the    file     'mu'.\n", "wb")

  # Created expected output tree for 'svn ci'
  expected_output = svntest.wc.State(wc_dir, {
    'A/mu' : Item(verb='Sending'),
    })

  # Create expected status tree; all local revisions should be at 1,
  # but mu should be at revision 2.
  expected_status = svntest.actions.get_virginal_state(wc_dir, 1)
  expected_status.tweak('A/mu', wc_rev=2)

  svntest.actions.run_and_verify_commit(wc_dir,
                                        expected_output,
                                        expected_status,
                                        None,
<<<<<<< HEAD
                                        None, None,
                                        None, None,
=======
>>>>>>> 79d0a718
                                        wc_dir)

  # Check the output of 'svnlook diff -x --ignore-space-change' on mu.
  # It should not print anything.
  output = run_svnlook('diff', '-r2', '-x', '--ignore-space-change',
                       repo_dir, '/A/mu')
  if output != []:
    raise svntest.Failure

  # Check the output of 'svnlook diff -x --ignore-all-space' on mu.
  # It should not print anything.
  output = run_svnlook('diff', '-r2', '-x', '--ignore-all-space',
                       repo_dir, '/A/mu')
  if output != []:
    raise svntest.Failure

#----------------------------------------------------------------------
def diff_ignore_eolstyle(sbox):
  "test 'svnlook diff -x --ignore-eol-style'"

  sbox.build()
  repo_dir = sbox.repo_dir
  wc_dir = sbox.wc_dir

  if os.name == 'nt':
    crlf = '\n'
  else:
    crlf = '\r\n'

  mu_path = os.path.join(wc_dir, 'A', 'mu')

  rev = 1
  # do the --ignore-eol-style test for each eol-style
  for eol, eolchar in zip(['CRLF', 'CR', 'native', 'LF'],
                          [crlf, '\015', '\n', '\012']):
    # rewrite file mu and set the eol-style property.
    svntest.main.file_write(mu_path, "This is the file 'mu'." + eolchar, 'wb')
    svntest.main.run_svn(None, 'propset', 'svn:eol-style', eol, mu_path)

    # Created expected output tree for 'svn ci'
    expected_output = svntest.wc.State(wc_dir, {
      'A/mu' : Item(verb='Sending'),
      })

    # Create expected status tree; all local revisions should be at
    # revision 1, but mu should be at revision rev + 1.
    expected_status = svntest.actions.get_virginal_state(wc_dir, 1)
    expected_status.tweak('A/mu', wc_rev=rev + 1)

    svntest.actions.run_and_verify_commit(wc_dir,
                                          expected_output,
                                          expected_status,
                                          None,
<<<<<<< HEAD
                                          None, None,
                                          None, None,
                                          wc_dir)

    # Grab the diff
    expected_output, err = \
        svntest.actions.run_and_verify_svn(None, None, [], 'diff',
                                           '-r', 'PREV', '-x',
                                           '--ignore-eol-style', mu_path)
=======
                                          wc_dir)

    # Grab the diff
    exit_code, expected_output, err = svntest.actions.run_and_verify_svn(
      None, None, [],
      'diff', '-r', 'PREV', '-x', '--ignore-eol-style', mu_path)

>>>>>>> 79d0a718

    output = run_svnlook('diff', '-r', str(rev + 1), '-x',
                         '--ignore-eol-style', repo_dir, '/A/mu')
    rev += 1

    # replace wcdir/A/mu with A/mu in expected_output
<<<<<<< HEAD
    for i in xrange(len(expected_output)):
=======
    for i in range(len(expected_output)):
>>>>>>> 79d0a718
      expected_output[i] = expected_output[i].replace(mu_path, 'A/mu')

    svntest.verify.compare_and_display_lines('', '', expected_output, output)

<<<<<<< HEAD
=======

#----------------------------------------------------------------------
def diff_binary(sbox):
  "test 'svnlook diff' on binary files"

  sbox.build()
  repo_dir = sbox.repo_dir
  wc_dir = sbox.wc_dir

  # Set A/mu to a binary mime-type, tweak its text, and commit.
  mu_path = os.path.join(wc_dir, 'A', 'mu')
  svntest.main.file_append(mu_path, 'new appended text for mu')
  svntest.main.run_svn(None, 'propset', 'svn:mime-type',
                       'application/octet-stream', mu_path)
  svntest.main.run_svn(None, 'ci', '-m', 'log msg', mu_path)

  # Now run 'svnlook diff' and look for the "Binary files differ" message.
  output = run_svnlook('diff', repo_dir, '/A/mu')
  if not "(Binary files differ)\n" in output:
    raise svntest.Failure("No 'Binary files differ' indication in "
                          "'svnlook diff' output.")

#----------------------------------------------------------------------
def test_filesize(sbox):
  "test 'svnlook filesize'"

  sbox.build()
  repo_dir = sbox.repo_dir
  wc_dir = sbox.wc_dir

  tree_output = run_svnlook('tree', '--full-paths', repo_dir)
  for line in tree_output:
    # Drop line endings
    line = line.rstrip()
    # Skip directories
    if line[-1] == '/':
      continue
    # Run 'svnlook cat' and measure the size of the output.
    cat_output = run_svnlook('cat', repo_dir, line)
    cat_size = len("".join(cat_output))
    # Run 'svnlook filesize' and compare the results with the CAT_SIZE.
    filesize_output = run_svnlook('filesize', repo_dir, line)
    if len(filesize_output) != 1:
      raise svntest.Failure("'svnlook filesize' printed something other than "
                            "a single line of output.")
    filesize = int(filesize_output[0].strip())
    if filesize != cat_size:
      raise svntest.Failure("'svnlook filesize' and the counted length of "
                            "'svnlook cat's output differ for the path "
                            "'%s'." % (line))
>>>>>>> 79d0a718

########################################################################
# Run the tests


# list all tests here, starting with None:
test_list = [ None,
              test_misc,
              ### it would be nice to XFail this, but it throws an assertion
              ### which leaves a core dump. let's not leave turds right now.
              Skip(delete_file_in_moved_dir),
              test_print_property_diffs,
              info_bad_newlines,
              changed_copy_info,
              tree_non_recursive,
              limit_history,
              diff_ignore_whitespace,
              diff_ignore_eolstyle,
<<<<<<< HEAD
=======
              diff_binary,
              test_filesize,
>>>>>>> 79d0a718
             ]

if __name__ == '__main__':
  svntest.main.run_tests(test_list)
  # NOTREACHED


### End of file.<|MERGE_RESOLUTION|>--- conflicted
+++ resolved
@@ -256,19 +256,10 @@
                                      'ci', '-m', 'log msg', iota_path)
 
   # Grab the diff
-<<<<<<< HEAD
-  expected_output, err = svntest.actions.run_and_verify_svn(None, None, [],
-                                                            'diff',
-                                                            '-r', 'PREV',
-                                                            iota_path)
-
-  output, errput = svntest.main.run_svnlook("diff", repo_dir)
-=======
   exit_code, expected_output, err = svntest.actions.run_and_verify_svn(
     None, None, [], 'diff', '-r', 'PREV', iota_path)
 
   exit_code, output, errput = svntest.main.run_svnlook("diff", repo_dir)
->>>>>>> 79d0a718
   if errput:
     raise svntest.Failure
 
@@ -464,11 +455,6 @@
                                         expected_output,
                                         expected_status,
                                         None,
-<<<<<<< HEAD
-                                        None, None,
-                                        None, None,
-=======
->>>>>>> 79d0a718
                                         wc_dir)
 
   # Check the output of 'svnlook diff -x --ignore-space-change' on mu.
@@ -522,17 +508,6 @@
                                           expected_output,
                                           expected_status,
                                           None,
-<<<<<<< HEAD
-                                          None, None,
-                                          None, None,
-                                          wc_dir)
-
-    # Grab the diff
-    expected_output, err = \
-        svntest.actions.run_and_verify_svn(None, None, [], 'diff',
-                                           '-r', 'PREV', '-x',
-                                           '--ignore-eol-style', mu_path)
-=======
                                           wc_dir)
 
     # Grab the diff
@@ -540,24 +515,17 @@
       None, None, [],
       'diff', '-r', 'PREV', '-x', '--ignore-eol-style', mu_path)
 
->>>>>>> 79d0a718
 
     output = run_svnlook('diff', '-r', str(rev + 1), '-x',
                          '--ignore-eol-style', repo_dir, '/A/mu')
     rev += 1
 
     # replace wcdir/A/mu with A/mu in expected_output
-<<<<<<< HEAD
-    for i in xrange(len(expected_output)):
-=======
     for i in range(len(expected_output)):
->>>>>>> 79d0a718
       expected_output[i] = expected_output[i].replace(mu_path, 'A/mu')
 
     svntest.verify.compare_and_display_lines('', '', expected_output, output)
 
-<<<<<<< HEAD
-=======
 
 #----------------------------------------------------------------------
 def diff_binary(sbox):
@@ -608,7 +576,6 @@
       raise svntest.Failure("'svnlook filesize' and the counted length of "
                             "'svnlook cat's output differ for the path "
                             "'%s'." % (line))
->>>>>>> 79d0a718
 
 ########################################################################
 # Run the tests
@@ -627,11 +594,8 @@
               limit_history,
               diff_ignore_whitespace,
               diff_ignore_eolstyle,
-<<<<<<< HEAD
-=======
               diff_binary,
               test_filesize,
->>>>>>> 79d0a718
              ]
 
 if __name__ == '__main__':
