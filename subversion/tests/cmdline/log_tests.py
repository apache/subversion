--- conflicted
+++ resolved
@@ -3,25 +3,17 @@
 #  log_tests.py:  testing "svn log"
 #
 #  Subversion is a tool for revision control.
-#  See http://subversion.apache.org for more information.
+#  See http://subversion.tigris.org for more information.
 #
 # ====================================================================
-#    Licensed to the Apache Software Foundation (ASF) under one
-#    or more contributor license agreements.  See the NOTICE file
-#    distributed with this work for additional information
-#    regarding copyright ownership.  The ASF licenses this file
-#    to you under the Apache License, Version 2.0 (the
-#    "License"); you may not use this file except in compliance
-#    with the License.  You may obtain a copy of the License at
+# Copyright (c) 2000-2008 CollabNet.  All rights reserved.
 #
-#      http://www.apache.org/licenses/LICENSE-2.0
+# This software is licensed as described in the file COPYING, which
+# you should have received as part of this distribution.  The terms
+# are also available at http://subversion.tigris.org/license-1.html.
+# If newer versions of this license are posted there, you may use a
+# newer version instead, at your option.
 #
-#    Unless required by applicable law or agreed to in writing,
-#    software distributed under the License is distributed on an
-#    "AS IS" BASIS, WITHOUT WARRANTIES OR CONDITIONS OF ANY
-#    KIND, either express or implied.  See the License for the
-#    specific language governing permissions and limitations
-#    under the License.
 ######################################################################
 
 # General modules
@@ -68,7 +60,6 @@
 Skip = svntest.testcase.Skip
 SkipUnless = svntest.testcase.SkipUnless
 XFail = svntest.testcase.XFail
-Wimp = svntest.testcase.Wimp
 Item = svntest.wc.StateItem
 
 
@@ -414,7 +405,8 @@
 
 # For errors seen while parsing log data.
 class SVNLogParseError(Exception):
-  pass
+  def __init__(self, args=None):
+    self.args = args
 
 
 def parse_log_output(log_lines):
@@ -479,11 +471,8 @@
   # The log chain to return.
   chain = []
 
-  # Filter debug lines from the output.
-  log_lines = [line for line in log_lines if not line.startswith('DBG:')]
-
   this_item = None
-  while True:
+  while 1:
     try:
       this_line = log_lines.pop(0)
     except IndexError:
@@ -1433,35 +1422,22 @@
 
 def merge_sensitive_log_target_with_bogus_mergeinfo(sbox):
   "'svn log -g target_with_bogus_mergeinfo'"
-  # A test for issue #3172 'svn log -g' seems to encounter error on server':
-  # 'log -g' fails the moment it encounters a bogus mergeinfo which claims a
-  # merge from a non-existentpath@REV1-REV2.
-  #
-  # ### Present test: test that 'svn log -g' does not report an error.
-  # ### Desirable test: test that 'svn log -g' produces the results expected
-  #     from ignoring all such revisions and reporting on all revisions that
-  #     are valid.
-
-  # In r2, create /A/B-copied as a copy of something that existed at r1, and
-  # /A/B-new as something new.  Manually set mergeinfo on /A/C@2 saying it
-  # was merged from the non-existent r1 of /A/B-copied, and on /A/D@2 saying
-  # it was merged from the non-existent r1 of /A/B-new.
+  #Refer issue 3172 for details.
+  #Create greek tree
+  #svn ps 'svn:mergeinfo' '/A/B:0' A/D
+  #svn ci -m 'setting bogus mergeinfo'
+  #svn log -g -r2
   sbox.build()
   wc_path = sbox.wc_dir
-  B_copied_path = os.path.join(wc_path, 'A', 'B-copied')
-  B_new_path = os.path.join(wc_path, 'A', 'B-new')
-  B_path = os.path.join(wc_path, 'A', 'B')
-  C_path = os.path.join(wc_path, 'A', 'C')
   D_path = os.path.join(wc_path, 'A', 'D')
-  svntest.main.run_svn(None, 'cp', B_path, B_copied_path)
-  svntest.main.run_svn(None, 'ps', SVN_PROP_MERGEINFO, '/A/B-copied:1', C_path)
-  svntest.main.run_svn(None, 'mkdir', B_new_path)
-  svntest.main.run_svn(None, 'ps', SVN_PROP_MERGEINFO, '/A/B-new:1', D_path)
-  svntest.main.run_svn(None, 'ci', '-m', 'setting bogus mergeinfo', wc_path)
-
-  # The tests: Check that 'svn log -g' doesn't error on these.
-  svntest.actions.run_and_verify_svn(None, None, [], 'log', '-g', C_path)
-  svntest.actions.run_and_verify_svn(None, None, [], 'log', '-g', D_path)
+  svntest.main.run_svn(None, 'ps', SVN_PROP_MERGEINFO, '/A/B:0', D_path)
+  #commit at r2
+  svntest.main.run_svn(None, 'ci', '-m', 'setting bogus mergeinfo', D_path)
+  exit_code, output, err = svntest.actions.run_and_verify_svn(None, None,
+                                                              [], 'log',
+                                                              '-g', D_path)
+  if len(err):
+    raise svntest.Failure("svn log -g target_with_bogus_mergeinfo fails")
 
 def merge_sensitive_log_added_mergeinfo_replaces_inherited(sbox):
   "log -g and explicit mergeinfo replacing inherited"
@@ -1485,11 +1461,6 @@
     'H/psi'   : Item(status='U '),
     'G/rho'   : Item(status='U '),
     'H/omega' : Item(status='U '),
-    })
-  expected_mergeinfo_output = wc.State(D_COPY_path, {
-    ''        : Item(status=' U'),
-    })
-  expected_elision_output = wc.State(D_COPY_path, {
     })
   expected_status = wc.State(D_COPY_path, {
     ''        : Item(status=' M', wc_rev=2),
@@ -1517,10 +1488,8 @@
     })
   expected_skip = wc.State(D_COPY_path, { })
   svntest.actions.run_and_verify_merge(D_COPY_path, None, None,
-                                       sbox.repo_url + '/A/D', None,
+                                       sbox.repo_url + '/A/D',
                                        expected_output,
-                                       expected_mergeinfo_output,
-                                       expected_elision_output,
                                        expected_disk,
                                        expected_status,
                                        expected_skip,
@@ -1555,11 +1524,6 @@
   expected_output = wc.State(H_COPY_path, {
     'psi' : Item(status='U ')
     })
-  expected_mergeinfo_output = wc.State(H_COPY_path, {
-    ''    : Item(status=' G'),
-    })
-  expected_elision_output = wc.State(H_COPY_path, {
-    })
   expected_status = wc.State(H_COPY_path, {
     ''      : Item(status=' M', wc_rev=7),
     'psi'   : Item(status='M ', wc_rev=7),
@@ -1574,11 +1538,8 @@
     })
   expected_skip = wc.State(H_COPY_path, { })
   svntest.actions.run_and_verify_merge(H_COPY_path, '3', '2',
-                                       sbox.repo_url + '/A/D/H', None,
-                                       expected_output,
-                                       expected_mergeinfo_output,
-                                       expected_elision_output,
-                                       expected_disk,
+                                       sbox.repo_url + '/A/D/H',
+                                       expected_output, expected_disk,
                                        expected_status, expected_skip,
                                        None, None, None, None, None, 1)
 
@@ -1703,11 +1664,7 @@
                                      C_path, C_moved_path)
   svntest.actions.run_and_verify_svn(None, None, [], 'mv',
                                      psi_path, psi_moved_path)
-<<<<<<< HEAD
-
-=======
   
->>>>>>> 3392406b
   # Get the logs for the move destinations.
   #
   # This was failing with:
@@ -1770,7 +1727,7 @@
               retrieve_revprops,
               log_xml_with_bad_data,
               SkipUnless(merge_sensitive_log_target_with_bogus_mergeinfo,
-                              server_has_mergeinfo),
+                         server_has_mergeinfo),
               SkipUnless(merge_sensitive_log_added_mergeinfo_replaces_inherited,
                          server_has_mergeinfo),
               SkipUnless(merge_sensitive_log_propmod_merge_inheriting_path,
