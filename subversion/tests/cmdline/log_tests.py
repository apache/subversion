--- conflicted
+++ resolved
@@ -449,19 +449,11 @@
   # try to check in a change using a versioned file as your log entry.
   svntest.actions.run_and_verify_svn(None, None, SVNAnyOutput,
                                      'ci', '-F', log_path)
-<<<<<<< HEAD
 
   # force it.  should not produce any errors.
   svntest.actions.run_and_verify_svn(None, None, [],
                                      'ci', '-F', log_path, '--force-log')
 
-=======
-
-  # force it.  should not produce any errors.
-  svntest.actions.run_and_verify_svn(None, None, [],
-                                     'ci', '-F', log_path, '--force-log')
-
->>>>>>> 4eaf3f05
   svntest.main.file_append(mu_path, "2")
 
   # try the same thing, but specifying the file to commit explicitly.
@@ -910,12 +902,6 @@
   informaiton indicated by EXPECTED_MERGES.  EXPECTED_MERGES is a dictionary
   whose key is the merged revision, and whose value is the merging revision.'''
 
-<<<<<<< HEAD
-  for rev in expected_merges.keys():
-    try:
-      log = [x for x in log_chain if x['revision'] == rev][0]
-      actual = log['merges']
-=======
   # Check to see if the number and values of the revisions is correct
   for log in log_chain:
     if log['revision'] not in expected_merges:
@@ -930,7 +916,6 @@
         actual = log['merges']
       else:
         actual = []
->>>>>>> 4eaf3f05
       expected = expected_merges[rev]
 
       if actual != expected:
@@ -962,11 +947,7 @@
 
   log_chain = parse_log_output(output)
   expected_merges = {
-<<<<<<< HEAD
-    13 : [14], 12 : [14], 11 : [14, 12],
-=======
     14: [], 13 : [14], 12 : [14], 11 : [14, 12],
->>>>>>> 4eaf3f05
     }
   check_merge_results(log_chain, expected_merges)
 
@@ -976,11 +957,7 @@
                                                    '-g', '-r12', BRANCH_B_path)
   log_chain = parse_log_output(output)
   expected_merges = {
-<<<<<<< HEAD
-      11 : [12],
-=======
       12: [], 11 : [12],
->>>>>>> 4eaf3f05
     }
   check_merge_results(log_chain, expected_merges)
 
@@ -995,21 +972,12 @@
   # Paths we care about
   wc_dir = sbox.wc_dir
   BRANCH_B_path = os.path.join(wc_dir, "branches", "b")
-<<<<<<< HEAD
-  TRUNK_path = os.path.join(wc_dir, "trunk")
-=======
->>>>>>> 4eaf3f05
 
   # Run log on a copying revision
   output, err = svntest.actions.run_and_verify_svn(None, None, [], 'log',
                                                    '-g', '-r10', BRANCH_B_path)
 
   # Parse and check output.  There should be no extra revisions.
-<<<<<<< HEAD
-  logchain = parse_log_output(output)
-  if len(logchain) != 1 or logchain[0]['revision'] != 10:
-    raise SVNUnexpectedLogs("Expecting only r10", logchain)
-=======
   log_chain = parse_log_output(output)
   expected_merges = {
     10: [],
@@ -1025,25 +993,17 @@
                                                'basic-merge.dump'))
 
   TRUNK_path = os.path.join(sbox.wc_dir, "trunk")
->>>>>>> 4eaf3f05
 
   # Run log on a non-copying revision that adds mergeinfo
   output, err = svntest.actions.run_and_verify_svn(None, None, [], 'log',
                                                    '-g', '-r6', TRUNK_path)
 
   # Parse and check output.  There should be one extra revision.
-<<<<<<< HEAD
-  logchain = parse_log_output(output)
-  if len(logchain) != 2 or (logchain[0]['revision'] != 6
-                            or logchain[1]['revision'] != 4):
-    raise SVNUnexpectedLogs("Expecting both r6 and r4", logchain)
-=======
   log_chain = parse_log_output(output)
   expected_merges = {
     6: [], 4 : [6],
   }
   check_merge_results(log_chain, expected_merges)
->>>>>>> 4eaf3f05
 
   
 def log_single_change(sbox):
@@ -1105,12 +1065,8 @@
               log_verbose,
               log_parser,
               merge_sensitive_log_single_revision,
-<<<<<<< HEAD
-              XFail(merge_sensitive_log_branching_revision),
-=======
               merge_sensitive_log_branching_revision,
               merge_sensitive_log_non_branching_revision,
->>>>>>> 4eaf3f05
               XFail(log_single_change),
               XFail(log_changes_range),
               XFail(log_changes_list),
