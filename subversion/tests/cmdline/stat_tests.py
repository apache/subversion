#!/usr/bin/env python
#
#  stat_tests.py:  testing the svn stat command
#
#  Subversion is a tool for revision control. 
#  See http://subversion.tigris.org for more information.
#    
# ====================================================================
# Copyright (c) 2000-2006 CollabNet.  All rights reserved.
#
# This software is licensed as described in the file COPYING, which
# you should have received as part of this distribution.  The terms
# are also available at http://subversion.tigris.org/license-1.html.
# If newer versions of this license are posted there, you may use a
# newer version instead, at your option.
#
######################################################################

# General modules
import sys, os.path, re, time

# Our testing module
import svntest
<<<<<<< HEAD
from svntest import wc, SVNAnyOutput
=======
from svntest import wc
>>>>>>> 37c4630a


# (abbreviation)
Skip = svntest.testcase.Skip
XFail = svntest.testcase.XFail
Item = svntest.wc.StateItem



######################################################################
# Tests
#
#   Each test must return on success or raise on failure.

#----------------------------------------------------------------------

def status_unversioned_file_in_current_dir(sbox):
  "status on unversioned file in current directory"

  sbox.build()
  wc_dir = sbox.wc_dir

  was_cwd = os.getcwd()
  try:
    os.chdir(wc_dir)

    svntest.main.file_append('foo', 'a new file')

    svntest.actions.run_and_verify_svn(None, [ "?      foo\n" ], [],
                                       'stat', 'foo')

  finally:
    os.chdir(was_cwd)

#----------------------------------------------------------------------
# Regression for issue #590

def status_update_with_nested_adds(sbox):
  "run 'status -u' when nested additions are pending"

  sbox.build()
  wc_dir = sbox.wc_dir

  # Make a backup copy of the working copy
  wc_backup = sbox.add_wc_path('backup')
  svntest.actions.duplicate_dir(wc_dir, wc_backup)
  
  # Create newdir and newfile
  newdir_path = os.path.join(wc_dir, 'newdir')
  newfile_path = os.path.join(wc_dir, 'newdir', 'newfile')
  os.makedirs(newdir_path)
  svntest.main.file_append (newfile_path, 'new text')

  # Schedule newdir and newfile for addition (note that the add is recursive)
  svntest.main.run_svn(None, 'add', newdir_path)

  # Created expected output tree for commit
  expected_output = svntest.wc.State(wc_dir, {
    'newdir' : Item(verb='Adding'),
    'newdir/newfile' : Item(verb='Adding'),
    })

  # Create expected status tree; all local revisions should be at 1,
  # but newdir and newfile should be at revision 2.
  expected_status = svntest.actions.get_virginal_state(wc_dir, 2)
  expected_status.tweak(wc_rev=1)
  expected_status.add({
    'newdir' : Item(status='  ', wc_rev=2),
    'newdir/newfile' : Item(status='  ', wc_rev=2),
    })

  # Commit.
  svntest.actions.run_and_verify_commit (wc_dir, expected_output,
                                         expected_status, None,
                                         None, None, None, None, wc_dir)

  # Now we go to the backup working copy, still at revision 1.
  # We will run 'svn st -u', and make sure that newdir/newfile is reported
  # as a nonexistent (but pending) path.

  # Create expected status tree; all local revisions should be at 1,
  # but newdir and newfile should be present with 'blank' attributes.
  expected_status = svntest.actions.get_virginal_state(wc_backup, 2)
  expected_status.tweak(wc_rev=1)

  # Verify status.  Notice that we're running status *without* the
  # --quiet flag, so the unversioned items will appear.
  # Unfortunately, the regexp that we currently use to parse status
  # output is unable to parse a line that has no working revision!  If
  # an error happens, we'll catch it here.  So that's a good enough
  # regression test for now.  Someday, though, it would be nice to
  # positively match the mostly-empty lines.
  svntest.actions.run_and_verify_unquiet_status(wc_backup,
                                                expected_status)
  
#----------------------------------------------------------------------

# svn status -vN should include all entries in a directory
def status_shows_all_in_current_dir(sbox):
  "status -vN shows all items in current directory"

  sbox.build()
  wc_dir = sbox.wc_dir
  was_cwd = os.getcwd()

  os.chdir(wc_dir)
  try:

    output, err = svntest.actions.run_and_verify_svn(None, None, [],
                                                     'stat', '-vN')

    if (len(output) != len(os.listdir("."))):
      raise svntest.Failure

  finally:
    os.chdir(was_cwd)


#----------------------------------------------------------------------

def status_missing_file(sbox):
  "status with a versioned file missing"

  sbox.build()
  wc_dir = sbox.wc_dir
  
  was_cwd = os.getcwd()
  
  os.chdir(wc_dir)
  try:

    os.remove('iota')

    output, err = svntest.actions.run_and_verify_svn(None, None, [], 'status')
    for line in output:
      if not re.match("! +iota", line):
        raise svntest.Failure

    # This invocation is for issue #2127.
    output, err = svntest.actions.run_and_verify_svn(None, None, [],
                                                     'status', '-u', 'iota')
    found_it = 0
    for line in output:
      if re.match("! +1 +iota", line):
        found_it = 1
    if not found_it:
      raise svntest.Failure

  finally:
    os.chdir(was_cwd)

#----------------------------------------------------------------------

def status_type_change(sbox):
  "status on versioned items whose type has changed"

  sbox.build()
  wc_dir = sbox.wc_dir

  was_cwd = os.getcwd()

  os.chdir(wc_dir)
  try:

    # First replace a versioned dir with a file and a versioned file
    # with a versioned dir.
    os.rename('iota', 'was_iota')
    os.rename('A', 'iota')
    os.rename('was_iota', 'A')

    output, err = svntest.actions.run_and_verify_svn(None, None, [], 'status')
    if len(output) != 2:
      raise svntest.Failure
    for line in output:
      if not re.match("~ +(iota|A)", line):
        raise svntest.Failure

    # Now change the file that is obstructing the versioned dir into an
    # unversioned dir.
    os.remove('A')
    os.mkdir('A')

    output, err = svntest.actions.run_and_verify_svn(None, None, [], 'status')
    if len(output) != 2:
      raise svntest.Failure
    for line in output:
      if not re.match("~ +(iota|A)", line):
        raise svntest.Failure

    # Now change the versioned dir that is obstructing the file into an
    # unversioned dir.
    svntest.main.safe_rmtree('iota')
    os.mkdir('iota')

    output, err = svntest.actions.run_and_verify_svn(None, None, [], 'status')
    if len(output) != 2:
      raise svntest.Failure
    for line in output:
      if not re.match("~ +(iota|A)", line):
        raise svntest.Failure

  finally:
    os.chdir(was_cwd)

#----------------------------------------------------------------------

def status_type_change_to_symlink(sbox):
  "status on versioned items replaced by symlinks"

  sbox.build()
  wc_dir = sbox.wc_dir
  
  was_cwd = os.getcwd()

  os.chdir(wc_dir)
  try:

    # "broken" symlinks
    os.remove('iota')
    os.symlink('foo', 'iota')
    svntest.main.safe_rmtree('A/D')
    os.symlink('bar', 'A/D')

    output, err = svntest.actions.run_and_verify_svn(None, None, [], 'status')
    if len(output) != 2:
      raise svntest.Failure
    for line in output:
      if not re.match("~ +(iota|A/D)", line):
        raise svntest.Failure

    # "valid" symlinks
    os.remove('iota')
    os.remove('A/D')
    os.symlink('A/mu', 'iota')
    os.symlink('C', 'A/D')

    output, err = svntest.actions.run_and_verify_svn(None, None, [], 'status')
    if len(output) != 2:
      raise svntest.Failure
    for line in output:
      if not re.match("~ +(iota|A/D)", line):
        raise svntest.Failure

  finally:
    os.chdir(was_cwd)

#----------------------------------------------------------------------
# Regression test for revision 3686.

def status_with_new_files_pending(sbox):
  "status -u with new files in the repository"

  sbox.build()
  wc_dir = sbox.wc_dir
  
  was_cwd = os.getcwd()

  os.chdir(wc_dir)
  try:
    svntest.main.file_append('newfile', 'this is a new file')
    svntest.main.run_svn(None, 'add', 'newfile')
    svntest.main.run_svn(None, 'ci', '-m', 'logmsg')
    svntest.main.run_svn(None, 'up', '-r', '1')

    output, err = svntest.actions.run_and_verify_svn(None, None, [],
                                                     'status', '-u')

    # The bug fixed in revision 3686 was a seg fault.  We don't have a
    # reliable way to detect a seg fault here, since we haven't dealt
    # with the popen2{Popen3,Popen4} mess in Python yet (the latter two
    # are classes within the first, which is a module, and the Popen3
    # class is not the same as os.popen3().  Got that?)  See the Python
    # docs for details; in the meantime, no output means there was a
    # problem.
    for line in output:
      if line.find('newfile') != -1:
        break
    else:
      raise svntest.Failure

  finally:
    os.chdir(was_cwd)

#----------------------------------------------------------------------

def status_for_unignored_file(sbox):
  "status for unignored file and directory"

  sbox.build()
  wc_dir = sbox.wc_dir
  
  was_cwd = os.getcwd()

  os.chdir(wc_dir)
  try:
    # use a temp file to set properties with wildcards in their values
    # otherwise Win32/VS2005 will expand them
    svntest.main.file_append ('proptmp', 'new*')
    svntest.main.file_append('newfile', 'this is a new file')
    os.makedirs('newdir')
    svntest.main.run_svn(None, 'propset', 'svn:ignore', '-F', 'proptmp', '.')
    os.remove('proptmp')

    # status on the directory with --no-ignore
    svntest.actions.run_and_verify_svn(None,
                                       ['I      newdir\n',
                                        'I      newfile\n',
                                        ' M     .\n'],
                                       [],
                                       'status', '--no-ignore', '.')

    # status specifying the file explicitly on the command line
    svntest.actions.run_and_verify_svn(None,
                                       ['I      newdir\n',
                                        'I      newfile\n'],
                                       [],
                                       'status', 'newdir', 'newfile')
  
  finally:
    os.chdir(was_cwd)


#----------------------------------------------------------------------

def status_for_nonexistent_file(sbox):
  "status on missing and unversioned file"

  sbox.build()

  wc_dir = sbox.wc_dir
  was_cwd = os.getcwd()

  os.chdir(wc_dir)

  try:
    output, err = svntest.actions.run_and_verify_svn(None, None, [],
                                                     'status',
                                                     'nonexistent-file')

    # there should *not* be a status line printed for the nonexistent file 
    for line in output:
      if re.match(" +nonexistent-file", line):
        raise svntest.Failure
  
  finally:
    os.chdir(was_cwd)


#----------------------------------------------------------------------

def status_nonrecursive_update_different_cwd(sbox):
  "status -v -N -u from different current directories"

  # check combination of status -u and -N
  # create A/C/J in repository
  # create A/C/K in working copy
  # check status output with -u and -N on target C
  # check status output with -u and -N on target . (in C)

  sbox.build()
  wc_dir = sbox.wc_dir
  was_cwd = os.getcwd()

  J_url  = svntest.main.current_repo_url + '/A/C/J'
  K_path = os.path.join(wc_dir, 'A', 'C', 'K' )

  svntest.actions.run_and_verify_svn(None, None, [],
                                     'mkdir', '-m', 'rev 2', J_url)

  svntest.actions.run_and_verify_svn(None, None, [],
                                     'mkdir', K_path)

  os.chdir(wc_dir)
  try:
    expected_output = [
      '       *                                C/J\n'
      'A               0       ?   ?           C/K\n'
      '                1        1 jrandom      C\n',
      'Status against revision:      2\n' ]

    os.chdir('A')
    svntest.actions.run_and_verify_svn(None,
                                       expected_output,
                                       [],
                                       'status', '-v', '-N', '-u', 'C')

    expected_output = [
      '       *                                J\n',
      'A               0       ?   ?           K\n',
      '                1        1 jrandom      .\n',
      'Status against revision:      2\n']

    os.chdir('C')
    svntest.actions.run_and_verify_svn(None,
                                       expected_output,
                                       [],
                                       'status', '-v', '-N', '-u', '.')

  finally:
    os.chdir(was_cwd)



#----------------------------------------------------------------------

def status_file_needs_update(sbox):
  "status -u indicates out-of-dateness"

  # See this thread:
  #
  #    http://subversion.tigris.org/servlets/ReadMsg?list=dev&msgNo=27975
  #
  # Basically, Andreas was seeing inconsistent results depending on
  # whether or not he accompanied 'svn status -u' with '-v':
  #
  #    % svn st -u
  #    Head revision:     67
  #    %
  #
  # ...and yet...
  # 
  #    % svn st -u -v
  #                   56        6          k   cron-daily.pl
  #           *       56       44          k   crontab.root
  #                   56        6          k   gmls-lR.pl
  #    Head revision:     67
  #    %
  #
  # The first status should show the asterisk, too.  There was never
  # any issue for this bug, so this comment and the thread are your
  # audit trail :-).

  sbox.build()
  wc_dir = sbox.wc_dir
  
  other_wc = sbox.add_wc_path('other')

  svntest.actions.duplicate_dir(wc_dir, other_wc)

  was_cwd = os.getcwd()

  os.chdir(wc_dir)
  svntest.main.file_append('crontab.root', 'New file crontab.root.\n')
  svntest.main.run_svn(None, 'add', 'crontab.root')
  svntest.main.run_svn(None, 'ci', '-m', 'log msg')
  os.chdir(was_cwd)
  os.chdir(other_wc)
  svntest.main.run_svn(None, 'up')

  os.chdir(was_cwd)
  os.chdir(wc_dir)
  svntest.main.file_append('crontab.root', 'New line in crontab.root.\n')
  svntest.main.run_svn(None, 'ci', '-m', 'log msg')

  # The `svntest.actions.run_and_verify_*_status' routines all pass
  # the -v flag, which we don't want, as this bug never appeared when
  # -v was passed.  So we run status by hand:
  os.chdir(was_cwd)
  out, err = svntest.actions.run_and_verify_svn(None, None, [],
                                                'status', '-u', other_wc)

  for line in out:
    if re.match("\\s+\\*.*crontab\\.root$", line):
      break
  else:
    raise svntest.Failure

#----------------------------------------------------------------------

def status_uninvited_parent_directory(sbox):
  "status -u on outdated, added file shows only that"

  # To reproduce, check out working copies wc1 and wc2, then do:
  #
  #   $ cd wc1
  #   $ echo "new file" >> newfile
  #   $ svn add newfile
  #   $ svn ci -m 'log msg'
  #
  #   $ cd ../wc2
  #   $ echo "new file" >> newfile
  #   $ svn add newfile
  #
  #   $ cd ..
  #   $ svn st wc2/newfile
  #
  # You *should* get one line of status output, for newfile.  The bug
  # is that you get two instead, one for newfile, and one for its
  # parent directory, wc2/.
  #
  # This bug was originally discovered during investigations into
  # issue #1042, "fixed" in revision 4181, then later the fix was
  # reverted because it caused other status problems (see the test
  # status_file_needs_update(), which fails when 4181 is present).

  sbox.build()
  wc_dir = sbox.wc_dir
  
  other_wc = sbox.add_wc_path('other')

  svntest.actions.duplicate_dir(wc_dir, other_wc)

  was_cwd = os.getcwd()

  os.chdir(wc_dir)
  svntest.main.file_append('newfile', 'New file.\n')
  svntest.main.run_svn(None, 'add', 'newfile')
  svntest.main.run_svn(None, 'ci', '-m', 'log msg')

  os.chdir(was_cwd)
  os.chdir(other_wc)
  svntest.main.file_append('newfile', 'New file.\n')
  svntest.main.run_svn(None, 'add', 'newfile')

  os.chdir(was_cwd)

  # We don't want a full status tree here, just one line (or two, if
  # the bug is present).  So run status by hand:
  os.chdir(was_cwd)
  out, err = svntest.actions.run_and_verify_svn(
    None, None, [],
    'status', '-u', os.path.join(other_wc, 'newfile'))

  for line in out:
    # The "/?" is just to allow for an optional trailing slash.
    if re.match("\\s+\\*.*\.other/?$", line):
      raise svntest.Failure

def status_on_forward_deletion(sbox):
  "status -u on working copy deleted in HEAD"
  # See issue #1289.
  sbox.build(create_wc = False)
  wc_dir = sbox.wc_dir
  
  top_url = svntest.main.current_repo_url
  A_url = top_url + '/A'

  svntest.main.run_svn(None, 'rm', '-m', 'Remove A.', A_url)

  svntest.main.safe_rmtree(wc_dir)
  os.mkdir(wc_dir)
  saved_cwd = os.getcwd()
  os.chdir(wc_dir)
  try:
    svntest.main.run_svn(None, 'co', '-r1', top_url + "@1", 'wc')
    # If the bug is present, this will error with
    #
    #    subversion/libsvn_wc/lock.c:513: (apr_err=155005)
    #    svn: Working copy not locked
    #    svn: directory '' not locked
    #
    svntest.actions.run_and_verify_svn(None, None, [], 'st', '-u', 'wc')

    # Try again another way; the error would look like this:
    #
    #    subversion/libsvn_repos/delta.c:207: (apr_err=160005)
    #    svn: Invalid filesystem path syntax
    #    svn: svn_repos_dir_delta: invalid editor anchoring; at least \
    #       one of the input paths is not a directory and there was   \
    #       no source entry.
    #
    # (Dang!  Hope a user never has to see that :-) ).
    #
    svntest.main.safe_rmtree('wc')
    svntest.main.run_svn(None, 'co', '-r1', A_url + "@1", 'wc')
    svntest.actions.run_and_verify_svn(None, None, [], 'st', '-u', 'wc')
    
  finally:
    os.chdir(saved_cwd)

#----------------------------------------------------------------------

def get_last_changed_date(path):
  "get the Last Changed Date for path using svn info"
  out, err = svntest.actions.run_and_verify_svn(None, None, [], 'info', path)
  for line in out:
    if re.match("^Last Changed Date", line):
      return line
  print "Didn't find Last Changed Date for " + path
  raise svntest.Failure

# Helper for timestamp_behaviour test
def get_text_timestamp(path):
  "get the text-time for path using svn info"
  out, err = svntest.actions.run_and_verify_svn(None, None, [], 'info', path)
  for line in out:
    if re.match("^Text Last Updated", line):
      return line
  print "Didn't find text-time for " + path
  raise svntest.Failure

# Helper for timestamp_behaviour test
def text_time_behaviour(wc_dir, wc_path, status_path, expected_status, cmd):
  "text-time behaviour"

  # Pristine text and text-time
  fp = open(wc_path, 'rb')
  pre_text = fp.readlines()
  pre_text_time = get_text_timestamp(wc_path)

  # Modifying the text does not affect text-time
  svntest.main.file_append (wc_path, "some mod")
  expected_status.tweak(status_path, status='M ')
  svntest.actions.run_and_verify_status(wc_dir, expected_status)
  text_time = get_text_timestamp(wc_path)
  if text_time != pre_text_time:
    raise svntest.Failure

  # Manually reverting the text does not affect the text-time
  fp = open(wc_path, 'wb')
  fp.writelines(pre_text)
  fp.close()
  expected_status.tweak(status_path, status='  ')
  svntest.actions.run_and_verify_status(wc_dir, expected_status)
  text_time = get_text_timestamp(wc_path)
  if text_time != pre_text_time:
    raise svntest.Failure

  # revert/cleanup change the text-time even though the text doesn't change
  if cmd == 'cleanup':
    svntest.actions.run_and_verify_svn(None, None, [], cmd, wc_dir)
  else:
    svntest.actions.run_and_verify_svn(None, None, [], cmd, wc_path)
  svntest.actions.run_and_verify_status(wc_dir, expected_status)
  text_time = get_text_timestamp(wc_path)
  if text_time == pre_text_time:
    raise svntest.Failure


# Is this really a status test?  I'm not sure, but I don't know where
# else to put it.
def timestamp_behaviour(sbox):
  "timestamp behaviour"

  sbox.build()
  wc_dir = sbox.wc_dir

  A_path = os.path.join(wc_dir, 'A')
  iota_path = os.path.join(wc_dir, 'iota')

  expected_status = svntest.actions.get_virginal_state(wc_dir, 1)
  svntest.actions.run_and_verify_status(wc_dir, expected_status)

  # Sleep to ensure timestamps change
  time.sleep(2)

  # Check behaviour of revert on text-time
  text_time_behaviour(wc_dir, iota_path, 'iota', expected_status, 'revert')

  # Sleep to ensure timestamps change
  time.sleep(2)

  # Check behaviour of cleanup on text-time
  text_time_behaviour(wc_dir, iota_path, 'iota', expected_status, 'cleanup')

  # Create a config to enable use-commit-times
  config_dir = os.path.join(os.path.abspath(svntest.main.temp_dir),
                            'use_commit_config')
  config_contents = '''\
[miscellany]
use-commit-times = yes
'''
  svntest.main.create_config_dir(config_dir, config_contents)
  svntest.main.set_config_dir(config_dir)

  other_wc = sbox.add_wc_path('other')
  svntest.actions.run_and_verify_svn("checkout failed", None, [],
                                     'co', svntest.main.current_repo_url,
                                     '--username',
                                     svntest.main.wc_author,
                                     '--password',
                                     svntest.main.wc_passwd,
                                     other_wc)

  other_iota_path = os.path.join(other_wc, 'iota')
  iota_text_timestamp = get_text_timestamp(other_iota_path)
  iota_last_changed = get_last_changed_date(other_iota_path)
  if (iota_text_timestamp[17] != ':' or
      iota_text_timestamp[17:] != iota_last_changed[17:]):
    raise svntest.Failure

  ### FIXME: check the working file's timestamp as well

#----------------------------------------------------------------------

def status_on_unversioned_dotdot(sbox):
  "status on '..' where '..' is not versioned"
  # See issue #1617 (and #2030).
  sbox.build()
  wc_dir = sbox.wc_dir
  
  new_dir = os.path.join(wc_dir, 'new_dir')
  new_subdir = os.path.join(new_dir, 'new_subdir')
  os.mkdir(new_dir)
  os.mkdir(new_subdir)
  
  saved_cwd = os.getcwd()
  os.chdir(new_subdir)
  try:
    out, err = svntest.main.run_svn(1, 'st', '..')
    for line in err:
      if line.find('svn: warning: \'..\' is not a working copy') != -1:
        break
    else:
      raise svntest.Failure
  finally:
    os.chdir(saved_cwd)

#----------------------------------------------------------------------

def status_on_partially_nonrecursive_wc(sbox):
  "status -u in partially non-recursive wc"
  # Based on issue #2122.
  #
  #    $ svn co -N -r 213 svn://svn.debian.org/pkg-kde .
  #    A  README
  #    Checked out revision 213.
  #    
  #    $ svn up -r 213 scripts www
  #    [ List of scripts/* files.]
  #    Updated to revision 213.
  #    [ List of www/* files.]
  #    Updated to revision 213.
  #    
  #    $ svn st -u
  #       *      213   www/IGNORE-ME
  #       *      213   www
  #    svn: subversion/libsvn_wc/status.c:910: tweak_statushash:         \
  #         Assertion `repos_text_status == svn_wc_status_added' failed. \
  #         Aborted (core dumped)
  #
  # You might think that the intermediate "svn up -r 213 scripts www"
  # step is unnecessary, but when I tried eliminating it, I got
  #
  #    $ svn st -u
  #    subversion/libsvn_wc/lock.c:642: (apr_err=155005)
  #    svn: Working copy 'www' not locked
  #    $ 
  #
  # instead of the assertion error.

  sbox.build()
  wc_dir = sbox.wc_dir
  
  top_url = svntest.main.current_repo_url
  A_url = top_url + '/A'
  D_url = top_url + '/A/D'
  G_url = top_url + '/A/D/G'
  H_url = top_url + '/A/D/H'
  rho = os.path.join(wc_dir, 'A', 'D', 'G', 'rho')

  # Commit a change to A/D/G/rho.  This will be our equivalent of
  # whatever change it was that happened between r213 and HEAD in the
  # reproduction recipe.  For us, it's r2.
  svntest.main.file_append(rho, 'Whan that Aprille with his shoores soote\n')
  svntest.main.run_svn(None, 'ci', '-m', 'log msg', rho)

  # Make the working copy weird in the right way, then try status -u.
  D_wc = sbox.add_wc_path('D')
  svntest.main.run_svn(None, 'co', '-r1', '-N', D_url, D_wc)
  saved_cwd = os.getcwd()
  try:
    os.chdir(D_wc)
    svntest.main.run_svn(None, 'up', '-r1', 'H')
    svntest.main.run_svn(None, 'st', '-u')
  finally:
    os.chdir(saved_cwd)


def missing_dir_in_anchor(sbox):
  "a missing dir in the anchor"

  sbox.build()
  wc_dir = sbox.wc_dir

  foo_path = os.path.join(wc_dir, 'foo')
  svntest.actions.run_and_verify_svn(None, None, [], 'mkdir', foo_path)
  expected_status = svntest.actions.get_virginal_state(wc_dir, 1)
  expected_status.add({
    'foo' : Item(status='A ', wc_rev=0),
    })
  svntest.actions.run_and_verify_status(wc_dir, expected_status)

  # At one point this caused a "foo not locked" error
  svntest.main.safe_rmtree(foo_path)
  expected_status.tweak('foo', status='! ', wc_rev='?')
  svntest.actions.run_and_verify_status(wc_dir, expected_status)


def status_in_xml(sbox):
  "status output in XML format"

  sbox.build()
  wc_dir = sbox.wc_dir

  file_name = "iota"
  file_path = os.path.join (wc_dir, file_name)
  svntest.main.file_append(file_path, "test status --xml\n")

  # Retrieve last changed date from svn log
  output, error = svntest.actions.run_and_verify_svn(None, None, [],
                                                     'log', file_path,
                                                     '--xml', '-rHEAD')
  info_msg = "<date>"
  for line in output:
    if line.find(info_msg) >= 0:
      time_str = line[:len(line)]
      break
  else:
    raise svntest.Failure

  template = ["<?xml version=\"1.0\"?>\n",
              "<status>\n",
              "<target\n",
              "   path=\"%s\">\n" % (file_path),
              "<entry\n",
              "   path=\"%s\">\n" % (file_path),
              "<wc-status\n",
              "   props=\"none\"\n",
              "   item=\"modified\"\n",
              "   revision=\"1\">\n",
              "<commit\n",
              "   revision=\"1\">\n",
              "<author>%s</author>\n" % svntest.main.wc_author,
              time_str,
              "</commit>\n",
              "</wc-status>\n",
              "</entry>\n",
              "<against\n",
              "   revision=\"1\"/>\n",
              "</target>\n",
              "</status>\n",
             ]

  output, error = svntest.actions.run_and_verify_svn (None, None, [],
                                                      'status', file_path,
                                                      '--xml', '-u')

  for i in range(0, len(output)):
    if output[i] != template[i]:
      print "ERROR: expected:", template[i], "actual:", output[i]
      raise svntest.Failure

#----------------------------------------------------------------------  

def status_ignored_dir(sbox):
  "status on ignored directory"
  sbox.build()
  wc_dir = sbox.wc_dir
  new_dir = os.path.join(wc_dir, "dir.o")
  new_dir_url = svntest.main.current_repo_url + "/dir.o"

  svntest.actions.run_and_verify_svn("Create dir", "Committed revision 2.", [],
                                     'mkdir', new_dir_url, '-m', 'msg',
                                     '--username', svntest.main.wc_author,
                                     '--password', svntest.main.wc_passwd)

  # Make a dir that is ignored by the default ignore patterns.
  os.mkdir(new_dir)

  # run_and_verify_status doesn't handle this weird kind of entry.
  svntest.actions.run_and_verify_svn(None,
                                     ['I      *            ' + new_dir + "\n",
                                      '       *        1   ' + wc_dir + "\n",
                                      'Status against revision:      2\n'], [],
                                     "status", "-u", wc_dir)

#----------------------------------------------------------------------

def status_unversioned_dir(sbox):
  "status on unversioned dir (issue 2030)"
  sbox.build()
  dir = sbox.repo_dir
  expected_err = ["svn: warning: '" + dir + "' is not a working copy\n",
                  "svn: warning: '" + dir + "' is not a working copy\n"]
  svntest.actions.run_and_verify_svn(None, [], expected_err, "status", dir, dir)

#----------------------------------------------------------------------  

def status_dash_u_missing_dir(sbox):
  "status on missing directory"
  sbox.build()
  wc_dir = sbox.wc_dir
  a_d_g = os.path.join(wc_dir, "A", "D", "G")

  # ok, blow away the A/D/G directory
  svntest.main.safe_rmtree(a_d_g)

  xout = ["       *            " + os.path.join(a_d_g, "pi") + "\n",
          "       *            " + os.path.join(a_d_g, "rho") + "\n",
          "       *            " + os.path.join(a_d_g, "tau") + "\n",
          "!      *       ?    " + a_d_g + "\n",
          "       *        1   " + os.path.join(wc_dir, "A", "D") + "\n",
          "Status against revision:      1\n" ]

  # now run status -u, we should be able to do this without crashing
  output, errput = svntest.actions.run_and_verify_svn(None,
                                                      SVNAnyOutput,
                                                      [],
                                                      "status", "-u", wc_dir)

  svntest.main.compare_unordered_output(xout, output)

def status_add_plus_conflict(sbox):
  "status on conflicted added file"
  sbox.build()

  wc_dir = sbox.wc_dir

  branch_url  = svntest.main.current_repo_url + '/branch'
  trunk_url  = svntest.main.current_repo_url + '/trunk'

  svntest.actions.run_and_verify_svn(None, None, [],
                                     'mkdir', '-m', 'rev 2',
                                     branch_url, trunk_url)

  svntest.actions.run_and_verify_svn(None, None, [], 'update', wc_dir)

  branch_file = os.path.join(wc_dir, 'branch', 'file')

  open(branch_file, 'wb+').write("line 1\nline2\nline3\n")

  svntest.actions.run_and_verify_svn(None, None, [], 'add', branch_file)

  svntest.actions.run_and_verify_svn(None, None, [], 'commit',
                                     branch_file, '-m', 'rev 3')

  open(branch_file, 'wb').write("line 1\nline3\n")

  svntest.actions.run_and_verify_svn(None, None, [], 'commit',
                                     branch_file, '-m', 'rev 4')

  open(branch_file, 'wb').write("line 1\nline2\n")

  svntest.actions.run_and_verify_svn(None, None, [], 'commit',
                                     branch_file, '-m', 'rev 5')

  trunk_dir = os.path.join(wc_dir, 'trunk')

  svntest.actions.run_and_verify_svn(None, None, [], 'merge',
                                     branch_url, '-r', '2:3', trunk_dir)

  svntest.actions.run_and_verify_svn(None, None, [], 'merge',
                                     branch_url, '-r', '4:5', trunk_dir)

  expected_output = [
    "?      " + os.path.join(wc_dir, "trunk", "file.merge-left.r4") + "\n",
    "?      " + os.path.join(wc_dir, "trunk", "file.merge-right.r5") + "\n",
    "?      " + os.path.join(wc_dir, "trunk", "file.working") + "\n",
    "C  +   " + os.path.join(wc_dir, "trunk", "file") + "\n",
  ]

  svntest.actions.run_and_verify_svn(None, expected_output, [],
                                     'status', wc_dir)

#----------------------------------------------------------------------  

def inconsistent_eol(sbox):
  "status with inconsistent eol style"

  sbox.build()
  wc_dir = sbox.wc_dir
  iota_path = os.path.join(wc_dir, "iota")

  open(iota_path, "wb").write("line 1\nline 2\n")

  svntest.actions.run_and_verify_svn(None,
                                     "property 'svn:eol-style' set on.*iota",
                                     [],
                                     'propset', 'svn:eol-style', 'native',
                                     os.path.join(wc_dir, 'iota'))
                                     
  expected_output = svntest.wc.State(wc_dir, {
    'iota' : Item(verb='Sending'),
    })

<<<<<<< HEAD
  expected_status = svntest.actions.get_virginal_state(wc_dir, 1)
  expected_status.tweak('iota', wc_rev=2)

  svntest.actions.run_and_verify_commit(wc_dir, expected_output,
                                        expected_status, None,
                                        None, None, None, None, wc_dir)

  # Make the eol style inconsistent and verify that status says nothing.
  open(iota_path, "wb").write("line 1\nline 2\r\n")
  svntest.actions.run_and_verify_status(wc_dir, expected_status)

#----------------------------------------------------------------------
# Test for issue #2533
def status_update_with_incoming_props(sbox):
  "run 'status -u' variations w/ incoming propchanges"

  sbox.build()
  wc_dir = sbox.wc_dir
  A_path = os.path.join(wc_dir, 'A')

  # Add a property to the root folder and a subdir
  svntest.main.run_svn(None, 'propset', 'red', 'rojo', wc_dir)
  svntest.main.run_svn(None, 'propset', 'black', 'bobo', A_path)

  # Create expected output tree.
  expected_output = svntest.wc.State(wc_dir, {
    ''  : Item(verb='Sending'),
    'A' : Item(verb='Sending'),
    })

  # Created expected status tree.
  expected_status = svntest.actions.get_virginal_state(wc_dir, 1)
  expected_status.tweak('', wc_rev=2, status='  ')
  expected_status.tweak('A', wc_rev=2, status='  ')

  # Commit the working copy
  svntest.actions.run_and_verify_commit (wc_dir, expected_output,
                                         expected_status,
                                         None, None, None, None, None,
                                         wc_dir)

  # Create expected trees for an update to revision 1.
  expected_output = svntest.wc.State(wc_dir, {
    ''  : Item(status=' U'),
    'A' : Item(status=' U'),
    })
  expected_disk = svntest.main.greek_state.copy()
  expected_status = svntest.actions.get_virginal_state(wc_dir, 1)

  # Do the update and check the results in three ways... INCLUDING PROPS
  svntest.actions.run_and_verify_update(wc_dir,
                                        expected_output,
                                        expected_disk,
                                        expected_status,
                                        None, None, None, None, None, 1,
                                        '-r', '1', wc_dir)

  # Can't use run_and_verify_status here because the out-of-date 
  # information in the status output isn't copied in the status tree.
  xout = ["       *        1   " + A_path + "\n",
          "       *        1   " + wc_dir + "\n",
          "Status against revision:      2\n" ]

  output, errput = svntest.actions.run_and_verify_svn(None,
                                                      None,
                                                      [],
                                                      "status", "-u",
                                                      wc_dir)

  svntest.main.compare_unordered_output(xout, output)

  xout = ["                1        1 jrandom      " +
          os.path.join(wc_dir, "iota") + "\n",
          "                1        1 jrandom      " + A_path + "\n",
          "       *        1        1 jrandom      " + wc_dir + "\n",
          "Status against revision:      2\n" ]

  output, errput = svntest.actions.run_and_verify_svn(None, None, [],
                                                       "status", "-uvN",
                                                       wc_dir)

  svntest.main.compare_unordered_output(xout, output)

  # Retrieve last changed date from svn log
  output, error = svntest.actions.run_and_verify_svn(None, None, [],
                                                     'log', wc_dir,
                                                     '--xml', '-r1')

  info_msg = "<date>"
  for line in output:
    if line.find(info_msg) >= 0:
      time_str = line[:len(line)]
      break
  else:
    raise svntest.Failure

  xout = ["<?xml version=\"1.0\"?>\n",
          "<status>\n",
          "<target\n",
          "   path=\"%s\">\n" % (wc_dir),
          "<entry\n",
          "   path=\"%s\">\n" % (wc_dir),
          "<wc-status\n",
          "   props=\"none\"\n",
          "   item=\"normal\"\n",
          "   revision=\"1\">\n",
          "<commit\n",
          "   revision=\"1\">\n",
          "<author>%s</author>\n" % svntest.main.wc_author,
          time_str,
          "</commit>\n",
          "</wc-status>\n",
          "<repos-status\n",
          "   props=\"modified\"\n",
          "   item=\"none\">\n",
          "</repos-status>\n",
          "</entry>\n",
          "<against\n",
          "   revision=\"2\"/>\n",
          "</target>\n",
          "</status>\n",]

  output, error = svntest.actions.run_and_verify_svn (None, xout, [],
                                                      'status', wc_dir,
                                                      '--xml', '-uN')

# more incoming prop updates.
def status_update_verbose_with_incoming_props(sbox):
  "run 'status -uv' w/ incoming propchanges"

  sbox.build()
  wc_dir = sbox.wc_dir
  A_path = os.path.join(wc_dir, 'A')
  D_path = os.path.join(A_path, 'D')
  B_path = os.path.join(A_path, 'B')
  E_path = os.path.join(A_path, 'B', 'E')
  G_path = os.path.join(A_path, 'D', 'G')
  H_path = os.path.join(A_path, 'D', 'H')
  # Add a property to the root folder and a subdir
  svntest.main.run_svn(None, 'propset', 'red', 'rojo', D_path)
  svntest.main.run_svn(None, 'propset', 'black', 'bobo', E_path)
  svntest.main.run_svn(None, 'propset', 'black', 'bobo', wc_dir)

  # Create expected output tree.
  expected_output = svntest.wc.State(wc_dir, {
    'A/D'   : Item(verb='Sending'),
    'A/B/E' : Item(verb='Sending'),
    ''      : Item(verb='Sending'),
    })
  # Created expected status tree.
  expected_status = svntest.actions.get_virginal_state(wc_dir, 1)
  expected_status.tweak('A/D', wc_rev=2, status='  ')
  expected_status.tweak('A/B/E', wc_rev=2, status='  ')
  expected_status.tweak('', wc_rev=2, status='  ')

  # Commit the working copy
  svntest.actions.run_and_verify_commit (wc_dir, expected_output,
                                         expected_status,
                                         None, None, None, None, None,
                                         wc_dir)

  # Create expected trees for an update to revision 1.
  expected_output = svntest.wc.State(wc_dir, {
    'A/D'   : Item(status=' U'),
    'A/B/E' : Item(status=' U'),
    ''      : Item(status=' U'),
    })
  expected_disk = svntest.main.greek_state.copy()
  expected_status = svntest.actions.get_virginal_state(wc_dir, 1)

  # Do the update and check the results in three ways... INCLUDING PROPS
  svntest.actions.run_and_verify_update(wc_dir,
                                        expected_output,
                                        expected_disk,
                                        expected_status,
                                        None, None, None, None, None, 1,
                                        '-r', '1', wc_dir)

  # Can't use run_and_verify_status here because the out-of-date 
  # information in the status output isn't copied in the status tree.
  common = "        1        1 jrandom      "
  xout = ["        " + common + os.path.join(E_path, 'alpha') + "\n",
          "        " + common + os.path.join(E_path, 'beta') + "\n",
          "       *" + common + os.path.join(E_path) + "\n",
          "        " + common + os.path.join(B_path, 'lambda') + "\n",
          "        " + common + os.path.join(B_path, 'F') + "\n",
          "        " + common + B_path + "\n",
          "        " + common + os.path.join(G_path, 'pi') + "\n",
          "        " + common + os.path.join(G_path, 'rho') + "\n",
          "        " + common + os.path.join(G_path, 'tau') + "\n",
          "        " + common + G_path + "\n",
          "        " + common + os.path.join(H_path, 'chi') + "\n",
          "        " + common + os.path.join(H_path, 'omega') + "\n",
          "        " + common + os.path.join(H_path, 'psi') + "\n",
          "        " + common + H_path + "\n",
          "        " + common + os.path.join(D_path, 'gamma') + "\n",
          "       *" + common + D_path + "\n",
          "        " + common + os.path.join(A_path, 'mu') + "\n",
          "        " + common + os.path.join(A_path, 'C') + "\n",
          "        " + common + A_path + "\n",
          "        " + common + os.path.join(wc_dir, 'iota') + "\n",
          "       *" + common + wc_dir  + "\n",
          "Status against revision:      2\n" ]      

  output, errput = svntest.actions.run_and_verify_svn(None,
                                     None,
                                     [],
                                     "status", "-uv", wc_dir)

  svntest.main.compare_unordered_output(xout, output)

#----------------------------------------------------------------------
# Test for issue #2468
def status_nonrecursive_update(sbox):
  "run 'status -uN' with incoming changes"

  sbox.build()
  wc_dir = sbox.wc_dir
  A_path = os.path.join(wc_dir, 'A')
  mu_path = os.path.join(A_path, 'mu')

  # Change file in A and commit
  svntest.main.file_append(mu_path, "new line of text")

  # Create expected trees for commit
  expected_output = svntest.wc.State(wc_dir, {
    'A/mu' : Item(verb='Sending')
    })
  expected_status = svntest.actions.get_virginal_state(wc_dir, 1)
  expected_status.tweak('A/mu', wc_rev=2, status='  ')

  svntest.actions.run_and_verify_commit (wc_dir, expected_output,
                                         expected_status,
                                         None, None, None, None, None,
                                         wc_dir)

  # Create expected trees for an update to revision 1.
  expected_output = svntest.wc.State(wc_dir, {
    'A/mu' : Item(status='U '),
    })
  expected_disk = svntest.main.greek_state.copy()
  expected_status = svntest.actions.get_virginal_state(wc_dir, 1)

  # Do the update and check the results in three ways
  svntest.actions.run_and_verify_update(wc_dir,
                                        expected_output,
                                        expected_disk,
                                        expected_status,
                                        None, None, None, None, None, 0,
                                        '-r', '1', wc_dir)

  # Check the remote status of folder A (non-recursively)
  xout = ["       *        1   " + os.path.join(wc_dir, "A", "mu") + "\n",
          "Status against revision:      2\n" ]

  svntest.actions.run_and_verify_svn(None,
                                     xout,
                                     [],
                                     "status", "-uN", A_path)
=======
def status_add_plus_conflict(sbox):
  "status on conflicted added file"
  sbox.build()

  wc_dir = sbox.wc_dir

  branch_url  = svntest.main.current_repo_url + '/branch'
  trunk_url  = svntest.main.current_repo_url + '/trunk'

  svntest.actions.run_and_verify_svn(None, None, [],
                                     'mkdir', '-m', 'rev 2',
                                     branch_url, trunk_url)

  svntest.actions.run_and_verify_svn(None, None, [], 'update', wc_dir)

  branch_file = os.path.join(wc_dir, 'branch', 'file')

  open(branch_file, 'wb+').write("line 1\nline2\nline3\n")

  svntest.actions.run_and_verify_svn(None, None, [], 'add', branch_file)

  svntest.actions.run_and_verify_svn(None, None, [], 'commit',
                                     branch_file, '-m', 'rev 3')

  open(branch_file, 'wb').write("line 1\nline3\n")

  svntest.actions.run_and_verify_svn(None, None, [], 'commit',
                                     branch_file, '-m', 'rev 4')

  open(branch_file, 'wb').write("line 1\nline2\n")

  svntest.actions.run_and_verify_svn(None, None, [], 'commit',
                                     branch_file, '-m', 'rev 5')

  trunk_dir = os.path.join(wc_dir, 'trunk')

  svntest.actions.run_and_verify_svn(None, None, [], 'merge',
                                     branch_url, '-r', '2:3', trunk_dir)

  svntest.actions.run_and_verify_svn(None, None, [], 'merge',
                                     branch_url, '-r', '4:5', trunk_dir)

  expected_output = [
    "?      " + os.path.join(wc_dir, "trunk", "file.merge-left.r4") + "\n",
    "?      " + os.path.join(wc_dir, "trunk", "file.merge-right.r5") + "\n",
    "?      " + os.path.join(wc_dir, "trunk", "file.working") + "\n",
    "C  +   " + os.path.join(wc_dir, "trunk", "file") + "\n",
  ]

  svntest.actions.run_and_verify_svn(None, expected_output, [],
                                     'status', wc_dir)

#----------------------------------------------------------------------  
>>>>>>> 37c4630a

def inconsistent_eol(sbox):
  "status with inconsistent eol style"

  sbox.build()
  wc_dir = sbox.wc_dir
  iota_path = os.path.join(wc_dir, "iota")

  open(iota_path, "wb").write("line 1\nline 2\n")

  svntest.actions.run_and_verify_svn(None,
                                     "property 'svn:eol-style' set on.*iota",
                                     [],
                                     'propset', 'svn:eol-style', 'native',
                                     os.path.join(wc_dir, 'iota'))
                                     
  expected_output = svntest.wc.State(wc_dir, {
    'iota' : Item(verb='Sending'),
    })

  expected_status = svntest.actions.get_virginal_state(wc_dir, 1)
  expected_status.tweak('iota', wc_rev=2)

  svntest.actions.run_and_verify_commit(wc_dir, expected_output,
                                        expected_status, None,
                                        None, None, None, None, wc_dir)

  # Make the eol style inconsistent and verify that status says nothing.
  open(iota_path, "wb").write("line 1\nline 2\r\n")
  svntest.actions.run_and_verify_status(wc_dir, expected_status)

#----------------------------------------------------------------------
# Test for issue #2533
def status_update_with_incoming_props(sbox):
  "run 'status -u' variations w/ incoming propchanges"

  sbox.build()
  wc_dir = sbox.wc_dir
  A_path = os.path.join(wc_dir, 'A')

  # Add a property to the root folder and a subdir
  svntest.main.run_svn(None, 'propset', 'red', 'rojo', wc_dir)
  svntest.main.run_svn(None, 'propset', 'black', 'bobo', A_path)

  # Create expected output tree.
  expected_output = svntest.wc.State(wc_dir, {
    ''  : Item(verb='Sending'),
    'A' : Item(verb='Sending')
    })

  # Created expected status tree.
  expected_status = svntest.actions.get_virginal_state(wc_dir, 1)
  expected_status.tweak('', wc_rev=2, status='  ')
  expected_status.tweak('A', wc_rev=2, status='  ')

  # Commit the working copy
  svntest.actions.run_and_verify_commit (wc_dir, expected_output,
                                         expected_status,
                                         None, None, None, None, None,
                                         wc_dir)

  # Create expected trees for an update to revision 1.
  expected_output = svntest.wc.State(wc_dir, {
    ''  : Item(status=' U'),
    'A' : Item(status=' U'),
    })
  expected_disk = svntest.main.greek_state.copy()
  expected_status = svntest.actions.get_virginal_state(wc_dir, 1)

  # Do the update and check the results in three ways... INCLUDING PROPS
  svntest.actions.run_and_verify_update(wc_dir,
                                        expected_output,
                                        expected_disk,
                                        expected_status,
                                        None, None, None, None, None, 1,
                                        '-r', '1', wc_dir)

  # Can't use run_and_verify_status here because the out-of-date 
  # information in the status output isn't copied in the status tree.
  xout = ["       *        1   " + A_path + "\n",
          "       *        1   " + wc_dir + "\n",
          "Status against revision:      2\n" ]

  output, errput = svntest.actions.run_and_verify_svn(None,
                                                      None,
                                                      [],
                                                      "status", "-u",
                                                      wc_dir)

  svntest.main.compare_unordered_output(xout, output)

  xout = ["                1        1 jrandom      " +
          os.path.join(wc_dir, "iota") + "\n",
          "                1        1 jrandom      " + A_path + "\n",
          "       *        1        1 jrandom      " + wc_dir + "\n",
          "Status against revision:      2\n" ]

  output, errput = svntest.actions.run_and_verify_svn(None, None, [],
                                                       "status", "-uvN",
                                                       wc_dir)

  svntest.main.compare_unordered_output(xout, output)

  # Retrieve last changed date from svn log
  output, error = svntest.actions.run_and_verify_svn(None, None, [],
                                                     'log', wc_dir,
                                                     '--xml', '-r1')

  info_msg = "<date>"
  for line in output:
    if line.find(info_msg) >= 0:
      time_str = line[:len(line)]
      break
  else:
    raise svntest.Failure

  xout = ["<?xml version=\"1.0\"?>\n",
          "<status>\n",
          "<target\n",
          "   path=\"%s\">\n" % (wc_dir),
          "<entry\n",
          "   path=\"%s\">\n" % (wc_dir),
          "<wc-status\n",
          "   props=\"none\"\n",
          "   item=\"normal\"\n",
          "   revision=\"1\">\n",
          "<commit\n",
          "   revision=\"1\">\n",
          "<author>%s</author>\n" % svntest.main.wc_author,
          time_str,
          "</commit>\n",
          "</wc-status>\n",
          "<repos-status\n",
          "   props=\"modified\"\n",
          "   item=\"none\">\n",
          "</repos-status>\n",
          "</entry>\n",
          "<against\n",
          "   revision=\"2\"/>\n",
          "</target>\n",
          "</status>\n",]

  output, error = svntest.actions.run_and_verify_svn (None, xout, [],
                                                      'status', wc_dir,
                                                      '--xml', '-uN')

# more incoming prop updates.
def status_update_verbose_with_incoming_props(sbox):
  "run 'status -uv' w/ incoming propchanges"

  sbox.build()
  wc_dir = sbox.wc_dir
  A_path = os.path.join(wc_dir, 'A')
  D_path = os.path.join(A_path, 'D')
  B_path = os.path.join(A_path, 'B')
  E_path = os.path.join(A_path, 'B', 'E')
  G_path = os.path.join(A_path, 'D', 'G')
  H_path = os.path.join(A_path, 'D', 'H')
  # Add a property to the root folder and a subdir
  svntest.main.run_svn(None, 'propset', 'red', 'rojo', D_path)
  svntest.main.run_svn(None, 'propset', 'black', 'bobo', E_path)
  svntest.main.run_svn(None, 'propset', 'black', 'bobo', wc_dir)

  # Create expected output tree.
  expected_output = svntest.wc.State(wc_dir, {
    'A/D'   : Item(verb='Sending'),
    'A/B/E' : Item(verb='Sending'),
    ''      : Item(verb='Sending'),
    })
  # Created expected status tree.
  expected_status = svntest.actions.get_virginal_state(wc_dir, 1)
  expected_status.tweak('A/D', wc_rev=2, status='  ')
  expected_status.tweak('A/B/E', wc_rev=2, status='  ')
  expected_status.tweak('', wc_rev=2, status='  ')

  # Commit the working copy
  svntest.actions.run_and_verify_commit (wc_dir, expected_output,
                                         expected_status,
                                         None, None, None, None, None,
                                         wc_dir)

  # Create expected trees for an update to revision 1.
  expected_output = svntest.wc.State(wc_dir, {
    'A/D'   : Item(status=' U'),
    'A/B/E' : Item(status=' U'),
    ''      : Item(status=' U'),
    })
  expected_disk = svntest.main.greek_state.copy()
  expected_status = svntest.actions.get_virginal_state(wc_dir, 1)

  # Do the update and check the results in three ways... INCLUDING PROPS
  svntest.actions.run_and_verify_update(wc_dir,
                                        expected_output,
                                        expected_disk,
                                        expected_status,
                                        None, None, None, None, None, 1,
                                        '-r', '1', wc_dir)

  # Can't use run_and_verify_status here because the out-of-date 
  # information in the status output isn't copied in the status tree.
  common = "        1        1 jrandom      "
  xout = ["        " + common + os.path.join(E_path, 'alpha') + "\n",
          "        " + common + os.path.join(E_path, 'beta') + "\n",
          "       *" + common + os.path.join(E_path) + "\n",
          "        " + common + os.path.join(B_path, 'lambda') + "\n",
          "        " + common + os.path.join(B_path, 'F') + "\n",
          "        " + common + B_path + "\n",
          "        " + common + os.path.join(G_path, 'pi') + "\n",
          "        " + common + os.path.join(G_path, 'rho') + "\n",
          "        " + common + os.path.join(G_path, 'tau') + "\n",
          "        " + common + G_path + "\n",
          "        " + common + os.path.join(H_path, 'chi') + "\n",
          "        " + common + os.path.join(H_path, 'omega') + "\n",
          "        " + common + os.path.join(H_path, 'psi') + "\n",
          "        " + common + H_path + "\n",
          "        " + common + os.path.join(D_path, 'gamma') + "\n",
          "       *" + common + D_path + "\n",
          "        " + common + os.path.join(A_path, 'mu') + "\n",
          "        " + common + os.path.join(A_path, 'C') + "\n",
          "        " + common + A_path + "\n",
          "        " + common + os.path.join(wc_dir, 'iota') + "\n",
          "       *" + common + wc_dir  + "\n",
          "Status against revision:      2\n" ]      

  output, errput = svntest.actions.run_and_verify_svn(None,
                                     None,
                                     [],
                                     "status", "-uv", wc_dir)

  svntest.main.compare_unordered_output(xout, output)

#----------------------------------------------------------------------
# Test for issue #2468
def status_nonrecursive_update(sbox):
  "run 'status -uN' with incoming changes"

  sbox.build()
  wc_dir = sbox.wc_dir
  A_path = os.path.join(wc_dir, 'A')
  mu_path = os.path.join(A_path, 'mu')

  # Change file in A and commit
  svntest.main.file_append(mu_path, "new line of text")

  # Create expected trees for commit
  expected_output = svntest.wc.State(wc_dir, {
    'A/mu' : Item(verb='Sending')
    })
  expected_status = svntest.actions.get_virginal_state(wc_dir, 1)
  expected_status.tweak('A/mu', wc_rev=2, status='  ')

  svntest.actions.run_and_verify_commit (wc_dir, expected_output,
                                         expected_status,
                                         None, None, None, None, None,
                                         wc_dir)

  # Create expected trees for an update to revision 1.
  expected_output = svntest.wc.State(wc_dir, {
    'A/mu' : Item(status='U '),
    })
  expected_disk = svntest.main.greek_state.copy()
  expected_status = svntest.actions.get_virginal_state(wc_dir, 1)

  # Do the update and check the results in three ways
  svntest.actions.run_and_verify_update(wc_dir,
                                        expected_output,
                                        expected_disk,
                                        expected_status,
                                        None, None, None, None, None, 0,
                                        '-r', '1', wc_dir)

  # Check the remote status of folder A (non-recursively)
  xout = ["       *        1   " + os.path.join(wc_dir, "A", "mu") + "\n",
          "Status against revision:      2\n" ]

  svntest.actions.run_and_verify_svn(None,
                                     xout,
                                     [],
                                     "status", "-uN", A_path)

########################################################################
# Run the tests


# list all tests here, starting with None:
test_list = [ None,
              status_unversioned_file_in_current_dir,
              status_update_with_nested_adds,
              status_shows_all_in_current_dir,
              status_missing_file,
              status_type_change,
              Skip(status_type_change_to_symlink, (os.name != 'posix')),
              status_with_new_files_pending,
              status_for_unignored_file,
              status_for_nonexistent_file,
              status_file_needs_update,
              status_uninvited_parent_directory,
              status_on_forward_deletion,
              timestamp_behaviour,
              status_on_unversioned_dotdot,
              status_on_partially_nonrecursive_wc,
              missing_dir_in_anchor,
              status_in_xml,
              status_ignored_dir,
              status_unversioned_dir,
              status_dash_u_missing_dir,
<<<<<<< HEAD
              XFail(status_nonrecursive_update_different_cwd),
=======
>>>>>>> 37c4630a
              status_add_plus_conflict,
              inconsistent_eol,
              status_update_with_incoming_props,
              status_update_verbose_with_incoming_props,
              XFail(status_nonrecursive_update),
             ]

if __name__ == '__main__':
  svntest.main.run_tests(test_list)
  # NOTREACHED


### End of file.<|MERGE_RESOLUTION|>--- conflicted
+++ resolved
@@ -17,15 +17,11 @@
 ######################################################################
 
 # General modules
-import sys, os.path, re, time
+import string, sys, os.path, re, time
 
 # Our testing module
 import svntest
-<<<<<<< HEAD
-from svntest import wc, SVNAnyOutput
-=======
 from svntest import wc
->>>>>>> 37c4630a
 
 
 # (abbreviation)
@@ -376,61 +372,6 @@
 
 #----------------------------------------------------------------------
 
-def status_nonrecursive_update_different_cwd(sbox):
-  "status -v -N -u from different current directories"
-
-  # check combination of status -u and -N
-  # create A/C/J in repository
-  # create A/C/K in working copy
-  # check status output with -u and -N on target C
-  # check status output with -u and -N on target . (in C)
-
-  sbox.build()
-  wc_dir = sbox.wc_dir
-  was_cwd = os.getcwd()
-
-  J_url  = svntest.main.current_repo_url + '/A/C/J'
-  K_path = os.path.join(wc_dir, 'A', 'C', 'K' )
-
-  svntest.actions.run_and_verify_svn(None, None, [],
-                                     'mkdir', '-m', 'rev 2', J_url)
-
-  svntest.actions.run_and_verify_svn(None, None, [],
-                                     'mkdir', K_path)
-
-  os.chdir(wc_dir)
-  try:
-    expected_output = [
-      '       *                                C/J\n'
-      'A               0       ?   ?           C/K\n'
-      '                1        1 jrandom      C\n',
-      'Status against revision:      2\n' ]
-
-    os.chdir('A')
-    svntest.actions.run_and_verify_svn(None,
-                                       expected_output,
-                                       [],
-                                       'status', '-v', '-N', '-u', 'C')
-
-    expected_output = [
-      '       *                                J\n',
-      'A               0       ?   ?           K\n',
-      '                1        1 jrandom      .\n',
-      'Status against revision:      2\n']
-
-    os.chdir('C')
-    svntest.actions.run_and_verify_svn(None,
-                                       expected_output,
-                                       [],
-                                       'status', '-v', '-N', '-u', '.')
-
-  finally:
-    os.chdir(was_cwd)
-
-
-
-#----------------------------------------------------------------------
-
 def status_file_needs_update(sbox):
   "status -u indicates out-of-dateness"
 
@@ -557,7 +498,7 @@
 def status_on_forward_deletion(sbox):
   "status -u on working copy deleted in HEAD"
   # See issue #1289.
-  sbox.build(create_wc = False)
+  sbox.build()
   wc_dir = sbox.wc_dir
   
   top_url = svntest.main.current_repo_url
@@ -922,12 +863,10 @@
           "Status against revision:      1\n" ]
 
   # now run status -u, we should be able to do this without crashing
-  output, errput = svntest.actions.run_and_verify_svn(None,
-                                                      SVNAnyOutput,
-                                                      [],
-                                                      "status", "-u", wc_dir)
-
-  svntest.main.compare_unordered_output(xout, output)
+  svntest.actions.run_and_verify_svn(None,
+                                     xout,
+                                     [],
+                                     "status", "-u", wc_dir)
 
 def status_add_plus_conflict(sbox):
   "status on conflicted added file"
@@ -1002,7 +941,6 @@
     'iota' : Item(verb='Sending'),
     })
 
-<<<<<<< HEAD
   expected_status = svntest.actions.get_virginal_state(wc_dir, 1)
   expected_status.tweak('iota', wc_rev=2)
 
@@ -1030,7 +968,7 @@
   # Create expected output tree.
   expected_output = svntest.wc.State(wc_dir, {
     ''  : Item(verb='Sending'),
-    'A' : Item(verb='Sending'),
+    'A' : Item(verb='Sending')
     })
 
   # Created expected status tree.
@@ -1262,340 +1200,6 @@
                                      xout,
                                      [],
                                      "status", "-uN", A_path)
-=======
-def status_add_plus_conflict(sbox):
-  "status on conflicted added file"
-  sbox.build()
-
-  wc_dir = sbox.wc_dir
-
-  branch_url  = svntest.main.current_repo_url + '/branch'
-  trunk_url  = svntest.main.current_repo_url + '/trunk'
-
-  svntest.actions.run_and_verify_svn(None, None, [],
-                                     'mkdir', '-m', 'rev 2',
-                                     branch_url, trunk_url)
-
-  svntest.actions.run_and_verify_svn(None, None, [], 'update', wc_dir)
-
-  branch_file = os.path.join(wc_dir, 'branch', 'file')
-
-  open(branch_file, 'wb+').write("line 1\nline2\nline3\n")
-
-  svntest.actions.run_and_verify_svn(None, None, [], 'add', branch_file)
-
-  svntest.actions.run_and_verify_svn(None, None, [], 'commit',
-                                     branch_file, '-m', 'rev 3')
-
-  open(branch_file, 'wb').write("line 1\nline3\n")
-
-  svntest.actions.run_and_verify_svn(None, None, [], 'commit',
-                                     branch_file, '-m', 'rev 4')
-
-  open(branch_file, 'wb').write("line 1\nline2\n")
-
-  svntest.actions.run_and_verify_svn(None, None, [], 'commit',
-                                     branch_file, '-m', 'rev 5')
-
-  trunk_dir = os.path.join(wc_dir, 'trunk')
-
-  svntest.actions.run_and_verify_svn(None, None, [], 'merge',
-                                     branch_url, '-r', '2:3', trunk_dir)
-
-  svntest.actions.run_and_verify_svn(None, None, [], 'merge',
-                                     branch_url, '-r', '4:5', trunk_dir)
-
-  expected_output = [
-    "?      " + os.path.join(wc_dir, "trunk", "file.merge-left.r4") + "\n",
-    "?      " + os.path.join(wc_dir, "trunk", "file.merge-right.r5") + "\n",
-    "?      " + os.path.join(wc_dir, "trunk", "file.working") + "\n",
-    "C  +   " + os.path.join(wc_dir, "trunk", "file") + "\n",
-  ]
-
-  svntest.actions.run_and_verify_svn(None, expected_output, [],
-                                     'status', wc_dir)
-
-#----------------------------------------------------------------------  
->>>>>>> 37c4630a
-
-def inconsistent_eol(sbox):
-  "status with inconsistent eol style"
-
-  sbox.build()
-  wc_dir = sbox.wc_dir
-  iota_path = os.path.join(wc_dir, "iota")
-
-  open(iota_path, "wb").write("line 1\nline 2\n")
-
-  svntest.actions.run_and_verify_svn(None,
-                                     "property 'svn:eol-style' set on.*iota",
-                                     [],
-                                     'propset', 'svn:eol-style', 'native',
-                                     os.path.join(wc_dir, 'iota'))
-                                     
-  expected_output = svntest.wc.State(wc_dir, {
-    'iota' : Item(verb='Sending'),
-    })
-
-  expected_status = svntest.actions.get_virginal_state(wc_dir, 1)
-  expected_status.tweak('iota', wc_rev=2)
-
-  svntest.actions.run_and_verify_commit(wc_dir, expected_output,
-                                        expected_status, None,
-                                        None, None, None, None, wc_dir)
-
-  # Make the eol style inconsistent and verify that status says nothing.
-  open(iota_path, "wb").write("line 1\nline 2\r\n")
-  svntest.actions.run_and_verify_status(wc_dir, expected_status)
-
-#----------------------------------------------------------------------
-# Test for issue #2533
-def status_update_with_incoming_props(sbox):
-  "run 'status -u' variations w/ incoming propchanges"
-
-  sbox.build()
-  wc_dir = sbox.wc_dir
-  A_path = os.path.join(wc_dir, 'A')
-
-  # Add a property to the root folder and a subdir
-  svntest.main.run_svn(None, 'propset', 'red', 'rojo', wc_dir)
-  svntest.main.run_svn(None, 'propset', 'black', 'bobo', A_path)
-
-  # Create expected output tree.
-  expected_output = svntest.wc.State(wc_dir, {
-    ''  : Item(verb='Sending'),
-    'A' : Item(verb='Sending')
-    })
-
-  # Created expected status tree.
-  expected_status = svntest.actions.get_virginal_state(wc_dir, 1)
-  expected_status.tweak('', wc_rev=2, status='  ')
-  expected_status.tweak('A', wc_rev=2, status='  ')
-
-  # Commit the working copy
-  svntest.actions.run_and_verify_commit (wc_dir, expected_output,
-                                         expected_status,
-                                         None, None, None, None, None,
-                                         wc_dir)
-
-  # Create expected trees for an update to revision 1.
-  expected_output = svntest.wc.State(wc_dir, {
-    ''  : Item(status=' U'),
-    'A' : Item(status=' U'),
-    })
-  expected_disk = svntest.main.greek_state.copy()
-  expected_status = svntest.actions.get_virginal_state(wc_dir, 1)
-
-  # Do the update and check the results in three ways... INCLUDING PROPS
-  svntest.actions.run_and_verify_update(wc_dir,
-                                        expected_output,
-                                        expected_disk,
-                                        expected_status,
-                                        None, None, None, None, None, 1,
-                                        '-r', '1', wc_dir)
-
-  # Can't use run_and_verify_status here because the out-of-date 
-  # information in the status output isn't copied in the status tree.
-  xout = ["       *        1   " + A_path + "\n",
-          "       *        1   " + wc_dir + "\n",
-          "Status against revision:      2\n" ]
-
-  output, errput = svntest.actions.run_and_verify_svn(None,
-                                                      None,
-                                                      [],
-                                                      "status", "-u",
-                                                      wc_dir)
-
-  svntest.main.compare_unordered_output(xout, output)
-
-  xout = ["                1        1 jrandom      " +
-          os.path.join(wc_dir, "iota") + "\n",
-          "                1        1 jrandom      " + A_path + "\n",
-          "       *        1        1 jrandom      " + wc_dir + "\n",
-          "Status against revision:      2\n" ]
-
-  output, errput = svntest.actions.run_and_verify_svn(None, None, [],
-                                                       "status", "-uvN",
-                                                       wc_dir)
-
-  svntest.main.compare_unordered_output(xout, output)
-
-  # Retrieve last changed date from svn log
-  output, error = svntest.actions.run_and_verify_svn(None, None, [],
-                                                     'log', wc_dir,
-                                                     '--xml', '-r1')
-
-  info_msg = "<date>"
-  for line in output:
-    if line.find(info_msg) >= 0:
-      time_str = line[:len(line)]
-      break
-  else:
-    raise svntest.Failure
-
-  xout = ["<?xml version=\"1.0\"?>\n",
-          "<status>\n",
-          "<target\n",
-          "   path=\"%s\">\n" % (wc_dir),
-          "<entry\n",
-          "   path=\"%s\">\n" % (wc_dir),
-          "<wc-status\n",
-          "   props=\"none\"\n",
-          "   item=\"normal\"\n",
-          "   revision=\"1\">\n",
-          "<commit\n",
-          "   revision=\"1\">\n",
-          "<author>%s</author>\n" % svntest.main.wc_author,
-          time_str,
-          "</commit>\n",
-          "</wc-status>\n",
-          "<repos-status\n",
-          "   props=\"modified\"\n",
-          "   item=\"none\">\n",
-          "</repos-status>\n",
-          "</entry>\n",
-          "<against\n",
-          "   revision=\"2\"/>\n",
-          "</target>\n",
-          "</status>\n",]
-
-  output, error = svntest.actions.run_and_verify_svn (None, xout, [],
-                                                      'status', wc_dir,
-                                                      '--xml', '-uN')
-
-# more incoming prop updates.
-def status_update_verbose_with_incoming_props(sbox):
-  "run 'status -uv' w/ incoming propchanges"
-
-  sbox.build()
-  wc_dir = sbox.wc_dir
-  A_path = os.path.join(wc_dir, 'A')
-  D_path = os.path.join(A_path, 'D')
-  B_path = os.path.join(A_path, 'B')
-  E_path = os.path.join(A_path, 'B', 'E')
-  G_path = os.path.join(A_path, 'D', 'G')
-  H_path = os.path.join(A_path, 'D', 'H')
-  # Add a property to the root folder and a subdir
-  svntest.main.run_svn(None, 'propset', 'red', 'rojo', D_path)
-  svntest.main.run_svn(None, 'propset', 'black', 'bobo', E_path)
-  svntest.main.run_svn(None, 'propset', 'black', 'bobo', wc_dir)
-
-  # Create expected output tree.
-  expected_output = svntest.wc.State(wc_dir, {
-    'A/D'   : Item(verb='Sending'),
-    'A/B/E' : Item(verb='Sending'),
-    ''      : Item(verb='Sending'),
-    })
-  # Created expected status tree.
-  expected_status = svntest.actions.get_virginal_state(wc_dir, 1)
-  expected_status.tweak('A/D', wc_rev=2, status='  ')
-  expected_status.tweak('A/B/E', wc_rev=2, status='  ')
-  expected_status.tweak('', wc_rev=2, status='  ')
-
-  # Commit the working copy
-  svntest.actions.run_and_verify_commit (wc_dir, expected_output,
-                                         expected_status,
-                                         None, None, None, None, None,
-                                         wc_dir)
-
-  # Create expected trees for an update to revision 1.
-  expected_output = svntest.wc.State(wc_dir, {
-    'A/D'   : Item(status=' U'),
-    'A/B/E' : Item(status=' U'),
-    ''      : Item(status=' U'),
-    })
-  expected_disk = svntest.main.greek_state.copy()
-  expected_status = svntest.actions.get_virginal_state(wc_dir, 1)
-
-  # Do the update and check the results in three ways... INCLUDING PROPS
-  svntest.actions.run_and_verify_update(wc_dir,
-                                        expected_output,
-                                        expected_disk,
-                                        expected_status,
-                                        None, None, None, None, None, 1,
-                                        '-r', '1', wc_dir)
-
-  # Can't use run_and_verify_status here because the out-of-date 
-  # information in the status output isn't copied in the status tree.
-  common = "        1        1 jrandom      "
-  xout = ["        " + common + os.path.join(E_path, 'alpha') + "\n",
-          "        " + common + os.path.join(E_path, 'beta') + "\n",
-          "       *" + common + os.path.join(E_path) + "\n",
-          "        " + common + os.path.join(B_path, 'lambda') + "\n",
-          "        " + common + os.path.join(B_path, 'F') + "\n",
-          "        " + common + B_path + "\n",
-          "        " + common + os.path.join(G_path, 'pi') + "\n",
-          "        " + common + os.path.join(G_path, 'rho') + "\n",
-          "        " + common + os.path.join(G_path, 'tau') + "\n",
-          "        " + common + G_path + "\n",
-          "        " + common + os.path.join(H_path, 'chi') + "\n",
-          "        " + common + os.path.join(H_path, 'omega') + "\n",
-          "        " + common + os.path.join(H_path, 'psi') + "\n",
-          "        " + common + H_path + "\n",
-          "        " + common + os.path.join(D_path, 'gamma') + "\n",
-          "       *" + common + D_path + "\n",
-          "        " + common + os.path.join(A_path, 'mu') + "\n",
-          "        " + common + os.path.join(A_path, 'C') + "\n",
-          "        " + common + A_path + "\n",
-          "        " + common + os.path.join(wc_dir, 'iota') + "\n",
-          "       *" + common + wc_dir  + "\n",
-          "Status against revision:      2\n" ]      
-
-  output, errput = svntest.actions.run_and_verify_svn(None,
-                                     None,
-                                     [],
-                                     "status", "-uv", wc_dir)
-
-  svntest.main.compare_unordered_output(xout, output)
-
-#----------------------------------------------------------------------
-# Test for issue #2468
-def status_nonrecursive_update(sbox):
-  "run 'status -uN' with incoming changes"
-
-  sbox.build()
-  wc_dir = sbox.wc_dir
-  A_path = os.path.join(wc_dir, 'A')
-  mu_path = os.path.join(A_path, 'mu')
-
-  # Change file in A and commit
-  svntest.main.file_append(mu_path, "new line of text")
-
-  # Create expected trees for commit
-  expected_output = svntest.wc.State(wc_dir, {
-    'A/mu' : Item(verb='Sending')
-    })
-  expected_status = svntest.actions.get_virginal_state(wc_dir, 1)
-  expected_status.tweak('A/mu', wc_rev=2, status='  ')
-
-  svntest.actions.run_and_verify_commit (wc_dir, expected_output,
-                                         expected_status,
-                                         None, None, None, None, None,
-                                         wc_dir)
-
-  # Create expected trees for an update to revision 1.
-  expected_output = svntest.wc.State(wc_dir, {
-    'A/mu' : Item(status='U '),
-    })
-  expected_disk = svntest.main.greek_state.copy()
-  expected_status = svntest.actions.get_virginal_state(wc_dir, 1)
-
-  # Do the update and check the results in three ways
-  svntest.actions.run_and_verify_update(wc_dir,
-                                        expected_output,
-                                        expected_disk,
-                                        expected_status,
-                                        None, None, None, None, None, 0,
-                                        '-r', '1', wc_dir)
-
-  # Check the remote status of folder A (non-recursively)
-  xout = ["       *        1   " + os.path.join(wc_dir, "A", "mu") + "\n",
-          "Status against revision:      2\n" ]
-
-  svntest.actions.run_and_verify_svn(None,
-                                     xout,
-                                     [],
-                                     "status", "-uN", A_path)
 
 ########################################################################
 # Run the tests
@@ -1623,10 +1227,6 @@
               status_ignored_dir,
               status_unversioned_dir,
               status_dash_u_missing_dir,
-<<<<<<< HEAD
-              XFail(status_nonrecursive_update_different_cwd),
-=======
->>>>>>> 37c4630a
               status_add_plus_conflict,
               inconsistent_eol,
               status_update_with_incoming_props,
