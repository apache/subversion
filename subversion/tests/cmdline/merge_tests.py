--- conflicted
+++ resolved
@@ -1211,19 +1211,14 @@
 
     # Inspect rho, make sure it's right.
     rho_text = svntest.tree.get_text('rho')
-<<<<<<< HEAD
     if record_only:
       expected_text = "This is the file 'rho'.\n"
     else:
       expected_text = "This is the file 'rho'.\nA new line in rho.\n"
     if rho_text != expected_text:
-        print "Unexpected text merged to 'rho' in '" + G_path + "'"
-        raise svntest.Failure
-=======
-    if rho_text != "This is the file 'rho'.\nA new line in rho.\n":
-      raise svntest.Failure("Unexpected text merging to 'rho' in '" +
-                            G_path + "'")
->>>>>>> 8041d6fc
+        print 
+        raise svntest.Failure("Unexpected text merged to 'rho' in '" +
+                              G_path + "'")
   finally:
     os.chdir(saved_cwd)
 
