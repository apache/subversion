--- conflicted
+++ resolved
@@ -1125,16 +1125,12 @@
   svntest.actions.run_and_verify_status(apply_path, expected_status)
 
 #----------------------------------------------------------------------
-<<<<<<< HEAD
 def merge_one_file_helper(sbox, arg_flav, record_only = 0):
-=======
-def merge_one_file_helper(sbox, arg_flav):
   "ARG_FLAV is one of 'r' (revision range) or 'c' (single change)."
 
   if arg_flav not in ('r', 'c'):
     raise svntest.Failure
 
->>>>>>> 44f6be24
   sbox.build()
   wc_dir = sbox.wc_dir
   
@@ -1201,15 +1197,7 @@
     if arg_flav == 'r':
       merge_cmd += ['-r', '1:2']
     elif arg_flav == 'c':
-<<<<<<< HEAD
       merge_cmd += ['-c', '2']
-    else:
-      raise svntest.Failure
-=======
-      svntest.actions.run_and_verify_svn(None,
-                                         ['U    rho\n'], [],
-                                         'merge', '-c', '2', rho_url)
->>>>>>> 44f6be24
 
     if record_only:
       expected_output = []
