#!/usr/bin/env python
#
#  merge_tests.py:  testing merge
#
#  Subversion is a tool for revision control. 
#  See http://subversion.tigris.org for more information.
#    
# ====================================================================
# Copyright (c) 2000-2006 CollabNet.  All rights reserved.
#
# This software is licensed as described in the file COPYING, which
# you should have received as part of this distribution.  The terms
# are also available at http://subversion.tigris.org/license-1.html.
# If newer versions of this license are posted there, you may use a
# newer version instead, at your option.
#
######################################################################

# General modules
import shutil, sys, re, os

# Our testing module
import svntest
from svntest import wc, SVNAnyOutput

# (abbreviation)
Item = wc.StateItem
XFail = svntest.testcase.XFail
Skip = svntest.testcase.Skip

# Constant for the merge info property.
SVN_PROP_MERGE_INFO = "svn:mergeinfo"

def shorten_path_kludge(path):
  '''Search for the comment entitled "The Merge Kluge" elsewhere in
  this file, to understand why we shorten, and subsequently chdir()
  after calling this function.'''
  shorten_by = len(svntest.main.work_dir) + len(os.sep)
  return path[shorten_by:]


######################################################################
# Tests
#
#   Each test must return on success or raise on failure.


#----------------------------------------------------------------------

def textual_merges_galore(sbox):
  "performing a merge, with mixed results"

  ## The Plan:
  ## 
  ## The goal is to test that "svn merge" does the right thing in the
  ## following cases:
  ## 
  ##   1 : _ :  Received changes already present in unmodified local file
  ##   2 : U :  No local mods, received changes folded in without trouble
  ##   3 : G :  Received changes already exist as local mods
  ##   4 : G :  Received changes do not conflict with local mods
  ##   5 : C :  Received changes conflict with local mods
  ## 
  ## So first modify these files and commit:
  ## 
  ##    Revision 2:
  ##    -----------
  ##    A/mu ............... add ten or so lines
  ##    A/D/G/rho .......... add ten or so lines
  ## 
  ## Now check out an "other" working copy, from revision 2.
  ## 
  ## Next further modify and commit some files from the original
  ## working copy:
  ## 
  ##    Revision 3:
  ##    -----------
  ##    A/B/lambda ......... add ten or so lines
  ##    A/D/G/pi ........... add ten or so lines
  ##    A/D/G/tau .......... add ten or so lines
  ##    A/D/G/rho .......... add an additional ten or so lines
  ##
  ## In the other working copy (which is at rev 2), update rho back
  ## to revision 1, while giving other files local mods.  This sets
  ## things up so that "svn merge -r 1:3" will test all of the above
  ## cases except case 4:
  ## 
  ##    case 1: A/mu .......... do nothing, the only change was in rev 2
  ##    case 2: A/B/lambda .... do nothing, so we accept the merge easily
  ##    case 3: A/D/G/pi ...... add same ten lines as committed in rev 3
  ##    case 5: A/D/G/tau ..... add ten or so lines at the end
  ##    [none]: A/D/G/rho ..... ignore what happens to this file for now
  ##
  ## Now run
  ## 
  ##    $ cd wc.other
  ##    $ svn merge -r 1:3 url-to-repo
  ##
  ## ...and expect the right output.
  ##
  ## Now revert rho, then update it to revision 2, then *prepend* a
  ## bunch of lines, which will be separated by enough distance from
  ## the changes about to be received that the merge will be clean.
  ##
  ##    $ cd wc.other/A/D/G
  ##    $ svn merge -r 2:3 url-to-repo/A/D/G
  ##
  ## Which tests case 4.  (Ignore the changes to the other files,
  ## we're only interested in rho here.)

  sbox.build()
  wc_dir = sbox.wc_dir
  #  url = os.path.join(svntest.main.test_area_url, sbox.repo_dir)
  
  # Change mu and rho for revision 2
  mu_path = os.path.join(wc_dir, 'A', 'mu')
  rho_path = os.path.join(wc_dir, 'A', 'D', 'G', 'rho')
  mu_text = ""
  rho_text = ""
  for x in range(2,11):
    mu_text = mu_text + 'This is line ' + `x` + ' in mu\n'
    rho_text = rho_text + 'This is line ' + `x` + ' in rho\n'
  svntest.main.file_append(mu_path, mu_text)
  svntest.main.file_append(rho_path, rho_text)  

  # Create expected output tree for initial commit
  expected_output = wc.State(wc_dir, {
    'A/mu' : Item(verb='Sending'),
    'A/D/G/rho' : Item(verb='Sending'),
    })

  # Create expected status tree; all local revisions should be at 1,
  # but mu and rho should be at revision 2.
  expected_status = svntest.actions.get_virginal_state(wc_dir, 2)
  expected_status.tweak(wc_rev=1)
  expected_status.tweak('A/mu', 'A/D/G/rho', wc_rev=2)
  
  # Initial commit.
  svntest.actions.run_and_verify_commit (wc_dir,
                                         expected_output,
                                         expected_status,
                                         None,
                                         None, None, None, None,
                                         wc_dir)

  # Make the "other" working copy
  other_wc = sbox.add_wc_path('other')
  svntest.actions.duplicate_dir(wc_dir, other_wc)

  # Now commit some more mods from the original working copy, to
  # produce revision 3.
  lambda_path = os.path.join(wc_dir, 'A', 'B', 'lambda')
  pi_path = os.path.join(wc_dir, 'A', 'D', 'G', 'pi')
  tau_path = os.path.join(wc_dir, 'A', 'D', 'G', 'tau')
  lambda_text = ""
  pi_text = ""
  tau_text = ""
  additional_rho_text = ""  # saving rho text changes from previous commit
  for x in range(2,11):
    lambda_text = lambda_text + 'This is line ' + `x` + ' in lambda\n'
    pi_text = pi_text + 'This is line ' + `x` + ' in pi\n'
    tau_text = tau_text + 'This is line ' + `x` + ' in tau\n'
    additional_rho_text = additional_rho_text \
                          + 'This is additional line ' + `x` + ' in rho\n'
  svntest.main.file_append(lambda_path, lambda_text)
  svntest.main.file_append(pi_path, pi_text)
  svntest.main.file_append(tau_path, tau_text)
  svntest.main.file_append(rho_path, additional_rho_text)

  # Created expected output tree for 'svn ci'
  expected_output = wc.State(wc_dir, {
    'A/B/lambda' : Item(verb='Sending'),
    'A/D/G/pi' : Item(verb='Sending'),
    'A/D/G/tau' : Item(verb='Sending'),
    'A/D/G/rho' : Item(verb='Sending'),
    })

  # Create expected status tree.
  expected_status = svntest.actions.get_virginal_state(wc_dir, 3)
  expected_status.tweak(wc_rev=1)
  expected_status.tweak('A/mu', wc_rev=2)
  expected_status.tweak('A/B/lambda', 'A/D/G/pi', 'A/D/G/tau', 'A/D/G/rho',
                        wc_rev=3)

  # Commit revision 3.
  svntest.actions.run_and_verify_commit(wc_dir,
                                        expected_output,
                                        expected_status,
                                        None,
                                        None, None, None, None,
                                        wc_dir)

  # Make local mods in wc.other
  other_pi_path = os.path.join(other_wc, 'A', 'D', 'G', 'pi')
  other_rho_path = os.path.join(other_wc, 'A', 'D', 'G', 'rho')
  other_tau_path = os.path.join(other_wc, 'A', 'D', 'G', 'tau')

  # For A/mu and A/B/lambda, we do nothing.  For A/D/G/pi, we add the
  # same ten lines as were already committed in revision 3.
  # (Remember, wc.other is only at revision 2, so it doesn't have
  # these changes.)
  svntest.main.file_append(other_pi_path, pi_text)

  # We skip A/D/G/rho in this merge; it will be tested with a separate
  # merge command.  Temporarily put it back to revision 1, so this
  # merge succeeds cleanly.
  svntest.actions.run_and_verify_svn(None, None, [],
                                     'up', '-r', '1', other_rho_path)

  # For A/D/G/tau, we append ten different lines, to conflict with the
  # ten lines appended in revision 3.
  other_tau_text = ""
  for x in range(2,11):
    other_tau_text = other_tau_text + 'Conflicting line ' + `x` + ' in tau\n'
  svntest.main.file_append(other_tau_path, other_tau_text)

  # Do the first merge, revs 1:3.  This tests all the cases except
  # case 4, which we'll handle in a second pass.
  expected_output = wc.State(other_wc, {'A/B/lambda' : Item(status='U '),
                                        'A/D/G/rho'  : Item(status='U '),
                                        'A/D/G/pi'   : Item(status='G '),
                                        'A/D/G/tau'  : Item(status='C '),
                                        })

  expected_disk = svntest.main.greek_state.copy()
  expected_disk.tweak('A/mu',
                      contents=expected_disk.desc['A/mu'].contents
                      + mu_text)
  expected_disk.tweak('A/B/lambda',
                      contents=expected_disk.desc['A/B/lambda'].contents
                      + lambda_text)
  expected_disk.tweak('A/D/G/rho',
                      contents=expected_disk.desc['A/D/G/rho'].contents
                      + rho_text + additional_rho_text)
  expected_disk.tweak('A/D/G/pi',
                      contents=expected_disk.desc['A/D/G/pi'].contents
                      + pi_text)
  expected_disk.tweak('A/D/G/tau',
                      contents=expected_disk.desc['A/D/G/tau'].contents
                      + "<<<<<<< .working\n"
                      + other_tau_text
                      + "=======\n"
                      + tau_text
                      + ">>>>>>> .merge-right.r3\n")

  expected_status = svntest.actions.get_virginal_state(other_wc, 1)
  expected_status.tweak('', status=' M')
  expected_status.tweak('A/mu', wc_rev=2)
  expected_status.tweak('A/B/lambda', status='M ')
  expected_status.tweak('A/D/G/pi', status='M ')
  expected_status.tweak('A/D/G/rho', status='M ')
  expected_status.tweak('A/D/G/tau', status='C ')
  expected_skip = wc.State('', { })

  ### I'd prefer to use a lambda expression here, but these handlers
  ### could get arbitrarily complicated.  Even this simple one still
  ### has a conditional.
  def merge_singleton_handler(a, ignored_baton):
    "Accept expected tau.* singletons in a conflicting merge."
    if (not re.match("tau.*\.(r\d+|working)", a.name)):
      print "Merge got unexpected singleton", a.name
      raise svntest.main.SVNTreeUnequal

  svntest.actions.run_and_verify_merge(other_wc, '1', '3',
                                       svntest.main.current_repo_url,
                                       expected_output,
                                       expected_disk,
                                       expected_status,
                                       expected_skip,
                                       None,
                                       merge_singleton_handler)

  # Now bring A/D/G/rho to revision 2, give it non-conflicting local
  # mods, then merge in the 2:3 change.  ### Not bothering to do the
  # whole expected_foo routine for these intermediate operations;
  # they're not what we're here to test, after all, so it's enough to
  # know that they worked.  Is this a bad practice? ###
  out, err = svntest.actions.run_and_verify_svn(None, None, [],
                                                'revert', other_rho_path)
  if (err):
    for line in err:
      print "Error reverting: ", line,
    raise svntest.Failure

  out, err = svntest.actions.run_and_verify_svn(None, None, [],
                                                'up', '-r', '2',
                                                other_rho_path)
  if (err):
    for line in err:
      print "Error updating: ", line,
    raise svntest.Failure

  # Now *prepend* ten or so lines to A/D/G/rho.  Since rho had ten
  # lines appended in revision 2, and then another ten in revision 3,
  # these new local mods will be separated from the rev 3 changes by
  # enough distance that they won't conflict, so the merge should be
  # clean.
  other_rho_text = ""
  for x in range(1,10):
    other_rho_text = other_rho_text + 'Unobtrusive line ' + `x` + ' in rho\n'
  fp = open(other_rho_path, "r")
  current_other_rho_text = fp.read()
  fp.close()
  fp = open(other_rho_path, 'w')
  fp.write(other_rho_text + current_other_rho_text)
  fp.close()

  # We expect pi and tau to merge and conflict respectively, but
  # those are just side effects of the method we're using to test the
  # merge on rho, which is all we really care about.
  expected_output = wc.State(os.path.join(other_wc, 'A', 'D', 'G'),
                             { 'rho'  : Item(status='G '),
                               'pi'   : Item(status='G '),
                               'tau'  : Item(status='C '),
                               })
  
  expected_disk = wc.State("", {
    'pi'    : wc.StateItem("This is the file 'pi'.\n"),
    'rho'   : wc.StateItem("This is the file 'rho'.\n"),
    'tau'   : wc.StateItem("This is the file 'tau'.\n"),
    })
  expected_disk.tweak('rho', contents=other_rho_text
                      + expected_disk.desc['rho'].contents
                      + rho_text
                      + additional_rho_text)
  expected_disk.tweak('pi',
                      contents=expected_disk.desc['pi'].contents
                      + pi_text)
  expected_disk.tweak('tau',
                      # Ouch, mom, I've got conflicts on my conflicts!
                      contents=expected_disk.desc['tau'].contents
                      + "<<<<<<< .working\n"
                      + "<<<<<<< .working\n"
                      + other_tau_text
                      + "=======\n"
                      + tau_text
                      + ">>>>>>> .merge-right.r3\n"
                      + "=======\n"
                      + tau_text
                      + ">>>>>>> .merge-right.r3\n"
                      )

  expected_status = wc.State(os.path.join(other_wc, 'A', 'D', 'G'),
                             { ''     : Item(wc_rev=1, status=' M'),
                               'rho'  : Item(wc_rev=2, status='G '),
                               'pi'   : Item(wc_rev=1, status='G '),
                               'tau'  : Item(wc_rev=1, status='C '),
                               })
  expected_status.tweak('pi', status='M ')
  expected_status.tweak('rho', status='M ')
  expected_status.tweak('tau', status='C ')

  svntest.actions.run_and_verify_merge(
    os.path.join(other_wc, 'A', 'D', 'G'),
    '2', '3',
    svntest.main.current_repo_url + '/A/D/G',
    expected_output,
    expected_disk,
    expected_status,
    expected_skip,
    None, merge_singleton_handler)
    


#----------------------------------------------------------------------

# Merge should copy-with-history when adding files or directories

def add_with_history(sbox):
  "merge and add new files/dirs with history"

  sbox.build()
  wc_dir = sbox.wc_dir

  C_path = os.path.join(wc_dir, 'A', 'C')
  F_path = os.path.join(wc_dir, 'A', 'B', 'F')
  F_url = svntest.main.current_repo_url + '/A/B/F'

  Q_path = os.path.join(F_path, 'Q')
  Q2_path = os.path.join(F_path, 'Q2')
  foo_path = os.path.join(F_path, 'foo')
  foo2_path = os.path.join(F_path, 'foo2')
  bar_path = os.path.join(F_path, 'Q', 'bar')
  bar2_path = os.path.join(F_path, 'Q', 'bar2')

  svntest.main.run_svn(None, 'mkdir', Q_path)
  svntest.main.run_svn(None, 'mkdir', Q2_path)
  svntest.main.file_append(foo_path, "foo")
  svntest.main.file_append(foo2_path, "foo2")
  svntest.main.file_append(bar_path, "bar")
  svntest.main.file_append(bar2_path, "bar2")
  svntest.main.run_svn(None, 'add', foo_path, foo2_path, bar_path, bar2_path)
  svntest.main.run_svn(None, 'propset', 'x', 'x', Q2_path)
  svntest.main.run_svn(None, 'propset', 'y', 'y', foo2_path)
  svntest.main.run_svn(None, 'propset', 'z', 'z', bar2_path)

  expected_output = wc.State(wc_dir, {
    'A/B/F/Q'     : Item(verb='Adding'),
    'A/B/F/Q2'    : Item(verb='Adding'),
    'A/B/F/Q/bar' : Item(verb='Adding'),
    'A/B/F/Q/bar2': Item(verb='Adding'),
    'A/B/F/foo'   : Item(verb='Adding'),
    'A/B/F/foo2'  : Item(verb='Adding'),
    })
  expected_status = svntest.actions.get_virginal_state(wc_dir, 2)
  expected_status.tweak(wc_rev=1)
  expected_status.add({
    'A/B/F/Q'     : Item(status='  ', wc_rev=2),
    'A/B/F/Q2'    : Item(status='  ', wc_rev=2),
    'A/B/F/Q/bar' : Item(status='  ', wc_rev=2),
    'A/B/F/Q/bar2': Item(status='  ', wc_rev=2),
    'A/B/F/foo'   : Item(status='  ', wc_rev=2),
    'A/B/F/foo2'  : Item(status='  ', wc_rev=2),
    })
  svntest.actions.run_and_verify_commit(wc_dir,
                                        expected_output,
                                        expected_status,
                                        None,
                                        None, None,
                                        None, None,
                                        wc_dir)

  ### "The Merge Kluge"
  ###
  ###      *****************************************************
  ###      ***                                               ***
  ###      ***   Before erasing this comment, please check   ***
  ###      ***      for references to "The Merge Kluge"      ***
  ###      ***           elsewhere in this file.             ***
  ###      ***                                               ***
  ###      *****************************************************
  ###
  ### The shortening of C_path and the chdir() below are a kluge to
  ### work around
  ###
  ###   http://subversion.tigris.org/issues/show_bug.cgi?id=767#desc16
  ### 
  ### Note that the problem isn't simply that 'svn merge' sometimes
  ### puts temp files in cwd.  That's bad enough, but even if svn
  ### were to choose /tmp or some other static place blessed by
  ### apr_get_temp_dir(), we'd still experience the error
  ###
  ###   svn: Move failed
  ###   svn: Can't move 'tmp.2' to '.../.svn/tmp/text-base/file1.svn-base':
  ###        Invalid cross-device link
  ###
  ### when running the tests on a ramdisk.  After all, there's no
  ### reason why apr_get_temp_dir() would return a path inside
  ### svn-test-work/, which is the mount point for the ramdisk.
  ###
  ### http://subversion.tigris.org/issues/show_bug.cgi?id=767#desc20
  ### starts a discussion on how to solve this in Subversion itself.
  ### However, until that's settled, we still want to be able to run
  ### the tests in a ramdisk, hence this kluge.

  short_C_path = shorten_path_kludge(C_path)
  expected_output = wc.State(short_C_path, {
    'Q'      : Item(status='A '),
    'Q2'     : Item(status='A '),
    'Q/bar'  : Item(status='A '),
    'Q/bar2' : Item(status='A '),
    'foo'    : Item(status='A '),
    'foo2'   : Item(status='A '),
    })
  expected_disk = wc.State('', {
    ''       : Item(props={SVN_PROP_MERGE_INFO : '/A/B/F:2'}),
    'Q'      : Item(),
    'Q2'     : Item(props={'x' : 'x'}),
    'Q/bar'  : Item("bar"),
    'Q/bar2' : Item("bar2", props={'z' : 'z'}),
    'foo'    : Item("foo"),
    'foo2'   : Item("foo2", props={'y' : 'y'}),
    })
  expected_status = wc.State(short_C_path, {
    ''       : Item(status=' M', wc_rev=1),
    'Q'      : Item(status='A ', wc_rev='-', copied='+'),
    'Q2'     : Item(status='A ', wc_rev='-', copied='+'),
    'Q/bar'  : Item(status='A ', wc_rev='-', copied='+'),
    'Q/bar2' : Item(status='A ', wc_rev='-', copied='+'),
    'foo'    : Item(status='A ', wc_rev='-', copied='+'),
    'foo2'   : Item(status='A ', wc_rev='-', copied='+'),
    })
  expected_skip = wc.State(short_C_path, { })

  saved_cwd = os.getcwd()
  try:
    os.chdir(svntest.main.work_dir)
    svntest.actions.run_and_verify_merge(short_C_path, '1', '2', F_url,
                                         expected_output,
                                         expected_disk,
                                         expected_status,
                                         expected_skip,
                                         None, None, None, None, None,
                                         1) # check props
  finally:
    os.chdir(saved_cwd)

  expected_output = svntest.wc.State(wc_dir, {
    'A/C'       : Item(verb='Sending'),
    'A/C/Q'     : Item(verb='Adding'),
    'A/C/Q2'    : Item(verb='Adding'),
    'A/C/Q/bar' : Item(verb='Adding'),
    'A/C/Q/bar2': Item(verb='Adding'),
    'A/C/foo'   : Item(verb='Adding'),
    'A/C/foo2'  : Item(verb='Adding'),
    })
  expected_status = svntest.actions.get_virginal_state(wc_dir, 3)
  expected_status.tweak(wc_rev=1)
  expected_status.add({
    'A/C'         : Item(status='  ', wc_rev=3),
    'A/B/F/Q'     : Item(status='  ', wc_rev=2),
    'A/B/F/Q2'    : Item(status='  ', wc_rev=2),
    'A/B/F/Q/bar' : Item(status='  ', wc_rev=2),
    'A/B/F/Q/bar2': Item(status='  ', wc_rev=2),
    'A/B/F/foo'   : Item(status='  ', wc_rev=2),
    'A/B/F/foo2'  : Item(status='  ', wc_rev=2),
    'A/C/Q'       : Item(status='  ', wc_rev=3),
    'A/C/Q2'      : Item(status='  ', wc_rev=3),
    'A/C/Q/bar'   : Item(status='  ', wc_rev=3),
    'A/C/Q/bar2'  : Item(status='  ', wc_rev=3),
    'A/C/foo'     : Item(status='  ', wc_rev=3),
    'A/C/foo2'    : Item(status='  ', wc_rev=3),
    })
  svntest.actions.run_and_verify_commit(wc_dir,
                                        expected_output,
                                        expected_status,
                                        None,
                                        None, None,
                                        None, None,
                                        wc_dir)

#----------------------------------------------------------------------

def delete_file_and_dir(sbox):
  "merge that deletes items"

  sbox.build()
  wc_dir = sbox.wc_dir

  # Rev 2 copy B to B2
  B_path = os.path.join(wc_dir, 'A', 'B')
  B2_path = os.path.join(wc_dir, 'A', 'B2')
  B_url = svntest.main.current_repo_url + '/A/B'

  svntest.actions.run_and_verify_svn(None, None, [],
                                     'copy', B_path, B2_path)

  expected_output = wc.State(wc_dir, {
    'A/B2'       : Item(verb='Adding'),
    })
  expected_status = svntest.actions.get_virginal_state(wc_dir, 2)
  expected_status.tweak(wc_rev=1)
  expected_status.add({
    'A/B2'         : Item(status='  ', wc_rev=2),
    'A/B2/E'       : Item(status='  ', wc_rev=2),
    'A/B2/E/alpha' : Item(status='  ', wc_rev=2),
    'A/B2/E/beta'  : Item(status='  ', wc_rev=2),
    'A/B2/F'       : Item(status='  ', wc_rev=2),
    'A/B2/lambda'  : Item(status='  ', wc_rev=2),
    })
  svntest.actions.run_and_verify_commit(wc_dir,
                                        expected_output,
                                        expected_status,
                                        None,
                                        None, None,
                                        None, None,
                                        wc_dir)

  # Rev 3 delete E and lambda from B
  E_path = os.path.join(B_path, 'E')
  lambda_path = os.path.join(B_path, 'lambda')
  svntest.actions.run_and_verify_svn(None, None, [],
                                     'delete', E_path, lambda_path)

  expected_output = wc.State(wc_dir, {
    'A/B/E'       : Item(verb='Deleting'),
    'A/B/lambda'       : Item(verb='Deleting'),
    })
  expected_status.remove('A/B/E',
                         'A/B/E/alpha',
                         'A/B/E/beta',
                         'A/B/lambda')
  svntest.actions.run_and_verify_commit(wc_dir,
                                        expected_output,
                                        expected_status,
                                        None,
                                        None, None,
                                        None, None,
                                        wc_dir)

  # Local mods in B2
  B2_E_path = os.path.join(B2_path, 'E')
  B2_lambda_path = os.path.join(B2_path, 'lambda')
  svntest.actions.run_and_verify_svn(None, None, [],
                                     'propset', 'foo', 'foo_val',
                                     B2_E_path, B2_lambda_path)
  expected_status.tweak(
    'A/B2/E', 'A/B2/lambda',  status=' M'
    )
  svntest.actions.run_and_verify_status(wc_dir, expected_status)
  
  # Merge rev 3 into B2

  # Local mods cause everything to be skipped without --force
  expected_output = wc.State(B2_path, { })
  expected_disk = wc.State('', {
    'E'       : Item(),
    'E/alpha' : Item("This is the file 'alpha'.\n"),
    'E/beta'  : Item("This is the file 'beta'.\n"),
    'F'       : Item(),
    'lambda'  : Item("This is the file 'lambda'.\n"),
    })
  expected_status = wc.State(B2_path, {
    ''        : Item(status=' M'),
    'E'       : Item(status=' M'),
    'E/alpha' : Item(status='  '),
    'E/beta'  : Item(status='  '),
    'F'       : Item(status='  '),
    'lambda'  : Item(status=' M'),
    })
  expected_status.tweak(wc_rev=2)
  expected_skip = wc.State(B2_path, {
    'lambda' : Item(),
    'E'      : Item(),
    })
  svntest.actions.run_and_verify_merge(B2_path, '2', '3', B_url,
                                       expected_output,
                                       expected_disk,
                                       expected_status,
                                       expected_skip)

  expected_output = wc.State(B2_path, {
    'E'       : Item(status='D '),
    'E/alpha' : Item(status='D '),
    'E/beta'  : Item(status='D '),
    'lambda'  : Item(status='D '),
    })
  expected_disk.remove('E/alpha', 'E/beta', 'lambda')
  expected_status.tweak('E', 'E/alpha', 'E/beta', 'lambda', status='D ')
  expected_skip.remove('lambda', 'E')

  ### Full-to-dry-run automatic comparison disabled because a) dry-run
  ### doesn't descend into deleted directories, and b) the full merge
  ### notifies deleted directories twice.
  svntest.actions.run_and_verify_merge(B2_path, '2', '3', B_url,
                                       expected_output,
                                       expected_disk,
                                       expected_status,
                                       expected_skip,
                                       None, None, None, None, None, 
                                       0, 0, '--force')



#----------------------------------------------------------------------

# Issue 953
def simple_property_merges(sbox):
  "some simple property merges"

  sbox.build()
  wc_dir = sbox.wc_dir

  # Add a property to a file and a directory
  alpha_path = os.path.join(wc_dir, 'A', 'B', 'E', 'alpha')
  beta_path = os.path.join(wc_dir, 'A', 'B', 'E', 'beta')
  E_path = os.path.join(wc_dir, 'A', 'B', 'E')
  
  svntest.actions.run_and_verify_svn(None, None, [],
                                     'propset', 'foo', 'foo_val',
                                     alpha_path)
  # A binary, non-UTF8 property value
  svntest.actions.run_and_verify_svn(None, None, [],
                                     'propset', 'foo', 'foo\201val',
                                     beta_path)
  svntest.actions.run_and_verify_svn(None, None, [],
                                     'propset', 'foo', 'foo_val',
                                     E_path)

  # Commit change as rev 2
  expected_output = svntest.wc.State(wc_dir, {
    'A/B/E'       : Item(verb='Sending'),
    'A/B/E/alpha' : Item(verb='Sending'),
    'A/B/E/beta'  : Item(verb='Sending'),
    })
  expected_status = svntest.actions.get_virginal_state(wc_dir, 1)
  expected_status.tweak('A/B/E', 'A/B/E/alpha', 'A/B/E/beta',
                        wc_rev=2, status='  ')
  svntest.actions.run_and_verify_commit (wc_dir,
                                         expected_output, expected_status,
                                         None, None, None, None, None,
                                         wc_dir)
  svntest.actions.run_and_verify_svn(None, None, [], 'up', wc_dir)

  # Copy B to B2 as rev 3
  B_url = svntest.main.current_repo_url + '/A/B'
  B2_url = svntest.main.current_repo_url + '/A/B2'

  svntest.actions.run_and_verify_svn(None, None, [],
                                     'copy', '-m', 'fumble',
                                     '--username', svntest.main.wc_author,
                                     '--password', svntest.main.wc_passwd,
                                     B_url, B2_url)
  svntest.actions.run_and_verify_svn(None, None, [], 'up', wc_dir)

  # Modify a property and add a property for the file and directory
  svntest.actions.run_and_verify_svn(None, None, [],
                                     'propset', 'foo', 'mod_foo', alpha_path)
  svntest.actions.run_and_verify_svn(None, None, [],
                                     'propset', 'bar', 'bar_val', alpha_path)
  svntest.actions.run_and_verify_svn(None, None, [],
                                     'propset', 'foo', 'mod\201foo', beta_path)
  svntest.actions.run_and_verify_svn(None, None, [],
                                     'propset', 'bar', 'bar\201val', beta_path)
  svntest.actions.run_and_verify_svn(None, None, [],
                                     'propset', 'foo', 'mod_foo', E_path)
  svntest.actions.run_and_verify_svn(None, None, [],
                                     'propset', 'bar', 'bar_val', E_path)

  # Commit change as rev 4
  expected_status = svntest.actions.get_virginal_state(wc_dir, 3)
  expected_status.tweak('A/B/E', 'A/B/E/alpha', 'A/B/E/beta',
                        wc_rev=4, status='  ')
  expected_status.add({
    'A/B2'         : Item(status='  ', wc_rev=3),
    'A/B2/E'       : Item(status='  ', wc_rev=3),
    'A/B2/E/alpha' : Item(status='  ', wc_rev=3),
    'A/B2/E/beta'  : Item(status='  ', wc_rev=3),
    'A/B2/F'       : Item(status='  ', wc_rev=3),
    'A/B2/lambda'  : Item(status='  ', wc_rev=3),
    })
  svntest.actions.run_and_verify_commit (wc_dir,
                                         expected_output, expected_status,
                                         None, None, None, None, None,
                                         wc_dir)
  svntest.actions.run_and_verify_svn(None, None, [], 'up', wc_dir)

  pristine_status = expected_status
  pristine_status.tweak(wc_rev=4)
  
  # Merge B 3:4 into B2
  B2_path = os.path.join(wc_dir, 'A', 'B2')
  expected_output = wc.State(B2_path, {
    'E'        : Item(status=' U'),
    'E/alpha'  : Item(status=' U'),
    'E/beta'   : Item(status=' U'),
    })
  expected_disk = wc.State('', {
    ''         : Item(props={SVN_PROP_MERGE_INFO : '/A/B:4'}),
    'E'        : Item(),
    'E/alpha'  : Item("This is the file 'alpha'.\n"),
    'E/beta'   : Item("This is the file 'beta'.\n"),
    'F'        : Item(),
    'lambda'   : Item("This is the file 'lambda'.\n"),
    })
  expected_disk.tweak('E', 'E/alpha', 
                      props={'foo' : 'mod_foo', 'bar' : 'bar_val'})
  expected_disk.tweak('E/beta', 
                      props={'foo' : 'mod\201foo', 'bar' : 'bar\201val'})
  expected_status = wc.State(B2_path, {
    ''        : Item(status=' M'),
    'E'       : Item(status=' M'),
    'E/alpha' : Item(status=' M'),
    'E/beta'  : Item(status=' M'),
    'F'       : Item(status='  '),
    'lambda'  : Item(status='  '),
    })
  expected_status.tweak(wc_rev=4)
  expected_skip = wc.State('', { })
  svntest.actions.run_and_verify_merge(B2_path, '3', '4', B_url,
                                       expected_output,
                                       expected_disk,
                                       expected_status,
                                       expected_skip,
                                       None, None, None, None, None, 1)

  # Revert merge
  svntest.actions.run_and_verify_svn(None, None, [],
                                     'revert', '--recursive', wc_dir)
  svntest.actions.run_and_verify_status(wc_dir, pristine_status)

  # Merge B 2:1 into B2
  expected_disk.remove('')
  expected_disk.tweak('E', 'E/alpha', 'E/beta', props={})
  expected_status.tweak('', status='  ')
  svntest.actions.run_and_verify_merge(B2_path, '2', '1', B_url,
                                       expected_output,
                                       expected_disk,
                                       expected_status,
                                       expected_skip,
                                       None, None, None, None, None, 1)

  # Merge B 3:4 into B2 now causes a conflict
  expected_disk.add({
    '' : Item(props={SVN_PROP_MERGE_INFO : '/A/B:4'}),
    'E/dir_conflicts.prej'
    : Item("Trying to change property 'foo' from 'foo_val' to 'mod_foo',\n"
           + "but the property does not exist."),    
    'E/alpha.prej'
    : Item("Trying to change property 'foo' from 'foo_val' to 'mod_foo',\n"
           + "but the property does not exist."),
    'E/beta.prej'
    : Item("Trying to change property 'foo' from 'foo?\\129val' to"
           + " 'mod?\\129foo',\n"
           + "but the property does not exist."),
    })
  expected_disk.tweak('E', 'E/alpha', props={'bar' : 'bar_val'})
  expected_disk.tweak('E/beta', props={'bar' : 'bar\201val'})
  expected_status.tweak('', status=' M')
  expected_status.tweak('E', 'E/alpha', 'E/beta', status=' C')
  svntest.actions.run_and_verify_merge(B2_path, '3', '4', B_url,
                                       expected_output,
                                       expected_disk,
                                       expected_status,
                                       expected_skip,
                                       None, None, None, None, None, 1)
  
  # issue 1109 : single file property merge.  This test performs a merge
  # that should be a no-op (adding properties that are already present).
  svntest.actions.run_and_verify_svn(None, None, [],
                                     'revert', '--recursive', wc_dir)
  svntest.actions.run_and_verify_status(wc_dir, pristine_status)
  
  A_url = svntest.main.current_repo_url + '/A'
  A2_url = svntest.main.current_repo_url + '/A2'
 
  # Copy to make revision 5
  svntest.actions.run_and_verify_svn(None,
                                     ['\n', 'Committed revision 5.\n'], [],
                                     'copy', '-m', 'fumble',
                                     '--username', svntest.main.wc_author,
                                     '--password', svntest.main.wc_passwd,
                                     A_url, A2_url)
  
  svntest.actions.run_and_verify_svn(None, None, [], 'switch', A2_url, wc_dir)
  
  alpha_url = svntest.main.current_repo_url + '/A/B/E/alpha'
  alpha_path = os.path.join(wc_dir, 'B', 'E', 'alpha')

  # Cannot use run_and_verify_merge with a file target
  svntest.actions.run_and_verify_svn(None,
                                     [' G   ' + alpha_path + '\n'], [],
                                     'merge',
                                     '-r', '3:4', alpha_url, alpha_path)
  
  output, err = svntest.actions.run_and_verify_svn(None, None, [],
                                                   'pl', alpha_path)
  
  saw_foo = 0
  saw_bar = 0
  for line in output:
    if re.match("\\s*foo\\s*$", line):
      saw_foo = 1
    if re.match("\\s*bar\\s*$", line):
      saw_bar = 1

  if not saw_foo or not saw_bar:
    raise svntest.Failure
 

#----------------------------------------------------------------------
# This is a regression for issue #1176.

def merge_catches_nonexistent_target(sbox):
  "merge should not die if a target file is absent"
  
  sbox.build()
  wc_dir = sbox.wc_dir

  # Copy G to a new directory, Q.  Create Q/newfile.  Commit a change
  # to Q/newfile.  Now merge that change... into G.  Merge should not
  # error, but should do nothing.

  G_path = os.path.join(wc_dir, 'A', 'D', 'G')
  Q_path = os.path.join(wc_dir, 'A', 'D', 'Q')
  newfile_path = os.path.join(Q_path, 'newfile')
  Q_url = svntest.main.current_repo_url + '/A/D/Q'

  svntest.actions.run_and_verify_svn(None, None, [], 'cp', G_path, Q_path)
  
  svntest.main.file_append(newfile_path, 'This is newfile.\n')
  svntest.actions.run_and_verify_svn(None, None, [], 'add', newfile_path)
  
  expected_output = wc.State(wc_dir, {
    'A/D/Q'          : Item(verb='Adding'),
    'A/D/Q/newfile'  : Item(verb='Adding'),
    })
  expected_status = svntest.actions.get_virginal_state(wc_dir, 2)
  expected_status.tweak(wc_rev=1)
  expected_status.add({
    'A/D/Q'         : Item(status='  ', wc_rev=2),
    'A/D/Q/pi'      : Item(status='  ', wc_rev=2),
    'A/D/Q/rho'     : Item(status='  ', wc_rev=2),
    'A/D/Q/tau'     : Item(status='  ', wc_rev=2),
    'A/D/Q/newfile' : Item(status='  ', wc_rev=2),
    })
  svntest.actions.run_and_verify_commit(wc_dir,
                                        expected_output,
                                        expected_status,
                                        None, None, None, None, None,
                                        wc_dir)

  svntest.main.file_append(newfile_path, 'A change to newfile.\n')
  expected_output = wc.State(wc_dir, {
    'A/D/Q/newfile'  : Item(verb='Sending'),
    })
  expected_status.tweak('A/D/Q/newfile', wc_rev=3)
  svntest.actions.run_and_verify_commit(wc_dir,
                                        expected_output,
                                        expected_status,
                                        None, None, None, None, None,
                                        wc_dir)

  saved_cwd = os.getcwd()
  try:
    os.chdir(G_path)
    expected_output = wc.State('', { })
    expected_status = wc.State('', {
      ''     : Item(),
      'pi'   : Item(),
      'rho'  : Item(),
      'tau'  : Item(),
      })
    expected_status.tweak(status='  ', wc_rev=1)
    expected_status.tweak('', status=' M')
    expected_disk = wc.State('', {
      'pi'   : Item("This is the file 'pi'.\n"),
      'rho'  : Item("This is the file 'rho'.\n"),
      'tau'  : Item("This is the file 'tau'.\n"),
      })
    expected_skip = wc.State('', {
      'newfile' :Item(),
      })
    svntest.actions.run_and_verify_merge('', '2', '3', Q_url,
                                         expected_output,
                                         expected_disk,
                                         expected_status,
                                         expected_skip)
  finally:
    os.chdir(saved_cwd)

#----------------------------------------------------------------------

def merge_tree_deleted_in_target(sbox):
  "merge on deleted directory in target"
  
  sbox.build()
  wc_dir = sbox.wc_dir

  # Copy B to a new directory, I. Modify B/E/alpha, Remove I/E. Now
  # merge that change... into I.  Merge should not error

  B_path = os.path.join(wc_dir, 'A', 'B')
  I_path = os.path.join(wc_dir, 'A', 'I')
  alpha_path = os.path.join(B_path, 'E', 'alpha')
  B_url = svntest.main.current_repo_url + '/A/B'
  I_url = svntest.main.current_repo_url + '/A/I'


  svntest.actions.run_and_verify_svn(None, None, [],
                                     'cp', B_url, I_url, '-m', 'rev 2')

  svntest.main.file_append(alpha_path, 'A change to alpha.\n')
  svntest.main.file_append(os.path.join(B_path, 'lambda'), 'change lambda.\n')
  
  svntest.actions.run_and_verify_svn(None, None, [],
                                     'ci', '-m', 'rev 3', B_path)

  E_url = svntest.main.current_repo_url + '/A/I/E'
  svntest.actions.run_and_verify_svn(None, None, [],
                                     'rm', E_url, '-m', 'rev 4')

  svntest.actions.run_and_verify_svn(None, None, [],
                                     'up', os.path.join(wc_dir,'A'))

  expected_output = wc.State(I_path, {
    'lambda'  : Item(status='U '),
    })
  expected_disk = wc.State('', {
    'F'       : Item(),
    'lambda'  : Item("This is the file 'lambda'.\nchange lambda.\n"),
    })
  expected_status = wc.State(I_path, {
    ''        : Item(status='  '),
    'F'       : Item(status='  '),
    'lambda'  : Item(status='M '),
    })
  expected_status.tweak(wc_rev=4)
  expected_status.tweak('', status=' M')
  expected_skip = wc.State(I_path, {
    'E'       : Item(),
    'E/alpha' : Item(),
    })
  svntest.actions.run_and_verify_merge(I_path, '2', '3', B_url,
                                       expected_output,
                                       expected_disk,
                                       expected_status,
                                       expected_skip,
                                       None, None, None, None, None,
                                       0, 0)

#----------------------------------------------------------------------
# Issue #2515

def merge_added_dir_to_deleted_in_target(sbox):
  "merge an added dir on a deleted dir in target"
  
  sbox.build()
  wc_dir = sbox.wc_dir

  # copy B to a new directory, I.
  # delete F in I.
  # add J to B/F.
  # merge add to I.

  B_url = svntest.main.current_repo_url + '/A/B'
  I_url = svntest.main.current_repo_url + '/A/I'
  F_url = svntest.main.current_repo_url + '/A/I/F'
  J_url = svntest.main.current_repo_url + '/A/B/F/J'
  I_path = os.path.join(wc_dir, 'A', 'I')

  
  svntest.actions.run_and_verify_svn(None, None, [],
                                     'cp', B_url, I_url, '-m', 'rev 2')

  svntest.actions.run_and_verify_svn(None, None, [],
                                     'rm', F_url, '-m', 'rev 3')
                                     
  svntest.actions.run_and_verify_svn(None, None, [],
                                     'mkdir', '-m', 'rev 4', J_url)
  
  svntest.actions.run_and_verify_svn(None, None, [],
                                      'up', os.path.join(wc_dir,'A'))

  expected_output = wc.State(I_path, {})
  expected_disk = wc.State('', {
    'E'       : Item(),
    'E/alpha' : Item("This is the file 'alpha'.\n"),
    'E/beta'  : Item("This is the file 'beta'.\n"),
    'lambda'  : Item("This is the file 'lambda'.\n"),
    })
  expected_skip = wc.State(I_path, {
    'F/J' : Item(),
    'F'   : Item(),
    })

  svntest.actions.run_and_verify_merge(I_path, '2', '4', B_url,
                                       expected_output,
                                       expected_disk,
                                       None,
                                       expected_skip,
                                       None, None, None, None, None,
                                       0, 0)

#----------------------------------------------------------------------
# This is a regression for issue #1176.

def merge_similar_unrelated_trees(sbox):
  "merging similar trees ancestrally unrelated"
  
  ## See http://subversion.tigris.org/issues/show_bug.cgi?id=1249. ##

  sbox.build()
  wc_dir = sbox.wc_dir

  # Simple test.  Make three directories with the same content.
  # Modify some stuff in the second one.  Now merge
  # (firstdir:seconddir->thirddir).

  base1_path = os.path.join(wc_dir, 'base1')
  base2_path = os.path.join(wc_dir, 'base2')
  apply_path = os.path.join(wc_dir, 'apply')

  base1_url = os.path.join(svntest.main.current_repo_url + '/base1')
  base2_url = os.path.join(svntest.main.current_repo_url + '/base2')

  # Make a tree of stuff ...
  os.mkdir(base1_path)
  svntest.main.file_append(os.path.join(base1_path, 'iota'),
                           "This is the file iota\n")
  os.mkdir(os.path.join(base1_path, 'A'))
  svntest.main.file_append(os.path.join(base1_path, 'A', 'mu'),
                           "This is the file mu\n")
  os.mkdir(os.path.join(base1_path, 'A', 'B'))
  svntest.main.file_append(os.path.join(base1_path, 'A', 'B', 'alpha'),
                           "This is the file alpha\n")
  svntest.main.file_append(os.path.join(base1_path, 'A', 'B', 'beta'),
                           "This is the file beta\n")

  # ... Copy it twice ...
  shutil.copytree(base1_path, base2_path)
  shutil.copytree(base1_path, apply_path)

  # ... Gonna see if merge is naughty or nice!
  svntest.main.file_append(os.path.join(base2_path, 'A', 'mu'),
                           "A new line in mu.\n")
  os.rename(os.path.join(base2_path, 'A', 'B', 'beta'),
            os.path.join(base2_path, 'A', 'B', 'zeta'))

  svntest.actions.run_and_verify_svn(None, None, [],
                                  'add', base1_path, base2_path, apply_path)

  svntest.actions.run_and_verify_svn(None, None, [],
                                     'ci', '-m', 'rev 2', wc_dir)

  expected_output = wc.State(apply_path, {
    'A/mu'     : Item(status='U '),
    'A/B/zeta' : Item(status='A '),
    'A/B/beta' : Item(status='D '),
    })

  # Search for the comment entitled "The Merge Kluge" elsewhere in
  # this file, to understand why we shorten and chdir() below.
  saved_cwd = os.getcwd()
  try:
    os.chdir(svntest.main.work_dir)
    # run_and_verify_merge doesn't support 'svn merge URL URL path'
    svntest.actions.run_and_verify_svn(None, None, [],
                                       'merge',
                                       '--ignore-ancestry',
                                       base1_url, base2_url,
                                       shorten_path_kludge(apply_path))
  finally:
    os.chdir(saved_cwd)

  expected_status = wc.State(apply_path, {
    ''            : Item(status='  '),
    'A'           : Item(status='  '),
    'A/mu'        : Item(status='M '),
    'A/B'         : Item(status='  '),
    'A/B/zeta'    : Item(status='A ', copied='+'),
    'A/B/alpha'   : Item(status='  '),
    'A/B/beta'    : Item(status='D '),
    'iota'        : Item(status='  '),
    })
  expected_status.tweak(wc_rev=2)
  expected_status.tweak('A/B/zeta', wc_rev='-')
  svntest.actions.run_and_verify_status(apply_path, expected_status)

#----------------------------------------------------------------------
def merge_one_file_helper(sbox, arg_flav):
  sbox.build()
  wc_dir = sbox.wc_dir
  
  rho_rel_path = os.path.join('A', 'D', 'G', 'rho')
  rho_path = os.path.join(wc_dir, rho_rel_path)
  G_path = os.path.join(wc_dir, 'A', 'D', 'G')
  rho_url = svntest.main.current_repo_url + '/A/D/G/rho'
  
  # Change rho for revision 2
  svntest.main.file_append(rho_path, 'A new line in rho.\n')

  expected_output = wc.State(wc_dir, { rho_rel_path : Item(verb='Sending'), })
  expected_status = svntest.actions.get_virginal_state(wc_dir, 2)
  expected_status.tweak(wc_rev=1)
  expected_status.tweak('A/D/G/rho', wc_rev=2)
  svntest.actions.run_and_verify_commit (wc_dir,
                                         expected_output,
                                         expected_status,
                                         None,
                                         None, None, None, None,
                                         wc_dir)
  
  # Backdate rho to revision 1, so we can merge in the rev 2 changes.
  svntest.actions.run_and_verify_svn(None, None, [],
                                     'up', '-r', '1', rho_path)

  # Try one merge with an explicit target; it should succeed.
  # ### Yes, it would be nice to use run_and_verify_merge(), but it
  # appears to be impossible to get the expected_foo trees working
  # right.  I think something is still assuming a directory target.
  if arg_flav == 'r':
    svntest.actions.run_and_verify_svn(None ,
                                       ['U    ' + rho_path + '\n'], [],
                                       'merge', '-r', '1:2',
                                       rho_url, rho_path)
  elif arg_flav == 'c':
    svntest.actions.run_and_verify_svn(None ,
                                       ['U    ' + rho_path + '\n'], [],
                                       'merge', '-c', '2',
                                       rho_url, rho_path)
  else:
    raise svntest.Failure

  expected_status.tweak(wc_rev=1)
  expected_status.tweak('A/D/G/rho', status='MM')
  svntest.actions.run_and_verify_status(wc_dir, expected_status)

  # Inspect rho, make sure it's right.
  rho_text = svntest.tree.get_text(rho_path)
  if rho_text != "This is the file 'rho'.\nA new line in rho.\n":
    print "Unexpected text in merged '" + rho_path + "'"
    raise svntest.Failure

  # Restore rho to pristine revision 1, for another merge.
  svntest.actions.run_and_verify_svn(None, None, [], 'revert', rho_path)
  expected_status.tweak('A/D/G/rho', status='  ')
  svntest.actions.run_and_verify_status(wc_dir, expected_status)

  # Cd into the directory and run merge with no targets.
  # It should still merge into rho.
  saved_cwd = os.getcwd()
  try:
    os.chdir(G_path)
    # Cannot use run_and_verify_merge with a file target
    if arg_flav == 'r':
      svntest.actions.run_and_verify_svn(None,
                                         ['U    rho\n'], [],
                                         'merge', '-r', '1:2', rho_url)
    elif arg_flav == 'c':
      svntest.actions.run_and_verify_svn(None,
                                         ['U    rho\n'], [],
                                         'merge', '-c', '2', rho_url)
    else:
      raise svntest.Failure

    # Inspect rho, make sure it's right.
    rho_text = svntest.tree.get_text('rho')
    if rho_text != "This is the file 'rho'.\nA new line in rho.\n":
      print "Unexpected text merging to 'rho' in '" + G_path + "'"
      raise svntest.Failure
  finally:
    os.chdir(saved_cwd)

  expected_status.tweak('A/D/G/rho', status='MM')
  svntest.actions.run_and_verify_status(wc_dir, expected_status)

def merge_one_file_using_r(sbox):
  "merge one file (issue #1150) using the -r option"
  merge_one_file_helper(sbox, 'r')

def merge_one_file_using_c(sbox):
  "merge one file (issue #1150) using the -c option"
  merge_one_file_helper(sbox, 'c')

#----------------------------------------------------------------------
# This is a regression for the enhancement added in issue #785.

def merge_with_implicit_target_helper(sbox, arg_flav):
  sbox.build()
  wc_dir = sbox.wc_dir
  
  # Change mu for revision 2
  mu_path = os.path.join(wc_dir, 'A', 'mu')
  orig_mu_text = svntest.tree.get_text(mu_path)
  added_mu_text = ""
  for x in range(2,11):
    added_mu_text = added_mu_text + 'This is line ' + `x` + ' in mu\n'
  svntest.main.file_append(mu_path, added_mu_text)

  # Create expected output tree for initial commit
  expected_output = wc.State(wc_dir, {
    'A/mu' : Item(verb='Sending'),
    })

  # Create expected status tree; all local revisions should be at 1,
  # but mu should be at revision 2.
  expected_status = svntest.actions.get_virginal_state(wc_dir, 2)
  expected_status.tweak(wc_rev=1)
  expected_status.tweak('A/mu', wc_rev=2)
  
  # Initial commit.
  svntest.actions.run_and_verify_commit (wc_dir,
                                         expected_output,
                                         expected_status,
                                         None,
                                         None, None, None, None,
                                         wc_dir)

  # Make the "other" working copy
  other_wc = sbox.add_wc_path('other')
  svntest.actions.duplicate_dir(wc_dir, other_wc)

  # Try the merge without an explicit target; it should succeed.
  # Can't use run_and_verify_merge cuz it expects a directory argument.
  mu_url = svntest.main.current_repo_url + '/A/mu'
  was_cwd = os.getcwd()
  try:
    os.chdir(os.path.join(other_wc, 'A'))

    # merge using URL for sourcepath
    if arg_flav == 'r':
      svntest.actions.run_and_verify_svn(None, ['U    mu\n'], [],
                                         'merge', '-r', '2:1', mu_url)
    elif arg_flav == 'c':
      svntest.actions.run_and_verify_svn(None, ['U    mu\n'], [],
                                         'merge', '-c', '-2', mu_url)
    else:
      raise svntest.Failure

    # sanity-check resulting file
    if (svntest.tree.get_text('mu') != orig_mu_text):
      raise svntest.Failure

    # merge using filename for sourcepath
    # Cannot use run_and_verify_merge with a file target
    if arg_flav == 'r':
      svntest.actions.run_and_verify_svn(None, ['G    mu\n'], [],
                                         'merge', '-r', '1:2', 'mu')
    elif arg_flav == 'c':
      svntest.actions.run_and_verify_svn(None, ['G    mu\n'], [],
                                         'merge', '-c', '2', 'mu')
    else:
      raise svntest.Failure

    # sanity-check resulting file
    if (svntest.tree.get_text('mu') != orig_mu_text + added_mu_text):
      raise svntest.Failure

  finally:
    os.chdir(was_cwd)

def merge_with_implicit_target_using_r(sbox):
  "merging a file w/no explicit target path using -r"
  merge_with_implicit_target_helper(sbox, 'r')

def merge_with_implicit_target_using_c(sbox):
  "merging a file w/no explicit target path using -c"
  merge_with_implicit_target_helper(sbox, 'c')

#----------------------------------------------------------------------

def merge_with_prev (sbox):
  "merge operations using PREV revision"

  sbox.build()
  wc_dir = sbox.wc_dir
  
  # Change mu for revision 2
  mu_path = os.path.join(wc_dir, 'A', 'mu')
  orig_mu_text = svntest.tree.get_text(mu_path)
  added_mu_text = ""
  for x in range(2,11):
    added_mu_text = added_mu_text + '\nThis is line ' + `x` + ' in mu'
  added_mu_text += "\n"
  svntest.main.file_append(mu_path, added_mu_text)

  zot_path = os.path.join(wc_dir, 'A', 'zot')
  
  svntest.main.file_append(zot_path, "bar")
  svntest.main.run_svn(None, 'add', zot_path)

  # Create expected output tree for initial commit
  expected_output = wc.State(wc_dir, {
    'A/mu' : Item(verb='Sending'),
    'A/zot' : Item(verb='Adding'),
    })

  # Create expected status tree; all local revisions should be at 1,
  # but mu should be at revision 2.
  expected_status = svntest.actions.get_virginal_state(wc_dir, 2)
  expected_status.tweak(wc_rev=1)
  expected_status.tweak('A/mu', wc_rev=2)
  expected_status.add({'A/zot' : Item(status='  ', wc_rev=2)})
  
  # Initial commit.
  svntest.actions.run_and_verify_commit (wc_dir,
                                         expected_output,
                                         expected_status,
                                         None,
                                         None, None, None, None,
                                         wc_dir)

  # Make some other working copies
  other_wc = sbox.add_wc_path('other')
  svntest.actions.duplicate_dir(wc_dir, other_wc)
  
  another_wc = sbox.add_wc_path('another')
  svntest.actions.duplicate_dir(wc_dir, another_wc)

  was_cwd = os.getcwd()
  try:
    os.chdir(os.path.join(other_wc, 'A'))

    # Try to revert the last change to mu via svn merge
    # Cannot use run_and_verify_merge with a file target
    svntest.actions.run_and_verify_svn(None, ['U    mu\n'], [],
                                       'merge', '-r', 'HEAD:PREV', 'mu')

    # sanity-check resulting file
    if (svntest.tree.get_text('mu') != orig_mu_text):
      raise svntest.Failure

  finally:
    os.chdir(was_cwd)

  other_status = expected_status
  other_status.wc_dir = other_wc
  other_status.tweak('A/mu', status='M ', wc_rev=2)
  other_status.tweak('A/zot', wc_rev=2)
  svntest.actions.run_and_verify_status(other_wc, other_status)

  try:
    os.chdir(another_wc)

    # ensure 'A' will be at revision 2
    svntest.actions.run_and_verify_svn(None, None, [], 'up')

    # now try a revert on a directory, and verify that it removed the zot
    # file we had added previously
    svntest.actions.run_and_verify_svn(None, None, [],
                                       'merge', '-r', 'COMMITTED:PREV',
                                       'A', 'A')

    if (svntest.tree.get_text('A/zot') != None):
      raise svntest.Failure
    
  finally:
    os.chdir(was_cwd)

  another_status = expected_status
  another_status.wc_dir = another_wc
  another_status.tweak(wc_rev=2)
  another_status.tweak('A/mu', status='M ')
  another_status.tweak('A/zot', status='D ')
  svntest.actions.run_and_verify_status(another_wc, another_status)
    
#----------------------------------------------------------------------
# Regression test for issue #1319: 'svn merge' should *not* 'C' when
# merging a change into a binary file, unless it has local mods, or has
# different contents from the left side of the merge.

def merge_binary_file (sbox):
  "merge change into unchanged binary file"

  sbox.build()
  wc_dir = sbox.wc_dir

  # Add a binary file to the project
  fp = open(os.path.join(sys.path[0], "theta.bin"))
  theta_contents = fp.read()  # suck up contents of a test .png file
  fp.close()

  theta_path = os.path.join(wc_dir, 'A', 'theta')
  fp = open(theta_path, 'w')
  fp.write(theta_contents)    # write png filedata into 'A/theta'
  fp.close()
  
  svntest.main.run_svn(None, 'add', theta_path)  

  # Commit the new binary file, creating revision 2.
  expected_output = svntest.wc.State(wc_dir, {
    'A/theta' : Item(verb='Adding  (bin)'),
    })
  expected_status = svntest.actions.get_virginal_state(wc_dir, 2)
  expected_status.tweak(wc_rev=1)
  expected_status.add({
    'A/theta' : Item(status='  ', wc_rev=2),
    })
  svntest.actions.run_and_verify_commit(wc_dir, expected_output,
                                        expected_status, None,
                                        None, None, None, None, wc_dir)
  
  # Make the "other" working copy
  other_wc = sbox.add_wc_path('other')
  svntest.actions.duplicate_dir(wc_dir, other_wc)

  # Change the binary file in first working copy, commit revision 3.
  svntest.main.file_append(theta_path, "some extra junk")
  expected_output = wc.State(wc_dir, {
    'A/theta' : Item(verb='Sending'),
    })
  expected_status = svntest.actions.get_virginal_state(wc_dir, 3)
  expected_status.tweak(wc_rev=1)
  expected_status.add({
    'A/theta' : Item(status='  ', wc_rev=3),
    })
  svntest.actions.run_and_verify_commit(wc_dir, expected_output,
                                        expected_status, None,
                                        None, None, None, None, wc_dir)

  # Search for the comment entitled "The Merge Kluge" elsewhere in
  # this file, to understand why we shorten and chdir() below.
  short_other_wc = shorten_path_kludge(other_wc)

  # In second working copy, attempt to 'svn merge -r 2:3'.
  # We should *not* see a conflict during the update, but a 'U'.
  # And after the merge, the status should be 'M'.
  expected_output = wc.State(short_other_wc, {
    'A/theta' : Item(status='U '),
    })
  expected_disk = svntest.main.greek_state.copy()
  expected_disk.add({
    ''        : Item(props={SVN_PROP_MERGE_INFO : '/:3'}),
    'A/theta' : Item(theta_contents + "some extra junk",
                     props={'svn:mime-type' : 'application/octet-stream'}),
    })
  expected_status = svntest.actions.get_virginal_state(short_other_wc, 3)
  expected_status.tweak(wc_rev=1)
  expected_status.add({
    ''        : Item(status=' M', wc_rev=1),
    'A/theta' : Item(status='M ', wc_rev=2),
    })
  expected_skip = wc.State('', { })

  saved_cwd = os.getcwd()
  try:
    os.chdir(svntest.main.work_dir)
    svntest.actions.run_and_verify_merge(short_other_wc, '2', '3',
                                         svntest.main.current_repo_url,
                                         expected_output,
                                         expected_disk,
                                         expected_status,
                                         expected_skip,
                                         None, None, None, None, None,
                                         1)
  finally:
    os.chdir(saved_cwd)

#----------------------------------------------------------------------
# Regression test for issue #2403: Incorrect 3-way merge of "added"
# binary file which already exists (unmodified) in the WC

def three_way_merge_add_of_existing_binary_file(sbox):
  "3-way merge of 'file add' into existing binary"

  sbox.build()
  wc_dir = sbox.wc_dir

  # Create a branch of A, creating revision 2.
  A_url = svntest.main.current_repo_url + "/A"
  branch_A_url = svntest.main.current_repo_url + "/copy-of-A"
  svntest.actions.run_and_verify_svn(None, None, [], "cp",
                                     A_url, branch_A_url,
                                     "-m", "Creating copy-of-A")

  # Add a binary file to the WC.
  fp = open(os.path.join(sys.path[0], "theta.bin"))
  theta_contents = fp.read()  # suck up contents of a test .png file
  fp.close()

  theta_path = os.path.join(wc_dir, "A", "theta")
  fp = open(theta_path, "w")
  fp.write(theta_contents)    # write png filedata into 'A/theta'
  fp.close()
  
  svntest.main.run_svn(None, "add", theta_path)

  # Commit the new binary file to the repos, creating revision 3.
  expected_output = svntest.wc.State(wc_dir, {
    "A/theta" : Item(verb="Adding  (bin)"),
    })
  expected_status = svntest.actions.get_virginal_state(wc_dir, 3)
  expected_status.tweak(wc_rev=1)  # "and nothing else matters..."
  expected_status.add({
    "A/theta" : Item(status="  ", wc_rev=3),
    })
  svntest.actions.run_and_verify_commit(wc_dir, expected_output,
                                        expected_status, None,
                                        None, None, None, None, wc_dir)

  # Search for the comment entitled "The Merge Kluge" elsewhere in
  # this file, to understand why we shorten and chdir() below.
  short_wc = shorten_path_kludge(wc_dir)

  # In the working copy, attempt to 'svn merge branch_A_url@2 A_url@3 A'.
  # We should *not* see a conflict during the merge, but an 'A'.
  # And after the merge, the status should not report any differences.
  expected_output = wc.State(short_wc, {
    "A/theta" : Item(status="A "),
    })

  # As greek_state is rooted at / instead of /A (our merge target), we
  # need a sub-tree of it rather than straight copy.
  expected_disk = svntest.main.greek_state.subtree("A")
  expected_disk.add({
    ""      : Item(props={SVN_PROP_MERGE_INFO : "/copy-of-A:3"}),
    "theta" : Item(theta_contents,
                   props={"svn:mime-type" : "application/octet-stream"}),
    })
  expected_status = svntest.actions.get_virginal_state(short_wc, 1)
  expected_status.add({
    "A"       : Item(status=" M", wc_rev=1),
    "A/theta" : Item(status="  ", wc_rev=3),
    })
  expected_status.remove("")  # top-level of the WC
  expected_status.remove("iota")
  expected_skip = wc.State("", { })

  saved_cwd = os.getcwd()
  try:
    os.chdir(svntest.main.work_dir)
    # If we merge into short_wc alone, theta appears at the WC root,
    # which is in the wrong location -- append "/A" to stay on target.
    svntest.actions.run_and_verify_merge2(short_wc + "/A", "2", "3",
                                          branch_A_url, A_url,
                                          expected_output,
                                          expected_disk,
                                          expected_status,
                                          expected_skip,
                                          None, None, None, None, None,
                                          1)
  finally:
    os.chdir(saved_cwd)

#----------------------------------------------------------------------
# Regression test for Issue #1297:
# A merge that creates a new file followed by an immediate diff
# The diff should succeed.

def merge_in_new_file_and_diff(sbox):
  "diff after merge that creates a new file"

  sbox.build()
  wc_dir = sbox.wc_dir
  
  trunk_url = svntest.main.current_repo_url + '/A/B/E'

  # Create a branch
  svntest.actions.run_and_verify_svn(None, None, [], 'cp', 
                                     trunk_url,
                                     svntest.main.current_repo_url + '/branch',
                                     '-m', "Creating the Branch")
 
  # Update to revision 2.
  svntest.actions.run_and_verify_svn(None, None, [], 'update', wc_dir)
  
  new_file_path = os.path.join(wc_dir, 'A', 'B', 'E', 'newfile')
  fp = open(new_file_path, 'w')
  fp.write("newfile\n")
  fp.close()

  # Add the new file, and commit revision 3.
  svntest.actions.run_and_verify_svn(None, None, [], "add", new_file_path)
  svntest.actions.run_and_verify_svn(None, None, [], 'ci', '-m',
                                     "Changing the trunk.", wc_dir)

  # Search for the comment entitled "The Merge Kluge" elsewhere in
  # this file, to understand why we shorten and chdir() below.
  branch_path = os.path.join(wc_dir, "branch")
  short_branch_path = shorten_path_kludge(branch_path)

  # Merge our addition into the branch.
  expected_output = svntest.wc.State(short_branch_path, {
    'newfile' : Item(status='A '),
    })
  expected_disk = wc.State('', {
    'alpha'   : Item("This is the file 'alpha'.\n"),
    'beta'    : Item("This is the file 'beta'.\n"),
    'newfile' : Item("newfile\n"),
    })
  expected_status = wc.State(short_branch_path, {
    ''        : Item(status=' M', wc_rev=2),
    'alpha'   : Item(status='  ', wc_rev=2),
    'beta'    : Item(status='  ', wc_rev=2),
    'newfile' : Item(status='A ', wc_rev='-', copied='+')
    })
  expected_skip = wc.State('', { })

  saved_cwd = os.getcwd()
  try:
    os.chdir(svntest.main.work_dir)
    svntest.actions.run_and_verify_merge(short_branch_path,
                                         '1', 'HEAD', trunk_url,
                                         expected_output,
                                         expected_disk,
                                         expected_status,
                                         expected_skip)
  finally:
    os.chdir(saved_cwd)

  # Finally, run diff.  This diff produces no output!
  expected_output = [
    "\n",
    "Property changes on: " + branch_path + "\n",
    "___________________________________________________________________\n",
    "Name: " + SVN_PROP_MERGE_INFO + "\n",
    "   Merged /A/B/E:r2-3\n",
    "\n", ]
  svntest.actions.run_and_verify_svn(None, expected_output, [], 'diff',
                                     branch_path)


#----------------------------------------------------------------------

# Issue #1425:  'svn merge' should skip over any unversioned obstructions.

def merge_skips_obstructions(sbox):
  "merge should skip over unversioned obstructions"

  sbox.build()
  wc_dir = sbox.wc_dir

  C_path = os.path.join(wc_dir, 'A', 'C')
  F_path = os.path.join(wc_dir, 'A', 'B', 'F')
  F_url = svntest.main.current_repo_url + '/A/B/F'

  Q_path = os.path.join(F_path, 'Q')
  foo_path = os.path.join(F_path, 'foo')
  bar_path = os.path.join(F_path, 'Q', 'bar')

  svntest.main.run_svn(None, 'mkdir', Q_path)
  svntest.main.file_append(foo_path, "foo")
  svntest.main.file_append(bar_path, "bar")
  svntest.main.run_svn(None, 'add', foo_path, bar_path)

  expected_output = wc.State(wc_dir, {
    'A/B/F/Q'     : Item(verb='Adding'),
    'A/B/F/Q/bar' : Item(verb='Adding'),
    'A/B/F/foo'   : Item(verb='Adding'),
    })
  expected_status = svntest.actions.get_virginal_state(wc_dir, 2)
  expected_status.tweak(wc_rev=1)
  expected_status.add({
    'A/B/F/Q'     : Item(status='  ', wc_rev=2),
    'A/B/F/Q/bar' : Item(status='  ', wc_rev=2),
    'A/B/F/foo'   : Item(status='  ', wc_rev=2),
    })
  svntest.actions.run_and_verify_commit(wc_dir,
                                        expected_output,
                                        expected_status,
                                        None,
                                        None, None,
                                        None, None,
                                        wc_dir)

  pre_merge_status = expected_status
  
  # Revision 2 now has A/B/F/foo, A/B/F/Q, A/B/F/Q/bar.  Let's merge
  # those 'F' changes into empty dir 'C'.  But first, create an
  # unversioned 'foo' within C, and make sure 'svn merge' doesn't
  # error when the addition of foo is obstructed.

  # Search for the comment entitled "The Merge Kluge" elsewhere in
  # this file, to understand why we shorten and chdir() below.
  short_C_path = shorten_path_kludge(C_path)

  expected_output = wc.State(short_C_path, {
    'Q'      : Item(status='A '),
    'Q/bar'  : Item(status='A '),
    })
  expected_disk = wc.State('', {
    'Q'      : Item(),
    'Q/bar'  : Item("bar"),
    'foo'    : Item("foo"),
    })
  expected_status = wc.State(short_C_path, {
    ''       : Item(status=' M', wc_rev=1),
    'Q'      : Item(status='A ', wc_rev='-', copied='+'),
    'Q/bar'  : Item(status='A ', wc_rev='-', copied='+'),
    })
  expected_skip = wc.State(short_C_path, {
    'foo' : Item(),
    })
  # Unversioned:
  svntest.main.file_append(os.path.join(C_path, "foo"), "foo")

  saved_cwd = os.getcwd()
  try:
    os.chdir(svntest.main.work_dir)
    svntest.actions.run_and_verify_merge(short_C_path, '1', '2', F_url,
                                         expected_output,
                                         expected_disk,
                                         expected_status,
                                         expected_skip,
                                         None, None, None, None, None,
                                         0, 0)
  finally:
    os.chdir(saved_cwd)

  # Revert the local mods, and this time make "Q" obstructed.  An
  # unversioned file called "Q" will obstruct the adding of the
  # directory of the same name.

  svntest.actions.run_and_verify_svn(None, None, [],
                                     'revert', '-R', wc_dir)
  os.unlink(os.path.join(C_path, "foo"))
  svntest.main.safe_rmtree(os.path.join(C_path, "Q"))
  svntest.main.file_append(os.path.join(C_path, "Q"), "foo") # unversioned
  svntest.actions.run_and_verify_status(wc_dir, pre_merge_status)

  # Search for the comment entitled "The Merge Kluge" elsewhere in
  # this file, to understand why we use short_C_path and chdir() below.
  expected_output = wc.State(short_C_path, {
    'foo'  : Item(status='A '),
    })
  expected_disk = wc.State('', {
    'Q'      : Item("foo"),
    'foo'    : Item("foo"),
    })
  expected_status = wc.State(short_C_path, {
    ''     : Item(status=' M', wc_rev=1),
    'foo'  : Item(status='A ', wc_rev='-', copied='+'),
    })
  expected_skip = wc.State(short_C_path, {
    'Q'     : Item(),
    'Q/bar' : Item(),
    })

  saved_cwd = os.getcwd()
  try:
    os.chdir(svntest.main.work_dir)
    svntest.actions.run_and_verify_merge(short_C_path, '1', '2', F_url,
                                         expected_output,
                                         expected_disk,
                                         expected_status,
                                         expected_skip,
                                         None, None, None, None, None,
                                         0, 0)
  finally:
    os.chdir(saved_cwd)

  # Revert the local mods, and commit the deletion of iota and A/D/G. (r3)
  os.unlink(os.path.join(C_path, "foo"))
  svntest.actions.run_and_verify_svn(None, None, [], 'revert', '-R', wc_dir)
  svntest.actions.run_and_verify_status(wc_dir, pre_merge_status)

  iota_path = os.path.join(wc_dir, 'iota')
  G_path = os.path.join(wc_dir, 'A', 'D', 'G')
  svntest.actions.run_and_verify_svn(None, None, [], 'rm', iota_path, G_path)

  expected_output = wc.State(wc_dir, {
    'A/D/G'  : Item(verb='Deleting'),
    'iota'   : Item(verb='Deleting'),
    })
  expected_status = pre_merge_status
  expected_status.remove('iota', 'A/D/G', 'A/D/G/pi', 'A/D/G/rho', 'A/D/G/tau')
  svntest.actions.run_and_verify_commit(wc_dir,
                                        expected_output,
                                        expected_status,
                                        None, None, None, None, None,
                                        wc_dir)

  # Now create unversioned iota and A/D/G, try running a merge -r2:3.
  # The merge process should skip over these targets, since they're
  # unversioned.
  
  # Search for the comment entitled "The Merge Kluge" elsewhere in
  # this file, to understand why we shorten and chdir() below.
  short_wc_dir = shorten_path_kludge(wc_dir)

  svntest.main.file_append(iota_path, "foo") # unversioned
  os.mkdir(G_path) # unversioned

  expected_output = wc.State(short_wc_dir, { })
  expected_disk = svntest.main.greek_state.copy()
  expected_disk.remove('A/D/G/pi', 'A/D/G/rho', 'A/D/G/tau')
  expected_disk.add({
    'A/B/F/Q'      : Item(),
    'A/B/F/Q/bar'  : Item("bar"),
    'A/B/F/foo'    : Item("foo"),
    'iota'         : Item("foo"),
    'A/C/Q'        : Item("foo"),
    })
  expected_skip = wc.State(short_wc_dir, {
    'A/D/G'  : Item(),
    'iota'   : Item(),
    })

  saved_cwd = os.getcwd()
  try:
    my_expected_status = expected_status.copy(short_wc_dir)
    my_expected_status.tweak('', status=' M')
    os.chdir(svntest.main.work_dir)
    svntest.actions.run_and_verify_merge(short_wc_dir, '2', '3', 
                                         svntest.main.current_repo_url,
                                         expected_output,
                                         expected_disk,
                                         my_expected_status,
                                         expected_skip)
  finally:
    os.chdir(saved_cwd)
  
  # Revert the local mods, and commit a change to A/B/lambda (r4), and then
  # commit the deletion of the same file. (r5)
  os.unlink(iota_path)
  svntest.main.safe_rmtree(G_path)
  svntest.actions.run_and_verify_svn(None, None, [], 'revert', '-R', wc_dir)
  svntest.actions.run_and_verify_status(wc_dir, expected_status)

  lambda_path = os.path.join(wc_dir, 'A', 'B', 'lambda')
  svntest.main.file_append(lambda_path, "more text")
  expected_output = wc.State(wc_dir, {
    'A/B/lambda'  : Item(verb='Sending'),
    })
  expected_status.tweak('A/B/lambda', wc_rev=4)
  svntest.actions.run_and_verify_commit(wc_dir,
                                        expected_output,
                                        expected_status,
                                        None, None, None, None, None,
                                        wc_dir)

  svntest.actions.run_and_verify_svn(None, None, [], 'rm', lambda_path)

  expected_output = wc.State(wc_dir, {
    'A/B/lambda'  : Item(verb='Deleting'),
    })
  expected_status.remove('A/B/lambda')
  svntest.actions.run_and_verify_commit(wc_dir,
                                        expected_output,
                                        expected_status,
                                        None, None, None, None, None,
                                        wc_dir)

  # lambda is gone, so create an unversioned lambda in its place.
  # Then attempt to merge -r3:4, which is a change to lambda.  The merge
  # should simply skip the unversioned file.

  svntest.main.file_append(lambda_path, "foo") # unversioned

  # Search for the comment entitled "The Merge Kluge" elsewhere in
  # this file, to understand why we use short_wc_dir and chdir() below.
  expected_output = wc.State(short_wc_dir, { })
  expected_disk.add({
    'A/B/lambda'      : Item("foo"),
    })
  expected_disk.remove('A/D/G', 'iota')
  expected_skip = wc.State(short_wc_dir, {
    'A/B/lambda'  : Item(),
    })

  saved_cwd = os.getcwd()
  try:
    os.chdir(svntest.main.work_dir)
    my_expected_status = expected_status.copy(short_wc_dir)
    my_expected_status.tweak('', status=' M')
    svntest.actions.run_and_verify_merge(short_wc_dir, '3', '4',
                                         svntest.main.current_repo_url,
                                         expected_output,
                                         expected_disk,
                                         my_expected_status,
                                         expected_skip)
  finally:
    os.chdir(saved_cwd)

  # OK, so let's commit the new lambda (r6), and then delete the
  # working file.  Then re-run the -r3:4 merge, and see how svn deals
  # with a file being under version control, but missing.

  svntest.actions.run_and_verify_svn(None, None, [], 'add', lambda_path)

  expected_output = wc.State(wc_dir, {
    ''            : Item(verb='Sending'),
    'A/B/lambda'  : Item(verb='Adding'),
    })
  expected_status.add({
    'A/B/lambda'  : Item(wc_rev=6, status='  '),
    })
  expected_status.tweak('', wc_rev=6)
  svntest.actions.run_and_verify_commit(wc_dir,
                                        expected_output,
                                        expected_status,
                                        None, None, None, None, None,
                                        wc_dir)

  os.unlink(lambda_path)

  # Search for the comment entitled "The Merge Kluge" elsewhere in
  # this file, to understand why we use short_wc_dir and chdir() below.
  expected_output = wc.State(short_wc_dir, { })
  expected_disk.remove('A/B/lambda')
  expected_status.tweak('A/B/lambda', status='! ')
  expected_skip = wc.State('', { })
  saved_cwd = os.getcwd()
  try:
    os.chdir(svntest.main.work_dir)
    svntest.actions.run_and_verify_merge(short_wc_dir, '3', '4',
                                         svntest.main.current_repo_url,
                                         expected_output,
                                         expected_disk,
                                         expected_status.copy(short_wc_dir),
                                         expected_skip)
  finally:
    os.chdir(saved_cwd)

#----------------------------------------------------------------------
# At one stage a merge that added items with the same name as missing
# items would attempt to add the items and fail, leaving the working
# copy locked and broken.

def merge_into_missing(sbox):
  "merge into missing must not break working copy"

  sbox.build()
  wc_dir = sbox.wc_dir

  F_path = os.path.join(wc_dir, 'A', 'B', 'F')
  F_url = svntest.main.current_repo_url + '/A/B/F'
  Q_path = os.path.join(F_path, 'Q')
  foo_path = os.path.join(F_path, 'foo')

  svntest.actions.run_and_verify_svn(None, None, [], 'mkdir', Q_path)
  svntest.main.file_append(foo_path, "foo")
  svntest.actions.run_and_verify_svn(None, None, [], 'add', foo_path)

  expected_output = wc.State(wc_dir, {
    'A/B/F/Q'       : Item(verb='Adding'),
    'A/B/F/foo'     : Item(verb='Adding'),
    })
  expected_status = svntest.actions.get_virginal_state(wc_dir, 2)
  expected_status.tweak(wc_rev=1)
  expected_status.add({
    'A/B/F/Q'       : Item(status='  ', wc_rev=2),
    'A/B/F/foo'     : Item(status='  ', wc_rev=2),
    })
  svntest.actions.run_and_verify_commit(wc_dir,
                                        expected_output,
                                        expected_status,
                                        None, None, None, None, None,
                                        wc_dir)

  R_path = os.path.join(Q_path, 'R')
  bar_path = os.path.join(R_path, 'bar')
  baz_path = os.path.join(Q_path, 'baz')
  svntest.actions.run_and_verify_svn(None, None, [], 'mkdir', R_path)
  svntest.main.file_append(bar_path, "bar")
  svntest.actions.run_and_verify_svn(None, None, [], 'add', bar_path)
  svntest.main.file_append(baz_path, "baz")
  svntest.actions.run_and_verify_svn(None, None, [], 'add', baz_path)

  expected_output = wc.State(wc_dir, {
    'A/B/F/Q/R'     : Item(verb='Adding'),
    'A/B/F/Q/R/bar' : Item(verb='Adding'),
    'A/B/F/Q/baz'   : Item(verb='Adding'),
    })
  expected_status.add({
    'A/B/F/Q/R'     : Item(status='  ', wc_rev=3),
    'A/B/F/Q/R/bar' : Item(status='  ', wc_rev=3),
    'A/B/F/Q/baz'   : Item(status='  ', wc_rev=3),
    })
  svntest.actions.run_and_verify_commit(wc_dir,
                                        expected_output,
                                        expected_status,
                                        None, None, None, None, None,
                                        wc_dir)

  os.unlink(foo_path)
  svntest.main.safe_rmtree(Q_path)

  expected_output = wc.State(F_path, {
    })
  expected_disk = wc.State('', {
    })
  expected_status = wc.State(F_path, {
    ''      : Item(status='  ', wc_rev=1),
    'foo'   : Item(status='! ', wc_rev=2),
    'Q'     : Item(status='! ', wc_rev='?'),
    })
  expected_skip = wc.State(F_path, {
    'Q'   : Item(),
    'foo' : Item(),
    })

  ### Need to real and dry-run separately since real merge notifies Q
  ### twice!
  svntest.actions.run_and_verify_merge(F_path, '1', '2', F_url,
                                       expected_output,
                                       expected_disk,
                                       expected_status,
                                       expected_skip,
                                       None, None, None, None, None,
                                       0, 0, '--dry-run')

  svntest.actions.run_and_verify_merge(F_path, '1', '2', F_url,
                                       expected_output,
                                       expected_disk,
                                       expected_status,
                                       expected_skip,
                                       None, None, None, None, None,
                                       0, 0)

  # This merge fails when it attempts to descend into the missing
  # directory.  That's OK, there is no real need to support merge into
  # an incomplete working copy, so long as when it fails it doesn't
  # break the working copy.
  svntest.main.run_svn('Working copy not locked',
                       'merge', '-r1:3', '--dry-run', F_url, F_path)

  svntest.main.run_svn('Working copy not locked',
                       'merge', '-r1:3', F_url, F_path)

  # Check working copy is not locked.
  expected_status = svntest.actions.get_virginal_state(wc_dir, 1)
  expected_status.add({
    'A/B/F/foo' : Item(status='! ', wc_rev=2),
    'A/B/F/Q' : Item(status='! ', wc_rev='?'),
    })
  svntest.actions.run_and_verify_status(wc_dir, expected_status)

#----------------------------------------------------------------------
# A test for issue 1738

def dry_run_adds_file_with_prop(sbox):
  "merge --dry-run adding a new file with props"

  sbox.build()
  wc_dir = sbox.wc_dir

  # Commit a new file which has a property.
  zig_path = os.path.join(wc_dir, 'A', 'B', 'E', 'zig')
  svntest.main.file_append(zig_path, "zig contents")
  svntest.actions.run_and_verify_svn(None, None, [], 'add', zig_path)
  svntest.actions.run_and_verify_svn(None, None, [],
                                     'propset', 'foo', 'foo_val',
                                     zig_path)
  
  expected_output = wc.State(wc_dir, {
    'A/B/E/zig'     : Item(verb='Adding'),
    })
  expected_status = svntest.actions.get_virginal_state(wc_dir, 1)
  expected_status.add({
    'A/B/E/zig'   : Item(status='  ', wc_rev=2),
    })
  svntest.actions.run_and_verify_commit(wc_dir,
                                        expected_output,
                                        expected_status,
                                        None, None, None, None, None,
                                        wc_dir)

  # Do a regular merge of that change into a different dir.
  F_path = os.path.join(wc_dir, 'A', 'B', 'F')
  E_url = svntest.main.current_repo_url + '/A/B/E'

  # Search for the comment entitled "The Merge Kluge" elsewhere in
  # this file, to understand why we shorten and chdir() below.
  short_F_path = shorten_path_kludge(F_path)

  expected_output = wc.State(short_F_path, {
    'zig'  : Item(status='A '),
    })
  expected_disk = wc.State('', {
    ''         : Item(props={SVN_PROP_MERGE_INFO : '/A/B/E:2'}),
    'zig'      : Item("zig contents", {'foo':'foo_val'}),
    })
  expected_skip = wc.State('', { })
  expected_status = None  # status is optional
  
  saved_cwd = os.getcwd()
  try:
    os.chdir(svntest.main.work_dir)
    svntest.actions.run_and_verify_merge(short_F_path, '1', '2', E_url,
                                         expected_output,
                                         expected_disk,
                                         expected_status,
                                         expected_skip,
                                         None, None, None, None, None,
                                         1, # please check props
                                         1) # and do a dry-run also)
  finally:
    os.chdir(saved_cwd)

#----------------------------------------------------------------------

# Regression test for issue #1673
# Merge a binary file from two URL with a common ancestry

def merge_binary_with_common_ancestry(sbox):
  "merge binary files with common ancestry"

  sbox.build()
  wc_dir = sbox.wc_dir

  # Create the common ancestry path
  I_path = os.path.join(wc_dir, 'I')
  svntest.main.run_svn(None, 'mkdir', I_path)

  # Add a binary file to the common ancestry path
  fp = open(os.path.join(sys.path[0], "theta.bin"))
  theta_contents = fp.read()
  fp.close()
  theta_I_path = os.path.join(I_path, 'theta')
  fp = open(theta_I_path, 'w')
  fp.write(theta_contents)
  fp.close()
  svntest.main.run_svn(None, 'add', theta_I_path)
  svntest.main.run_svn(None, 'propset', 'svn:mime-type',
                       'application/octet-stream', theta_I_path)

  # Commit the ancestry
  expected_output = wc.State(wc_dir, {
    'I'       : Item(verb='Adding'),
    'I/theta' : Item(verb='Adding  (bin)'),
    })

  expected_status = svntest.actions.get_virginal_state(wc_dir, 1)
  expected_status.add({
    'I'       : Item(status='  ', wc_rev=2),
    'I/theta' : Item(status='  ', wc_rev=2),
    })

  svntest.actions.run_and_verify_commit(wc_dir,
                                        expected_output, expected_status,
                                        None,
                                        None, None,
                                        None, None,
                                        wc_dir)

  # Create the first branch
  J_path = os.path.join(wc_dir, 'J')
  svntest.main.run_svn(None, 'copy', I_path, J_path)

  # Commit the first branch
  expected_output = wc.State(wc_dir, {
    'J' : Item(verb='Adding'),
    })

  expected_status.add({
    'J'       : Item(status='  ', wc_rev=3),
    'J/theta' : Item(status='  ', wc_rev=3),
    })

  svntest.actions.run_and_verify_commit(wc_dir,
                                        expected_output, expected_status,
                                        None,
                                        None, None,
                                        None, None,
                                        wc_dir)

  # Create the path where the files will be merged
  K_path = os.path.join(wc_dir, 'K')
  svntest.main.run_svn(None, 'mkdir', K_path)

  # Commit the new path
  expected_output = wc.State(wc_dir, {
    'K' : Item(verb='Adding'),
    })

  expected_status.add({
    'K'       : Item(status='  ', wc_rev=4),
    })

  svntest.actions.run_and_verify_commit(wc_dir,
                                        expected_output, expected_status,
                                        None,
                                        None, None,
                                        None, None,
                                        wc_dir)

  # Copy 'I/theta' to 'K/'. This file will be merged later.
  theta_K_path = os.path.join(K_path, 'theta')
  svntest.main.run_svn(None, 'copy', theta_I_path, theta_K_path)

  # Commit the new file
  expected_output = wc.State(wc_dir, {
    'K/theta' : Item(verb='Adding  (bin)'),
    })

  expected_status.add({
    'K/theta' : Item(status='  ', wc_rev=5),
    })

  svntest.actions.run_and_verify_commit(wc_dir,
                                        expected_output, expected_status,
                                        None,
                                        None, None,
                                        None, None,
                                        wc_dir)

  # Modify the original ancestry 'I/theta'
  svntest.main.file_append(theta_I_path, "some extra junk")

  # Commit the modification
  expected_output = wc.State(wc_dir, {
    'I/theta' : Item(verb='Sending'),
    })

  expected_status.tweak('I/theta', wc_rev=6)

  svntest.actions.run_and_verify_commit(wc_dir,
                                        expected_output, expected_status,
                                        None,
                                        None, None,
                                        None, None,
                                        wc_dir)

  # Create the second branch from the modified ancestry
  L_path = os.path.join(wc_dir, 'L')
  svntest.main.run_svn(None, 'copy', I_path, L_path)

  # Commit the second branch
  expected_output = wc.State(wc_dir, {
    'L'       : Item(verb='Adding'),
    'L/theta' : Item(verb='Adding  (bin)'),
    })

  expected_status.add({
    'L'       : Item(status='  ', wc_rev=7),
    'L/theta' : Item(status='  ', wc_rev=7),
    })

  svntest.actions.run_and_verify_commit(wc_dir,
                                        expected_output, expected_status,
                                        None,
                                        None, None,
                                        None, None,
                                        wc_dir)

  # Now merge first ('J/') and second ('L/') branches into 'K/'
  saved_cwd = os.getcwd()
  try:
    os.chdir(K_path)
    theta_J_url = svntest.main.current_repo_url + '/J/theta'
    theta_L_url = svntest.main.current_repo_url + '/L/theta'
    svntest.actions.run_and_verify_svn(None, ['U    theta\n'], [],
                                       'merge', theta_J_url, theta_L_url)
  finally:
    os.chdir(saved_cwd)

  expected_status.tweak('K/theta', status='M ')
  svntest.actions.run_and_verify_status(wc_dir, expected_status)

#----------------------------------------------------------------------
# A test for issue 1905
def merge_funny_chars_on_path(sbox):
  "merge with funny characters (issue #1905)"

  sbox.build()
  wc_dir = sbox.wc_dir

  # In following lists: 'd' stands for directory, 'f' for file
  # targets to be added by recursive add
  add_by_add = [
    ('d', 'dir_10', 'F%lename'),
    ('d', 'dir%20', 'F lename'),
    ('d', 'dir 30', 'Filename'),
    ('d', 'dir 40', None),
    ('f', 'F lename', None),
    ]

  # targets to be added by 'svn mkdir' + add
  add_by_mkdir = [
    ('d', 'dir_11', 'F%lename'),
    ('d', 'dir%21', 'Filename'),
    ('d', 'dir 31', 'F lename'),
    ('d', 'dir 41', None),
    ]

  for target in add_by_add:
    if target[0] == 'd':
      target_dir = os.path.join(wc_dir, 'A', 'B', 'E', target[1])
      os.mkdir(target_dir)
      if target[2]:
        target_path = os.path.join(wc_dir, 'A', 'B', 'E', '%s' % target[1], target[2])
        svntest.main.file_append(target_path, "%s/%s" % (target[1], target[2]))
      svntest.actions.run_and_verify_svn(None, None, [], 'add', target_dir)
    elif target[0] == 'f':
        target_path = os.path.join(wc_dir, 'A', 'B', 'E', '%s' % target[1])
        svntest.main.file_append(target_path, "%s" % target[1])
        svntest.actions.run_and_verify_svn(None, None, [], 'add', target_path)
    else:
      raise svntest.Failure


  for target in add_by_mkdir:
    if target[0] == 'd':
      target_dir = os.path.join(wc_dir, 'A', 'B', 'E', target[1])
      svntest.actions.run_and_verify_svn(None, None, [], 'mkdir', target_dir)
      if target[2]:
        target_path = os.path.join(wc_dir, 'A', 'B', 'E', '%s' % target[1], target[2])
        svntest.main.file_append(target_path, "%s/%s" % (target[1], target[2]))
        svntest.actions.run_and_verify_svn(None, None, [], 'add', target_path)

  expected_output_dic = {}
  expected_status_dic = {}
  
  for targets in add_by_add,add_by_mkdir:
    for target in targets:  
      key = 'A/B/E/%s' % target[1]
      expected_output_dic[key] = Item(verb='Adding')
      expected_status_dic[key] = Item(status='  ', wc_rev=2)
      
      if target[2]:
        key = 'A/B/E/%s/%s' % (target[1], target[2])
        expected_output_dic[key] = Item(verb='Adding')
        expected_status_dic[key] = Item(status='  ', wc_rev=2)


  expected_output = wc.State(wc_dir, expected_output_dic)

  expected_status = svntest.actions.get_virginal_state(wc_dir, 1)
  expected_status.add(expected_status_dic)

  svntest.actions.run_and_verify_commit(wc_dir,
                                        expected_output,
                                        expected_status,
                                        None, None, None, None, None,
                                        wc_dir)

  # Do a regular merge of that change into a different dir.
  F_path = os.path.join(wc_dir, 'A', 'B', 'F')
  E_url = svntest.main.current_repo_url + '/A/B/E'

  expected_output_dic = {}
  expected_disk_dic = {}

  for targets in add_by_add,add_by_mkdir:
    for target in targets:
      key = '%s' % target[1]
      expected_output_dic[key] = Item(status='A ')
      if target[0] == 'd':
        expected_disk_dic[key] = Item(None, {})
      elif target[0] == 'f':
        expected_disk_dic[key] = Item("%s" % target[1], {})
      else:
        raise svntest.Failure
      if target[2]:
        key = '%s/%s' % (target[1], target[2])
        expected_output_dic[key] = Item(status='A ')
        expected_disk_dic[key] = Item('%s/%s' % (target[1], target[2]), {})


  # Search for the comment entitled "The Merge Kluge" elsewhere in
  # this file, to understand why we shorten and chdir() below.
  short_F_path = shorten_path_kludge(F_path)

  expected_output = wc.State(short_F_path, expected_output_dic)

  expected_disk = wc.State('', expected_disk_dic)
  expected_skip = wc.State('', { })
  expected_status = None  # status is optional

  saved_cwd = os.getcwd()
  try:
    os.chdir(svntest.main.work_dir)
    svntest.actions.run_and_verify_merge(short_F_path, '1', '2', E_url,
                                         expected_output,
                                         expected_disk,
                                         expected_status,
                                         expected_skip,
                                         None, None, None, None, None,
                                         0, # don't check props
                                         1) # but do a dry-run
  finally:
    os.chdir(saved_cwd)

  expected_output_dic = {}
  
  for targets in add_by_add,add_by_mkdir:
    for target in targets:
      key = '%s' % target[1]
      expected_output_dic[key] = Item(verb='Adding')
      if target[2]:
        key = '%s/%s' % (target[1], target[2])
        expected_output_dic[key] = Item(verb='Adding')
      
  expected_output = wc.State(F_path, expected_output_dic)
  expected_output.add({
    '' : Item(verb='Sending'),
    })

  svntest.actions.run_and_verify_commit(F_path,
                                        expected_output,
                                        None,
                                        None, None, None, None, None,
                                        wc_dir)

#-----------------------------------------------------------------------
# Regression test for issue #2064

def merge_keyword_expansions(sbox):
  "merge changes to keyword expansion property"

  sbox.build()

  wcpath = sbox.wc_dir
  tpath = os.path.join(wcpath, "t")
  bpath = os.path.join(wcpath, "b")
  t_fpath = os.path.join(tpath, 'f')
  b_fpath = os.path.join(bpath, 'f')

  os.mkdir(tpath)
  svntest.main.run_svn(None, "add", tpath)
  # Commit r2.
  svntest.actions.run_and_verify_svn(None, None, [],
                                     "ci", "-m", "r2", wcpath)

  # Copy t to b.
  svntest.main.run_svn(None, "cp", tpath, bpath)
  # Commit r3
  svntest.actions.run_and_verify_svn(None, None, [],
                                     "ci", "-m", "r3", wcpath)

  # Add a file to t.
  svntest.main.file_append(t_fpath, "$Revision$")
  svntest.actions.run_and_verify_svn(None, None, [],
                                     'add', t_fpath)
  # Ask for keyword expansion in the file.
  svntest.actions.run_and_verify_svn(None, None, [],
                                     'propset', 'svn:keywords', 'Revision',
                                     t_fpath)
  # Commit r4
  svntest.actions.run_and_verify_svn(None, None, [],
                                     'ci', '-m', 'r4', wcpath)

  # Update the wc before the merge.
  svntest.actions.run_and_verify_svn(None, None, [],
                                     'update', wcpath)

  expected_status = svntest.actions.get_virginal_state(wcpath, 4)
  expected_status.add({
    't'    : Item(status='  ', wc_rev=4),
    't/f'  : Item(status='  ', wc_rev=4),
    'b'    : Item(status='  ', wc_rev=4),
  })
  svntest.actions.run_and_verify_status(wcpath, expected_status)

  # Do the merge.

  # Search for the comment entitled "The Merge Kluge" elsewhere in
  # this file, to understand why we shorten and chdir() below.
  short_bpath = shorten_path_kludge(bpath)

  expected_output = wc.State(short_bpath, {
    'f'  : Item(status='A '),
    })
  expected_disk = wc.State('', {
    'f'      : Item("$Revision: 4 $"),
    })
  expected_status = wc.State(short_bpath, {
    ''       : Item(status=' M', wc_rev=4),
    'f'      : Item(status='A ', wc_rev='-', copied='+'),
    })
  expected_skip = wc.State(short_bpath, { })

  saved_cwd = os.getcwd()
  try:
    os.chdir(svntest.main.work_dir)
    svntest.actions.run_and_verify_merge(short_bpath, '2', 'HEAD',
                                         svntest.main.current_repo_url + '/t',
                                         expected_output,
                                         expected_disk,
                                         expected_status,
                                         expected_skip)
  finally:
    os.chdir(saved_cwd)

#----------------------------------------------------------------------
def merge_prop_change_to_deleted_target(sbox):
  "merge prop change into deleted target"
  # For issue #2132.
  sbox.build()
  wc_dir = sbox.wc_dir

  # Add a property to alpha.
  alpha_path = os.path.join(wc_dir, 'A', 'B', 'E', 'alpha')
  svntest.actions.run_and_verify_svn(None, None, [],
                                     'propset', 'foo', 'foo_val',
                                     alpha_path)

  # Commit the property add as r2.
  expected_output = svntest.wc.State(wc_dir, {
    'A/B/E/alpha' : Item(verb='Sending'),
    })
  expected_status = svntest.actions.get_virginal_state(wc_dir, 1)
  expected_status.tweak('A/B/E/alpha', wc_rev=2, status='  ')
  svntest.actions.run_and_verify_commit (wc_dir,
                                         expected_output, expected_status,
                                         None, None, None, None, None,
                                         wc_dir)
  svntest.actions.run_and_verify_svn(None, None, [], 'up', wc_dir)

  # Remove alpha entirely.
  svntest.actions.run_and_verify_svn(None, None, [], 'rm', alpha_path)
  expected_output = wc.State(wc_dir, {
    'A/B/E/alpha'  : Item(verb='Deleting'),
    })
  expected_status.tweak(wc_rev=2)
  expected_status.remove('A/B/E/alpha')
  svntest.actions.run_and_verify_commit(wc_dir,
                                        expected_output,
                                        expected_status,
                                        None, None, None, None, None,
                                        alpha_path)

  # Try merging the original propset, which applies to a target that
  # no longer exists.  The bug would only reproduce when run from
  # inside the wc, so we cd in there.
  saved_cwd = os.getcwd()
  try:
    os.chdir(wc_dir)
    svntest.actions.run_and_verify_svn("Merge errored unexpectedly",
                                       SVNAnyOutput, [],
                                       'merge', '-r1:2', '.')
  finally:
    os.chdir(saved_cwd)


#----------------------------------------------------------------------
# A merge that replaces a directory
# Tests for Issue #2144
  
def merge_dir_replace(sbox):
  "merge a replacement of a directory"

  sbox.build()
  wc_dir = sbox.wc_dir

  C_path = os.path.join(wc_dir, 'A', 'C')
  F_path = os.path.join(wc_dir, 'A', 'B', 'F')
  F_url = svntest.main.current_repo_url + '/A/B/F'

  foo_path = os.path.join(F_path, 'foo')

  # Create foo in F
  svntest.actions.run_and_verify_svn(None, None, [], 'mkdir', foo_path)

  expected_output = wc.State(wc_dir, {
    'A/B/F/foo' : Item(verb='Adding'),
    })
  expected_status = svntest.actions.get_virginal_state(wc_dir, 2)
  expected_status.tweak(wc_rev=1)
  expected_status.add({
    'A/B/F/foo'    : Item(status='  ', wc_rev=2),
    })
  svntest.actions.run_and_verify_commit(wc_dir,
                                        expected_output,
                                        expected_status,
                                        None, None, None, None, None,
                                        wc_dir)
  
  # Merge foo onto C
  expected_output = wc.State(C_path, {
    'foo' : Item(status='A '),
    })
  expected_disk = wc.State('', {
    'foo' : Item(),
    })
  expected_status = wc.State(C_path, {
    ''    : Item(status=' M', wc_rev=1),
    'foo' : Item(status='A ', wc_rev='-', copied='+'),
    })
  expected_skip = wc.State(C_path, { })
  svntest.actions.run_and_verify_merge(C_path, '1', '2', F_url,
                                       expected_output,
                                       expected_disk,
                                       expected_status,
                                       expected_skip)

  # Commit merge of foo onto C
  expected_output = svntest.wc.State(wc_dir, {
    'A/C'        : Item(verb='Sending'),
    'A/C/foo'    : Item(verb='Adding'),
    })
  expected_status = svntest.actions.get_virginal_state(wc_dir, 3)
  expected_status.tweak(wc_rev=1)
  expected_status.add({
    'A/B/F/foo'  : Item(status='  ', wc_rev=2),
    'A/C'        : Item(status='  ', wc_rev=3),
    'A/C/foo'    : Item(status='  ', wc_rev=3),
    })
  svntest.actions.run_and_verify_commit(wc_dir,
                                        expected_output,
                                        expected_status,
                                        None, None, None, None, None,
                                        wc_dir)

  # Delete foo on F
  svntest.actions.run_and_verify_svn(None, None, [], 'rm', foo_path)
  expected_output = svntest.wc.State(wc_dir, {
    'A/B/F/foo'   : Item(verb='Deleting'),
    })
  expected_status = svntest.actions.get_virginal_state(wc_dir, 4)
  expected_status.tweak(wc_rev=1)
  expected_status.add({
    'A/C'         : Item(status='  ', wc_rev=3),
    'A/C/foo'     : Item(status='  ', wc_rev=3),
    })
  svntest.actions.run_and_verify_commit(wc_dir,
                                        expected_output,
                                        expected_status,
                                        None, None, None, None, None,
                                        wc_dir)

  # Recreate foo in F
  svntest.actions.run_and_verify_svn(None, None, [], 'mkdir', foo_path)

  expected_output = wc.State(wc_dir, {
    'A/B/F/foo' : Item(verb='Adding'),
    })
  expected_status = svntest.actions.get_virginal_state(wc_dir, 5)
  expected_status.tweak(wc_rev=1)
  expected_status.add({
    'A/B/F/foo'    : Item(status='  ', wc_rev=5),
    'A/C'          : Item(status='  ', wc_rev=3),
    'A/C/foo'      : Item(status='  ', wc_rev=3),
    })
  svntest.actions.run_and_verify_commit(wc_dir,
                                        expected_output,
                                        expected_status,
                                        None, None, None, None, None,
                                        wc_dir)
  # Merge replacement of foo onto C
  expected_output = wc.State(C_path, {
    'foo' : Item(status='D '),
    'foo' : Item(status='A '),
    })
  expected_disk = wc.State('', {
    'foo' : Item(),
    })
  expected_status = wc.State(C_path, {
    ''    : Item(status=' M', wc_rev=3),
    'foo' : Item(status='R ', wc_rev='-', copied='+'),
    })
  expected_skip = wc.State(C_path, { })
  svntest.actions.run_and_verify_merge(C_path, '2', '5', F_url,
                                       expected_output,
                                       expected_disk,
                                       expected_status,
                                       expected_skip,
                                       None, None, None, None, None,
                                       0, # skip props
                                       0) # don't do a dry-run the output differs

  
#----------------------------------------------------------------------
def merge_file_with_space_in_its_name(sbox):
  "merge a file whose name contains a space"
  # For issue #2144
  sbox.build()
  wc_dir = sbox.wc_dir
  new_file = os.path.join(wc_dir, "new file")

  # Make r2.
  svntest.main.file_append(new_file, "Initial text in the file.\n")
  svntest.main.run_svn(None, "add", new_file)
  svntest.actions.run_and_verify_svn(None, None, [],
                                     "ci", "-m", "r2", wc_dir)

  # Make r3.
  svntest.main.file_append(new_file, "Next line of text in the file.\n")
  svntest.actions.run_and_verify_svn(None, None, [],
                                     "ci", "-m", "r3", wc_dir)

  # Try to reverse merge.
  #
  # The reproduction recipe requires that no explicit merge target be
  # passed, so we run merge from inside the wc dir where the target
  # file (i.e., the URL basename) lives.
  saved_cwd = os.getcwd()
  try:
    os.chdir(wc_dir)
    target_url = svntest.main.current_repo_url + '/new%20file'
    svntest.actions.run_and_verify_svn(None, None, [],
                                       "merge", "-r3:2", target_url)
  finally:
    os.chdir(saved_cwd)

#----------------------------------------------------------------------
# A merge between two branches using no revision number with the dir being
# created already existing as an unversioned directory.
# Tests for Issue #2222
  
def merge_dir_branches(sbox):
  "merge between branches (Issue #2222)"

  sbox.build()
  wc_dir = sbox.wc_dir

  F_path = os.path.join(wc_dir, 'A', 'B', 'F')
  F_url = svntest.main.current_repo_url + '/A/B/F'
  C_url = svntest.main.current_repo_url + '/A/C'

  # Create foo in F
  foo_path = os.path.join(F_path, 'foo')
  svntest.actions.run_and_verify_svn(None, None, [], 'mkdir', foo_path)

  expected_output = wc.State(wc_dir, {
    'A/B/F/foo' : Item(verb='Adding'),
    })
  expected_status = svntest.actions.get_virginal_state(wc_dir, 2)
  expected_status.tweak(wc_rev=1)
  expected_status.add({
    'A/B/F/foo'    : Item(status='  ', wc_rev=2),
    })
  svntest.actions.run_and_verify_commit(wc_dir,
                                        expected_output,
                                        expected_status,
                                        None, None, None, None, None,
                                        wc_dir)

  # Create an unversioned foo
  foo_path = os.path.join(wc_dir, 'foo')
  os.mkdir(foo_path)

  # Merge from C to F onto the wc_dir
  # We can't use run_and_verify_merge because it doesn't support this
  # syntax of the merge command.  
  # XXX: Change this if run_and_verify_merge ever gets fixed
  expected_output = ["A    " + foo_path + "\n"]
  svntest.actions.run_and_verify_svn(None, expected_output, [],
                                     'merge', C_url, F_url, wc_dir)

  # Run info to check the copied rev to make sure it's right
  expected_output = ["Path: " + foo_path + "\n",
                     "URL: " + svntest.main.current_repo_url + "/foo\n",
                     "Repository Root: " + svntest.main.current_repo_url + "\n",
                     "Revision: 2\n",
                     "Node Kind: directory\n",
                     "Schedule: add\n",
                     "Copied From URL: " + F_url + "/foo\n",
                     "Copied From Rev: 2\n", "\n"]
  svntest.actions.run_and_verify_svn(None, expected_output, [],
                                     'info', foo_path)


#----------------------------------------------------------------------

def safe_property_merge(sbox):
  "property merges don't overwrite existing prop-mods"

  sbox.build()
  wc_dir = sbox.wc_dir

  # Add a property to two files and a directory, commit as r2.
  alpha_path = os.path.join(wc_dir, 'A', 'B', 'E', 'alpha')
  beta_path = os.path.join(wc_dir, 'A', 'B', 'E', 'beta')
  E_path = os.path.join(wc_dir, 'A', 'B', 'E')
  
  svntest.actions.run_and_verify_svn(None, None, [],
                                     'propset', 'foo', 'foo_val',
                                     alpha_path, beta_path)
  svntest.actions.run_and_verify_svn(None, None, [],
                                     'propset', 'foo', 'foo_val',
                                     E_path)

  expected_output = svntest.wc.State(wc_dir, {
    'A/B/E'       : Item(verb='Sending'),
    'A/B/E/alpha' : Item(verb='Sending'),
    'A/B/E/beta'  : Item(verb='Sending'),
    })
  expected_status = svntest.actions.get_virginal_state(wc_dir, 1)
  expected_status.tweak('A/B/E', 'A/B/E/alpha', 'A/B/E/beta',
                        wc_rev=2, status='  ')
  svntest.actions.run_and_verify_commit (wc_dir,
                                         expected_output, expected_status,
                                         None, None, None, None, None,
                                         wc_dir)
  svntest.actions.run_and_verify_svn(None, None, [], 'up', wc_dir)

  # Copy B to B2 as rev 3  (making a branch)
  B_url = svntest.main.current_repo_url + '/A/B'
  B2_url = svntest.main.current_repo_url + '/A/B2'

  svntest.actions.run_and_verify_svn(None, None, [],
                                     'copy', '-m', 'fumble',
                                     '--username', svntest.main.wc_author,
                                     '--password', svntest.main.wc_passwd,
                                     B_url, B2_url)
  svntest.actions.run_and_verify_svn(None, None, [], 'up', wc_dir)

  # Change the properties underneath B again, and commit as r4
  svntest.actions.run_and_verify_svn(None, None, [],
                                     'propset', 'foo', 'foo_val2',
                                     alpha_path)
  svntest.actions.run_and_verify_svn(None, None, [],
                                     'propdel', 'foo',
                                     beta_path)
  svntest.actions.run_and_verify_svn(None, None, [],
                                     'propset', 'foo', 'foo_val2',
                                     E_path)
  expected_output = svntest.wc.State(wc_dir, {
    'A/B/E'       : Item(verb='Sending'),
    'A/B/E/alpha' : Item(verb='Sending'),
    'A/B/E/beta'  : Item(verb='Sending'),
    })
  svntest.actions.run_and_verify_commit (wc_dir,
                                         expected_output, None,
                                         None, None, None, None, None,
                                         wc_dir)
  svntest.actions.run_and_verify_svn(None, None, [], 'up', wc_dir)

  # Make local propchanges to E, alpha and beta in the branch.
  alpha_path2 = os.path.join(wc_dir, 'A', 'B2', 'E', 'alpha')
  beta_path2 = os.path.join(wc_dir, 'A', 'B2', 'E', 'beta')
  E_path2 = os.path.join(wc_dir, 'A', 'B2', 'E')

  svntest.actions.run_and_verify_svn(None, None, [],
                                     'propset', 'foo', 'branchval',
                                     alpha_path2, beta_path2)
  svntest.actions.run_and_verify_svn(None, None, [],
                                     'propset', 'foo', 'branchval',
                                     E_path2)

  # Now merge the recent B change to the branch.  Because we already
  # have local propmods, we should get property conflicts.
  B2_path = os.path.join(wc_dir, 'A', 'B2')

  expected_output = wc.State(B2_path, {
    'E'        : Item(status=' C'),
    'E/alpha'  : Item(status=' C'),
    'E/beta'   : Item(status=' C'),
    })

  expected_disk = wc.State('', {
    ''         : Item(props={SVN_PROP_MERGE_INFO : "/A/B:4"}),
    'E'        : Item(),
    'E/alpha'  : Item("This is the file 'alpha'.\n"),
    'E/beta'   : Item("This is the file 'beta'.\n"),
    'F'        : Item(),
    'lambda'   : Item("This is the file 'lambda'.\n"),
    })
  expected_disk.tweak('E', 'E/alpha', 'E/beta',
                      props={'foo' : 'branchval'}) # local mods still present

  expected_status = wc.State(B2_path, {
    ''        : Item(status=' M'),
    'E'       : Item(status=' C'),
    'E/alpha' : Item(status=' C'),
    'E/beta'  : Item(status=' C'),
    'F'       : Item(status='  '),
    'lambda'  : Item(status='  '),
    })
  expected_status.tweak(wc_rev=4)

  expected_skip = wc.State('', { })

  # should have 3 'prej' files left behind, describing prop conflicts:
  extra_files = ['alpha.*\.prej', 'beta.*\.prej', 'dir_conflicts.*\.prej']
  
  svntest.actions.run_and_verify_merge(B2_path, '3', '4', B_url,
                                       expected_output,
                                       expected_disk,
                                       expected_status,
                                       expected_skip,
                                       None, # expected error string
                                       svntest.tree.detect_conflict_files,
                                       extra_files,
                                       None, None, # no B singleton handler
                                       1, # check props
                                       0) # dry_run

#----------------------------------------------------------------------

# Test for issue 2035, whereby 'svn merge' wouldn't always mark
# property conflicts when it should.

def property_merge_from_branch(sbox):
  "property merge conflict even without local mods"

  sbox.build()
  wc_dir = sbox.wc_dir

  # Add a property to a file and a directory, commit as r2.
  alpha_path = os.path.join(wc_dir, 'A', 'B', 'E', 'alpha')
  E_path = os.path.join(wc_dir, 'A', 'B', 'E')
  
  svntest.actions.run_and_verify_svn(None, None, [],
                                     'propset', 'foo', 'foo_val',
                                     alpha_path)
  svntest.actions.run_and_verify_svn(None, None, [],
                                     'propset', 'foo', 'foo_val',
                                     E_path)

  expected_output = svntest.wc.State(wc_dir, {
    'A/B/E'       : Item(verb='Sending'),
    'A/B/E/alpha' : Item(verb='Sending'),
    })
  expected_status = svntest.actions.get_virginal_state(wc_dir, 1)
  expected_status.tweak('A/B/E', 'A/B/E/alpha', wc_rev=2, status='  ')
  svntest.actions.run_and_verify_commit (wc_dir,
                                         expected_output, expected_status,
                                         None, None, None, None, None,
                                         wc_dir)
  svntest.actions.run_and_verify_svn(None, None, [], 'up', wc_dir)

  # Copy B to B2 as rev 3  (making a branch)
  B_url = svntest.main.current_repo_url + '/A/B'
  B2_url = svntest.main.current_repo_url + '/A/B2'

  svntest.actions.run_and_verify_svn(None, None, [],
                                     'copy', '-m', 'fumble',
                                     '--username', svntest.main.wc_author,
                                     '--password', svntest.main.wc_passwd,
                                     B_url, B2_url)
  svntest.actions.run_and_verify_svn(None, None, [], 'up', wc_dir)

  # Change the properties underneath B again, and commit as r4
  svntest.actions.run_and_verify_svn(None, None, [],
                                     'propset', 'foo', 'foo_val2',
                                     alpha_path)
  svntest.actions.run_and_verify_svn(None, None, [],
                                     'propset', 'foo', 'foo_val2',
                                     E_path)
  expected_output = svntest.wc.State(wc_dir, {
    'A/B/E'       : Item(verb='Sending'),
    'A/B/E/alpha' : Item(verb='Sending'),
    })
  svntest.actions.run_and_verify_commit (wc_dir,
                                         expected_output, None,
                                         None, None, None, None, None,
                                         wc_dir)
  svntest.actions.run_and_verify_svn(None, None, [], 'up', wc_dir)

  # Make different propchanges changes to the B2 branch and commit as r5.
  alpha_path2 = os.path.join(wc_dir, 'A', 'B2', 'E', 'alpha')
  E_path2 = os.path.join(wc_dir, 'A', 'B2', 'E')

  svntest.actions.run_and_verify_svn(None, None, [],
                                     'propset', 'foo', 'branchval',
                                     alpha_path2)
  svntest.actions.run_and_verify_svn(None, None, [],
                                     'propset', 'foo', 'branchval',
                                     E_path2)
  expected_output = svntest.wc.State(wc_dir, {
    'A/B2/E'       : Item(verb='Sending'),
    'A/B2/E/alpha' : Item(verb='Sending'),
    })
  svntest.actions.run_and_verify_commit (wc_dir,
                                         expected_output, None,
                                         None, None, None, None, None,
                                         wc_dir)
  svntest.actions.run_and_verify_svn(None, None, [], 'up', wc_dir)

  # Now merge the recent B change to the branch.  There are no local
  # mods anywhere, but we should still get property conflicts anyway!  
  B2_path = os.path.join(wc_dir, 'A', 'B2')

  expected_output = wc.State(B2_path, {
    'E'        : Item(status=' C'),
    'E/alpha'  : Item(status=' C'),
    })

  expected_disk = wc.State('', {
    ''         : Item(props={SVN_PROP_MERGE_INFO : '/A/B:4'}),
    'E'        : Item(),
    'E/alpha'  : Item("This is the file 'alpha'.\n"),
    'E/beta'   : Item("This is the file 'beta'.\n"),
    'F'        : Item(),
    'lambda'   : Item("This is the file 'lambda'.\n"),
    })
  expected_disk.tweak('E', 'E/alpha', 
                      props={'foo' : 'branchval'})  

  expected_status = wc.State(B2_path, {
    ''        : Item(status=' M'),
    'E'       : Item(status=' C'),
    'E/alpha' : Item(status=' C'),
    'E/beta'  : Item(status='  '),
    'F'       : Item(status='  '),
    'lambda'  : Item(status='  '),
    })
  expected_status.tweak(wc_rev=5)

  expected_skip = wc.State('', { })

  # should have 2 'prej' files left behind, describing prop conflicts:
  extra_files = ['alpha.*\.prej', 'dir_conflicts.*\.prej']
  
  svntest.actions.run_and_verify_merge(B2_path, '3', '4', B_url,
                                       expected_output,
                                       expected_disk,
                                       expected_status,
                                       expected_skip,
                                       None, # expected error string
                                       svntest.tree.detect_conflict_files,
                                       extra_files,
                                       None, None, # no B singleton handler
                                       1, # check props
                                       0) # dry_run

#----------------------------------------------------------------------

# Another test for issue 2035, whereby sometimes 'svn merge' marked
# property conflicts when it shouldn't!

def property_merge_undo_redo(sbox):
  "undo, then redo a property merge"

  sbox.build()
  wc_dir = sbox.wc_dir

  # Add a property to a file, commit as r2.
  alpha_path = os.path.join(wc_dir, 'A', 'B', 'E', 'alpha')
  svntest.actions.run_and_verify_svn(None, None, [],
                                     'propset', 'foo', 'foo_val',
                                     alpha_path)

  expected_output = svntest.wc.State(wc_dir, {
    'A/B/E/alpha' : Item(verb='Sending'),
    })
  expected_status = svntest.actions.get_virginal_state(wc_dir, 1)
  expected_status.tweak('A/B/E/alpha', wc_rev=2, status='  ')
  svntest.actions.run_and_verify_commit (wc_dir,
                                         expected_output, expected_status,
                                         None, None, None, None, None,
                                         wc_dir)
  svntest.actions.run_and_verify_svn(None, None, [], 'up', wc_dir)

  # Use 'svn merge' to undo the commit.  ('svn merge -r2:1')
  # Result should be a single local-prop-mod.
  expected_output = wc.State(wc_dir, {'A/B/E/alpha'  : Item(status=' U'), })

  expected_disk = svntest.main.greek_state.copy()

  expected_status = svntest.actions.get_virginal_state(wc_dir, 2)
  expected_status.tweak('A/B/E/alpha', status=' M')

  expected_skip = wc.State('', { })
  
  svntest.actions.run_and_verify_merge(wc_dir, '2', '1',
                                       svntest.main.current_repo_url,
                                       expected_output,
                                       expected_disk,
                                       expected_status,
                                       expected_skip,
                                       None, # expected error string
                                       None, None, # no A singleton handler
                                       None, None, # no B singleton handler
                                       1, # check props
                                       0) # dry_run
  
  # Change mind, re-apply the change ('svn merge -r1:2').
  # This should merge cleanly into existing prop-mod, status shows nothing.
  expected_output = wc.State(wc_dir, {'A/B/E/alpha'  : Item(status=' U'), })

  expected_disk = svntest.main.greek_state.copy()
  expected_disk.add({'' : Item(props={SVN_PROP_MERGE_INFO : '/:2'}), })
  expected_disk.tweak('A/B/E/alpha', props={'foo' : 'foo_val'})

  expected_status = svntest.actions.get_virginal_state(wc_dir, 2)
  expected_status.tweak('', status=' M')

  expected_skip = wc.State('', { })
  
  svntest.actions.run_and_verify_merge(wc_dir, '1', '2',
                                       svntest.main.current_repo_url,
                                       expected_output,
                                       expected_disk,
                                       expected_status,
                                       expected_skip,
                                       None, # expected error string
                                       None, None, # no A singleton handler
                                       None, None, # no B singleton handler
                                       1, # check props
                                       0) # dry_run


  
#----------------------------------------------------------------------
def cherry_pick_text_conflict(sbox):
  "cherry-pick a dependent change, get conflict"

  sbox.build()
  wc_dir = sbox.wc_dir
  
  A_path = os.path.join(wc_dir, 'A')
  A_url = svntest.main.current_repo_url + '/A'
  mu_path = os.path.join(A_path, 'mu')
  branch_A_url = svntest.main.current_repo_url + '/copy-of-A'
  branch_mu_path = os.path.join(wc_dir, 'copy-of-A', 'mu')

  # Create a branch of A.
  svntest.actions.run_and_verify_svn(None, None, [], 'cp',
                                     A_url, branch_A_url,
                                     '-m', "Creating copy-of-A")

  # Update to get the branch.
  svntest.actions.run_and_verify_svn(None, None, [], 'update', wc_dir)

  # Change mu's text twice on the branch, producing r3 then r4.
  svntest.main.file_append(branch_mu_path,
                           "r3\nr3\nr3\nr3\nr3\nr3\nr3\nr3\n")
  svntest.actions.run_and_verify_svn(None, None, [], 'ci',
                                     '-m', 'Add lines to mu.', wc_dir)
  svntest.main.file_append(branch_mu_path,
                           "r4\nr4\nr4\nr4\nr4\nr4\nr4\nr4\n")
  svntest.actions.run_and_verify_svn(None, None, [], 'ci',
                                     '-m', 'Add more lines to mu.', wc_dir)

  # Try to merge just r4 into trunk, without r3.  It should fail.
  expected_output = wc.State(A_path, {
    'mu'       : Item(status='C '),
    })
  expected_disk = wc.State('', {
    'mu'        : Item("This is the file 'mu'.\n"
                       + "<<<<<<< .working\n"
                       + "=======\n"
                       + "r3\n"
                       + "r3\n"
                       + "r3\n"
                       + "r3\n"
                       + "r3\n"
                       + "r3\n"
                       + "r3\n"
                       + "r3\n"
                       + "r4\n"
                       + "r4\n"
                       + "r4\n"
                       + "r4\n"
                       + "r4\n"
                       + "r4\n"
                       + "r4\n"
                       + "r4\n"
                       + ">>>>>>> .merge-right.r4\n"
                       ),
    'B'         : Item(),
    'B/lambda'  : Item("This is the file 'lambda'.\n"),
    'B/E'       : Item(),
    'B/E/alpha' : Item("This is the file 'alpha'.\n"),
    'B/E/beta'  : Item("This is the file 'beta'.\n"),
    'B/F'       : Item(),
    'C'         : Item(),
    'D'         : Item(),
    'D/gamma'   : Item("This is the file 'gamma'.\n"),
    'D/H'       : Item(),
    'D/H/chi'   : Item("This is the file 'chi'.\n"),
    'D/H/psi'   : Item("This is the file 'psi'.\n"),
    'D/H/omega' : Item("This is the file 'omega'.\n"),
    'D/G'       : Item(),
    'D/G/pi'    : Item("This is the file 'pi'.\n"),
    'D/G/rho'   : Item("This is the file 'rho'.\n"),
    'D/G/tau'   : Item("This is the file 'tau'.\n"),
    })
  expected_status = wc.State(A_path, {
    ''          : Item(status=' M'),
    'mu'        : Item(status='C '),
    'B'         : Item(status='  '),
    'B/lambda'  : Item(status='  '),
    'B/E'       : Item(status='  '),
    'B/E/alpha' : Item(status='  '),
    'B/E/beta'  : Item(status='  '),
    'B/F'       : Item(status='  '),
    'C'         : Item(status='  '),
    'D'         : Item(status='  '),
    'D/gamma'   : Item(status='  '),
    'D/H'       : Item(status='  '),
    'D/H/chi'   : Item(status='  '),
    'D/H/psi'   : Item(status='  '),
    'D/H/omega' : Item(status='  '),
    'D/G'       : Item(status='  '),
    'D/G/pi'    : Item(status='  '),
    'D/G/rho'   : Item(status='  '),
    'D/G/tau'   : Item(status='  '),
    })
  expected_status.tweak(wc_rev=2)
  expected_skip = wc.State('', { })
  svntest.actions.run_and_verify_merge(A_path, '3', '4', branch_A_url,
                                       expected_output,
                                       expected_disk,
                                       expected_status,
                                       expected_skip,
                                       None, # no error expected
                                       svntest.tree.detect_conflict_files,
                                       ["mu\.working",
                                        "mu\.merge-right\.r4",
                                        "mu\.merge-left\.r3"],
                                       None, None, # no singleton handler
                                       0, # don't check props
                                       0) # not a dry_run
  


# Test for issue 2135
def merge_file_replace(sbox):
  "merge a replacement of a file"

  sbox.build()
  wc_dir = sbox.wc_dir

  # File scheduled for deletion
  rho_path = os.path.join(wc_dir, 'A', 'D', 'G', 'rho')
  svntest.actions.run_and_verify_svn(None, None, [], 'rm', rho_path)

  expected_status = svntest.actions.get_virginal_state(wc_dir, 1)
  expected_status.tweak('A/D/G/rho', status='D ')
  svntest.actions.run_and_verify_status(wc_dir, expected_status)
  
  expected_output = svntest.wc.State(wc_dir, {
    'A/D/G/rho': Item(verb='Deleting'),
    })

  expected_status.remove('A/D/G/rho')
  
  # Commit rev 2
  svntest.actions.run_and_verify_commit(wc_dir,
                                        expected_output,
                                        expected_status,
                                        None, None, None, None, None,
                                        wc_dir)
  # create new rho file
  fp = open(rho_path, 'w')
  fp.write("new rho\n")
  fp.close()

  # Add the new file
  svntest.actions.run_and_verify_svn(None, None, [], 'add', rho_path)
 
  # Commit revsion 3 
  expected_status.add({
    'A/D/G/rho' : Item(status='A ', wc_rev='0')
    })
  svntest.actions.run_and_verify_status(wc_dir, expected_status)
  expected_output = svntest.wc.State(wc_dir, {
    'A/D/G/rho': Item(verb='Adding'),
    })

  svntest.actions.run_and_verify_commit(wc_dir,
                                        expected_output,
                                        None,
                                        None, None, None, None, None,
                                        wc_dir)

  # Update working copy
  expected_output = svntest.wc.State(wc_dir, {})
  expected_disk   = svntest.main.greek_state.copy()
  expected_disk.tweak('A/D/G/rho', contents='new rho\n' )
  expected_status.tweak(wc_rev='3')
  expected_status.tweak('A/D/G/rho', status='  ')
  
  svntest.actions.run_and_verify_update(wc_dir, 
                                        expected_output,
                                        expected_disk, 
                                        expected_status)

  # merge changes from r3:1  
  expected_output = svntest.wc.State(wc_dir, {
    'A/D/G/rho': Item(status='A ')
    })
  expected_status.tweak('A/D/G/rho', status='R ', copied='+', wc_rev='-')
  expected_skip = wc.State(wc_dir, { })
  expected_disk.tweak('A/D/G/rho', contents="This is the file 'rho'.\n")
  svntest.actions.run_and_verify_merge(wc_dir, '3', '1',
                                       svntest.main.current_repo_url,
                                       expected_output,
                                       expected_disk,
                                       expected_status,
                                       expected_skip)

  # Now commit merged wc
  expected_output = svntest.wc.State(wc_dir, {
    'A/D/G/rho': Item(verb='Replacing'),
    })
  expected_status.tweak('A/D/G/rho', status='  ', copied=None, wc_rev='4')
  svntest.actions.run_and_verify_commit(wc_dir,
                                        expected_output,
                                        expected_status,
                                        None,
                                        None, None, None, None,
                                        wc_dir)
# Test for issue 2522
# Same as merge_file_replace, but without update before merge.
def merge_file_replace_to_mixed_rev_wc(sbox):
  "merge a replacement of a file to mixed rev wc"

  sbox.build()
  wc_dir = sbox.wc_dir

  # File scheduled for deletion
  rho_path = os.path.join(wc_dir, 'A', 'D', 'G', 'rho')
  svntest.actions.run_and_verify_svn(None, None, [], 'rm', rho_path)

  expected_status = svntest.actions.get_virginal_state(wc_dir, 1)
  expected_status.tweak('A/D/G/rho', status='D ')
  svntest.actions.run_and_verify_status(wc_dir, expected_status)
  
  expected_output = svntest.wc.State(wc_dir, {
    'A/D/G/rho': Item(verb='Deleting'),
    })

  expected_status.remove('A/D/G/rho')
  
  # Commit rev 2
  svntest.actions.run_and_verify_commit(wc_dir,
                                        expected_output,
                                        expected_status,
                                        None, None, None, None, None,
                                        wc_dir)

  # Update working copy
  expected_disk   = svntest.main.greek_state.copy()
  expected_disk.remove('A/D/G/rho' )
  expected_output = svntest.wc.State(wc_dir, {})
  expected_status.tweak(wc_rev='2')
  
  svntest.actions.run_and_verify_update(wc_dir, 
                                        expected_output,
                                        expected_disk, 
                                        expected_status)

  # create new rho file
  fp = open(rho_path, 'w')
  fp.write("new rho\n")
  fp.close()

  # Add the new file
  svntest.actions.run_and_verify_svn(None, None, [], 'add', rho_path)
 
  # Commit revsion 3 
  expected_status.add({
    'A/D/G/rho' : Item(status='A ', wc_rev='0')
    })
  svntest.actions.run_and_verify_status(wc_dir, expected_status)
  expected_output = svntest.wc.State(wc_dir, {
    'A/D/G/rho': Item(verb='Adding'),
    })

  expected_disk.add({'A/D/G/rho' : Item(contents='new rho\n')} )
  expected_status.tweak(wc_rev='2')
  expected_status.tweak('A/D/G/rho', status='  ', wc_rev='3')

  svntest.actions.run_and_verify_commit(wc_dir,
                                        expected_output,
                                        expected_status,
                                        None, None, None, None, None,
                                        wc_dir)


  # merge changes from r3:1  
  expected_output = svntest.wc.State(wc_dir, {
    'A/D/G/rho': Item(status='A ')
    })
  expected_status.tweak('A/D/G/rho', status='R ', copied='+', wc_rev='-')
  expected_skip = wc.State(wc_dir, { })
  expected_disk.tweak('A/D/G/rho', contents="This is the file 'rho'.\n")
  svntest.actions.run_and_verify_merge(wc_dir, '3', '1',
                                       svntest.main.current_repo_url,
                                       expected_output,
                                       expected_disk,
                                       expected_status,
                                       expected_skip)
  
  # At this point WC is broken, because file rho has invalid revision
  # Try to update
  expected_output = svntest.wc.State(wc_dir, {})
  expected_status.tweak(wc_rev='3')
  expected_status.tweak('A/D/G/rho', status='R ', copied='+', wc_rev='-')
  svntest.actions.run_and_verify_update(wc_dir, 
                                        expected_output,
                                        expected_disk, 
                                        expected_status)
                                        
  # Now commit merged wc
  expected_output = svntest.wc.State(wc_dir, {
    'A/D/G/rho': Item(verb='Replacing'),
    })
  expected_status.tweak('A/D/G/rho', status='  ', copied=None, wc_rev='4')
  svntest.actions.run_and_verify_commit(wc_dir,
                                        expected_output,
                                        expected_status,
                                        None,
                                        None, None, None, None,
                                        wc_dir)

# use -x -w option for ignoring whitespace during merge
def merge_ignore_whitespace(sbox):
  "ignore whitespace when merging"

  sbox.build()
  wc_dir = sbox.wc_dir

  # commit base version of iota
  file_name = "iota"
  file_path = os.path.join(wc_dir, file_name)
  file_url = svntest.main.current_repo_url + '/iota'

  open(file_path, 'w').write("Aa\n"
                             "Bb\n"
                             "Cc\n")
  expected_output = svntest.wc.State(wc_dir, {
      'iota' : Item(verb='Sending'),
      })
  svntest.actions.run_and_verify_commit(wc_dir, expected_output,
                                        None, None, None, None,
                                        None, None, wc_dir)

  # change the file, mostly whitespace changes + an extra line
  open(file_path, 'w').write("A  a\n"
                             "Bb \n"
                             " Cc\n"
                             "New line in iota\n")
  expected_output = wc.State(wc_dir, { file_name : Item(verb='Sending'), })
  expected_status = svntest.actions.get_virginal_state(wc_dir, 1)
  expected_status.tweak(file_name, wc_rev=3)
  svntest.actions.run_and_verify_commit (wc_dir,
                                         expected_output,
                                         expected_status,
                                         None,
                                         None, None, None, None,
                                         wc_dir)

  # Backdate iota to revision 2, so we can merge in the rev 3 changes.
  svntest.actions.run_and_verify_svn(None, None, [],
                                     'up', '-r', '2', file_path)
  # Make some local whitespace changes, these should not conflict
  # with the remote whitespace changes as both will be ignored.
  open(file_path, 'w').write("    Aa\n"
                             "B b\n"
                             "C c\n")

  # Lines changed only by whitespaces - both in local or remote - 
  # should be ignored
  expected_output = wc.State(sbox.wc_dir, { file_name : Item(status='G ') })
  expected_disk = svntest.main.greek_state.copy()
  expected_disk.tweak(file_name,
                      contents="    Aa\n"
                               "B b\n"
                               "C c\n"
                               "New line in iota\n")
  expected_status = svntest.actions.get_virginal_state(sbox.wc_dir, 1)
  expected_status.tweak('', status=' M', wc_rev=1)
  expected_status.tweak(file_name, status='M ', wc_rev=2)
  expected_skip = wc.State('', { })

  svntest.actions.run_and_verify_merge(sbox.wc_dir, '2', '3', 
                                       svntest.main.current_repo_url,
                                       expected_output,
                                       expected_disk,
                                       expected_status,
                                       expected_skip,
                                       None, None, None, None, None, 
                                       0, 0,
                                       '-x', '-w')

# use -x --ignore-eol-style option for ignoring eolstyle during merge
def merge_ignore_eolstyle(sbox):
  "ignore eolstyle when merging"

  sbox.build()
  wc_dir = sbox.wc_dir

  # commit base version of iota
  file_name = "iota"
  file_path = os.path.join(wc_dir, file_name)
  file_url = svntest.main.current_repo_url + '/iota'

  open(file_path, 'wb').write("Aa\r\n"
                              "Bb\r\n"
                              "Cc\r\n")
  expected_output = svntest.wc.State(wc_dir, {
      'iota' : Item(verb='Sending'),
      })
  svntest.actions.run_and_verify_commit(wc_dir, expected_output,
                                        None, None, None, None,
                                        None, None, wc_dir)

  # change the file, mostly eol changes + an extra line
  open(file_path, 'wb').write("Aa\r"
                              "Bb\n"
                              "Cc\r"
                              "New line in iota\n")
  expected_output = wc.State(wc_dir, { file_name : Item(verb='Sending'), })
  expected_status = svntest.actions.get_virginal_state(wc_dir, 1)
  expected_status.tweak(file_name, wc_rev=3)
  svntest.actions.run_and_verify_commit (wc_dir,
                                         expected_output,
                                         expected_status,
                                         None,
                                         None, None, None, None,
                                         wc_dir)

  # Backdate iota to revision 2, so we can merge in the rev 3 changes.
  svntest.actions.run_and_verify_svn(None, None, [],
                                     'up', '-r', '2', file_path)
  # Make some local eol changes, these should not conflict
  # with the remote eol changes as both will be ignored.
  open(file_path, 'wb').write("Aa\n"
                              "Bb\r"
                              "Cc\n")

  # Lines changed only by eolstyle - both in local or remote - 
  # should be ignored
  expected_output = wc.State(sbox.wc_dir, { file_name : Item(status='G ') })
  expected_disk = svntest.main.greek_state.copy()
  expected_disk.tweak(file_name,
                      contents="Aa\n"
                               "Bb\r"
                               "Cc\n"
                               "New line in iota\n")
  expected_status = svntest.actions.get_virginal_state(sbox.wc_dir, 1)
  expected_status.tweak('', status=' M')
  expected_status.tweak(file_name, status='M ', wc_rev=2)
  expected_skip = wc.State('', { })

  svntest.actions.run_and_verify_merge(sbox.wc_dir, '2', '3', 
                                       svntest.main.current_repo_url,
                                       expected_output,
                                       expected_disk,
                                       expected_status,
                                       expected_skip,
                                       None, None, None, None, None, 
                                       0, 0,
                                       '-x', '--ignore-eol-style')

#----------------------------------------------------------------------
# Issue 2584
def merge_add_over_versioned_file_conflicts(sbox):
  "conflict from merge of add over versioned file"

  sbox.build()
  wc_dir = sbox.wc_dir

  E_path = os.path.join(wc_dir, 'A', 'B', 'E');
  alpha_path = os.path.join(E_path, 'alpha')
  new_alpha_path = os.path.join(wc_dir, 'A', 'C', 'alpha')
  
  # Create a new "alpha" file, with enough differences to cause a conflict.
  fp = open(new_alpha_path, 'w')
  fp.write('new alpha content\n')
  fp.close()

  # Add and commit the new "alpha" file, creating revision 2.
  svntest.main.run_svn(None, "add", new_alpha_path)

  expected_output = svntest.wc.State(wc_dir, {
    'A/C/alpha' : Item(verb='Adding'),
    })
  expected_status = svntest.actions.get_virginal_state(wc_dir, 2)
  expected_status.tweak(wc_rev=1)
  expected_status.add({
    'A/C/alpha' : Item(status='  ', wc_rev=2),
    })
  svntest.actions.run_and_verify_commit(wc_dir, expected_output,
                                        expected_status, None,
                                        None, None, None, None, wc_dir)

  # Search for the comment entitled "The Merge Kluge" elsewhere in
  # this file, to understand why we shorten and chdir() below.
  short_E_path = shorten_path_kludge(E_path)

  # Merge changes from r1:2 into our pre-existing "alpha" file,
  # causing a conflict.
  expected_output = wc.State(short_E_path, {
    'alpha'   : Item(status='C '),
    })
  expected_disk = wc.State('', {
    'alpha'    : Item("<<<<<<< .working\n" +
                    "This is the file 'alpha'.\n" +
                    "=======\n" +
                    "new alpha content\n" +
                    ">>>>>>> .merge-right.r2\n"),
    'beta'    : Item("This is the file 'beta'.\n"),
    })
  expected_status = wc.State(short_E_path, {
    ''       : Item(status='  ', wc_rev=1),
    'alpha'  : Item(status='C ', wc_rev=1),
    'beta'   : Item(status='  ', wc_rev=1),
    })
  expected_skip = wc.State(short_E_path, { })

  saved_cwd = os.getcwd()
  try:
    os.chdir(svntest.main.work_dir)
    svntest.actions.run_and_verify_merge(short_E_path, '1', '2',
                                         svntest.main.current_repo_url + \
                                         '/A/C',
                                         expected_output,
                                         expected_disk,
                                         expected_status,
                                         expected_skip,
                                         None,
<<<<<<< HEAD
                                         detect_conflict_files,
=======
                                         svntest.tree.detect_conflict_files,
>>>>>>> d1fc0424
                                         ["alpha\.working",
                                          "alpha\.merge-right\.r2",
                                          "alpha\.merge-left\.r0"])
  finally:
    os.chdir(saved_cwd)

<<<<<<< HEAD
=======
#----------------------------------------------------------------------
# eol-style handling during merge with conflicts, scenario 1:
# when a merge creates a conflict on a file, make sure the file and files
# r<left>, r<right> and .mine are in the eol-style defined for that file.
#
# This test for 'svn update' can be found in update_tests.py as 
# conflict_markers_matching_eol.
def merge_conflict_markers_matching_eol(sbox):
  "conflict markers should match the file's eol style"

  sbox.build()
  wc_dir = sbox.wc_dir
  filecount = 1

  mu_path = os.path.join(wc_dir, 'A', 'mu')

  if os.name == 'nt':
    crlf = '\n'
  else:
    crlf = '\r\n'

  # Checkout a second working copy
  wc_backup = sbox.add_wc_path('backup')
  svntest.actions.run_and_verify_svn(None, None, [], 'checkout', 
                                     sbox.repo_url, wc_backup)

  # set starting revision
  cur_rev = 1

  expected_disk = svntest.main.greek_state.copy()
  expected_status = svntest.actions.get_virginal_state(wc_dir, cur_rev)
  expected_backup_status = svntest.actions.get_virginal_state(wc_backup, 
                                                              cur_rev)

  path_backup = os.path.join(wc_backup, 'A', 'mu')

  # do the test for each eol-style
  for eol, eolchar in zip(['CRLF', 'CR', 'native', 'LF'],
                          [crlf, '\015', '\n', '\012']):
    # rewrite file mu and set the eol-style property.
    open(mu_path, 'wb').write("This is the file 'mu'."+ eolchar)
    svntest.main.run_svn(None, 'propset', 'svn:eol-style', eol, mu_path)

    expected_disk.add({
      'A/mu' : Item("This is the file 'mu'." + eolchar)
    })
    expected_output = svntest.wc.State(wc_dir, {
      'A/mu' : Item(verb='Sending'),
    })
    expected_status.tweak(wc_rev = cur_rev)
    expected_status.add({
      'A/mu' : Item(status='  ', wc_rev = cur_rev + 1),
    })

    # Commit the original change and note the 'base' revision number 
    svntest.actions.run_and_verify_commit(wc_dir, expected_output,
                                          expected_status, None,
                                          None, None, None, None, wc_dir)
    cur_rev = cur_rev + 1
    base_rev = cur_rev

    svntest.main.run_svn(None, 'update', wc_backup)

    # Make a local mod to mu
    svntest.main.file_append(mu_path, 
                             'Original appended text for mu' + eolchar)

    # Commit the original change and note the 'theirs' revision number 
    svntest.main.run_svn(None, 'commit', '-m', 'test log', wc_dir)
    cur_rev = cur_rev + 1
    theirs_rev = cur_rev

    # Make a local mod to mu, will conflict with the previous change
    svntest.main.file_append (path_backup,
                              'Conflicting appended text for mu' + eolchar)

    # Create expected output tree for an update of the wc_backup.
    expected_backup_output = svntest.wc.State(wc_backup, {
      'A/mu' : Item(status='C '),
      })

    # Create expected disk tree for the update.
    expected_backup_disk = expected_disk.copy()

    # verify content of resulting conflicted file
    expected_backup_disk.add({
    'A/mu' : Item(contents= "This is the file 'mu'." + eolchar +
      "<<<<<<< .working" + eolchar +
      "Conflicting appended text for mu" + eolchar +
      "=======" + eolchar +
      "Original appended text for mu" + eolchar +
      ">>>>>>> .merge-right.r" + str(cur_rev) + eolchar),
    })
    # verify content of base(left) file
    expected_backup_disk.add({
    'A/mu.merge-left.r' + str(base_rev) : 
      Item(contents= "This is the file 'mu'." + eolchar)
    })
    # verify content of theirs(right) file
    expected_backup_disk.add({
    'A/mu.merge-right.r' + str(theirs_rev) : 
      Item(contents= "This is the file 'mu'." + eolchar +
      "Original appended text for mu" + eolchar)
    })
    # verify content of mine file
    expected_backup_disk.add({
    'A/mu.working' : Item(contents= "This is the file 'mu'." +
      eolchar +
      "Conflicting appended text for mu" + eolchar)
    })

    # Create expected status tree for the update.
    expected_backup_status.add({
      'A/mu'   : Item(status='  ', wc_rev=cur_rev),
    })
    expected_backup_status.tweak('A/mu', status='C ')
    expected_backup_status.tweak(wc_rev = cur_rev - 1)

    expected_backup_skip = wc.State('', { })

    svntest.actions.run_and_verify_merge(wc_backup, cur_rev - 1, cur_rev, 
                                         sbox.repo_url,
                                         expected_backup_output,
                                         expected_backup_disk,
                                         expected_backup_status,
                                         expected_backup_skip)    

    # cleanup for next run
    svntest.main.run_svn(None, 'revert', '-R', wc_backup)
    svntest.main.run_svn(None, 'update', wc_dir)

# eol-style handling during merge, scenario 2:
# if part of that merge is a propchange (add, change, delete) of
# svn:eol-style, make sure the correct eol-style is applied before
# calculating the merge (and conflicts if any)
#
# This test for 'svn update' can be found in update_tests.py as 
# update_eolstyle_handling.
def merge_eolstyle_handling(sbox):
  "handle eol-style propchange during merge"

  sbox.build()
  wc_dir = sbox.wc_dir

  mu_path = os.path.join(wc_dir, 'A', 'mu')

  if os.name == 'nt':
    crlf = '\n'
  else:
    crlf = '\r\n'

  # Checkout a second working copy
  wc_backup = sbox.add_wc_path('backup')
  svntest.actions.run_and_verify_svn(None, None, [], 'checkout',
                                     sbox.repo_url, wc_backup)
  path_backup = os.path.join(wc_backup, 'A', 'mu')

  # Test 1: add the eol-style property and commit, change mu in the second
  # working copy and merge the last revision; there should be no conflict!
  svntest.main.run_svn(None, 'propset', 'svn:eol-style', "CRLF", mu_path)
  svntest.main.run_svn(None, 'commit', '-m', 'set eol-style property', wc_dir)

  svntest.main.file_append_binary(path_backup, 'Added new line of text.\012')

  expected_backup_disk = svntest.main.greek_state.copy()
  expected_backup_disk.tweak(
  'A/mu', contents= "This is the file 'mu'." + crlf +
    "Added new line of text." + crlf)
  expected_backup_output = svntest.wc.State(wc_backup, {
    'A/mu' : Item(status='GU'),
    })
  expected_backup_status = svntest.actions.get_virginal_state(wc_backup, 2)
  expected_backup_status.tweak('A/mu', status='M ')

  expected_backup_skip = wc.State('', { })

  svntest.actions.run_and_verify_merge(wc_backup, '1', '2', sbox.repo_url,
                                       expected_backup_output,
                                       expected_backup_disk,
                                       expected_backup_status,
                                       expected_backup_skip)

  # Test 2: now change the eol-style property to another value and commit,
  # merge this revision in the still changed mu in the second working copy; 
  # there should be no conflict!
  svntest.main.run_svn(None, 'propset', 'svn:eol-style', "CR", mu_path)
  svntest.main.run_svn(None, 'commit', '-m', 'set eol-style property', wc_dir)

  expected_backup_disk = svntest.main.greek_state.copy()
  expected_backup_disk.add({
  'A/mu' : Item(contents= "This is the file 'mu'.\015" +
    "Added new line of text.\015")
  })
  expected_backup_output = svntest.wc.State(wc_backup, {
    'A/mu' : Item(status='GU'),
    })
  expected_backup_status = svntest.actions.get_virginal_state(wc_backup, 3)
  expected_backup_status.tweak('A/mu', status='M ')
  svntest.actions.run_and_verify_merge(wc_backup, '2', '3', sbox.repo_url,
                                        expected_backup_output,
                                        expected_backup_disk,
                                        expected_backup_status,
                                        expected_backup_skip)

  # Test 3: now delete the eol-style property and commit, merge this revision
  # in the still changed mu in the second working copy; there should be no 
  # conflict!
  # EOL of mu should be unchanged (=CR).
  svntest.main.run_svn(None, 'propdel', 'svn:eol-style', mu_path)
  svntest.main.run_svn(None, 'commit', '-m', 'del eol-style property', wc_dir)

  expected_backup_disk = svntest.main.greek_state.copy()
  expected_backup_disk.add({
  'A/mu' : Item(contents= "This is the file 'mu'.\015" +
    "Added new line of text.\015")
  })
  expected_backup_output = svntest.wc.State(wc_backup, {
    'A/mu' : Item(status=' U'),
    })
  expected_backup_status = svntest.actions.get_virginal_state(wc_backup, 4)
  expected_backup_status.tweak('A/mu', status='M ')
  svntest.actions.run_and_verify_merge(wc_backup, '3', '4', sbox.repo_url,
                                       expected_backup_output,
                                       expected_backup_disk,
                                       expected_backup_status,
                                       expected_backup_skip)
>>>>>>> d1fc0424

########################################################################
# Run the tests


# list all tests here, starting with None:
test_list = [ None,
              textual_merges_galore,
              add_with_history,
              delete_file_and_dir,
              simple_property_merges,
              merge_with_implicit_target_using_r,
              merge_with_implicit_target_using_c,
              merge_catches_nonexistent_target,
              merge_tree_deleted_in_target,
              merge_similar_unrelated_trees,
              merge_with_prev,
              merge_binary_file,
              three_way_merge_add_of_existing_binary_file,
              merge_one_file_using_r,
              merge_one_file_using_c,
              merge_in_new_file_and_diff,
              merge_skips_obstructions,
              merge_into_missing,
              dry_run_adds_file_with_prop,
              merge_binary_with_common_ancestry,
              merge_funny_chars_on_path,
              merge_keyword_expansions,
              merge_prop_change_to_deleted_target,
              merge_file_with_space_in_its_name,
              merge_dir_branches,
              safe_property_merge,
              property_merge_from_branch,
              property_merge_undo_redo,
              cherry_pick_text_conflict,
              merge_file_replace,
              merge_dir_replace,
              merge_file_replace_to_mixed_rev_wc,
              merge_added_dir_to_deleted_in_target,
              merge_ignore_whitespace,
              merge_ignore_eolstyle,
              merge_add_over_versioned_file_conflicts,
<<<<<<< HEAD
=======
              merge_conflict_markers_matching_eol,
              XFail(merge_eolstyle_handling),
>>>>>>> d1fc0424
             ]

if __name__ == '__main__':
  svntest.main.run_tests(test_list)
  # NOTREACHED


### End of file.<|MERGE_RESOLUTION|>--- conflicted
+++ resolved
@@ -3638,19 +3638,13 @@
                                          expected_status,
                                          expected_skip,
                                          None,
-<<<<<<< HEAD
-                                         detect_conflict_files,
-=======
                                          svntest.tree.detect_conflict_files,
->>>>>>> d1fc0424
                                          ["alpha\.working",
                                           "alpha\.merge-right\.r2",
                                           "alpha\.merge-left\.r0"])
   finally:
     os.chdir(saved_cwd)
 
-<<<<<<< HEAD
-=======
 #----------------------------------------------------------------------
 # eol-style handling during merge with conflicts, scenario 1:
 # when a merge creates a conflict on a file, make sure the file and files
@@ -3877,7 +3871,6 @@
                                        expected_backup_disk,
                                        expected_backup_status,
                                        expected_backup_skip)
->>>>>>> d1fc0424
 
 ########################################################################
 # Run the tests
@@ -3920,11 +3913,8 @@
               merge_ignore_whitespace,
               merge_ignore_eolstyle,
               merge_add_over_versioned_file_conflicts,
-<<<<<<< HEAD
-=======
               merge_conflict_markers_matching_eol,
               XFail(merge_eolstyle_handling),
->>>>>>> d1fc0424
              ]
 
 if __name__ == '__main__':
