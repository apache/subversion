#!/usr/bin/env python
#
#  lock_tests.py:  testing versioned properties
#
#  Subversion is a tool for revision control.
#  See http://subversion.apache.org for more information.
#
# ====================================================================
#    Licensed to the Apache Software Foundation (ASF) under one
#    or more contributor license agreements.  See the NOTICE file
#    distributed with this work for additional information
#    regarding copyright ownership.  The ASF licenses this file
#    to you under the Apache License, Version 2.0 (the
#    "License"); you may not use this file except in compliance
#    with the License.  You may obtain a copy of the License at
#
#      http://www.apache.org/licenses/LICENSE-2.0
#
#    Unless required by applicable law or agreed to in writing,
#    software distributed under the License is distributed on an
#    "AS IS" BASIS, WITHOUT WARRANTIES OR CONDITIONS OF ANY
#    KIND, either express or implied.  See the License for the
#    specific language governing permissions and limitations
#    under the License.
######################################################################

# General modules
import re, os, stat

# Our testing module
import svntest

# (abbreviation)
Skip = svntest.testcase.Skip
SkipUnless = svntest.testcase.SkipUnless
XFail = svntest.testcase.XFail
Item = svntest.wc.StateItem

######################################################################
# Tests

#----------------------------------------------------------------------
# Each test refers to a section in
# notes/locking/locking-functional-spec.txt

# II.A.2, II.C.2.a: Lock a file in wc A as user FOO and make sure we
# have a representation of it.  Checkout wc B as user BAR.  Verify
# that user BAR cannot commit changes to the file nor its properties.
def lock_file(sbox):
  "lock a file and verify that it's locked"

  sbox.build()
  wc_dir = sbox.wc_dir

  # Make a second copy of the working copy
  wc_b = sbox.add_wc_path('_b')
  svntest.actions.duplicate_dir(wc_dir, wc_b)

  # lock a file as wc_author
  fname = 'iota'
  file_path = os.path.join(sbox.wc_dir, fname)
  file_path_b = os.path.join(wc_b, fname)

  svntest.main.file_append(file_path, "This represents a binary file\n")
  svntest.main.run_svn(None, 'commit',
                       '-m', '', file_path)
  svntest.actions.run_and_verify_svn(None, ".*locked by user", [], 'lock',
                                     '-m', '', file_path)

  # --- Meanwhile, in our other working copy... ---
  err_re = "((.*User 'jconstant' does not own lock on path.*)|(.*423 Locked.*))"

  svntest.main.run_svn(None, 'update', wc_b)
  # -- Try to change a file --
  # change the locked file
  svntest.main.file_append(file_path_b, "Covert tweak\n")

  # attempt (and fail) to commit as user Sally
  svntest.actions.run_and_verify_commit(wc_b, None, None, err_re,
                                        '--username',
                                        svntest.main.wc_author2,
                                        '-m', '', file_path_b)

  # Revert our change that we failed to commit
  svntest.main.run_svn(None, 'revert', file_path_b)

  # -- Try to change a property --
  # change the locked file's properties
  svntest.main.run_svn(None, 'propset', 'sneakyuser', 'Sally', file_path_b)

  err_re = "((.*User 'jconstant' does not own lock on path.*)" + \
             "|(.*At least one property change failed.*))"

  # attempt (and fail) to commit as user Sally
  svntest.actions.run_and_verify_commit(wc_b, None, None, err_re,
                                        '--username',
                                        svntest.main.wc_author2,
                                        '-m', '', file_path_b)




#----------------------------------------------------------------------
# II.C.2.b.[12]: Lock a file and commit using the lock.  Make sure the
# lock is released.  Repeat, but request that the lock not be
# released.  Make sure the lock is retained.
def commit_file_keep_lock(sbox):
  "commit a file and keep lock"

  sbox.build()
  wc_dir = sbox.wc_dir

  fname = 'A/mu'
  file_path = os.path.join(sbox.wc_dir, fname)

  # lock fname as wc_author
  svntest.actions.run_and_verify_svn(None, ".*locked by user", [], 'lock',
                                     '-m', 'some lock comment', file_path)

  # make a change and commit it, holding lock
  svntest.main.file_append(file_path, "Tweak!\n")
  svntest.main.run_svn(None, 'commit', '-m', '', '--no-unlock',
                       file_path)

  expected_status = svntest.actions.get_virginal_state(wc_dir, 1)
  expected_status.tweak(fname, wc_rev=2)
  expected_status.tweak(fname, writelocked='K')

  # Make sure the file is still locked
  svntest.actions.run_and_verify_status(wc_dir, expected_status)

def commit_file_unlock(sbox):
  "commit a file and release lock"

  sbox.build()
  wc_dir = sbox.wc_dir

  fname = 'A/mu'
  file_path = os.path.join(sbox.wc_dir, fname)

  # lock fname as wc_author
  svntest.actions.run_and_verify_svn(None, ".*locked by user", [], 'lock',
                                     '-m', 'some lock comment', file_path)

  # make a change and commit it, allowing lock to be released
  svntest.main.file_append(file_path, "Tweak!\n")
  svntest.main.run_svn(None, 'commit', '-m', '',
                       file_path)

  expected_status = svntest.actions.get_virginal_state(wc_dir, 1)
  expected_status.tweak(fname, wc_rev=2)

  # Make sure the file is unlocked
  svntest.actions.run_and_verify_status(wc_dir, expected_status)

#----------------------------------------------------------------------
def commit_propchange(sbox):
  "commit a locked file with a prop change"

  sbox.build()
  wc_dir = sbox.wc_dir

  fname = 'A/mu'
  file_path = os.path.join(sbox.wc_dir, fname)

  # lock fname as wc_author
  svntest.actions.run_and_verify_svn(None, ".*locked by user", [], 'lock',
                                     '-m', 'some lock comment', file_path)

  # make a property change and commit it, allowing lock to be released
  svntest.main.run_svn(None, 'propset', 'blue', 'azul', file_path)
  svntest.main.run_svn(None, 'commit',
                             '-m', '', file_path)

  expected_status = svntest.actions.get_virginal_state(wc_dir, 1)
  expected_status.tweak(fname, wc_rev=2)

  # Make sure the file is unlocked
  svntest.actions.run_and_verify_status(wc_dir, expected_status)

#----------------------------------------------------------------------
# II.C.2.c: Lock a file in wc A as user FOO.  Attempt to unlock same
# file in same wc as user BAR.  Should fail.
#
# Attempt again with --force.  Should succeed.
#
# II.C.2.c: Lock a file in wc A as user FOO.  Attempt to unlock same
# file in wc B as user FOO.  Should fail.
#
# Attempt again with --force.  Should succeed.
def break_lock(sbox):
  "lock a file and verify lock breaking behavior"

  sbox.build()
  wc_dir = sbox.wc_dir

  # Make a second copy of the working copy
  wc_b = sbox.add_wc_path('_b')
  svntest.actions.duplicate_dir(wc_dir, wc_b)

  # lock a file as wc_author
  fname = 'iota'
  file_path = os.path.join(sbox.wc_dir, fname)
  file_path_b = os.path.join(wc_b, fname)

  svntest.actions.run_and_verify_svn(None, ".*locked by user", [], 'lock',
                                     '-m', '', file_path)

  # --- Meanwhile, in our other working copy... ---

  svntest.main.run_svn(None, 'update', wc_b)

  # attempt (and fail) to unlock file

  # This should give a "iota' is not locked in this working copy" error
  svntest.actions.run_and_verify_svn(None, None, ".*not locked",
                                     'unlock',
                                     file_path_b)

  svntest.actions.run_and_verify_svn(None, ".*unlocked", [],
                                     'unlock', '--force',
                                     file_path_b)

#----------------------------------------------------------------------
# II.C.2.d: Lock a file in wc A as user FOO.  Attempt to lock same
# file in wc B as user BAR.  Should fail.
#
# Attempt again with --force.  Should succeed.
#
# II.C.2.d: Lock a file in wc A as user FOO.  Attempt to lock same
# file in wc B as user FOO.  Should fail.
#
# Attempt again with --force.  Should succeed.
def steal_lock(sbox):
  "lock a file and verify lock stealing behavior"

  sbox.build()
  wc_dir = sbox.wc_dir

  # Make a second copy of the working copy
  wc_b = sbox.add_wc_path('_b')
  svntest.actions.duplicate_dir(wc_dir, wc_b)

  # lock a file as wc_author
  fname = 'iota'
  file_path = os.path.join(sbox.wc_dir, fname)
  file_path_b = os.path.join(wc_b, fname)

  svntest.actions.run_and_verify_svn(None, ".*locked by user", [], 'lock',
                                     '-m', '', file_path)

  # --- Meanwhile, in our other working copy... ---

  svntest.main.run_svn(None, 'update', wc_b)

  # attempt (and fail) to lock file

  # This should give a "iota' is already locked... error, but exits 0.
  svntest.actions.run_and_verify_svn2(None, None,
                                      ".*already locked", 0,
                                      'lock',
                                      '-m', 'trying to break', file_path_b)

  svntest.actions.run_and_verify_svn(None, ".*locked by user", [],
                                     'lock', '--force',
                                     '-m', 'trying to break', file_path_b)

#----------------------------------------------------------------------
# II.B.2, II.C.2.e: Lock a file in wc A.  Query wc for the
# lock and verify that all lock fields are present and correct.
def examine_lock(sbox):
  "examine the fields of a lockfile for correctness"

  sbox.build()
  wc_dir = sbox.wc_dir

  fname = 'iota'
  comment = 'This is a lock test.'
  file_path = os.path.join(sbox.wc_dir, fname)

  # lock a file as wc_author
  svntest.actions.run_and_validate_lock(file_path,
                                        svntest.main.wc_author)

#----------------------------------------------------------------------
# II.C.1: Lock a file in wc A.  Check out wc B.  Break the lock in wc
# B.  Verify that wc A gracefully cleans up the lock via update as
# well as via commit.
def handle_defunct_lock(sbox):
  "verify behavior when a lock in a wc is defunct"

  sbox.build()
  wc_dir = sbox.wc_dir


  fname = 'iota'
  file_path = os.path.join(sbox.wc_dir, fname)

  # set up our expected status
  expected_status = svntest.actions.get_virginal_state(wc_dir, 1)

  # lock the file
  svntest.actions.run_and_verify_svn(None, ".*locked by user", [], 'lock',
                                     '-m', '', file_path)

  # Make a second copy of the working copy
  wc_b = sbox.add_wc_path('_b')
  svntest.actions.duplicate_dir(wc_dir, wc_b)
  file_path_b = os.path.join(wc_b, fname)

  # --- Meanwhile, in our other working copy... ---

  # Try unlocking the file in the second wc.
  svntest.actions.run_and_verify_svn(None, ".*unlocked", [], 'unlock',
                                     file_path_b)


  # update the 1st wc, which should clear the lock there
  svntest.main.run_svn(None, 'update', wc_dir)

  # Make sure the file is unlocked
  svntest.actions.run_and_verify_status(wc_dir, expected_status)



#----------------------------------------------------------------------
# II.B.1: Set "svn:needs-lock" property on file in wc A.  Checkout wc
# B and verify that that file is set as read-only.
#
# Tests propset, propdel, lock, and unlock
def enforce_lock(sbox):
  "verify svn:needs-lock read-only behavior"

  sbox.build()
  wc_dir = sbox.wc_dir

  iota_path = os.path.join(wc_dir, 'iota')
  lambda_path = os.path.join(wc_dir, 'A', 'B', 'lambda')
  mu_path = os.path.join(wc_dir, 'A', 'mu')

  # svn:needs-lock value should be forced to a '*'
  svntest.actions.set_prop('svn:needs-lock', 'foo', iota_path)
  svntest.actions.set_prop('svn:needs-lock', '*', lambda_path)
  expected_err = ".*svn: warning: To turn off the svn:needs-lock property,.*"
  svntest.actions.set_prop('svn:needs-lock', '      ', mu_path, expected_err)

  # Check svn:needs-lock
  svntest.actions.check_prop('svn:needs-lock', iota_path, ['*'])
  svntest.actions.check_prop('svn:needs-lock', lambda_path, ['*'])
  svntest.actions.check_prop('svn:needs-lock', mu_path, ['*'])

  svntest.main.run_svn(None, 'commit',
                       '-m', '', iota_path, lambda_path, mu_path)

  # Now make sure that the perms were flipped on all files
  if os.name == 'posix':
    mode = stat.S_IWGRP | stat.S_IWOTH | stat.S_IWRITE
    if ((os.stat(iota_path)[0] & mode)
        or (os.stat(lambda_path)[0] & mode)
        or (os.stat(mu_path)[0] & mode)):
      print("Setting 'svn:needs-lock' property on a file failed to set")
      print("file mode to read-only.")
      raise svntest.Failure

    # obtain a lock on one of these files...
    svntest.actions.run_and_verify_svn(None, ".*locked by user", [], 'lock',
                                       '-m', '', iota_path)

    # ...and verify that the write bit gets set...
    if not (os.stat(iota_path)[0] & mode):
      print("Locking a file with 'svn:needs-lock' failed to set write bit.")
      raise svntest.Failure

    # ...and unlock it...
    svntest.actions.run_and_verify_svn(None, ".*unlocked", [], 'unlock',
                                       iota_path)

    # ...and verify that the write bit gets unset
    if (os.stat(iota_path)[0] & mode):
      print("Unlocking a file with 'svn:needs-lock' failed to unset write bit.")
      raise svntest.Failure

    # Verify that removing the property restores the file to read-write
    svntest.main.run_svn(None, 'propdel', 'svn:needs-lock', iota_path)
    if not (os.stat(iota_path)[0] & mode):
      print("Deleting 'svn:needs-lock' failed to set write bit.")
      raise svntest.Failure

#----------------------------------------------------------------------
# Test that updating a file with the "svn:needs-lock" property works,
# especially on Windows, where renaming A to B fails if B already
# exists and has its read-only bit set.  See also issue #2278.
def update_while_needing_lock(sbox):
  "update handles svn:needs-lock correctly"

  sbox.build()
  wc_dir = sbox.wc_dir

  iota_path = os.path.join(wc_dir, 'iota')
  svntest.main.run_svn(None,
                       'propset', 'svn:needs-lock', 'foo', iota_path)
  svntest.main.run_svn(None,
                       'commit', '-m', 'log msg', iota_path)
  svntest.main.run_svn(None,
                       'up', wc_dir)

  # Lock, modify, commit, unlock, to create r3.
  svntest.actions.run_and_verify_svn(None, ".*locked by user", [], 'lock',
                                     '-m', '', iota_path)
  svntest.main.file_append(iota_path, "This line added in r2.\n")
  svntest.main.run_svn(None, 'commit',
                       '-m', '', iota_path) # auto-unlocks

  # Backdate to r2.
  svntest.main.run_svn(None,
                       'update', '-r2', iota_path)

  # Try updating forward to r3 again.  This is where the bug happened.
  svntest.main.run_svn(None,
                       'update', '-r3', iota_path)


#----------------------------------------------------------------------
# Tests update / checkout with changing props
def defunct_lock(sbox):
  "verify svn:needs-lock behavior with defunct lock"

  sbox.build()
  wc_dir = sbox.wc_dir

  # Make a second copy of the working copy
  wc_b = sbox.add_wc_path('_b')
  svntest.actions.duplicate_dir(wc_dir, wc_b)

  iota_path = os.path.join(wc_dir, 'iota')
  iota_path_b = os.path.join(wc_b, 'iota')

  mode = stat.S_IWGRP | stat.S_IWOTH | stat.S_IWRITE

# Set the prop in wc a
  svntest.main.run_svn(None, 'propset', 'svn:needs-lock', 'foo', iota_path)

  # commit r2
  svntest.main.run_svn(None, 'commit',
                       '-m', '', iota_path)

  # update wc_b
  svntest.main.run_svn(None, 'update', wc_b)

  # lock iota in wc_b
  svntest.actions.run_and_verify_svn(None, ".*locked by user", [], 'lock',
                                     '-m', '', iota_path_b)


  # break the lock iota in wc a
  svntest.actions.run_and_verify_svn(None, ".*locked by user", [], 'lock', '--force',
                                     '-m', '', iota_path)
  # update wc_b
  svntest.main.run_svn(None, 'update', wc_b)

  # make sure that iota got set to read-only
  if (os.stat(iota_path_b)[0] & mode):
    print("Upon removal of a defunct lock, a file with 'svn:needs-lock'")
    print("was not set back to read-only")
    raise svntest.Failure



#----------------------------------------------------------------------
# Tests dealing with a lock on a deleted path
def deleted_path_lock(sbox):
  "verify lock removal on a deleted path"

  sbox.build()
  wc_dir = sbox.wc_dir

  iota_path = os.path.join(wc_dir, 'iota')
  iota_url = sbox.repo_url + '/iota'

  svntest.actions.run_and_verify_svn(None, ".*locked by user", [], 'lock',
                                     '-m', '', iota_path)

  svntest.actions.run_and_verify_svn(None, None, [], 'delete', iota_path)

  svntest.actions.run_and_verify_svn(None, None, [], 'commit',
                                     '--no-unlock',
                                     '-m', '', iota_path)

  # Now make sure that we can delete the lock from iota via a URL
  svntest.actions.run_and_verify_svn(None, ".*unlocked", [], 'unlock',
                                     iota_url)



#----------------------------------------------------------------------
# Tests dealing with locking and unlocking
def lock_unlock(sbox):
  "lock and unlock some files"

  sbox.build()
  wc_dir = sbox.wc_dir

  pi_path = os.path.join(wc_dir, 'A', 'D', 'G', 'pi')
  rho_path = os.path.join(wc_dir, 'A', 'D', 'G', 'rho')
  tau_path = os.path.join(wc_dir, 'A', 'D', 'G', 'tau')

  expected_status = svntest.actions.get_virginal_state(wc_dir, 1)
  expected_status.tweak('A/D/G/pi', 'A/D/G/rho', 'A/D/G/tau', writelocked='K')

  svntest.actions.run_and_verify_svn(None, ".*locked by user", [], 'lock',
                                     '-m', '', pi_path, rho_path, tau_path)

  svntest.actions.run_and_verify_status(wc_dir, expected_status)

  expected_status.tweak('A/D/G/pi', 'A/D/G/rho', 'A/D/G/tau', writelocked=None)

  svntest.actions.run_and_verify_svn(None, ".*unlocked", [], 'unlock',
                                     pi_path, rho_path, tau_path)

  svntest.actions.run_and_verify_status(wc_dir, expected_status)

#----------------------------------------------------------------------
# Tests dealing with directory deletion and locks
def deleted_dir_lock(sbox):
  "verify removal of a directory with locks inside"

  sbox.build()
  wc_dir = sbox.wc_dir

  parent_dir = os.path.join(wc_dir, 'A', 'D', 'G')
  pi_path = os.path.join(wc_dir, 'A', 'D', 'G', 'pi')
  rho_path = os.path.join(wc_dir, 'A', 'D', 'G', 'rho')
  tau_path = os.path.join(wc_dir, 'A', 'D', 'G', 'tau')

  svntest.actions.run_and_verify_svn(None, ".*locked by user", [], 'lock',
                                     '-m', '', pi_path, rho_path, tau_path)

  svntest.actions.run_and_verify_svn(None, None, [], 'delete', parent_dir)

  svntest.actions.run_and_verify_svn(None, None, [], 'commit',
                                     '--no-unlock',
                                     '-m', '', parent_dir)

#----------------------------------------------------------------------
# III.c : Lock a file and check the output of 'svn stat' from the same
# working copy and another.
def lock_status(sbox):
  "verify status of lock in working copy"
  sbox.build()
  wc_dir = sbox.wc_dir

   # Make a second copy of the working copy
  wc_b = sbox.add_wc_path('_b')
  svntest.actions.duplicate_dir(wc_dir, wc_b)

  # lock a file as wc_author
  fname = 'iota'
  file_path = os.path.join(sbox.wc_dir, fname)

  svntest.main.file_append(file_path, "This is a spreadsheet\n")
  svntest.main.run_svn(None, 'commit',
                       '-m', '', file_path)

  svntest.main.run_svn(None, 'lock',
                       '-m', '', file_path)

  expected_status = svntest.actions.get_virginal_state(wc_dir, 1)
  expected_status.tweak(fname, wc_rev=2)
  expected_status.tweak(fname, writelocked='K')

  svntest.actions.run_and_verify_status(wc_dir, expected_status)

  # Verify status again after modifying the file
  svntest.main.file_append(file_path, "check stat output after mod")

  expected_status.tweak(fname, status='M ')

  svntest.actions.run_and_verify_status(wc_dir, expected_status)

  # Verify status of lock from another working copy
  svntest.main.run_svn(None, 'update', wc_b)
  expected_status = svntest.actions.get_virginal_state(wc_b, 2)
  expected_status.tweak(fname, writelocked='O')

  svntest.actions.run_and_verify_status(wc_b, expected_status)

#----------------------------------------------------------------------
# III.c : Steal lock on a file from another working copy with 'svn lock
# --force', and check the status of lock in the repository from the
# working copy in which the file was initially locked.
def stolen_lock_status(sbox):
  "verify status of stolen lock"
  sbox.build()
  wc_dir = sbox.wc_dir

  # Make a second copy of the working copy
  wc_b = sbox.add_wc_path('_b')
  svntest.actions.duplicate_dir(wc_dir, wc_b)

  # lock a file as wc_author
  fname = 'iota'
  file_path = os.path.join(sbox.wc_dir, fname)
  file_path_b = os.path.join(wc_b, fname)

  svntest.main.file_append(file_path, "This is a spreadsheet\n")
  svntest.main.run_svn(None, 'commit',
                       '-m', '', file_path)

  svntest.main.run_svn(None, 'lock',
                       '-m', '', file_path)

  expected_status = svntest.actions.get_virginal_state(wc_dir, 1)
  expected_status.tweak(fname, wc_rev=2)
  expected_status.tweak(fname, writelocked='K')

  svntest.actions.run_and_verify_status(wc_dir, expected_status)

  # Forcibly lock same file (steal lock) from another working copy
  svntest.main.run_svn(None, 'update', wc_b)
  svntest.main.run_svn(None, 'lock',
                       '-m', '', '--force', file_path_b)

  # Verify status from working copy where file was initially locked
  expected_status.tweak(fname, writelocked='T')
  svntest.actions.run_and_verify_status(wc_dir, expected_status)

#----------------------------------------------------------------------
# III.c : Break lock from another working copy with 'svn unlock --force'
# and verify the status of the lock in the repository with 'svn stat -u'
# from the working copy in the file was initially locked
def broken_lock_status(sbox):
  "verify status of broken lock"
  sbox.build()
  wc_dir = sbox.wc_dir

  # Make a second copy of the working copy
  wc_b = sbox.add_wc_path('_b')
  svntest.actions.duplicate_dir(wc_dir, wc_b)

  # lock a file as wc_author
  fname = 'iota'
  file_path = os.path.join(sbox.wc_dir, fname)
  file_path_b = os.path.join(wc_b, fname)

  svntest.main.file_append(file_path, "This is a spreadsheet\n")
  svntest.main.run_svn(None, 'commit',
                       '-m', '', file_path)
  svntest.main.run_svn(None, 'lock',
                       '-m', '', file_path)

  expected_status = svntest.actions.get_virginal_state(wc_dir, 1)
  expected_status.tweak(fname, wc_rev=2)
  expected_status.tweak(fname, writelocked='K')

  svntest.actions.run_and_verify_status(wc_dir, expected_status)

  # Forcibly unlock the same file (break lock) from another working copy
  svntest.main.run_svn(None, 'update', wc_b)
  svntest.main.run_svn(None, 'unlock',
                       '--force', file_path_b)

  # Verify status from working copy where file was initially locked
  expected_status.tweak(fname, writelocked='B')

  svntest.actions.run_and_verify_status(wc_dir, expected_status)

#----------------------------------------------------------------------
# Invalid input test - lock non-existent file
def lock_non_existent_file(sbox):
  "verify error on locking non-existent file"

  sbox.build()
  fname = 'A/foo'
  file_path = os.path.join(sbox.wc_dir, fname)

  exit_code, output, error = svntest.main.run_svn(1, 'lock',
                                                  '-m', '', file_path)

  error_msg = "The node '%s' was not found." % os.path.abspath(file_path)
  for line in error:
    if line.find(error_msg) != -1:
      break
  else:
    print("Error: %s : not found in: %s" % (error_msg, error))
    raise svntest.Failure

#----------------------------------------------------------------------
# Check that locking an out-of-date file fails.
def out_of_date(sbox):
  "lock an out-of-date file and ensure failure"

  sbox.build()
  wc_dir = sbox.wc_dir

  # Make a second copy of the working copy
  wc_b = sbox.add_wc_path('_b')
  svntest.actions.duplicate_dir(wc_dir, wc_b)

  fname = 'iota'
  file_path = os.path.join(sbox.wc_dir, fname)
  file_path_b = os.path.join(wc_b, fname)

  # Make a new revision of the file in the first WC.
  svntest.main.file_append(file_path, "This represents a binary file\n")
  svntest.main.run_svn(None, 'commit',
                       '-m', '', file_path)

  # --- Meanwhile, in our other working copy... ---
  svntest.actions.run_and_verify_svn2(None, None,
                                      ".*newer version of '/iota' exists", 0,
                                      'lock',
                                      '--username', svntest.main.wc_author2,
                                      '-m', '', file_path_b)

#----------------------------------------------------------------------
# Tests reverting a svn:needs-lock file
def revert_lock(sbox):
  "verify svn:needs-lock behavior with revert"

  sbox.build()
  wc_dir = sbox.wc_dir

  iota_path = os.path.join(wc_dir, 'iota')

  mode = stat.S_IWGRP | stat.S_IWOTH | stat.S_IWRITE

  # set the prop in wc
  svntest.actions.run_and_verify_svn(None, None, [], 'propset',
                                  'svn:needs-lock', 'foo', iota_path)

  # commit r2
  svntest.actions.run_and_verify_svn(None, None, [], 'commit',
                       '-m', '', iota_path)

  # make sure that iota got set to read-only
  if (os.stat(iota_path)[0] & mode):
    print("Committing a file with 'svn:needs-lock'")
    print("did not set the file to read-only")
    raise svntest.Failure

  # verify status is as we expect
  expected_status = svntest.actions.get_virginal_state(wc_dir, 1)
  expected_status.tweak('iota', wc_rev=2)
  svntest.actions.run_and_verify_status(wc_dir, expected_status)

  # remove read-only-ness
  svntest.actions.run_and_verify_svn(None, None, [], 'propdel',
                                  'svn:needs-lock', iota_path)

  # make sure that iota got read-only-ness removed
  if (os.stat(iota_path)[0] & mode == 0):
    print("Deleting the 'svn:needs-lock' property ")
    print("did not remove read-only-ness")
    raise svntest.Failure

  # revert the change
  svntest.actions.run_and_verify_svn(None, None, [], 'revert', iota_path)

  # make sure that iota got set back to read-only
  if (os.stat(iota_path)[0] & mode):
    print("Reverting a file with 'svn:needs-lock'")
    print("did not set the file back to read-only")
    raise svntest.Failure

  # try propdel and revert from a different directory so
  # full filenames are used
  extra_name = 'xx'

  # now lock the file
  svntest.actions.run_and_verify_svn(None, ".*locked by user", [], 'lock',
                       '-m', '', iota_path)

  # modify it
  svntest.main.file_append(iota_path, "This line added\n")

  expected_status.tweak(wc_rev=1)
  expected_status.tweak('iota', wc_rev=2)
  expected_status.tweak('iota', status='M ', writelocked='K')
  svntest.actions.run_and_verify_status(wc_dir, expected_status)

  # revert it
  svntest.actions.run_and_verify_svn(None, None, [], 'revert', iota_path)

  # make sure it is still writable since we have the lock
  if (os.stat(iota_path)[0] & mode == 0):
    print("Reverting a 'svn:needs-lock' file (with lock in wc) ")
    print("did not leave the file writable")
    raise svntest.Failure


#----------------------------------------------------------------------
def examine_lock_via_url(sbox):
  "examine the fields of a lock from a URL"

  sbox.build()
  wc_dir = sbox.wc_dir

  fname = 'iota'
  comment = 'This is a lock test.'
  file_path = os.path.join(sbox.wc_dir, fname)
  file_url = sbox.repo_url + '/' + fname

  # lock the file url and check the contents of lock
  svntest.actions.run_and_validate_lock(file_url,
                                        svntest.main.wc_author2)

#----------------------------------------------------------------------
def lock_several_files(sbox):
  "lock/unlock several files in one go"

  sbox.build()
  wc_dir = sbox.wc_dir

  # Deliberately have no direct child of A as a target
  iota_path = os.path.join(sbox.wc_dir, 'iota')
  lambda_path = os.path.join(sbox.wc_dir, 'A', 'B', 'lambda')
  alpha_path = os.path.join(sbox.wc_dir, 'A', 'B', 'E', 'alpha')

  svntest.actions.run_and_verify_svn(None, ".*locked by user", [], 'lock',
                                     '--username', svntest.main.wc_author2,
                                     '-m', 'lock several',
                                     iota_path, lambda_path, alpha_path)

  expected_status = svntest.actions.get_virginal_state(wc_dir, 1)
  expected_status.tweak('iota', 'A/B/lambda', 'A/B/E/alpha', writelocked='K')
  svntest.actions.run_and_verify_status(wc_dir, expected_status)

  svntest.actions.run_and_verify_svn(None, ".*unlocked", [], 'unlock',
                                     '--username', svntest.main.wc_author2,
                                     iota_path, lambda_path, alpha_path)

  expected_status.tweak('iota', 'A/B/lambda', 'A/B/E/alpha', writelocked=None)
  svntest.actions.run_and_verify_status(wc_dir, expected_status)

#----------------------------------------------------------------------
def lock_switched_files(sbox):
  "lock/unlock switched files"

  sbox.build()
  wc_dir = sbox.wc_dir

  gamma_path = os.path.join(wc_dir, 'A', 'D', 'gamma')
  lambda_path = os.path.join(wc_dir, 'A', 'B', 'lambda')
  iota_URL = sbox.repo_url + '/iota'
  alpha_URL = sbox.repo_url + '/A/B/E/alpha'

  svntest.actions.run_and_verify_svn(None, None, [], 'switch',
                                     iota_URL, gamma_path)
  svntest.actions.run_and_verify_svn(None, None, [], 'switch',
                                     alpha_URL, lambda_path)

  expected_status = svntest.actions.get_virginal_state(wc_dir, 1)
  expected_status.tweak('A/D/gamma', 'A/B/lambda', switched='S')
  svntest.actions.run_and_verify_status(wc_dir, expected_status)

  svntest.actions.run_and_verify_svn(None, ".*locked by user", [], 'lock',
                                     '-m', 'lock several',
                                     gamma_path, lambda_path)

  expected_status.tweak('A/D/gamma', 'A/B/lambda', writelocked='K')
  expected_status.tweak('A/B/E/alpha', 'iota', writelocked='O')
  svntest.actions.run_and_verify_status(wc_dir, expected_status)

  svntest.actions.run_and_verify_svn(None, ".*unlocked", [], 'unlock',
                                     gamma_path, lambda_path)

  expected_status.tweak('A/D/gamma', 'A/B/lambda', writelocked=None)
  expected_status.tweak('A/B/E/alpha', 'iota', writelocked=None)
  svntest.actions.run_and_verify_status(wc_dir, expected_status)

def lock_uri_encoded(sbox):
  "lock and unlock a file with an URI-unsafe name"

  sbox.build()
  wc_dir = sbox.wc_dir

  # lock a file as wc_author
  fname = 'amazing space'
  file_path = os.path.join(wc_dir, fname)

  svntest.main.file_append(file_path, "This represents a binary file\n")
  svntest.actions.run_and_verify_svn(None, None, [], "add", file_path)

  expected_output = svntest.wc.State(wc_dir, {
    fname : Item(verb='Adding'),
    })

  expected_status = svntest.actions.get_virginal_state(wc_dir, 1)
  expected_status.add({ fname: Item(wc_rev=2, status='  ') })

  # Commit the file.
  svntest.actions.run_and_verify_commit(wc_dir,
                                        expected_output,
                                        expected_status,
                                        None,
                                        file_path)

  svntest.actions.run_and_verify_svn(None, ".*locked by user", [], 'lock',
                                     '-m', '', file_path)

  # Make sure that the file was locked.
  expected_status.tweak(fname, writelocked='K')
  svntest.actions.run_and_verify_status(wc_dir, expected_status)

  svntest.actions.run_and_verify_svn(None, ".*unlocked", [], 'unlock',
                                     file_path)

  # Make sure it was successfully unlocked again.
  expected_status.tweak(fname, writelocked=None)
  svntest.actions.run_and_verify_status(wc_dir, expected_status)

  # And now the URL case.
  file_url = sbox.repo_url + '/' + fname
  svntest.actions.run_and_verify_svn(None, ".*locked by user", [], 'lock',
                                     '-m', '', file_url)

  # Make sure that the file was locked.
  expected_status.tweak(fname, writelocked='O')
  svntest.actions.run_and_verify_status(wc_dir, expected_status)

  svntest.actions.run_and_verify_svn(None, ".*unlocked", [], 'unlock',
                                     file_url)

  # Make sure it was successfully unlocked again.
  expected_status.tweak(fname, writelocked=None)
  svntest.actions.run_and_verify_status(wc_dir, expected_status)


#----------------------------------------------------------------------
# A regression test for a bug when svn:needs-lock and svn:executable
# interact badly. The bug was fixed in trunk @ r14859.
def lock_and_exebit1(sbox):
  "svn:needs-lock and svn:executable, part I"

  mode_w = stat.S_IWUSR
  mode_x = stat.S_IXUSR
  mode_r = stat.S_IRUSR

  sbox.build()
  wc_dir = sbox.wc_dir

  gamma_path = os.path.join(wc_dir, 'A', 'D', 'gamma')

  expected_err = ".*svn: warning: To turn off the svn:needs-lock property,.*"
  svntest.actions.run_and_verify_svn2(None, None, expected_err, 0,
                                      'ps', 'svn:needs-lock', ' ', gamma_path)

  expected_err = ".*svn: warning: To turn off the svn:executable property,.*"
  svntest.actions.run_and_verify_svn2(None, None, expected_err, 0,
                                      'ps', 'svn:executable', ' ', gamma_path)

  # commit
  svntest.actions.run_and_verify_svn(None, None, [], 'commit',
                                     '-m', '', gamma_path)
  # mode should be +r, -w, +x
  gamma_stat = os.stat(gamma_path)[0]
  if (not gamma_stat & mode_r
      or gamma_stat & mode_w
      or not gamma_stat & mode_x):
    print("Committing a file with 'svn:needs-lock, svn:executable'")
    print("did not set the file to read-only, executable")
    raise svntest.Failure

  # lock
  svntest.actions.run_and_verify_svn(None, ".*locked by user", [], 'lock',
                                     '-m', '', gamma_path)
  # mode should be +r, +w, +x
  gamma_stat = os.stat(gamma_path)[0]
  if (not gamma_stat & mode_r
      or not gamma_stat & mode_w
      or not gamma_stat & mode_x):
    print("Locking a file with 'svn:needs-lock, svn:executable'")
    print("did not set the file to read-write, executable")
    raise svntest.Failure

  # modify
  svntest.main.file_append(gamma_path, "check stat output after mod & unlock")

  # unlock
  svntest.actions.run_and_verify_svn(None, ".*unlocked", [], 'unlock',
                                     gamma_path)

  # Mode should be +r, -w, +x
  gamma_stat = os.stat(gamma_path)[0]
  if (not gamma_stat & mode_r
      or gamma_stat & mode_w
      or not gamma_stat & mode_x):
    print("Unlocking a file with 'svn:needs-lock, svn:executable'")
    print("did not set the file to read-only, executable")
    raise svntest.Failure

  # ci
  svntest.actions.run_and_verify_svn(None, None, [], 'commit',
                                     '-m', '', gamma_path)

  # Mode should be still +r, -w, +x
  gamma_stat = os.stat(gamma_path)[0]
  if (not gamma_stat & mode_r
      or gamma_stat & mode_w
      or not gamma_stat & mode_x):
    print("Commiting a file with 'svn:needs-lock, svn:executable'")
    print("after unlocking modified file's permissions")
    raise svntest.Failure


#----------------------------------------------------------------------
# A variant of lock_and_exebit1: same test without unlock
def lock_and_exebit2(sbox):
  "svn:needs-lock and svn:executable, part II"

  mode_w = stat.S_IWUSR
  mode_x = stat.S_IXUSR
  mode_r = stat.S_IRUSR

  sbox.build()
  wc_dir = sbox.wc_dir

  gamma_path = os.path.join(wc_dir, 'A', 'D', 'gamma')

  expected_err = ".*svn: warning: To turn off the svn:needs-lock property,.*"
  svntest.actions.run_and_verify_svn2(None, None, expected_err, 0,
                                      'ps', 'svn:needs-lock', ' ', gamma_path)

  expected_err = ".*svn: warning: To turn off the svn:executable property,.*"
  svntest.actions.run_and_verify_svn2(None, None, expected_err, 0,
                                     'ps', 'svn:executable', ' ', gamma_path)

  # commit
  svntest.actions.run_and_verify_svn(None, None, [], 'commit',
                                     '-m', '', gamma_path)
  # mode should be +r, -w, +x
  gamma_stat = os.stat(gamma_path)[0]
  if (not gamma_stat & mode_r
      or gamma_stat & mode_w
      or not gamma_stat & mode_x):
    print("Committing a file with 'svn:needs-lock, svn:executable'")
    print("did not set the file to read-only, executable")
    raise svntest.Failure

  # lock
  svntest.actions.run_and_verify_svn(None, ".*locked by user", [], 'lock',
                                     '-m', '', gamma_path)
  # mode should be +r, +w, +x
  gamma_stat = os.stat(gamma_path)[0]
  if (not gamma_stat & mode_r
      or not gamma_stat & mode_w
      or not gamma_stat & mode_x):
    print("Locking a file with 'svn:needs-lock, svn:executable'")
    print("did not set the file to read-write, executable")
    raise svntest.Failure

  # modify
  svntest.main.file_append(gamma_path, "check stat output after mod & unlock")

  # commit
  svntest.actions.run_and_verify_svn(None, None, [], 'commit',
                                     '-m', '', gamma_path)

  # Mode should be +r, -w, +x
  gamma_stat = os.stat(gamma_path)[0]
  if (not gamma_stat & mode_r
      or gamma_stat & mode_w
      or not gamma_stat & mode_x):
    print("Commiting a file with 'svn:needs-lock, svn:executable'")
    print("did not set the file to read-only, executable")
    raise svntest.Failure

def commit_xml_unsafe_file_unlock(sbox):
  "commit file with xml-unsafe name and release lock"

  sbox.build()
  wc_dir = sbox.wc_dir

  fname = 'foo & bar'
  file_path = os.path.join(sbox.wc_dir, fname)
  svntest.main.file_append(file_path, "Initial data.\n")
  svntest.main.run_svn(None, 'add', file_path)
  svntest.main.run_svn(None,
                       'commit', '-m', '', file_path)

  # lock fname as wc_author
  svntest.actions.run_and_verify_svn(None, ".*locked by user", [], 'lock',
                                     '-m', 'some lock comment', file_path)

  # make a change and commit it, allowing lock to be released
  svntest.main.file_append(file_path, "Followup data.\n")
  svntest.main.run_svn(None,
                       'commit', '-m', '', file_path)

  expected_status = svntest.actions.get_virginal_state(wc_dir, 1)
  expected_status.add({ fname : Item(status='  ', wc_rev=3), })

  # Make sure the file is unlocked
  svntest.actions.run_and_verify_status(wc_dir, expected_status)

#----------------------------------------------------------------------
def repos_lock_with_info(sbox):
  "verify info path@X or path -rY return repos lock"

  sbox.build()
  wc_dir = sbox.wc_dir

  fname = 'iota'
  comment = 'This is a lock test.'
  file_path = os.path.join(sbox.wc_dir, fname)
  file_url = sbox.repo_url + '/' + fname

  # lock wc file
  svntest.actions.run_and_verify_svn(None, ".*locked by user", [], 'lock',
                                     '--username', svntest.main.wc_author2,
                                     '-m', comment, file_path)
  expected_status = svntest.actions.get_virginal_state(wc_dir, 1)
  expected_status.tweak(fname, writelocked='K')
  svntest.actions.run_and_verify_status(wc_dir, expected_status)

  # Steal lock on wc file
  svntest.actions.run_and_verify_svn(None, ".*locked by user", [], 'lock',
                                     '--username', svntest.main.wc_author2,
                                     '--force',
                                     '-m', comment, file_url)
  expected_status.tweak(fname, writelocked='T')
  svntest.actions.run_and_verify_status(wc_dir, expected_status)

  # Get repository lock token
  repos_lock_token \
    = svntest.actions.run_and_parse_info(file_url)[0]['Lock Token']

  # info with revision option
  expected_infos = [
      { 'Lock Token' : repos_lock_token },
    ]
  svntest.actions.run_and_verify_info(expected_infos, file_path, '-r1')

  # info with peg revision
  svntest.actions.run_and_verify_info(expected_infos, file_path + '@1')


#----------------------------------------------------------------------
def unlock_already_unlocked_files(sbox):
  "(un)lock set of files, one already (un)locked"

  sbox.build()
  wc_dir = sbox.wc_dir

  # Deliberately have no direct child of A as a target
  iota_path = os.path.join(wc_dir, 'iota')
  lambda_path = os.path.join(wc_dir, 'A', 'B', 'lambda')
  alpha_path = os.path.join(wc_dir, 'A', 'B', 'E', 'alpha')
  gamma_path = os.path.join(wc_dir, 'A', 'D', 'gamma')

  svntest.actions.run_and_verify_svn(None, ".*locked by user", [], 'lock',
                                     '--username', svntest.main.wc_author2,
                                     '-m', 'lock several',
                                     iota_path, lambda_path, alpha_path)

  expected_status = svntest.actions.get_virginal_state(wc_dir, 1)
  expected_status.tweak('iota', 'A/B/lambda', 'A/B/E/alpha', writelocked='K')
  svntest.actions.run_and_verify_status(wc_dir, expected_status)

  error_msg = ".*Path '/A/B/E/alpha' is already locked by user '" + \
              svntest.main.wc_author2 + "'.*"
  svntest.actions.run_and_verify_svn2(None, None, error_msg, 0,
                                      'lock',
                                      '--username', svntest.main.wc_author2,
                                      alpha_path, gamma_path)
  expected_status.tweak('A/D/gamma', writelocked='K')
  svntest.actions.run_and_verify_status(wc_dir, expected_status)

  svntest.actions.run_and_verify_svn(None, ".*unlocked", [], 'unlock',
                                     '--username', svntest.main.wc_author2,
                                     lambda_path)

  expected_status.tweak('A/B/lambda', writelocked=None)
  svntest.actions.run_and_verify_status(wc_dir, expected_status)

  error_msg = "(.*No lock on path '/A/B/lambda'.*)" + \
              "|(.*'A/B/lambda' is not locked.*)"
  svntest.actions.run_and_verify_svn2(None, None, error_msg, 0,
                                      'unlock',
                                      '--username', svntest.main.wc_author2,
                                      '--force',
                                      iota_path, lambda_path, alpha_path)


  expected_status.tweak('iota', 'A/B/E/alpha', writelocked=None)
  svntest.actions.run_and_verify_status(wc_dir, expected_status)

#----------------------------------------------------------------------
def info_moved_path(sbox):
  "show correct lock info on moved path"

  sbox.build()
  wc_dir = sbox.wc_dir
  fname = os.path.join(wc_dir, "iota")
  fname2 = os.path.join(wc_dir, "iota2")

  # Move iota, creating r2.
  svntest.actions.run_and_verify_svn(None, None, [],
                                     "mv", fname, fname2)
  expected_output = svntest.wc.State(wc_dir, {
    'iota2' : Item(verb='Adding'),
    'iota' : Item(verb='Deleting'),
    })
  expected_status = svntest.actions.get_virginal_state(wc_dir, 1)
  expected_status.add({
    "iota2" : Item(status='  ', wc_rev=2)
    })
  expected_status.remove("iota")
  svntest.actions.run_and_verify_commit(wc_dir,
                                        expected_output,
                                        expected_status,
                                        None,
                                        wc_dir)

  # Create a new, unrelated iota, creating r3.
  svntest.main.file_append(fname, "Another iota")
  svntest.actions.run_and_verify_svn(None, None, [],
                                     "add", fname)
  expected_output = svntest.wc.State(wc_dir, {
    'iota' : Item(verb='Adding'),
    })
  expected_status.add({
    "iota" : Item(status='  ', wc_rev=3)
    })
  svntest.actions.run_and_verify_commit(wc_dir,
                                        expected_output,
                                        expected_status,
                                        None,
                                        wc_dir)

  # Lock the new iota.
  svntest.actions.run_and_verify_svn(None, ".*locked by user", [],
                                     "lock", fname)
  expected_status.tweak("iota", writelocked="K")
  svntest.actions.run_and_verify_status(wc_dir, expected_status)

  # Get info for old iota at r1. This shouldn't give us any lock info.
  expected_infos = [
      { 'URL'           : '.*' ,
        'Lock Token'    : None },
    ]
  svntest.actions.run_and_verify_info(expected_infos, fname2, '-r1')

#----------------------------------------------------------------------
def ls_url_encoded(sbox):
  "ls locked path needing URL encoding"

  sbox.build()
  wc_dir = sbox.wc_dir
  dirname = os.path.join(wc_dir, "space dir")
  fname = os.path.join(dirname, "f")

  # Create a dir with a space in its name and a file therein.
  svntest.actions.run_and_verify_svn(None, None, [],
                                     "mkdir", dirname)
  svntest.main.file_append(fname, "someone was here")
  svntest.actions.run_and_verify_svn(None, None, [],
                                     "add", fname)
  expected_output = svntest.wc.State(wc_dir, {
    'space dir' : Item(verb='Adding'),
    'space dir/f' : Item(verb='Adding'),
    })
  expected_status = svntest.actions.get_virginal_state(wc_dir, 1)
  expected_status.add({
    "space dir" : Item(status='  ', wc_rev=2),
    "space dir/f" : Item(status='  ', wc_rev=2),
    })
  svntest.actions.run_and_verify_commit(wc_dir,
                                        expected_output,
                                        expected_status,
                                        None,
                                        wc_dir)

  # Lock the file.
  svntest.actions.run_and_verify_svn("Lock space dir/f", ".*locked by user",
                                     [], "lock", fname)

  # Make sure ls shows it being locked.
  expected_output = " +2 " + re.escape(svntest.main.wc_author) + " +O .+f|" \
                    " +2 " + re.escape(svntest.main.wc_author) + "    .+\./"
  svntest.actions.run_and_verify_svn("List space dir",
                                     expected_output, [],
                                     "list", "-v", dirname)

#----------------------------------------------------------------------
# Make sure unlocking a path with the wrong lock token fails.
def unlock_wrong_token(sbox):
  "verify unlocking with wrong lock token"

  sbox.build()
  wc_dir = sbox.wc_dir

  # lock a file as wc_author
  fname = 'iota'
  file_path = os.path.join(sbox.wc_dir, fname)
  file_url = sbox.repo_url + "/iota"

  svntest.actions.run_and_verify_svn(None, ".*locked by user", [], 'lock',
                                     file_path)

  # Steal the lock as the same author, but using an URL to keep the old token
  # in the WC.
  svntest.actions.run_and_verify_svn(None, ".*locked by user", [], 'lock',
                                     "--force", file_url)

  # Then, unlocking the WC path should fail.
  ### The error message returned is actually this, but let's worry about that
  ### another day...
  svntest.actions.run_and_verify_svn2(
    None, None, ".*((No lock on path)|(400 Bad Request))", 0,
    'unlock', file_path)

#----------------------------------------------------------------------
# Verify that info shows lock info for locked files with URI-unsafe names
# when run in recursive mode.
def examine_lock_encoded_recurse(sbox):
  "verify recursive info shows lock info"

  sbox.build()
  wc_dir = sbox.wc_dir

  fname = 'A/B/F/one iota'
  file_path = os.path.join(sbox.wc_dir, fname)

  svntest.main.file_append(file_path, "This represents a binary file\n")
  svntest.actions.run_and_verify_svn(None, None, [], "add", file_path)

  expected_output = svntest.wc.State(wc_dir, {
    fname : Item(verb='Adding'),
    })

  expected_status = svntest.actions.get_virginal_state(wc_dir, 1)
  expected_status.add({ fname: Item(wc_rev=2, status='  ') })

  # Commit the file.
  svntest.actions.run_and_verify_commit(wc_dir,
                                        expected_output,
                                        expected_status,
                                        None,
                                        file_path)

  # lock the file and validate the contents
  svntest.actions.run_and_validate_lock(file_path,
                                        svntest.main.wc_author)

# Trying to unlock someone else's lock with --force should fail.
def unlocked_lock_of_other_user(sbox):
  "unlock file locked by other user"

  sbox.build()
  wc_dir = sbox.wc_dir

  # lock a file with user jrandom
  pi_path = os.path.join(wc_dir, 'A', 'D', 'G', 'pi')
  expected_status = svntest.actions.get_virginal_state(wc_dir, 1)
  expected_status.tweak('A/D/G/pi', writelocked='K')

  svntest.actions.run_and_verify_svn(None, ".*locked by user", [], 'lock',
                                     '-m', '', pi_path)

  svntest.actions.run_and_verify_status(wc_dir, expected_status)

  # now try to unlock with user jconstant, should fail but exit 0.
  if sbox.repo_url.startswith("http"):
    expected_err = ".*403 Forbidden.*"
  else:
    expected_err = "svn: warning: User '%s' is trying to use a lock owned by "\
                   "'%s'.*" % (svntest.main.wc_author2, svntest.main.wc_author)
  svntest.actions.run_and_verify_svn2(None, [], expected_err, 0,
                                      'unlock',
                                      '--username', svntest.main.wc_author2,
                                      pi_path)
  svntest.actions.run_and_verify_status(wc_dir, expected_status)


#----------------------------------------------------------------------
def lock_funky_comment_chars(sbox):
  "lock a file using a comment with xml special chars"

  sbox.build()
  wc_dir = sbox.wc_dir

  # lock a file as wc_author
  fname = 'iota'
  file_path = os.path.join(sbox.wc_dir, fname)

  svntest.main.file_append(file_path, "This represents a binary file\n")
  svntest.main.run_svn(None, 'commit',
                       '-m', '', file_path)
  svntest.actions.run_and_verify_svn(None, ".*locked by user", [], 'lock',
                                     '-m', 'lock & load', file_path)

<<<<<<< HEAD
#----------------------------------------------------------------------
# Check that the svn:needs-lock usage applies to a specific location
# in a working copy, not to the working copy overall.
def lock_twice_in_one_wc(sbox):
  "try to lock a file twice in one working copy"

  sbox.build()
  wc_dir = sbox.wc_dir

  mu_path = os.path.join(wc_dir, 'A', 'mu')
  mu2_path = os.path.join(wc_dir, 'A', 'B', 'mu')

  # Create a needs-lock file
  svntest.actions.set_prop('svn:needs-lock', '*', mu_path)
  svntest.actions.run_and_verify_svn(None, None, [],
                                     'commit', wc_dir, '-m', '')

  # Mark the file readonly
  svntest.actions.run_and_verify_svn(None, None, [],
                                     'update', wc_dir)

  # Switch a second location for the same file in the same working copy
  svntest.actions.run_and_verify_svn(None, None, [],
                                     'switch', sbox.repo_url + '/A',
                                     os.path.join(wc_dir, 'A', 'B'))

  # Lock location 1
  svntest.actions.run_and_verify_svn(None, None, [],
                                     'lock', mu_path, '-m', 'Locked here')

  # Locking in location 2 should fail ### Currently returns exitcode 0
  svntest.actions.run_and_verify_svn2(None, None, ".*is already locked.*", 0,
                                      'lock', '-m', '', mu2_path)

  # Change the file anyway
  os.chmod(mu2_path, 0700)
  svntest.main.file_append(mu2_path, "Updated text")

  # Commit should fail because it is locked in the other location
  svntest.actions.run_and_verify_svn(None, None,
                                     '.*(([Nn]o)|(Server)).*[lL]ock.*',
                                     'commit', mu2_path, '-m', '')

#----------------------------------------------------------------------
# Test for issue #3524 'Locking path via ra_serf which doesn't exist in
# HEAD triggers assert'
def lock_path_not_in_head(sbox):
  "lock path that does not exist in HEAD"

  sbox.build()
  wc_dir = sbox.wc_dir

  D_path      = os.path.join(wc_dir, 'A', 'D')
  lambda_path = os.path.join(wc_dir, 'A', 'B', 'lambda')

  # Commit deletion of A/D and A/B/lambda as r2, then update the WC
  # back to r1.  Then attempt to lock some paths that no longer exist
  # in HEAD.  These should fail gracefully.
  svntest.actions.run_and_verify_svn(None, None, [],
                                     'delete', lambda_path, D_path)
  svntest.actions.run_and_verify_svn(None, None, [], 'commit',
                                     '-m', 'Some deletions', wc_dir)
  svntest.actions.run_and_verify_svn(None, None, [], 'up', '-r1', wc_dir)
  expected_lock_fail_err_re = "svn: warning:.*" \
  "((Path .* doesn't exist in HEAD revision)" \
  "|(Lock request failed: 405 Method Not Allowed))"
  # Issue #3524 These lock attemtps were triggering an assert over ra_serf:
  #
  # working_copies\lock_tests-37>svn lock A\D
  # ..\..\..\subversion\libsvn_client\ra.c:275: (apr_err=235000)
  # svn: In file '..\..\..\subversion\libsvn_ra_serf\util.c' line 1120:
  #  assertion failed (ctx->status_code)
  #
  # working_copies\lock_tests-37>svn lock A\B\lambda
  # ..\..\..\subversion\libsvn_client\ra.c:275: (apr_err=235000)
  # svn: In file '..\..\..\subversion\libsvn_ra_serf\util.c' line 1120:
  #  assertion failed (ctx->status_code)
  svntest.actions.run_and_verify_svn2(None, None, expected_lock_fail_err_re,
                                      0, 'lock', D_path)
  svntest.actions.run_and_verify_svn2(None, None, expected_lock_fail_err_re,
                                      0, 'lock', lambda_path)
=======
>>>>>>> 3392406b

########################################################################
# Run the tests

# list all tests here, starting with None:
test_list = [ None,
              lock_file,
              commit_file_keep_lock,
              commit_file_unlock,
              commit_propchange,
              break_lock,
              steal_lock,
              examine_lock,
              handle_defunct_lock,
              enforce_lock,
              defunct_lock,
              deleted_path_lock,
              lock_unlock,
              deleted_dir_lock,
              lock_status,
              stolen_lock_status,
              broken_lock_status,
              lock_non_existent_file,
              out_of_date,
              update_while_needing_lock,
              revert_lock,
              examine_lock_via_url,
              lock_several_files,
              lock_switched_files,
              lock_uri_encoded,
              SkipUnless(lock_and_exebit1, svntest.main.is_posix_os),
              SkipUnless(lock_and_exebit2, svntest.main.is_posix_os),
              commit_xml_unsafe_file_unlock,
              repos_lock_with_info,
              unlock_already_unlocked_files,
              info_moved_path,
              ls_url_encoded,
              XFail(unlock_wrong_token, svntest.main.is_ra_type_dav),
              examine_lock_encoded_recurse,
              XFail(unlocked_lock_of_other_user,
                    svntest.main.is_ra_type_dav),
              lock_funky_comment_chars,
<<<<<<< HEAD
              lock_twice_in_one_wc,
              lock_path_not_in_head,
=======
>>>>>>> 3392406b
            ]

if __name__ == '__main__':
  svntest.main.run_tests(test_list)
  # NOTREACHED


### End of file.<|MERGE_RESOLUTION|>--- conflicted
+++ resolved
@@ -3,25 +3,17 @@
 #  lock_tests.py:  testing versioned properties
 #
 #  Subversion is a tool for revision control.
-#  See http://subversion.apache.org for more information.
+#  See http://subversion.tigris.org for more information.
 #
 # ====================================================================
-#    Licensed to the Apache Software Foundation (ASF) under one
-#    or more contributor license agreements.  See the NOTICE file
-#    distributed with this work for additional information
-#    regarding copyright ownership.  The ASF licenses this file
-#    to you under the Apache License, Version 2.0 (the
-#    "License"); you may not use this file except in compliance
-#    with the License.  You may obtain a copy of the License at
+# Copyright (c) 2005-2006, 2008 CollabNet.  All rights reserved.
 #
-#      http://www.apache.org/licenses/LICENSE-2.0
+# This software is licensed as described in the file COPYING, which
+# you should have received as part of this distribution.  The terms
+# are also available at http://subversion.tigris.org/license-1.html.
+# If newer versions of this license are posted there, you may use a
+# newer version instead, at your option.
 #
-#    Unless required by applicable law or agreed to in writing,
-#    software distributed under the License is distributed on an
-#    "AS IS" BASIS, WITHOUT WARRANTIES OR CONDITIONS OF ANY
-#    KIND, either express or implied.  See the License for the
-#    specific language governing permissions and limitations
-#    under the License.
 ######################################################################
 
 # General modules
@@ -68,7 +60,7 @@
                                      '-m', '', file_path)
 
   # --- Meanwhile, in our other working copy... ---
-  err_re = "((.*User 'jconstant' does not own lock on path.*)|(.*423 Locked.*))"
+  err_re = "((.*User jconstant does not own lock on path.*)|(.*423 Locked.*))"
 
   svntest.main.run_svn(None, 'update', wc_b)
   # -- Try to change a file --
@@ -88,7 +80,7 @@
   # change the locked file's properties
   svntest.main.run_svn(None, 'propset', 'sneakyuser', 'Sally', file_path_b)
 
-  err_re = "((.*User 'jconstant' does not own lock on path.*)" + \
+  err_re = "((.*User jconstant does not own lock on path.*)" + \
              "|(.*At least one property change failed.*))"
 
   # attempt (and fail) to commit as user Sally
@@ -338,11 +330,17 @@
   lambda_path = os.path.join(wc_dir, 'A', 'B', 'lambda')
   mu_path = os.path.join(wc_dir, 'A', 'mu')
 
+  # Set some binary properties.
+  propval_path = os.path.join(wc_dir, 'propval.tmp')
+
   # svn:needs-lock value should be forced to a '*'
-  svntest.actions.set_prop('svn:needs-lock', 'foo', iota_path)
-  svntest.actions.set_prop('svn:needs-lock', '*', lambda_path)
+  svntest.actions.set_prop(None, 'svn:needs-lock', 'foo', iota_path,
+                           propval_path)
+  svntest.actions.set_prop(None, 'svn:needs-lock', '*', lambda_path,
+                           propval_path)
   expected_err = ".*svn: warning: To turn off the svn:needs-lock property,.*"
-  svntest.actions.set_prop('svn:needs-lock', '      ', mu_path, expected_err)
+  svntest.actions.set_prop(expected_err, 'svn:needs-lock', '      ',
+                           mu_path, propval_path)
 
   # Check svn:needs-lock
   svntest.actions.check_prop('svn:needs-lock', iota_path, ['*'])
@@ -676,7 +674,7 @@
   exit_code, output, error = svntest.main.run_svn(1, 'lock',
                                                   '-m', '', file_path)
 
-  error_msg = "The node '%s' was not found." % os.path.abspath(file_path)
+  error_msg = "foo' is not under version control"
   for line in error:
     if line.find(error_msg) != -1:
       break
@@ -1122,18 +1120,48 @@
   svntest.actions.run_and_verify_status(wc_dir, expected_status)
 
   # Get repository lock token
-  repos_lock_token \
-    = svntest.actions.run_and_parse_info(file_url)[0]['Lock Token']
+  exit_code, output, err = svntest.actions.run_and_verify_svn(None, None, [],
+                                                              'info', file_url)
+  for line in output:
+    if line.find("Lock Token:") != -1:
+      repos_lock_token = line[12:]
+      break
+  else:
+    print("Error: Lock token not found")
+    raise svntest.Failure
 
   # info with revision option
-  expected_infos = [
-      { 'Lock Token' : repos_lock_token },
-    ]
-  svntest.actions.run_and_verify_info(expected_infos, file_path, '-r1')
+  exit_code, output, err = svntest.actions.run_and_verify_svn(None, None, [],
+                                                              'info',
+                                                              file_path, '-r1')
+
+  for line in output:
+    if line.find("Lock Token:") != -1:
+      lock_token = line[12:]
+      break
+  else:
+    print("Error: Lock token not found")
+    raise svntest.Failure
+
+  if (repos_lock_token != lock_token):
+    print("Error: expected repository lock information not found.")
+    raise svntest.Failure
 
   # info with peg revision
-  svntest.actions.run_and_verify_info(expected_infos, file_path + '@1')
-
+  exit_code, output, err = svntest.actions.run_and_verify_svn(None, None, [],
+                                                              'info',
+                                                              file_path + '@1')
+  for line in output:
+    if line.find("Lock Token:") != -1:
+      lock_token = line[12:]
+      break
+  else:
+    print("Error: Lock token not found")
+    raise svntest.Failure
+
+  if (repos_lock_token != lock_token):
+    print("Error: expected repository lock information not found.")
+    raise svntest.Failure
 
 #----------------------------------------------------------------------
 def unlock_already_unlocked_files(sbox):
@@ -1235,11 +1263,21 @@
   svntest.actions.run_and_verify_status(wc_dir, expected_status)
 
   # Get info for old iota at r1. This shouldn't give us any lock info.
-  expected_infos = [
-      { 'URL'           : '.*' ,
-        'Lock Token'    : None },
-    ]
-  svntest.actions.run_and_verify_info(expected_infos, fname2, '-r1')
+  exit_code, output, errput = svntest.actions.run_and_verify_svn(
+    None, None, [], 'info', fname2, '-r1')
+
+  # Since we want to make sure that there is *no* lock info, to make this
+  # more robust, we also check that the info command actually output some info.
+  got_url = 0
+  for line in output:
+    if line.find("URL:") >= 0:
+      got_url = 1
+    if line.find("Lock Token:") >= 0:
+      print(fname2 + " was reported as locked.")
+      raise svntest.Failure
+  if not got_url:
+    print("Info didn't output an URL.")
+    raise svntest.Failure
 
 #----------------------------------------------------------------------
 def ls_url_encoded(sbox):
@@ -1304,8 +1342,8 @@
                                      "--force", file_url)
 
   # Then, unlocking the WC path should fail.
-  ### The error message returned is actually this, but let's worry about that
-  ### another day...
+  # ### The error message returned is actually this, but let's worry about that
+  # ### another day...
   svntest.actions.run_and_verify_svn2(
     None, None, ".*((No lock on path)|(400 Bad Request))", 0,
     'unlock', file_path)
@@ -1390,90 +1428,6 @@
   svntest.actions.run_and_verify_svn(None, ".*locked by user", [], 'lock',
                                      '-m', 'lock & load', file_path)
 
-<<<<<<< HEAD
-#----------------------------------------------------------------------
-# Check that the svn:needs-lock usage applies to a specific location
-# in a working copy, not to the working copy overall.
-def lock_twice_in_one_wc(sbox):
-  "try to lock a file twice in one working copy"
-
-  sbox.build()
-  wc_dir = sbox.wc_dir
-
-  mu_path = os.path.join(wc_dir, 'A', 'mu')
-  mu2_path = os.path.join(wc_dir, 'A', 'B', 'mu')
-
-  # Create a needs-lock file
-  svntest.actions.set_prop('svn:needs-lock', '*', mu_path)
-  svntest.actions.run_and_verify_svn(None, None, [],
-                                     'commit', wc_dir, '-m', '')
-
-  # Mark the file readonly
-  svntest.actions.run_and_verify_svn(None, None, [],
-                                     'update', wc_dir)
-
-  # Switch a second location for the same file in the same working copy
-  svntest.actions.run_and_verify_svn(None, None, [],
-                                     'switch', sbox.repo_url + '/A',
-                                     os.path.join(wc_dir, 'A', 'B'))
-
-  # Lock location 1
-  svntest.actions.run_and_verify_svn(None, None, [],
-                                     'lock', mu_path, '-m', 'Locked here')
-
-  # Locking in location 2 should fail ### Currently returns exitcode 0
-  svntest.actions.run_and_verify_svn2(None, None, ".*is already locked.*", 0,
-                                      'lock', '-m', '', mu2_path)
-
-  # Change the file anyway
-  os.chmod(mu2_path, 0700)
-  svntest.main.file_append(mu2_path, "Updated text")
-
-  # Commit should fail because it is locked in the other location
-  svntest.actions.run_and_verify_svn(None, None,
-                                     '.*(([Nn]o)|(Server)).*[lL]ock.*',
-                                     'commit', mu2_path, '-m', '')
-
-#----------------------------------------------------------------------
-# Test for issue #3524 'Locking path via ra_serf which doesn't exist in
-# HEAD triggers assert'
-def lock_path_not_in_head(sbox):
-  "lock path that does not exist in HEAD"
-
-  sbox.build()
-  wc_dir = sbox.wc_dir
-
-  D_path      = os.path.join(wc_dir, 'A', 'D')
-  lambda_path = os.path.join(wc_dir, 'A', 'B', 'lambda')
-
-  # Commit deletion of A/D and A/B/lambda as r2, then update the WC
-  # back to r1.  Then attempt to lock some paths that no longer exist
-  # in HEAD.  These should fail gracefully.
-  svntest.actions.run_and_verify_svn(None, None, [],
-                                     'delete', lambda_path, D_path)
-  svntest.actions.run_and_verify_svn(None, None, [], 'commit',
-                                     '-m', 'Some deletions', wc_dir)
-  svntest.actions.run_and_verify_svn(None, None, [], 'up', '-r1', wc_dir)
-  expected_lock_fail_err_re = "svn: warning:.*" \
-  "((Path .* doesn't exist in HEAD revision)" \
-  "|(Lock request failed: 405 Method Not Allowed))"
-  # Issue #3524 These lock attemtps were triggering an assert over ra_serf:
-  #
-  # working_copies\lock_tests-37>svn lock A\D
-  # ..\..\..\subversion\libsvn_client\ra.c:275: (apr_err=235000)
-  # svn: In file '..\..\..\subversion\libsvn_ra_serf\util.c' line 1120:
-  #  assertion failed (ctx->status_code)
-  #
-  # working_copies\lock_tests-37>svn lock A\B\lambda
-  # ..\..\..\subversion\libsvn_client\ra.c:275: (apr_err=235000)
-  # svn: In file '..\..\..\subversion\libsvn_ra_serf\util.c' line 1120:
-  #  assertion failed (ctx->status_code)
-  svntest.actions.run_and_verify_svn2(None, None, expected_lock_fail_err_re,
-                                      0, 'lock', D_path)
-  svntest.actions.run_and_verify_svn2(None, None, expected_lock_fail_err_re,
-                                      0, 'lock', lambda_path)
-=======
->>>>>>> 3392406b
 
 ########################################################################
 # Run the tests
@@ -1516,11 +1470,6 @@
               XFail(unlocked_lock_of_other_user,
                     svntest.main.is_ra_type_dav),
               lock_funky_comment_chars,
-<<<<<<< HEAD
-              lock_twice_in_one_wc,
-              lock_path_not_in_head,
-=======
->>>>>>> 3392406b
             ]
 
 if __name__ == '__main__':
