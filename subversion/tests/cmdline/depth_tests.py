--- conflicted
+++ resolved
@@ -2843,10 +2843,6 @@
                                         None, None)
 
 # Test for issue #4136.
-<<<<<<< HEAD
-@XFail()
-=======
->>>>>>> 7fe7d504
 @Issue(4136)
 def commit_then_immediates_update(sbox):
   "deep commit followed by update --depth immediates"
