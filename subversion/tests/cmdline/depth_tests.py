#!/usr/bin/env python
#
#  depth_tests.py:  Testing that operations work as expected at
#                   various depths (depth-empty, depth-files,
#                   depth-immediates, depth-infinity).
#
#  Subversion is a tool for revision control.
#  See https://subversion.apache.org for more information.
#
# ====================================================================
#    Licensed to the Apache Software Foundation (ASF) under one
#    or more contributor license agreements.  See the NOTICE file
#    distributed with this work for additional information
#    regarding copyright ownership.  The ASF licenses this file
#    to you under the Apache License, Version 2.0 (the
#    "License"); you may not use this file except in compliance
#    with the License.  You may obtain a copy of the License at
#
#      http://www.apache.org/licenses/LICENSE-2.0
#
#    Unless required by applicable law or agreed to in writing,
#    software distributed under the License is distributed on an
#    "AS IS" BASIS, WITHOUT WARRANTIES OR CONDITIONS OF ANY
#    KIND, either express or implied.  See the License for the
#    specific language governing permissions and limitations
#    under the License.
######################################################################

# General modules
import os
import re

# Our testing module
import svntest
from svntest import wc

# (abbreviation)
Skip = svntest.testcase.Skip_deco
SkipUnless = svntest.testcase.SkipUnless_deco
XFail = svntest.testcase.XFail_deco
Issues = svntest.testcase.Issues_deco
Issue = svntest.testcase.Issue_deco
Wimp = svntest.testcase.Wimp_deco
Item = wc.StateItem

# For errors setting up the depthy working copies.
class DepthSetupError(Exception):
  def __init__ (self, args=None):
    self.args = args

def set_up_depthy_working_copies(sbox, empty=False, files=False,
                                 immediates=False, infinity=False):
  """Set up up to four working copies, at various depths.  At least
  one of depths EMPTY, FILES, IMMEDIATES, or INFINITY must be passed
  as True.  The corresponding working copy paths are returned in a
  four-element tuple in that order, with element value of None for
  working copies that were not created.  If all args are False, raise
  DepthSetupError."""

  if not (infinity or empty or files or immediates):
    raise DepthSetupError("At least one working copy depth must be passed.")

  wc = None
  if infinity:
    sbox.build()
    wc = sbox.wc_dir
  else:
    sbox.build(create_wc = False)
    sbox.add_test_path(sbox.wc_dir, True)

  wc_empty = None
  if empty:
    wc_empty = sbox.wc_dir + '-depth-empty'
    sbox.add_test_path(wc_empty, True)
    svntest.actions.run_and_verify_svn(
      svntest.verify.AnyOutput, [],
      "co", "--depth", "empty", sbox.repo_url, wc_empty)

  wc_files = None
  if files:
    wc_files = sbox.wc_dir + '-depth-files'
    sbox.add_test_path(wc_files, True)
    svntest.actions.run_and_verify_svn(
      svntest.verify.AnyOutput, [],
      "co", "--depth", "files", sbox.repo_url, wc_files)

  wc_immediates = None
  if immediates:
    wc_immediates = sbox.wc_dir + '-depth-immediates'
    sbox.add_test_path(wc_immediates, True)
    svntest.actions.run_and_verify_svn(
      svntest.verify.AnyOutput, [],
      "co", "--depth", "immediates",
      sbox.repo_url, wc_immediates)

  return wc_empty, wc_files, wc_immediates, wc

def verify_depth(msg, depth, path="."):
  """Verifies that PATH has depth DEPTH.  MSG is the failure message."""
  if depth == "infinity":
    # Check for absence of depth line.
    exit_code, out, err = svntest.actions.run_and_verify_svn(None,
                                                             [], "info", path)
    for line in out:
      if line.startswith("Depth:"):
        raise svntest.Failure(msg)
  else:
    expected_stdout = svntest.verify.ExpectedOutput("Depth: %s\n" % depth,
                                                    match_all=False)
    svntest.actions.run_and_verify_svn(
      expected_stdout, [], "info", path)

#----------------------------------------------------------------------
# Ensure that 'checkout --depth=empty' results in a depth-empty working copy.
def depth_empty_checkout(sbox):
  "depth-empty checkout"

  wc_empty, ign_a, ign_b, ign_c = set_up_depthy_working_copies(sbox, empty=True)

  if os.path.exists(os.path.join(wc_empty, "iota")):
    raise svntest.Failure("depth-empty checkout created file 'iota'")

  if os.path.exists(os.path.join(wc_empty, "A")):
    raise svntest.Failure("depth-empty checkout created subdir 'A'")

  verify_depth("Expected depth empty for top of WC, got some other depth",
               "empty", wc_empty)


# Helper for two test functions.
def depth_files_same_as_nonrecursive(sbox, opt):
  """Run a depth-files or non-recursive checkout, depending on whether
  passed '-N' or '--depth=files' for OPT.  The two should get the same
  result, hence this helper containing the common code between the
  two tests."""

  # This duplicates some code from set_up_depthy_working_copies(), but
  # that's because it's abstracting out a different axis.

  sbox.build(create_wc = False, read_only = True)
  if os.path.exists(sbox.wc_dir):
    svntest.main.safe_rmtree(sbox.wc_dir)

  svntest.actions.run_and_verify_svn(svntest.verify.AnyOutput, [],
                                     "co", opt, sbox.repo_url, sbox.wc_dir)

  # Should create a depth-files top directory, so both iota and A
  # should exist, and A should be empty and depth-empty.

  if not os.path.exists(sbox.ospath('iota')):
    raise svntest.Failure("'checkout %s' failed to create file 'iota'" % opt)

  if os.path.exists(sbox.ospath('A')):
    raise svntest.Failure("'checkout %s' unexpectedly created subdir 'A'" % opt)

  verify_depth("Expected depth files for top of WC, got some other depth",
               "files", sbox.wc_dir)


def depth_files_checkout(sbox):
  "depth-files checkout"
  depth_files_same_as_nonrecursive(sbox, "--depth=files")


def nonrecursive_checkout(sbox):
  "non-recursive checkout equals depth-files"
  depth_files_same_as_nonrecursive(sbox, "-N")


#----------------------------------------------------------------------
def depth_empty_update_bypass_single_file(sbox):
  "update depth-empty wc shouldn't receive file mod"

  wc_empty, ign_a, ign_b, wc = set_up_depthy_working_copies(sbox, empty=True,
                                                            infinity=True)

  iota_path = os.path.join(wc, 'iota')
  svntest.main.file_append(iota_path, "new text\n")

  # Commit in the "other" wc.
  expected_output = svntest.wc.State(wc, { 'iota' : Item(verb='Sending'), })
  expected_status = svntest.actions.get_virginal_state(wc, 1)
  expected_status.tweak('iota', wc_rev=2, status='  ')
  svntest.actions.run_and_verify_commit(wc,
                                        expected_output,
                                        expected_status)

  # Update the depth-empty wc, expecting not to receive the change to iota.
  expected_output = svntest.wc.State(wc_empty, { })
  expected_disk = svntest.wc.State('', { })
  expected_status = svntest.wc.State(wc_empty, { '' : svntest.wc.StateItem() })
  expected_status.tweak(contents=None, status='  ', wc_rev=2)
  svntest.actions.run_and_verify_update(wc_empty,
                                        expected_output,
                                        expected_disk,
                                        expected_status)

  # And the wc should still be depth-empty.
  verify_depth(None, "empty", wc_empty)

  # Even if we explicitly ask for a depth-infinity update, we still shouldn't
  # get the change to iota.
  svntest.actions.run_and_verify_update(wc_empty,
                                        expected_output,
                                        expected_disk,
                                        expected_status,
                                        [], False,
                                        "--depth=infinity", wc_empty)

  # And the wc should still be depth-empty.
  verify_depth(None, "empty", wc_empty)


#----------------------------------------------------------------------
def depth_immediates_get_top_file_mod_only(sbox):
  "update depth-immediates wc gets top file mod only"

  ign_a, ign_b, wc_immediates, wc \
         = set_up_depthy_working_copies(sbox, immediates=True, infinity=True)

  iota_path = os.path.join(wc, 'iota')
  svntest.main.file_append(iota_path, "new text in iota\n")
  mu_path = os.path.join(wc, 'A', 'mu')
  svntest.main.file_append(mu_path, "new text in mu\n")

  # Commit in the "other" wc.
  expected_output = svntest.wc.State(wc,
                                     { 'iota' : Item(verb='Sending'),
                                       'A/mu' : Item(verb='Sending'),
                                       })
  expected_status = svntest.actions.get_virginal_state(wc, 1)
  expected_status.tweak('iota', wc_rev=2, status='  ')
  expected_status.tweak('A/mu', wc_rev=2, status='  ')
  svntest.actions.run_and_verify_commit(wc,
                                        expected_output,
                                        expected_status)

  # Update the depth-immediates wc, expecting to receive only the
  # change to iota.
  expected_output = svntest.wc.State(wc_immediates,
                                     { 'iota' : Item(status='U ') })
  expected_disk = svntest.wc.State('', { })
  expected_disk.add(\
    {'iota' : Item(contents="This is the file 'iota'.\nnew text in iota\n"),
     'A' : Item(contents=None) } )
  expected_status = svntest.wc.State(wc_immediates,
                                     { '' : svntest.wc.StateItem() })
  expected_status.tweak(contents=None, status='  ', wc_rev=2)
  expected_status.add(\
    {'iota' : Item(status='  ', wc_rev=2),
     'A' : Item(status='  ', wc_rev=2) } )
  svntest.actions.run_and_verify_update(wc_immediates,
                                        expected_output,
                                        expected_disk,
                                        expected_status)
  verify_depth(None, "immediates", wc_immediates)


#----------------------------------------------------------------------
def depth_empty_commit(sbox):
  "commit a file from a depth-empty working copy"
  # Bring iota into a depth-empty working copy, then commit a change to it.
  wc_empty, ign_a, ign_b, ign_c = set_up_depthy_working_copies(sbox,
                                                               empty=True)

  # Form the working path of iota
  wc_empty_iota = os.path.join(wc_empty, 'iota')

  # Update 'iota' in the depth-empty working copy and modify it
  svntest.actions.run_and_verify_svn(None, [],
                                     'up', wc_empty_iota)
  svntest.main.file_write(wc_empty_iota, "iota modified")

  # Commit the modified changes from a depth-empty working copy
  expected_output = svntest.wc.State(wc_empty, {
    'iota'        : Item(verb='Sending'),
    })
  expected_status = svntest.wc.State(wc_empty, { })
  expected_status.add({
    ''            : Item(status='  ', wc_rev=1),
    'iota'        : Item(status='  ', wc_rev=2),
    })
  svntest.actions.run_and_verify_commit(wc_empty,
                                        expected_output,
                                        expected_status)

#----------------------------------------------------------------------
def depth_empty_with_file(sbox):
  "act on a file in a depth-empty working copy"
  # Run 'svn up iota' to bring iota permanently into the working copy.
  wc_empty, ign_a, ign_b, wc = set_up_depthy_working_copies(sbox, empty=True,
                                                            infinity=True)

  iota_path = os.path.join(wc_empty, 'iota')
  if os.path.exists(iota_path):
    raise svntest.Failure("'%s' exists when it shouldn't" % iota_path)

  ### I'd love to do this using the recommended {expected_output,
  ### expected_status, expected_disk} method here, but after twenty
  ### minutes of trying to figure out how, I decided to compromise.

  # Update iota by name, expecting to receive it.
  svntest.actions.run_and_verify_svn(None, [], 'up', iota_path)

  # Test that we did receive it.
  if not os.path.exists(iota_path):
    raise svntest.Failure("'%s' doesn't exist when it should" % iota_path)

  # Commit a change to iota in the "other" wc.
  other_iota_path = os.path.join(wc, 'iota')
  svntest.main.file_append(other_iota_path, "new text\n")
  expected_output = svntest.wc.State(wc, { 'iota' : Item(verb='Sending'), })
  expected_status = svntest.actions.get_virginal_state(wc, 1)
  expected_status.tweak('iota', wc_rev=2, status='  ')
  svntest.actions.run_and_verify_commit(wc,
                                        expected_output,
                                        expected_status)

  # Delete iota in the "other" wc.
  other_iota_path = os.path.join(wc, 'iota')
  svntest.actions.run_and_verify_svn(None, [], 'rm', other_iota_path)
  expected_output = svntest.wc.State(wc, { 'iota' : Item(verb='Deleting'), })
  expected_status = svntest.actions.get_virginal_state(wc, 1)
  expected_status.remove('iota')
  svntest.actions.run_and_verify_commit(wc,
                                        expected_output,
                                        expected_status)

  # Update the depth-empty wc just a little, expecting to receive
  # the change in iota.
  expected_output = svntest.wc.State(\
    wc_empty, { 'iota' : Item(status='U ') })
  expected_disk = svntest.wc.State(\
    '', { 'iota' : Item(contents="This is the file 'iota'.\nnew text\n") })
  expected_status = svntest.wc.State(wc_empty,
    { ''     : Item(status='  ', wc_rev=2),
      'iota' : Item(status='  ', wc_rev=2),})
  svntest.actions.run_and_verify_update(wc_empty,
                                        expected_output,
                                        expected_disk,
                                        expected_status,
                                        [], False,
                                        '-r2', wc_empty)

  # Update the depth-empty wc all the way, expecting to receive the deletion
  # of iota.
  expected_output = svntest.wc.State(\
    wc_empty, { 'iota' : Item(status='D ') })
  expected_disk = svntest.wc.State('', { })
  expected_status = svntest.wc.State(\
    wc_empty, { '' : Item(status='  ', wc_rev=3) })
  svntest.actions.run_and_verify_update(wc_empty,
                                        expected_output,
                                        expected_disk,
                                        expected_status)


#----------------------------------------------------------------------
def depth_empty_with_dir(sbox):
  "bring a dir into a depth-empty working copy"
  # Run 'svn up A' to bring A permanently into the working copy.
  wc_empty, ign_a, ign_b, wc = set_up_depthy_working_copies(sbox, empty=True,
                                                            infinity=True)

  A_path = os.path.join(wc_empty, 'A')
  other_mu_path = os.path.join(wc, 'A', 'mu')

  # We expect A to be added at depth infinity, so a normal 'svn up A'
  # should be sufficient to add all descendants.
  expected_output = svntest.wc.State(wc_empty, {
    'A'              : Item(status='A '),
    'A/mu'           : Item(status='A '),
    'A/B'            : Item(status='A '),
    'A/B/lambda'     : Item(status='A '),
    'A/B/E'          : Item(status='A '),
    'A/B/E/alpha'    : Item(status='A '),
    'A/B/E/beta'     : Item(status='A '),
    'A/B/F'          : Item(status='A '),
    'A/C'            : Item(status='A '),
    'A/D'            : Item(status='A '),
    'A/D/gamma'      : Item(status='A '),
    'A/D/G'          : Item(status='A '),
    'A/D/G/pi'       : Item(status='A '),
    'A/D/G/rho'      : Item(status='A '),
    'A/D/G/tau'      : Item(status='A '),
    'A/D/H'          : Item(status='A '),
    'A/D/H/chi'      : Item(status='A '),
    'A/D/H/psi'      : Item(status='A '),
    'A/D/H/omega'    : Item(status='A ')
    })
  expected_disk = svntest.main.greek_state.copy()
  expected_disk.remove('iota')
  expected_status = svntest.actions.get_virginal_state(wc_empty, 1)
  expected_status.remove('iota')
  svntest.actions.run_and_verify_update(wc_empty,
                                        expected_output,
                                        expected_disk,
                                        expected_status,
                                        [], False,
                                        A_path)

  # Commit a change to A/mu in the "other" wc.
  svntest.main.file_write(other_mu_path, "new text\n")
  expected_output = svntest.wc.State(\
    wc, { 'A/mu' : Item(verb='Sending'), })
  expected_status = svntest.actions.get_virginal_state(wc, 1)
  expected_status.tweak('A/mu', wc_rev=2, status='  ')
  svntest.actions.run_and_verify_commit(wc,
                                        expected_output,
                                        expected_status)

  # Update "A" by name in wc_empty, expect to receive the change to A/mu.
  expected_output = svntest.wc.State(wc_empty, { 'A/mu' : Item(status='U ') })
  expected_disk = svntest.main.greek_state.copy()
  expected_disk.remove('iota')
  expected_disk.tweak('A/mu', contents='new text\n')
  expected_status = svntest.actions.get_virginal_state(wc_empty, 2)
  expected_status.remove('iota')
  expected_status.tweak('', wc_rev=1)
  svntest.actions.run_and_verify_update(wc_empty,
                                        expected_output,
                                        expected_disk,
                                        expected_status,
                                        [], False,
                                        A_path)

  # Commit the deletion of A/mu from the "other" wc.
  svntest.main.file_write(other_mu_path, "new text\n")
  svntest.actions.run_and_verify_svn(None, [], 'rm', other_mu_path)
  expected_output = svntest.wc.State(wc, { 'A/mu' : Item(verb='Deleting'), })
  expected_status = svntest.actions.get_virginal_state(wc, 1)
  expected_status.remove('A/mu')
  svntest.actions.run_and_verify_commit(wc,
                                        expected_output,
                                        expected_status)


  # Update "A" by name in wc_empty, expect to A/mu to disappear.
  expected_output = svntest.wc.State(wc_empty, { 'A/mu' : Item(status='D ') })
  expected_disk = svntest.main.greek_state.copy()
  expected_disk.remove('iota')
  expected_disk.remove('A/mu')
  expected_status = svntest.actions.get_virginal_state(wc_empty, 3)
  expected_status.remove('iota')
  expected_status.remove('A/mu')
  expected_status.tweak('', wc_rev=1)
  svntest.actions.run_and_verify_update(wc_empty,
                                        expected_output,
                                        expected_disk,
                                        expected_status,
                                        [], False,
                                        A_path)



#----------------------------------------------------------------------
def depth_immediates_bring_in_file(sbox):
  "bring a file into a depth-immediates working copy"

  # Create an immediates working copy and form the paths
  ign_a, ign_b, wc_imm, wc = set_up_depthy_working_copies(sbox,
                                                          immediates=True)
  A_mu_path = os.path.join(wc_imm, 'A', 'mu')
  gamma_path = os.path.join(wc_imm, 'A', 'D', 'gamma')

  # Run 'svn up A/mu' to bring A/mu permanently into the working copy.
  expected_output = svntest.wc.State(wc_imm, {
    'A/mu'           : Item(status='A '),
    })
  expected_disk = svntest.main.greek_state.copy()
  expected_disk.remove('A/C', 'A/B/lambda', 'A/B/E', 'A/B/E/alpha',
                       'A/B/E/beta', 'A/B/F', 'A/B', 'A/D/gamma', 'A/D/G',
                       'A/D/G/pi', 'A/D/G/rho', 'A/D/G/tau', 'A/D/H/chi',
                       'A/D/H/psi', 'A/D/H/omega', 'A/D/H', 'A/D')
  expected_status = svntest.actions.get_virginal_state(wc_imm, 1)
  expected_status.remove('A/C', 'A/B/lambda', 'A/B/E', 'A/B/E/alpha',
                       'A/B/E/beta', 'A/B/F', 'A/B', 'A/D/gamma', 'A/D/G',
                       'A/D/G/pi', 'A/D/G/rho', 'A/D/G/tau', 'A/D/H/chi',
                       'A/D/H/psi', 'A/D/H/omega', 'A/D/H', 'A/D')
  svntest.actions.run_and_verify_update(wc_imm,
                                        expected_output,
                                        expected_disk,
                                        expected_status,
                                        [], False,
                                        A_mu_path)

  # Run 'svn up A/D/gamma' to test the edge case 'Skipped'.
  svntest.actions.run_and_verify_svn(["Skipped '"+gamma_path+"'\n", ],
                       "svn: E155007: ", 'update', gamma_path)
  svntest.actions.run_and_verify_status(wc_imm, expected_status)

#----------------------------------------------------------------------
def depth_immediates_fill_in_dir(sbox):
  "bring a dir into a depth-immediates working copy"

  # Run 'svn up A --set-depth=infinity' to fill in A as a
  # depth-infinity subdir.
  ign_a, ign_b, wc_immediates, wc \
                        = set_up_depthy_working_copies(sbox, immediates=True)
  A_path = os.path.join(wc_immediates, 'A')
  expected_output = svntest.wc.State(wc_immediates, {
    'A/mu'           : Item(status='A '),
    'A/B'            : Item(status='A '),
    'A/B/lambda'     : Item(status='A '),
    'A/B/E'          : Item(status='A '),
    'A/B/E/alpha'    : Item(status='A '),
    'A/B/E/beta'     : Item(status='A '),
    'A/B/F'          : Item(status='A '),
    'A/C'            : Item(status='A '),
    'A/D'            : Item(status='A '),
    'A/D/gamma'      : Item(status='A '),
    'A/D/G'          : Item(status='A '),
    'A/D/G/pi'       : Item(status='A '),
    'A/D/G/rho'      : Item(status='A '),
    'A/D/G/tau'      : Item(status='A '),
    'A/D/H'          : Item(status='A '),
    'A/D/H/chi'      : Item(status='A '),
    'A/D/H/psi'      : Item(status='A '),
    'A/D/H/omega'    : Item(status='A ')
    })
  expected_disk = svntest.main.greek_state.copy()
  expected_status = svntest.actions.get_virginal_state(wc_immediates, 1)
  svntest.actions.run_and_verify_update(wc_immediates,
                                        expected_output,
                                        expected_disk,
                                        expected_status,
                                        [], False,
                                        '--set-depth', 'infinity',
                                        A_path)

#----------------------------------------------------------------------
def depth_mixed_bring_in_dir(sbox):
  "bring a dir into a mixed-depth working copy"

  # Run 'svn up --set-depth=immediates A' in a depth-empty working copy.
  wc_empty, ign_a, ign_b, wc = set_up_depthy_working_copies(sbox, empty=True)
  A_path = os.path.join(wc_empty, 'A')
  B_path = os.path.join(wc_empty, 'A', 'B')
  C_path = os.path.join(wc_empty, 'A', 'C')

  expected_output = svntest.wc.State(wc_empty, {
    'A'              : Item(status='A '),
    'A/mu'           : Item(status='A '),
    })
  expected_disk = svntest.main.greek_state.copy()
  expected_disk.remove('iota', 'A/B', 'A/B/lambda', 'A/B/E', 'A/B/E/alpha',
                       'A/B/E/beta', 'A/B/F', 'A/C', 'A/D', 'A/D/gamma',
                       'A/D/G', 'A/D/G/pi', 'A/D/G/rho', 'A/D/G/tau',
                       'A/D/H', 'A/D/H/chi', 'A/D/H/psi', 'A/D/H/omega')
  expected_status = svntest.actions.get_virginal_state(wc_empty, 1)
  expected_status.remove('iota', 'A/B', 'A/B/lambda', 'A/B/E', 'A/B/E/alpha',
                         'A/B/E/beta', 'A/B/F', 'A/C', 'A/D', 'A/D/gamma',
                         'A/D/G', 'A/D/G/pi', 'A/D/G/rho', 'A/D/G/tau',
                         'A/D/H', 'A/D/H/chi', 'A/D/H/psi', 'A/D/H/omega')
  svntest.actions.run_and_verify_update(wc_empty,
                                        expected_output,
                                        expected_disk,
                                        expected_status,
                                        [], False,
                                        '--set-depth', 'files',
                                        A_path)
  # Check that A was added at depth=files.
  verify_depth(None, "files", A_path)

  # Now, bring in A/B at depth-immediates.
  expected_output = svntest.wc.State(wc_empty, {
    'A/B'            : Item(status='A '),
    'A/B/lambda'     : Item(status='A '),
    'A/B/E'          : Item(status='A '),
    'A/B/F'          : Item(status='A '),
    })
  expected_disk = svntest.main.greek_state.copy()
  expected_disk.remove('iota', 'A/B/E/alpha', 'A/B/E/beta', 'A/C',
                       'A/D', 'A/D/gamma', 'A/D/G', 'A/D/G/pi', 'A/D/G/rho',
                       'A/D/G/tau', 'A/D/H', 'A/D/H/chi', 'A/D/H/psi',
                       'A/D/H/omega')
  expected_status = svntest.actions.get_virginal_state(wc_empty, 1)
  expected_status.remove('iota', 'A/B/E/alpha', 'A/B/E/beta', 'A/C',
                         'A/D', 'A/D/gamma', 'A/D/G', 'A/D/G/pi', 'A/D/G/rho',
                         'A/D/G/tau', 'A/D/H', 'A/D/H/chi', 'A/D/H/psi',
                         'A/D/H/omega')
  svntest.actions.run_and_verify_update(wc_empty,
                                        expected_output,
                                        expected_disk,
                                        expected_status,
                                        [], False,
                                        '--set-depth', 'immediates',
                                        B_path)
  # Check that A/B was added at depth=immediates.
  verify_depth(None, "immediates", B_path)

  # Now, bring in A/C at depth-empty.
  expected_output = svntest.wc.State(wc_empty, {
    'A/C'            : Item(status='A '),
    })
  expected_disk = svntest.main.greek_state.copy()
  expected_disk.remove('iota', 'A/B/E/alpha', 'A/B/E/beta',
                       'A/D', 'A/D/gamma', 'A/D/G', 'A/D/G/pi', 'A/D/G/rho',
                       'A/D/G/tau', 'A/D/H', 'A/D/H/chi', 'A/D/H/psi',
                       'A/D/H/omega')
  expected_status = svntest.actions.get_virginal_state(wc_empty, 1)
  expected_status.remove('iota', 'A/B/E/alpha', 'A/B/E/beta',
                         'A/D', 'A/D/gamma', 'A/D/G', 'A/D/G/pi', 'A/D/G/rho',
                         'A/D/G/tau', 'A/D/H', 'A/D/H/chi', 'A/D/H/psi',
                         'A/D/H/omega')
  svntest.actions.run_and_verify_update(wc_empty,
                                        expected_output,
                                        expected_disk,
                                        expected_status,
                                        [], False,
                                        '--set-depth', 'empty',
                                        C_path)
  # Check that A/C was added at depth=empty.
  verify_depth(None, "empty", C_path)

#----------------------------------------------------------------------
def depth_empty_unreceive_delete(sbox):
  "depth-empty working copy ignores a deletion"
  # Check out a depth-empty greek tree to wc1.  In wc2, delete iota and
  # commit.  Update wc1; should not receive the delete.
  wc_empty, ign_a, ign_b, wc = set_up_depthy_working_copies(sbox, empty=True,
                                                            infinity=True)

  iota_path = os.path.join(wc, 'iota')

  # Commit in the "other" wc.
  svntest.actions.run_and_verify_svn(None, [], 'rm', iota_path)
  expected_output = svntest.wc.State(wc, { 'iota' : Item(verb='Deleting'), })
  expected_status = svntest.actions.get_virginal_state(wc, 1)
  expected_status.remove('iota')
  svntest.actions.run_and_verify_commit(wc,
                                        expected_output,
                                        expected_status)

  # Update the depth-empty wc, expecting not to receive the deletion of iota.
  expected_output = svntest.wc.State(wc_empty, { })
  expected_disk = svntest.wc.State('', { })
  expected_status = svntest.wc.State(wc_empty, { '' : svntest.wc.StateItem() })
  expected_status.tweak(contents=None, status='  ', wc_rev=2)
  svntest.actions.run_and_verify_update(wc_empty,
                                        expected_output,
                                        expected_disk,
                                        expected_status)


#----------------------------------------------------------------------
def depth_immediates_unreceive_delete(sbox):
  "depth-immediates working copy ignores a deletion"
  # Check out a depth-immediates greek tree to wc1.  In wc2, delete
  # A/mu and commit.  Update wc1; should not receive the delete.

  ign_a, ign_b, wc_immed, wc = set_up_depthy_working_copies(sbox,
                                                            immediates=True,
                                                            infinity=True)

  mu_path = os.path.join(wc, 'A', 'mu')

  # Commit in the "other" wc.
  svntest.actions.run_and_verify_svn(None, [], 'rm', mu_path)
  expected_output = svntest.wc.State(wc, { 'A/mu' : Item(verb='Deleting'), })
  expected_status = svntest.actions.get_virginal_state(wc, 1)
  expected_status.remove('A/mu')
  svntest.actions.run_and_verify_commit(wc,
                                        expected_output,
                                        expected_status)

  # Update the depth-immediates wc, expecting not to receive the deletion
  # of A/mu.
  expected_output = svntest.wc.State(wc_immed, { })
  expected_disk = svntest.wc.State('', {
    'iota' : Item(contents="This is the file 'iota'.\n"),
    'A' : Item()
    })
  expected_status = svntest.wc.State(wc_immed, {
    '' : Item(status='  ', wc_rev=2),
    'iota' : Item(status='  ', wc_rev=2),
    'A' : Item(status='  ', wc_rev=2)
    })
  svntest.actions.run_and_verify_update(wc_immed,
                                        expected_output,
                                        expected_disk,
                                        expected_status)

#----------------------------------------------------------------------
def depth_immediates_receive_delete(sbox):
  "depth-immediates working copy receives a deletion"
  # Check out a depth-immediates greek tree to wc1.  In wc2, delete A and
  # commit.  Update wc1  should receive the delete.

  ign_a, ign_b, wc_immed, wc = set_up_depthy_working_copies(sbox,
                                                            immediates=True,
                                                            infinity=True)

  A_path = os.path.join(wc, 'A')

  # Commit in the "other" wc.
  svntest.actions.run_and_verify_svn(None, [], 'rm', A_path)
  expected_output = svntest.wc.State(wc, { 'A' : Item(verb='Deleting'), })
  expected_status = svntest.wc.State(wc, {
    '' : Item(status='  ', wc_rev=1),
    'iota' : Item(status='  ', wc_rev=1),
    })
  svntest.actions.run_and_verify_commit(wc,
                                        expected_output,
                                        expected_status)

  # Update the depth-immediates wc, expecting to receive the deletion of A.
  expected_output = svntest.wc.State(wc_immed, {
    'A'    : Item(status='D ')
    })
  expected_disk = svntest.wc.State('', {
    'iota' : Item(contents="This is the file 'iota'.\n"),
    })
  expected_status = svntest.wc.State(wc_immed, {
    ''     : Item(status='  ', wc_rev=2),
    'iota' : Item(status='  ', wc_rev=2)
    })
  svntest.actions.run_and_verify_update(wc_immed,
                                        expected_output,
                                        expected_disk,
                                        expected_status)

#----------------------------------------------------------------------
def depth_immediates_subdir_propset_1(sbox):
  "depth-immediates commit subdir propset, update"
  ign_a, ign_b, wc_immediates, ign_c \
         = set_up_depthy_working_copies(sbox, immediates=True)

  A_path = os.path.join(wc_immediates, 'A')

  # Set a property on an immediate subdirectory of the working copy.
  svntest.actions.run_and_verify_svn(None, [],
                                     'pset', 'foo', 'bar',
                                     A_path)

  # Create expected output tree.
  expected_output = svntest.wc.State(wc_immediates, {
    'A' : Item(verb='Sending'),
    })

  # Create expected status tree.
  expected_status = svntest.wc.State(wc_immediates, {
    '' : Item(status='  ', wc_rev=1),
    'iota' : Item(status='  ', wc_rev=1),
    'A' : Item(status='  ', wc_rev=2)
    })

  # Commit wc_immediates/A.
  svntest.actions.run_and_verify_commit(wc_immediates,
                                        expected_output,
                                        expected_status,
                                        [],
                                        A_path)

  # Create expected output tree for the update.
  expected_output = svntest.wc.State(wc_immediates, { })

  # Create expected disk tree.
  expected_disk = svntest.wc.State('', {
    'iota' : Item(contents="This is the file 'iota'.\n"),
    'A' : Item(contents=None, props={'foo' : 'bar'}),
    })

  expected_status.tweak(contents=None, status='  ', wc_rev=2)

  # Update the depth-immediates wc.
  svntest.actions.run_and_verify_update(wc_immediates,
                                        expected_output,
                                        expected_disk,
                                        expected_status,
                                        check_props=True)

#----------------------------------------------------------------------
def depth_immediates_subdir_propset_2(sbox):
  "depth-immediates update receives subdir propset"
  sbox.build()
  wc_dir = sbox.wc_dir

  # Make the other working copy.
  other_wc = sbox.add_wc_path('other')
  svntest.actions.duplicate_dir(wc_dir, other_wc)

  A_path = sbox.ospath('A')

  # Set a property on an immediate subdirectory of the working copy.
  svntest.actions.run_and_verify_svn(None, [],
                                     'pset', 'foo', 'bar',
                                     A_path)
  # Commit.
  svntest.actions.run_and_verify_svn(None, [],
                                     'commit', '-m', 'logmsg', A_path)

  # Update at depth=immediates in the other wc, expecting to see no errors.
  svntest.actions.run_and_verify_svn(svntest.verify.AnyOutput, [],
                                     'update', '--depth', 'immediates',
                                     other_wc)

#----------------------------------------------------------------------
def depth_update_to_more_depth(sbox):
  "gradually update an empty wc to depth=infinity"

  wc_dir, ign_a, ign_b, ign_c = set_up_depthy_working_copies(sbox, empty=True)

  os.chdir(wc_dir)

  # Run 'svn up --set-depth=files' in a depth-empty working copy.
  expected_output = svntest.wc.State('', {
    'iota'              : Item(status='A '),
    })
  expected_status = svntest.wc.State('', {
    '' : Item(status='  ', wc_rev=1),
    'iota' : Item(status='  ', wc_rev=1),
    })
  expected_disk = svntest.wc.State('', {
    'iota' : Item("This is the file 'iota'.\n"),
    })
  svntest.actions.run_and_verify_update('',
                                        expected_output,
                                        expected_disk,
                                        expected_status,
                                        [], False,
                                        '--set-depth', 'files')
  verify_depth(None, "files")

  # Run 'svn up --set-depth=immediates' in the now depth-files working copy.
  expected_output = svntest.wc.State('', {
    'A'              : Item(status='A '),
    })
  expected_status = svntest.wc.State('', {
    '' : Item(status='  ', wc_rev=1),
    'iota' : Item(status='  ', wc_rev=1),
    'A' : Item(status='  ', wc_rev=1),
    })
  expected_disk = svntest.wc.State('', {
    'iota' : Item("This is the file 'iota'.\n"),
    'A'    : Item(),
    })
  svntest.actions.run_and_verify_update('',
                                        expected_output,
                                        expected_disk,
                                        expected_status,
                                        [], False,
                                        '--set-depth', 'immediates')
  verify_depth(None, "immediates")
  verify_depth(None, "empty", "A")

  # Upgrade 'A' to depth-files.
  expected_output = svntest.wc.State('', {
    'A/mu'           : Item(status='A '),
    })
  expected_status = svntest.wc.State('', {
    '' : Item(status='  ', wc_rev=1),
    'iota' : Item(status='  ', wc_rev=1),
    'A' : Item(status='  ', wc_rev=1),
    'A/mu' : Item(status='  ', wc_rev=1),
    })
  expected_disk = svntest.wc.State('', {
    'iota' : Item("This is the file 'iota'.\n"),
    'A'    : Item(),
    'A/mu' : Item("This is the file 'mu'.\n"),
    })
  svntest.actions.run_and_verify_update('',
                                        expected_output,
                                        expected_disk,
                                        expected_status,
                                        [], False,
                                        '--set-depth', 'files', 'A')
  verify_depth(None, "immediates")
  verify_depth(None, "files", "A")

  # Run 'svn up --set-depth=infinity' in the working copy.
  expected_output = svntest.wc.State('', {
    'A/B'            : Item(status='A '),
    'A/B/lambda'     : Item(status='A '),
    'A/B/E'          : Item(status='A '),
    'A/B/E/alpha'    : Item(status='A '),
    'A/B/E/beta'     : Item(status='A '),
    'A/B/F'          : Item(status='A '),
    'A/C'            : Item(status='A '),
    'A/D'            : Item(status='A '),
    'A/D/gamma'      : Item(status='A '),
    'A/D/G'          : Item(status='A '),
    'A/D/G/pi'       : Item(status='A '),
    'A/D/G/rho'      : Item(status='A '),
    'A/D/G/tau'      : Item(status='A '),
    'A/D/H'          : Item(status='A '),
    'A/D/H/chi'      : Item(status='A '),
    'A/D/H/psi'      : Item(status='A '),
    'A/D/H/omega'    : Item(status='A ')
    })
  expected_disk = svntest.main.greek_state.copy()
  expected_status = svntest.actions.get_virginal_state('', 1)
  svntest.actions.run_and_verify_update('',
                                        expected_output,
                                        expected_disk,
                                        expected_status,
                                        [], False,
                                        '--set-depth', 'infinity')
  verify_depth("Non-infinity depth detected after an upgrade to depth-infinity",
               "infinity")
  verify_depth("Non-infinity depth detected after an upgrade to depth-infinity",
               "infinity", "A")

def commit_propmods_with_depth_empty_helper(sbox, depth_arg):
  """Helper for commit_propmods_with_depth_empty().
  DEPTH_ARG should be either '--depth=empty' or '-N'."""

  sbox.build()
  wc_dir = sbox.wc_dir

  iota_path = sbox.ospath('iota')
  A_path = sbox.ospath('A')
  D_path = os.path.join(A_path, 'D')
  gamma_path = os.path.join(D_path, 'gamma')
  G_path = os.path.join(D_path, 'G')
  pi_path = os.path.join(G_path, 'pi')
  H_path = os.path.join(D_path, 'H')
  chi_path = os.path.join(H_path, 'chi')

  # Set some properties, modify some files.
  svntest.actions.run_and_verify_svn(None, [],
                                     'propset', 'foo', 'foo-val', wc_dir)
  svntest.actions.run_and_verify_svn(None, [],
                                     'propset', 'bar', 'bar-val', D_path)
  svntest.actions.run_and_verify_svn(None, [],
                                     'propset', 'baz', 'baz-val', G_path)
  svntest.actions.run_and_verify_svn(None, [],
                                     'propset', 'qux', 'qux-val', H_path)
  svntest.main.file_append(iota_path, "new iota\n")
  svntest.main.file_append(gamma_path, "new gamma\n")
  svntest.main.file_append(pi_path, "new pi\n")
  svntest.main.file_append(chi_path, "new chi\n")

  # The only things that should be committed are two of the propsets.
  expected_output = svntest.wc.State(
    wc_dir,
    { ''    : Item(verb='Sending'),
      'A/D' : Item(verb='Sending'), }
    )
  expected_status = svntest.actions.get_virginal_state(wc_dir, 1)
  # Expect the two propsets to be committed:
  expected_status.tweak('', status='  ', wc_rev=2)
  expected_status.tweak('A/D', status='  ', wc_rev=2)
  # Expect every other change to remain uncommitted:
  expected_status.tweak('iota', status='M ', wc_rev=1)
  expected_status.tweak('A/D/G', status=' M', wc_rev=1)
  expected_status.tweak('A/D/H', status=' M', wc_rev=1)
  expected_status.tweak('A/D/gamma', status='M ', wc_rev=1)
  expected_status.tweak('A/D/G/pi', status='M ', wc_rev=1)
  expected_status.tweak('A/D/H/chi', status='M ', wc_rev=1)

  svntest.actions.run_and_verify_commit(wc_dir,
                                        expected_output,
                                        expected_status,
                                        [],
                                        depth_arg,
                                        wc_dir, D_path)

# See also commit_tests 26: commit_nonrecursive
def commit_propmods_with_depth_empty(sbox):
  "commit property mods only, using --depth=empty"

  sbox2 = sbox.clone_dependent()

  # Run once with '-N' and once with '--depth=empty' to make sure they
  # function identically.
  commit_propmods_with_depth_empty_helper(sbox, '-N')
  commit_propmods_with_depth_empty_helper(sbox2, '--depth=empty')

# Test for issue #2845.
@Issue(2845)
def diff_in_depthy_wc(sbox):
  "diff at various depths in non-infinity wc"

  wc_empty, ign_a, ign_b, wc = set_up_depthy_working_copies(sbox, empty=True,
                                                            infinity=True)

  iota_path = os.path.join(wc, 'iota')
  A_path = os.path.join(wc, 'A')
  mu_path = os.path.join(wc, 'A', 'mu')
  gamma_path = os.path.join(wc, 'A', 'D', 'gamma')

  # Make some changes in the depth-infinity wc, and commit them
  svntest.actions.run_and_verify_svn(None, [],
                                     'propset', 'foo', 'foo-val', wc)
  svntest.main.file_write(iota_path, "new text\n")
  svntest.actions.run_and_verify_svn(None, [],
                                     'propset', 'bar', 'bar-val', A_path)
  svntest.main.file_write(mu_path, "new text\n")
  svntest.main.file_write(gamma_path, "new text\n")
  svntest.actions.run_and_verify_svn(None, [],
                                     'commit', '-m', '', wc)

  from svntest.verify import make_diff_header, make_diff_prop_header, \
                             make_diff_prop_deleted, make_diff_prop_added
  diff_mu = make_diff_header('A/mu', 'revision 2', 'working copy') + [
    "@@ -1 +1 @@\n",
    "-new text\n",
    "+This is the file 'mu'.\n"]
  diff_A = make_diff_header('A', 'revision 2', 'working copy') + \
           make_diff_prop_header('A') + \
           make_diff_prop_deleted('bar', 'bar-val')
  diff_iota = make_diff_header('iota', 'revision 2', 'working copy') + [
    "@@ -1 +1 @@\n",
    "-new text\n",
    "+This is the file 'iota'.\n"]
  diff_dot = make_diff_header('.', 'revision 2', 'working copy') + \
             make_diff_prop_header('.') + \
             make_diff_prop_deleted('foo', 'foo-val')

  os.chdir(wc_empty)

  expected_output = svntest.verify.UnorderedOutput(diff_dot)
  # The diff should contain only the propchange on '.'
  svntest.actions.run_and_verify_svn(expected_output, [],
                                     'diff', '-rHEAD')

  # Upgrade to depth-files.
  svntest.actions.run_and_verify_svn(None, [], 'up',
                                     '--set-depth', 'files', '-r1')
  # The diff should contain only the propchange on '.' and the
  # contents change on iota.
  expected_output = svntest.verify.UnorderedOutput(diff_iota + diff_dot)
  svntest.actions.run_and_verify_svn(expected_output, [],
                                     'diff', '-rHEAD')
  # Do a diff at --depth empty.
  expected_output = svntest.verify.UnorderedOutput(diff_dot)
  svntest.actions.run_and_verify_svn(expected_output, [],
                                     'diff', '--depth', 'empty', '-rHEAD')

  # Upgrade to depth-immediates.
  svntest.actions.run_and_verify_svn(None, [], 'up',
                                     '--set-depth', 'immediates', '-r1')
  # The diff should contain the propchanges on '.' and 'A' and the
  # contents change on iota.
  expected_output = svntest.verify.UnorderedOutput(diff_A + diff_iota +
                                                   diff_dot)
  svntest.actions.run_and_verify_svn(expected_output, [],
                                    'diff', '-rHEAD')
  # Do a diff at --depth files.
  expected_output = svntest.verify.UnorderedOutput(diff_iota + diff_dot)
  svntest.actions.run_and_verify_svn(expected_output, [],
                                     'diff', '--depth', 'files', '-rHEAD')

  # Upgrade A to depth-files.
  svntest.actions.run_and_verify_svn(None, [], 'up',
                                     '--set-depth', 'files', '-r1', 'A')
  # The diff should contain everything but the contents change on
  # gamma (which does not exist in this working copy).
  expected_output = svntest.verify.UnorderedOutput(diff_mu + diff_A +
                                                   diff_iota + diff_dot)
  svntest.actions.run_and_verify_svn(expected_output, [],
                                     'diff', '-rHEAD')
  # Do a diff at --depth immediates.
  expected_output = svntest.verify.UnorderedOutput(diff_A + diff_iota +                                                                                diff_dot)
  svntest.actions.run_and_verify_svn(expected_output, [],
                                    'diff', '--depth', 'immediates', '-rHEAD')

@Issue(2882)
def commit_depth_immediates(sbox):
  "commit some files with --depth=immediates"
  sbox.build()
  wc_dir = sbox.wc_dir

  # Test the fix for some bugs Mike Pilato reported here:
  #
  #    http://subversion.tigris.org/servlets/ReadMsg?list=dev&msgNo=128509
  #    From: "C. Michael Pilato" <cmpilato@collab.net>
  #    To: Karl Fogel <kfogel@red-bean.com>
  #    CC: dev@subversion.tigris.org
  #    References: <87d4yzcrro.fsf@red-bean.com>
  #    Subject: Re: [PATCH] Make 'svn commit --depth=foo' work.
  #    Message-ID: <46968831.2070906@collab.net>
  #    Date: Thu, 12 Jul 2007 15:59:45 -0400
  #
  # See also https://issues.apache.org/jira/browse/SVN-2882.
  #
  # Outline of the test:
  # ====================
  #
  # Modify these three files:
  #
  #    M      A/mu
  #    M      A/D/G/rho
  #    M      iota
  #
  # Then commit some of them using --depth=immediates:
  #
  #    svn ci -m "log msg" --depth=immediates wc_dir wc_dir/A/D/G/rho
  #
  # Before the bugfix, that would result in an error:
  #
  #    subversion/libsvn_wc/lock.c:570: (apr_err=155004)
  #    svn: Working copy '/blah/blah/blah/wc' locked
  #    svn: run 'svn cleanup' to remove locks \
  #         (type 'svn help cleanup' for details)
  #
  # After the bugfix, it correctly commits two of the three files:
  #
  #    Sending        A/D/G/rho
  #    Sending        iota
  #    Transmitting file data ..
  #    Committing transaction...
  #    Committed revision 2.

  iota_path = sbox.ospath('iota')
  mu_path   = sbox.ospath('A/mu')
  G_path    = sbox.ospath('A/D/G')
  rho_path  = os.path.join(G_path, 'rho')

  svntest.main.file_append(iota_path, "new text in iota\n")
  svntest.main.file_append(mu_path,   "new text in mu\n")
  svntest.main.file_append(rho_path,  "new text in rho\n")

  expected_output = svntest.wc.State(wc_dir, {
    'iota' : Item(verb='Sending'),
    'A/D/G/rho' : Item(verb='Sending'),
    })
  expected_status = svntest.actions.get_virginal_state(wc_dir, 1)
  expected_status.tweak('iota',       status='  ',  wc_rev=2)
  expected_status.tweak('A/mu',       status='M ',  wc_rev=1)
  expected_status.tweak('A/D/G/rho',  status='  ',  wc_rev=2)
  svntest.actions.run_and_verify_commit(wc_dir,
                                        expected_output,
                                        expected_status,
                                        [],
                                        '--depth', 'immediates',
                                        wc_dir, G_path)

def depth_immediates_receive_new_dir(sbox):
  "depth-immediates wc receives new directory"

  ign_a, ign_b, wc_immed, wc = set_up_depthy_working_copies(sbox,
                                                            immediates=True,
                                                            infinity=True)

  I_path = os.path.join(wc, 'I')
  zeta_path = os.path.join(wc, 'I', 'zeta')
  other_I_path = os.path.join(wc_immed, 'I')

  os.mkdir(I_path)
  svntest.main.file_write(zeta_path, "This is the file 'zeta'.\n")

  # Commit in the "other" wc.
  svntest.actions.run_and_verify_svn(None, [], 'add', I_path)
  expected_output = svntest.wc.State(wc, {
    'I'      : Item(verb='Adding'),
    'I/zeta' : Item(verb='Adding'),
    })
  expected_status = svntest.actions.get_virginal_state(wc, 1)
  expected_status.add({
    'I'      : Item(status='  ', wc_rev=2),
    'I/zeta' : Item(status='  ', wc_rev=2),
    })
  svntest.actions.run_and_verify_commit(wc,
                                        expected_output,
                                        expected_status)

  # Update the depth-immediates wc, expecting to receive just the
  # new directory, without the file.
  expected_output = svntest.wc.State(wc_immed, {
    'I'    : Item(status='A '),
    })
  expected_disk = svntest.wc.State('', {
    'iota' : Item(contents="This is the file 'iota'.\n"),
    'A'    : Item(),
    'I'    : Item(),
    })
  expected_status = svntest.wc.State(wc_immed, {
    ''     : Item(status='  ', wc_rev=2),
    'iota' : Item(status='  ', wc_rev=2),
    'A'    : Item(status='  ', wc_rev=2),
    'I'    : Item(status='  ', wc_rev=2),
    })
  svntest.actions.run_and_verify_update(wc_immed,
                                        expected_output,
                                        expected_disk,
                                        expected_status)
  # Check that the new directory was added at depth=empty.
  verify_depth(None, "empty", other_I_path)

@Issue(2931)
def add_tree_with_depth(sbox):
  "add multi-subdir tree with --depth options"  # For issue #2931
  sbox.build()
  wc_dir = sbox.wc_dir
  new1_path = sbox.ospath('new1')
  new2_path = os.path.join(new1_path, 'new2')
  new3_path = os.path.join(new2_path, 'new3')
  new4_path = os.path.join(new3_path, 'new4')
  os.mkdir(new1_path)
  os.mkdir(new2_path)
  os.mkdir(new3_path)
  os.mkdir(new4_path)
  # Simple case, add new1 only, set depth to files
  svntest.actions.run_and_verify_svn(None, [],
                                     "add", "--depth", "files", new1_path)
  verify_depth(None, "infinity", new1_path)

  # Force add new1 at new1 again, should include new2 at empty, the depth of
  # new1 should not change
  svntest.actions.run_and_verify_svn(None, [],
                                     "add", "--depth", "immediates",
                                     "--force", new1_path)
  verify_depth(None, "infinity", new1_path)
  verify_depth(None, "infinity", new2_path)

  # add new4 with intermediate path, the intermediate path is added at empty
  svntest.actions.run_and_verify_svn(None, [],
                                     "add", "--depth", "immediates",
                                     "--parents", new4_path)
  verify_depth(None, "infinity", new3_path)
  verify_depth(None, "infinity", new4_path)

def upgrade_from_above(sbox):
  "upgrade a depth=empty wc from above"

  # The bug was that 'svn up --set-depth=files' worked from within the
  # working copy, but not from without with working copy top given
  # as an argument.  Both ways would correctly cause 'iota' to
  # appear, but only the former actually upgraded the depth of the
  # working copy to 'files'.  See this thread for details:
  #
  #   http://subversion.tigris.org/servlets/ReadMsg?list=dev&msgNo=130157
  #   From: Alexander Sinyushkin <Alexander.Sinyushkin@svnkit.com>
  #   To: dev@subversion.tigris.org
  #   Subject: Problem upgrading working copy depth
  #   Date: Wed, 19 Sep 2007 23:15:24 +0700
  #   Message-ID: <46F14B1C.8010406@svnkit.com>

  sbox2 = sbox.clone_dependent()

  wc, ign_a, ign_b, ign_c = set_up_depthy_working_copies(sbox, empty=True)

  # First verify that upgrading from within works.
  saved_cwd = os.getcwd()
  try:
    os.chdir(wc)
    expected_output = svntest.wc.State('', {
        'iota'    : Item(status='A '),
        })
    expected_disk = svntest.wc.State('', {
        'iota' : Item(contents="This is the file 'iota'.\n"),
        })
    expected_status = svntest.wc.State('', {
        ''     : Item(status='  ', wc_rev=1),
        'iota' : Item(status='  ', wc_rev=1),
        })
    svntest.actions.run_and_verify_update('',
                                          expected_output,
                                          expected_disk,
                                          expected_status,
                                          [], False,
                                          '--set-depth=files', '.')
    verify_depth(None, "files")
  finally:
    os.chdir(saved_cwd)

  # Do it again, this time from above the working copy.
  wc, ign_a, ign_b, ign_c = set_up_depthy_working_copies(sbox2, empty=True)
  expected_output = svntest.wc.State(wc, {
      'iota'    : Item(status='A '),
      })
  expected_disk = svntest.wc.State('', {
      'iota' : Item(contents="This is the file 'iota'.\n"),
      })
  expected_status = svntest.wc.State(wc, {
      ''     : Item(status='  ', wc_rev=1),
      'iota' : Item(status='  ', wc_rev=1),
      })
  svntest.actions.run_and_verify_update(wc,
                                        expected_output,
                                        expected_disk,
                                        expected_status,
                                        [], False,
                                        '--set-depth=files', wc)
  verify_depth(None, "files", wc)

def status_in_depthy_wc(sbox):
  "status -u at various depths in non-infinity wc"

  wc_empty, ign_a, ign_b, wc = set_up_depthy_working_copies(sbox, empty=True,
                                                            infinity=True)

  iota_path = os.path.join(wc, 'iota')
  A_path = os.path.join(wc, 'A')
  mu_path = os.path.join(wc, 'A', 'mu')
  gamma_path = os.path.join(wc, 'A', 'D', 'gamma')

  # Make some changes in the depth-infinity wc, and commit them
  svntest.actions.run_and_verify_svn(None, [],
                                     'propset', 'foo', 'foo-val', wc)
  svntest.main.file_write(iota_path, "new text\n")
  svntest.actions.run_and_verify_svn(None, [],
                                     'propset', 'bar', 'bar-val', A_path)
  svntest.main.file_write(mu_path, "new text\n")
  svntest.main.file_write(gamma_path, "new text\n")
  svntest.actions.run_and_verify_svn(None, [],
                                     'commit', '-m', '', wc)

  status = [
    "Status against revision:      2\n",
    "        *        1   .\n",
    "        *        1   iota\n",
    "        *        1   A\n",
    "        *        1   " + os.path.join('A', 'mu') + "\n",
  ]

  os.chdir(wc_empty)

  expected_output = svntest.verify.UnorderedOutput(status[:2])
  # The output should contain only the change on '.'.
  svntest.actions.run_and_verify_svn(expected_output, [],
                                     'st', '-u')

  # Upgrade to depth-files.
  svntest.actions.run_and_verify_svn(None, [], 'up',
                                     '--set-depth', 'files', '-r1')
  # The output should contain only the changes on '.' and 'iota'.
  expected_output = svntest.verify.UnorderedOutput(status[:3])
  svntest.actions.run_and_verify_svn(expected_output, [],
                                     'st', '-u')
  # Do a status -u at --depth empty.
  expected_output = svntest.verify.UnorderedOutput(status[:2])
  svntest.actions.run_and_verify_svn(expected_output, [],
                                     'st', '-u', '--depth', 'empty')

  # Upgrade to depth-immediates.
  svntest.actions.run_and_verify_svn(None, [], 'up',
                                     '--set-depth', 'immediates', '-r1')
  # The output should contain the changes on '.', 'A' and 'iota'.
  expected_output = svntest.verify.UnorderedOutput(status[:4])
  svntest.actions.run_and_verify_svn(expected_output, [],
                                    'st', '-u')
  # Do a status -u at --depth files.
  expected_output = svntest.verify.UnorderedOutput(status[:3])
  svntest.actions.run_and_verify_svn(expected_output, [],
                                     'st', '-u', '--depth', 'files')

  # Upgrade A to depth-files.
  svntest.actions.run_and_verify_svn(None, [], 'up',
                                     '--set-depth', 'files', '-r1', 'A')
  # The output should contain everything but the change on
  # gamma (which does not exist in this working copy).
  expected_output = svntest.verify.UnorderedOutput(status)
  svntest.actions.run_and_verify_svn(expected_output, [],
                                     'st', '-u')
  # Do a status -u at --depth immediates.
  expected_output = svntest.verify.UnorderedOutput(status[:4])
  svntest.actions.run_and_verify_svn(expected_output, [],
                                    'st', '-u', '--depth', 'immediates')

#----------------------------------------------------------------------

# Issue #3039.
@Issue(3039)
def depthy_update_above_dir_to_be_deleted(sbox):
  "'update -N' above a WC path deleted in repos HEAD"
  sbox.build()

  sbox_for_depth = {
    "files" : sbox,
    "immediates" : sbox.clone_dependent(copy_wc=True),
    "empty" : sbox.clone_dependent(copy_wc=True),
    }

  exit_code, output, err = svntest.actions.run_and_verify_svn(
    None, [],
    "delete", "-m", "Delete A.", sbox.repo_url + "/A")

  def empty_output(wc_dir):
    return svntest.wc.State(wc_dir, { })

  def output_with_A(wc_dir):
    expected_output = empty_output(wc_dir)
    expected_output.add({
      "A" : Item(status="D "),
      })
    return expected_output

  initial_disk = svntest.main.greek_state.copy()
  disk_with_only_iota = svntest.wc.State("", {
    "iota" : Item("This is the file 'iota'.\n"),
    })

  def status_with_dot(wc_dir):
    expected_status = svntest.actions.get_virginal_state(wc_dir, 1)
    expected_status.tweak("", wc_rev=2)
    return expected_status

  def status_with_iota(wc_dir):
    expected_status = status_with_dot(wc_dir)
    expected_status.tweak("iota", wc_rev=2)
    return expected_status

  def status_with_only_iota(wc_dir):
    return svntest.wc.State(wc_dir, {
      ""     : Item(status="  ", wc_rev=2),
      "iota" : Item(status="  ", wc_rev=2),
      })

  expected_trees_for_depth = {
    "files"      : (empty_output, initial_disk, status_with_iota),
    "immediates" : (output_with_A, disk_with_only_iota, status_with_only_iota),
    "empty"      : (empty_output, initial_disk, status_with_dot),
    }

  for depth in sbox_for_depth.keys():
    wc_dir = sbox_for_depth[depth].wc_dir
    (expected_output_func, expected_disk, expected_status_func) = \
      expected_trees_for_depth[depth]
    #print depth
    svntest.actions.run_and_verify_update(wc_dir,
                                          expected_output_func(wc_dir),
                                          expected_disk,
                                          expected_status_func(wc_dir),
                                          [], False,
                                          "--depth=%s" % depth, wc_dir)


#----------------------------------------------------------------------

# Tests for deselection interface (a.k.a folding subtrees).
#----------------------------------------------------------------------
def depth_folding_clean_trees_1(sbox):
  "gradually fold wc from depth=infinity to empty"

  # Covers the following situations:
  #
  #  infinity->immediates (metadata only)
  #  immediates->files (metadata only)
  #  mixed(infinity+files)=>immediates
  #  infinity=>empty
  #  immediates=>empty
  #  mixed(infinity+empty)=>immediates
  #  mixed(infinity+empty/immediates)=>immediates
  #  immediates=>files
  #  files=>empty
  #  mixed(infinity+empty)=>files

  ign_a, ign_b, ign_c, wc_dir = set_up_depthy_working_copies(sbox,
                                                             infinity=True)

  A_path = sbox.ospath('A')
  C_path = os.path.join(A_path, 'C')
  B_path = os.path.join(A_path, 'B')
  D_path = os.path.join(A_path, 'D')
  E_path = os.path.join(B_path, 'E')
  F_path = os.path.join(B_path, 'F')
  G_path = os.path.join(D_path, 'G')
  H_path = os.path.join(D_path, 'H')

  # Run 'svn up --set-depth=immediates' to directory A/B/E.
  # This is an infinity=>immediates folding, changes on metadata only
  expected_output = svntest.wc.State(wc_dir, {})
  expected_status = svntest.actions.get_virginal_state(wc_dir, 1)
  expected_disk = svntest.main.greek_state.copy()
  svntest.actions.run_and_verify_update(wc_dir,
                                        expected_output,
                                        expected_disk,
                                        expected_status,
                                        [], False,
                                        '--set-depth', 'immediates', E_path)
  verify_depth(None, "immediates", E_path)

  # Run 'svn up --set-depth=files' to directory A/B/E.
  # This is an immediates=>files folding, changes on metadata only
  svntest.actions.run_and_verify_update(wc_dir,
                                        expected_output,
                                        expected_disk,
                                        expected_status,
                                        [], False,
                                        '--set-depth', 'files', E_path)
  verify_depth(None, "files", E_path)

  # Run 'svn up --set-depth=immediates' to directory A/B.
  # This is an mixed(infinity+files)=>immediates folding
  expected_output = svntest.wc.State(wc_dir, {
    'A/B/E/alpha'    : Item(status='D '),
    'A/B/E/beta'     : Item(status='D '),
    })
  expected_status.remove('A/B/E/alpha', 'A/B/E/beta')
  expected_disk.remove('A/B/E/alpha', 'A/B/E/beta')
  svntest.actions.run_and_verify_update(wc_dir,
                                        expected_output,
                                        expected_disk,
                                        expected_status,
                                        [], False,
                                        '--set-depth', 'immediates', B_path)
  verify_depth(None, "immediates", B_path)
  verify_depth(None, "empty", E_path)
  verify_depth(None, "empty", F_path)

  # Run 'svn up --set-depth=empty' to directory A/D/H
  # This is an infinity=>empty folding.
  expected_output = svntest.wc.State(wc_dir, {
    'A/D/H/chi'      : Item(status='D '),
    'A/D/H/psi'      : Item(status='D '),
    'A/D/H/omega'    : Item(status='D ')
    })
  expected_status.remove( 'A/D/H/chi', 'A/D/H/psi', 'A/D/H/omega')
  expected_disk.remove( 'A/D/H/chi', 'A/D/H/psi', 'A/D/H/omega')
  svntest.actions.run_and_verify_update(wc_dir,
                                        expected_output,
                                        expected_disk,
                                        expected_status,
                                        [], False,
                                        '--set-depth', 'empty', H_path)
  verify_depth(None, "empty", H_path)

  # Run 'svn up --set-depth=immediates' to directory A/D
  # This is an mixed(infinity+empty)=>immediates folding.
  expected_output = svntest.wc.State(wc_dir, {
    'A/D/G/pi'       : Item(status='D '),
    'A/D/G/rho'      : Item(status='D '),
    'A/D/G/tau'      : Item(status='D '),
    })
  expected_status.remove('A/D/G/pi', 'A/D/G/rho', 'A/D/G/tau')
  expected_disk.remove('A/D/G/pi', 'A/D/G/rho', 'A/D/G/tau')
  svntest.actions.run_and_verify_update(wc_dir,
                                        expected_output,
                                        expected_disk,
                                        expected_status,
                                        [], False,
                                        '--set-depth', 'immediates', D_path)
  verify_depth(None, "immediates", D_path)
  verify_depth(None, "empty", G_path)

  # Run 'svn up --set-depth=empty' to directory A/D
  # This is an immediates=>empty folding.
  expected_output = svntest.wc.State(wc_dir, {
    'A/D/G'          : Item(status='D '),
    'A/D/H'          : Item(status='D '),
    'A/D/gamma'      : Item(status='D ')
    })
  expected_status.remove('A/D/gamma', 'A/D/G', 'A/D/H')
  expected_disk.remove('A/D/gamma', 'A/D/G', 'A/D/H')
  svntest.actions.run_and_verify_update(wc_dir,
                                        expected_output,
                                        expected_disk,
                                        expected_status,
                                        [], False,
                                        '--set-depth', 'empty', D_path)
  verify_depth(None, "empty", D_path)

  # Run 'svn up --set-depth=immediates' to directory A
  # This is an mixed(infinity+empty/immediates)=>immediates folding.
  expected_output = svntest.wc.State(wc_dir, {
    'A/B/E'          : Item(status='D '),
    'A/B/F'          : Item(status='D '),
    'A/B/lambda'     : Item(status='D ')
    })
  expected_status.remove('A/B/lambda', 'A/B/E', 'A/B/F')
  expected_disk.remove('A/B/lambda', 'A/B/E', 'A/B/F')
  svntest.actions.run_and_verify_update(wc_dir,
                                        expected_output,
                                        expected_disk,
                                        expected_status,
                                        [], False,
                                        '--set-depth', 'immediates', A_path)
  verify_depth(None, "immediates", A_path)
  verify_depth(None, "empty", C_path)
  verify_depth(None, "empty", B_path)

  # Run 'svn up --set-depth=files' to directory A
  # This is an immediates=>files folding.
  expected_output = svntest.wc.State(wc_dir, {
    'A/B'            : Item(status='D '),
    'A/C'            : Item(status='D '),
    'A/D'            : Item(status='D ')
    })
  expected_status.remove('A/B', 'A/C', 'A/D')
  expected_disk.remove('A/B', 'A/C', 'A/D')
  svntest.actions.run_and_verify_update(wc_dir,
                                        expected_output,
                                        expected_disk,
                                        expected_status,
                                        [], False,
                                        '--set-depth', 'files', A_path)
  verify_depth(None, "files", A_path)

  # Run 'svn up --set-depth=empty' to directory A
  # This is an files=>empty folding.
  expected_output = svntest.wc.State(wc_dir, {
    'A/mu'            : Item(status='D ')
    })
  expected_status.remove('A/mu')
  expected_disk.remove('A/mu')
  svntest.actions.run_and_verify_update(wc_dir,
                                        expected_output,
                                        expected_disk,
                                        expected_status,
                                        [], False,
                                        '--set-depth', 'empty', A_path)
  verify_depth(None, "empty", A_path)

  # Run 'svn up --set-depth=files' to wc
  # This is an mixed(infinity+empty)=>files folding.
  expected_output = svntest.wc.State(wc_dir, {
    'A'            : Item(status='D ')
    })
  expected_status.remove('A')
  expected_disk.remove('A')
  svntest.actions.run_and_verify_update(wc_dir,
                                        expected_output,
                                        expected_disk,
                                        expected_status,
                                        [], False,
                                        '--set-depth', 'files', wc_dir)
  verify_depth(None, "files", wc_dir)


#------------------------------------------------------------------------------
def depth_folding_clean_trees_2(sbox):
  "gradually fold wc, focusing on depth=immediates"

  # Covers the following situations:
  #
  #  infinity=>immediates
  #  mixed(immediates+immediates)=>immediates
  #  mixed(immediates+infinity)=>immediates
  #  mixed(immediates+files)=>immediates
  #  immediates=>empty(remove the target since the parent is at files/empty)

  ign_a, wc_dir, ign_b, ign_c = set_up_depthy_working_copies(sbox, files=True)

  A_path = os.path.join(wc_dir, 'A')
  D_path = os.path.join(A_path, 'D')
  H_path = os.path.join(D_path, 'H')
  G_path = os.path.join(D_path, 'G')

  # pull in directory A at immediates
  svntest.actions.run_and_verify_svn(None, [],
                                     'up', '--depth', 'immediates', A_path)
  # check to see if it's really at immediates
  verify_depth(None, "immediates", A_path)

  # pull in directory D at infinity
  svntest.actions.run_and_verify_svn(None, [],
                                     'up', '--set-depth', 'infinity', D_path)

  # Run 'svn up --set-depth=immediates' to directory A/D.
  # This is an infinity=>immediates folding
  expected_output = svntest.wc.State(wc_dir, {
    'A/D/G/pi'       : Item(status='D '),
    'A/D/G/rho'      : Item(status='D '),
    'A/D/G/tau'      : Item(status='D '),
    'A/D/H/chi'      : Item(status='D '),
    'A/D/H/psi'      : Item(status='D '),
    'A/D/H/omega'    : Item(status='D ')
    })
  expected_status = svntest.wc.State(wc_dir, {
    ''               : Item(status='  ', wc_rev=1),
    'iota'           : Item(status='  ', wc_rev=1),
    'A'              : Item(status='  ', wc_rev=1),
    'A/mu'           : Item(status='  ', wc_rev=1),
    'A/B'            : Item(status='  ', wc_rev=1),
    'A/C'            : Item(status='  ', wc_rev=1),
    'A/D'            : Item(status='  ', wc_rev=1),
    'A/D/gamma'      : Item(status='  ', wc_rev=1),
    'A/D/G'          : Item(status='  ', wc_rev=1),
    'A/D/H'          : Item(status='  ', wc_rev=1)
    })
  expected_disk = svntest.wc.State('', {
    'iota'        : Item(contents="This is the file 'iota'.\n"),
    'A'           : Item(contents=None),
    'A/mu'        : Item(contents="This is the file 'mu'.\n"),
    'A/B'         : Item(contents=None),
    'A/C'         : Item(contents=None),
    'A/D'         : Item(contents=None),
    'A/D/gamma'   : Item(contents="This is the file 'gamma'.\n"),
    'A/D/G'       : Item(contents=None),
    'A/D/H'       : Item(contents=None),
    })
  svntest.actions.run_and_verify_update(wc_dir,
                                        expected_output,
                                        expected_disk,
                                        expected_status,
                                        [], False,
                                        '--set-depth', 'immediates', D_path)
  verify_depth(None, "immediates", D_path)
  verify_depth(None, "empty", G_path)
  verify_depth(None, "empty", H_path)

  # Run 'svn up --set-depth=immediates' to directory A.
  # This is an mixed(immediates+immediates)=>immediates folding
  expected_output = svntest.wc.State(wc_dir, {
    'A/D/G'      : Item(status='D '),
    'A/D/H'      : Item(status='D '),
    'A/D/gamma'  : Item(status='D ')
    })
  expected_status.remove( 'A/D/G', 'A/D/H', 'A/D/gamma')
  expected_disk.remove( 'A/D/G', 'A/D/H', 'A/D/gamma')
  svntest.actions.run_and_verify_update(wc_dir,
                                        expected_output,
                                        expected_disk,
                                        expected_status,
                                        [], False,
                                        '--set-depth', 'immediates', A_path)
  verify_depth(None, "immediates", A_path)
  verify_depth(None, "empty", D_path)

  # pull in directory D at infinity
  svntest.actions.run_and_verify_svn(None, [],
                                     'up', '--set-depth', 'infinity', D_path)

  # Run 'svn up --set-depth=immediates' to directory A.
  # This is an mixed(immediates+infinity)=>immediates folding
  expected_output = svntest.wc.State(wc_dir, {
    'A/D/gamma'      : Item(status='D '),
    'A/D/G'          : Item(status='D '),
    'A/D/H'          : Item(status='D '),
    })
  svntest.actions.run_and_verify_update(wc_dir,
                                        expected_output,
                                        expected_disk,
                                        expected_status,
                                        [], False,
                                        '--set-depth', 'immediates', A_path)
  verify_depth(None, "immediates", A_path)
  verify_depth(None, "empty", D_path)

  # pull in directory D at files
  svntest.actions.run_and_verify_svn(None, [],
                                     'up', '--set-depth', 'files', D_path)

  # Run 'svn up --set-depth=immediates' to directory A.
  # This is an mixed(immediates+files)=>immediates folding
  expected_output = svntest.wc.State(wc_dir, {
    'A/D/gamma'      : Item(status='D ')
    })
  svntest.actions.run_and_verify_update(wc_dir,
                                        expected_output,
                                        expected_disk,
                                        expected_status,
                                        [], False,
                                        '--set-depth', 'immediates', A_path)
  verify_depth(None, "immediates", A_path)
  verify_depth(None, "empty", D_path)

#  Comment the following out, since cropping out the root of tree is now
#  handled by svn_depth_exclude and should have a separate test case for all
#  influenced commands.
#
#  # Run 'svn up --set-depth=empty' to directory A.
#  # This is an immediates=>empty folding, the directory A should be deleted
#  # too since the parent directory is at files/empty
#  expected_output = svntest.wc.State(wc_dir, {
#    'A'              : Item(status='D '),
#    })
#  expected_status = svntest.wc.State(wc_dir, {
#    ''               : Item(status='  ', wc_rev=1),
#    'iota'           : Item(status='  ', wc_rev=1)
#    })
#  expected_disk = svntest.wc.State('', {
#    'iota'        : Item(contents="This is the file 'iota'.\n")
#    })
#  svntest.actions.run_and_verify_update(wc_dir,
#                                        expected_output,
#                                        expected_disk,
#                                        expected_status,
#                                        [], False,
#                                        '--set-depth', 'empty', A_path)

def depth_fold_expand_clean_trees(sbox):
  "expand target while contracting subtree"
  #  --set-depth=immediates/files to an empty target with infinity
  #  sub-tree should both fold the subtree and expand the target

  wc_dir, ign_a, ign_b, ign_c = set_up_depthy_working_copies(sbox, empty=True)

  A_path = os.path.join(wc_dir, 'A')
  B_path = os.path.join(A_path, 'B')
  C_path = os.path.join(A_path, 'C')
  D_path = os.path.join(A_path, 'D')

  # pull in directory A at empty
  svntest.actions.run_and_verify_svn(None, [],
                                     'up', '--depth', 'empty', A_path)
  verify_depth(None, "empty", A_path)

  # pull in directory D at infinity
  svntest.actions.run_and_verify_svn(None, [],
                                     'up', D_path)

  # Make the other working copy.
  other_wc = sbox.add_wc_path('other')
  svntest.actions.duplicate_dir(wc_dir, other_wc)

  # Run 'svn up --set-depth=immediates' to directory A. This both folds
  # directory D to empty and expands directory A to immediates
  expected_output = svntest.wc.State(wc_dir, {
    'A/mu'           : Item(status='A '),
    'A/B'            : Item(status='A '),
    'A/C'            : Item(status='A '),
    'A/D/gamma'      : Item(status='D '),
    'A/D/G'          : Item(status='D '),
    'A/D/H'          : Item(status='D '),
    })
  expected_status = svntest.wc.State(wc_dir, {
    ''               : Item(status='  ', wc_rev=1),
    'A'              : Item(status='  ', wc_rev=1),
    'A/mu'           : Item(status='  ', wc_rev=1),
    'A/B'            : Item(status='  ', wc_rev=1),
    'A/C'            : Item(status='  ', wc_rev=1),
    'A/D'            : Item(status='  ', wc_rev=1)
    })
  expected_disk = svntest.wc.State('', {
    'A'           : Item(contents=None),
    'A/mu'        : Item(contents="This is the file 'mu'.\n"),
    'A/B'         : Item(contents=None),
    'A/C'         : Item(contents=None),
    'A/D'         : Item(contents=None)
    })
  svntest.actions.run_and_verify_update(wc_dir,
                                        expected_output,
                                        expected_disk,
                                        expected_status,
                                        [], False,
                                        '--set-depth', 'immediates', A_path)
  verify_depth(None, "immediates", A_path)
  verify_depth(None, "empty", B_path)
  verify_depth(None, "empty", C_path)
  verify_depth(None, "empty", D_path)

  # Run 'svn up --set-depth=files' to directory A in other_wc. This both
  # removes directory D and expands directory A to files
  expected_output = svntest.wc.State(other_wc, {
    'A/mu'           : Item(status='A '),
    'A/D'            : Item(status='D '),
    })
  expected_status = svntest.wc.State(other_wc, {
    ''               : Item(status='  ', wc_rev=1),
    'A'              : Item(status='  ', wc_rev=1),
    'A/mu'           : Item(status='  ', wc_rev=1),
    })
  expected_disk = svntest.wc.State('', {
    'A'           : Item(contents=None),
    'A/mu'        : Item(contents="This is the file 'mu'.\n")
    })
  Other_A_path = os.path.join(other_wc, 'A')
  svntest.actions.run_and_verify_update(other_wc,
                                        expected_output,
                                        expected_disk,
                                        expected_status,
                                        [], False,
                                        '--set-depth', 'files', Other_A_path)
  verify_depth(None, "files", Other_A_path)


def pull_in_tree_with_depth_option(sbox):
  """checkout and verify subtree with depth immediates"""

  wc_empty,ign_a, ign_b, ign_c = set_up_depthy_working_copies(sbox,
                                                              empty=True)
  A_path = os.path.join(wc_empty, 'A')
  expected_output = svntest.wc.State(wc_empty, {
    'A'      : Item(status='A '),
    'A/mu'   : Item(status='A '),
    'A/B'    : Item(status='A '),
    'A/C'    : Item(status='A '),
    'A/D'    : Item(status='A ')
    })
  expected_disk = svntest.wc.State('', {
    'A'      : Item(),
    'A/mu'   : Item("This is the file 'mu'.\n"),
    'A/B'    : Item(),
    'A/C'    : Item(),
    'A/D'    : Item(),
    })
  expected_status = svntest.wc.State(wc_empty, {
    ''       : Item(status='  ', wc_rev=1),
    'A'      : Item(status='  ', wc_rev=1),
    'A/mu'   : Item(status='  ', wc_rev=1),
    'A/B'    : Item(status='  ', wc_rev=1),
    'A/C'    : Item(status='  ', wc_rev=1),
    'A/D'    : Item(status='  ', wc_rev=1),
    })
  svntest.actions.run_and_verify_update(wc_empty,
                                        expected_output,
                                        expected_disk,
                                        expected_status,
                                        [], False,
                                        "--depth=immediates", A_path)

  # Check that the A directory was pull ed in at depth=immediates.
  verify_depth(None, "immediates", A_path)

def fold_tree_with_unversioned_modified_items(sbox):
  "unversioned & modified items left untouched"
  ign_a, ign_b, ign_c, wc_dir = set_up_depthy_working_copies(sbox,
                                                             infinity=True)

  A_path = sbox.ospath('A')
  pi_path = os.path.join(A_path, 'D', 'G', 'pi')
  mu_path = os.path.join(A_path, 'mu')
  unv_path = os.path.join(A_path, 'B', 'unv')

  # Modify file pi
  svntest.main.file_write(pi_path, "pi modified\n")
  # Modify file mu
  svntest.main.file_write(mu_path, "mu modified\n")
  # Create an unversioned file
  svntest.main.file_write(unv_path, "new unversioned\n")

  # Fold the A dir to empty, expect the modified & unversioned ones left
  # unversioned rather than removed, along with paths to those items.

  # Directories B and D won't be deleted, because that would remove their
  # local modifications. Their unmodified descendants are deleted though.
  expected_output = svntest.wc.State(wc_dir, {
    'A/B/E'          : Item(status='D '),
    'A/B/F'          : Item(status='D '),
    'A/B/lambda'     : Item(status='D '),
    'A/C'            : Item(status='D '),
    'A/D/G/rho'      : Item(status='D '),
    'A/D/G/tau'      : Item(status='D '),
    'A/D/H'          : Item(status='D '),
    'A/D/gamma'      : Item(status='D '),
    })
  # unversioned items will be ignored in in the status tree, since the
  # run_and_verify_update() function uses a quiet version of svn status
  expected_status = svntest.wc.State(wc_dir, {
    ''               : Item(status='  ', wc_rev=1),
    'iota'           : Item(status='  ', wc_rev=1),
    'A'              : Item(status='  ', wc_rev=1),
    'A/D'            : Item(status='  ', wc_rev='1'),
    'A/D/G'          : Item(status='  ', wc_rev='1'),
    'A/D/G/pi'       : Item(status='M ', wc_rev='1'),
    'A/B'            : Item(status='  ', wc_rev='1'),
    'A/mu'           : Item(status='M ', wc_rev='1'),
    })
  expected_disk = svntest.wc.State('', {
    'iota'           : Item(contents="This is the file 'iota'.\n"),
    'A'              : Item(contents=None),
    'A/mu'           : Item(contents="mu modified\n"),
    'A/B'            : Item(contents=None),
    'A/B/unv'        : Item(contents="new unversioned\n"),
    'A/D'            : Item(contents=None),
    'A/D/G'          : Item(contents=None),
    'A/D/G/pi'       : Item(contents="pi modified\n")
    })
  svntest.actions.run_and_verify_update(wc_dir,
                                        expected_output,
                                        expected_disk,
                                        expected_status,
                                        [], False,
                                        '--set-depth', 'empty', A_path)
  verify_depth(None, "empty", A_path)

def depth_empty_update_on_file(sbox):
  "depth-empty update on a file doesn't break it"
  sbox.build()
  wc_dir = sbox.wc_dir

  iota_path = sbox.ospath('iota')

  # Change iota and commit it in r2.
  svntest.main.file_write(iota_path, 'Modified iota\n')
  expected_output = svntest.wc.State(wc_dir, { 'iota' : Item(verb='Sending'), })
  expected_status = svntest.actions.get_virginal_state(wc_dir, 1)
  expected_status.tweak('iota', wc_rev=2, status='  ')
  svntest.actions.run_and_verify_commit(wc_dir,
                                        expected_output,
                                        expected_status)

  # Update iota with depth=empty.
  expected_output = svntest.wc.State(wc_dir,
                                     {'iota': Item(status='U ') })
  expected_disk = svntest.main.greek_state.copy()
  expected_status = svntest.actions.get_virginal_state(wc_dir, 1)
  svntest.actions.run_and_verify_update(wc_dir,
                                        expected_output,
                                        expected_disk,
                                        expected_status,
                                        [], False,
                                        '--depth=empty', '-r1', iota_path)

  # Check the revision and created rev.
  expected_infos = {
      'Revision'           : '^1$',
      'Last Changed Rev'   : '^1$',
    }
  svntest.actions.run_and_verify_info([expected_infos], iota_path)


@Issue(3544)
def excluded_path_update_operation(sbox):
  """make sure update handle svn_depth_exclude properly"""

  ign_a, ign_b, ign_c, wc_dir = set_up_depthy_working_copies(sbox,
                                                             infinity=True)
  A_path = sbox.ospath('A')
  B_path = os.path.join(A_path, 'B')
  L_path = os.path.join(A_path, 'L')
  E_path = os.path.join(B_path, 'E')
  iota_path = sbox.ospath('iota')

  # Simply exclude a subtree
  expected_output = svntest.wc.State(wc_dir, {
    'A/B/E'            : Item(status='D '),
    })
  expected_status = svntest.actions.get_virginal_state(wc_dir, 1)
  expected_status.remove('A/B/E/alpha', 'A/B/E/beta', 'A/B/E')
  expected_disk = svntest.main.greek_state.copy()
  expected_disk.remove('A/B/E/alpha', 'A/B/E/beta', 'A/B/E')

  svntest.actions.run_and_verify_update(wc_dir,
                                        expected_output,
                                        expected_disk,
                                        expected_status,
                                        [], False,
                                        '--set-depth', 'exclude', E_path)
  # verify_depth exclude? not implemented yet

  # crop path B to immediates, this just pull in A/B/E again
  expected_output = svntest.wc.State(wc_dir, {
    'A/B/E'            : Item(status='A '),
    })
  expected_status.add({
    'A/B/E'            : Item(status='  ', wc_rev=1)
    })
  expected_disk.add({
    'A/B/E'          : Item(contents=None),
    })
  svntest.actions.run_and_verify_update(wc_dir,
                                        expected_output,
                                        expected_disk,
                                        expected_status,
                                        [], False,
                                        '--set-depth', 'immediates', B_path)
  verify_depth(None, "immediates", B_path)

  # Exclude A/B/E again
  svntest.actions.run_and_verify_svn(None, [],
                                     'up', '--set-depth', 'exclude', E_path)

  # Exclude path B totally, in which contains an excluded subtree.
  expected_output = svntest.wc.State(wc_dir, {
    'A/B'            : Item(status='D '),
    })
  expected_status.remove('A/B/F', 'A/B/E', 'A/B/lambda', 'A/B')
  expected_disk.remove('A/B/F', 'A/B/E', 'A/B/lambda', 'A/B')
  svntest.actions.run_and_verify_update(wc_dir,
                                        expected_output,
                                        expected_disk,
                                        expected_status,
                                        [], False,
                                        '--set-depth', 'exclude', B_path)

  # Explicitly pull in excluded path B.
  expected_output = svntest.wc.State(wc_dir, {
    'A/B'            : Item(status='A '),
    'A/B/lambda'     : Item(status='A '),
    'A/B/E'          : Item(status='A '),
    'A/B/E/alpha'    : Item(status='A '),
    'A/B/E/beta'     : Item(status='A '),
    'A/B/F'          : Item(status='A '),
    })
  expected_status = svntest.actions.get_virginal_state(wc_dir, 1)
  expected_disk = svntest.main.greek_state.copy()
  svntest.actions.run_and_verify_update(wc_dir,
                                        expected_output,
                                        expected_disk,
                                        expected_status,
                                        [], False,
                                        B_path)

  # Test issue #
  # Exclude a file then set depth of WC to infinity, the file should return.
  expected_output = svntest.wc.State(wc_dir, {
    'iota' : Item(status='D '),
    })
  expected_status.remove('iota')
  expected_disk.remove('iota')
  svntest.actions.run_and_verify_update(wc_dir,
                                        expected_output,
                                        expected_disk,
                                        expected_status,
                                        [], False,
                                        '--set-depth', 'exclude', iota_path)

  # Update the whole WC to depth=infinity.
  expected_output = svntest.wc.State(wc_dir, {
    'iota' : Item(status='A '),
    })
  expected_status = svntest.actions.get_virginal_state(wc_dir, 1)
  expected_disk = svntest.main.greek_state.copy()
  # This update currently fails when iota is reported as added, but shows in
  # status as unversioned.  See issue #3544 'svn update does not restore
  # excluded files'.  This test is marked as XFail until that issue is fixed.
  svntest.actions.run_and_verify_update(wc_dir,
                                        expected_output,
                                        expected_disk,
                                        expected_status,
                                        [], False,
                                        '--set-depth', 'infinity', wc_dir)

def excluded_path_misc_operation(sbox):
  """make sure other subcommands handle exclude"""

  ign_a, ign_b, ign_c, wc_dir = set_up_depthy_working_copies(sbox,
                                                             infinity=True)
  A_path = sbox.ospath('A')
  B_path = os.path.join(A_path, 'B')
  L_path = os.path.join(A_path, 'L')
  M_path = os.path.join(A_path, 'M')
  E_path = os.path.join(B_path, 'E')
  LE_path = os.path.join(L_path, 'E')

  # Simply exclude a subtree
  expected_output = svntest.wc.State(wc_dir, {
    'A/B/E'            : Item(status='D '),
    })
  expected_status = svntest.actions.get_virginal_state(wc_dir, 1)
  expected_status.remove('A/B/E/alpha', 'A/B/E/beta', 'A/B/E')
  expected_disk = svntest.main.greek_state.copy()
  expected_disk.remove('A/B/E/alpha', 'A/B/E/beta', 'A/B/E')

  svntest.actions.run_and_verify_update(wc_dir,
                                        expected_output,
                                        expected_disk,
                                        expected_status,
                                        [], False,
                                        '--set-depth', 'exclude', E_path)

  # copy A/B to A/L, excluded entry should be copied too
  expected_output = ['A         '+L_path+'\n']
  svntest.actions.run_and_verify_svn(expected_output, [],
                                     'cp', B_path, L_path)
  # verify_depth exclude? not implemented yet
  #verify_depth(None, "empty", LE_path)

  # revert A/L, with an excluded item in the tree
  revert_paths = [L_path] + [os.path.join(L_path, child)
                             for child in ['E', 'F', 'lambda']]
  expected_output = svntest.verify.UnorderedOutput([
    "Reverted '%s'\n" % path for path in revert_paths])

  svntest.actions.run_and_verify_svn(expected_output, [],
                                     'revert', '--depth=infinity', L_path)

  # copy A/B to A/L and then cp A/L to A/M, excluded entry should be
  # copied both times
  expected_output = ['A         '+L_path+'\n']
  svntest.actions.run_and_verify_svn(expected_output, [],
                                     'cp', B_path, L_path)
  expected_output = ['A         '+M_path+'\n']
  svntest.actions.run_and_verify_svn(expected_output, [],
                                     'cp', L_path, M_path)

  # commit this copy, with an excluded item.
  expected_output = svntest.wc.State(wc_dir, { 'A/L' : Item(verb='Adding'),
                                               'A/M' : Item(verb='Adding'), })
  expected_status = svntest.actions.get_virginal_state(wc_dir, 1)
  expected_status.remove('A/B/E/alpha', 'A/B/E/beta', 'A/B/E')
  expected_status.add({
    'A/L'        : Item(status='  ', wc_rev=2),
    'A/L/lambda' : Item(status='  ', wc_rev=2),
    'A/L/F'      : Item(status='  ', wc_rev=2),
    'A/M'        : Item(status='  ', wc_rev=2),
    'A/M/lambda' : Item(status='  ', wc_rev=2),
    'A/M/F'      : Item(status='  ', wc_rev=2),
    })
  svntest.actions.run_and_verify_commit(wc_dir,
                                        expected_output,
                                        expected_status)

  # Relocate wc, with excluded items in it.
  repo_dir = sbox.repo_dir
  repo_url = sbox.repo_url
  other_repo_dir, other_repo_url = sbox.add_repo_path('other')
  svntest.main.copy_repos(repo_dir, other_repo_dir, 2, 0)
  svntest.main.safe_rmtree(repo_dir, 1)
  svntest.actions.run_and_verify_svn(None, [], 'switch', '--relocate',
                                     repo_url, other_repo_url, wc_dir)

  # remove the new directory A/L, with an excluded item.
  # If successed, no error will be thrown
  svntest.actions.run_and_verify_svn(None, [],
                                     'rm', L_path)

  # revert the delete
  # If successed, no error will be thrown
  svntest.actions.run_and_verify_svn(None, [],
                                     'revert', '--depth=infinity', L_path)


def excluded_receive_remote_removal(sbox):
  """exclude flag should be cleared upon remote removal"""
  ign_a, ign_b, ign_c, wc \
         = set_up_depthy_working_copies(sbox, infinity=True)

  A_path = os.path.join(wc, 'A')
  B_path = os.path.join(A_path, 'B')
  C_path = os.path.join(A_path, 'C')

  # Exclude path B from wc
  expected_output = svntest.wc.State(wc, {
    'A/B'            : Item(status='D '),
    })
  expected_disk = svntest.main.greek_state.copy()
  expected_disk.remove('A/B/lambda', 'A/B/E/alpha', 'A/B/E/beta',
                       'A/B/E', 'A/B/F', 'A/B')
  expected_status = svntest.actions.get_virginal_state(wc, 1)
  expected_status.remove('A/B/lambda', 'A/B/E/alpha', 'A/B/E/beta',
                         'A/B/E', 'A/B/F', 'A/B')
  svntest.actions.run_and_verify_update(wc,
                                        expected_output,
                                        expected_disk,
                                        expected_status,
                                        [], False,
                                        "--set-depth", "exclude", B_path)

  # Remove path B in the repos.
  svntest.actions.run_and_verify_svn(None, [], "delete", "-m",
                                     "Delete B.", sbox.repo_url + "/A/B")

  # Update wc, should receive the removal of excluded path B
  # and handle it silently.
  expected_status = svntest.actions.get_virginal_state(wc, 2)
  expected_status.remove('A/B/lambda', 'A/B/E/alpha', 'A/B/E/beta',
                         'A/B/E', 'A/B/F', 'A/B')
  svntest.actions.run_and_verify_update(wc,
                                        None,
                                        expected_disk,
                                        expected_status)

  # Introduce a new path with the same name B.
  # This should succeed if the exclude entry is gone with the update,
  # otherwise a name conflict will rise up.
  expected_output = ['A         '+B_path+'\n']
  svntest.actions.run_and_verify_svn(expected_output, [],
                                     'cp', C_path, B_path)


# Regression test for r876760.
def exclude_keeps_hidden_entries(sbox):
  "'up --set-depth exclude' doesn't lose entries"

  sbox.build()
  wc_dir = sbox.wc_dir

  A_path = sbox.ospath('A')
  os.chdir(A_path)

  # the second 'up' used to cause the entry of 'C' to be lost.
  svntest.main.run_svn(None, 'up', '--set-depth', 'exclude', 'C')
  svntest.main.run_svn(None, 'up', '--set-depth', 'exclude', 'D')
  # we could grep the 'entries' file, but...
  # or we could use 'info', but info_excluded() is XFail.
  expected_stderr = ".*svn: E150002: '.*C' is already under version control.*"
  svntest.actions.run_and_verify_svn(None, expected_stderr,
                                     'mkdir', 'C')


@Issue(3792)
def info_excluded(sbox):
  "'info' should treat excluded item as versioned"

  # The problem: 'svn info' on an excluded item would behave as if it
  # was not versioned at all:
  #
  #     % svn up --set-depth exclude A
  #     D         A
  #     % svn info A
  #     A:  (Not a versioned resource)
  #
  #     ..\..\..\subversion\svn\info-cmd.c:562: (apr_err=200000)
  #     svn: A problem occurred; see other errors for details
  #
  # It should acknowledge the existence (in the repos) of ./A and print some
  # info about it, like it does if '--set-depth empty' is used instead.

  sbox.build()
  wc_dir = sbox.wc_dir

  A_path = sbox.ospath('A')
  svntest.main.run_svn(None, 'up', '--set-depth', 'exclude', A_path)

  expected_info = {
      'Path' : re.escape(A_path),
      'Repository Root' : sbox.repo_url,
      'Repository UUID' : svntest.actions.get_wc_uuid(wc_dir),
      'Depth' : 'exclude',
  }
  svntest.actions.run_and_verify_info([expected_info], A_path)



#----------------------------------------------------------------------
# Check that "svn resolved" visits tree-conflicts *on unversioned items*
# according to the --depth parameter.

def make_depth_tree_conflicts(sbox):
  "Helper for tree_conflicts_resolved_depth_*"

  sbox.build()
  wc = sbox.wc_dir

  j = os.path.join
  A = j(wc, 'A')
  m =    j(A, 'mu')
  B =    j(A, 'B')
  D =    j(A, 'D')
  g =      j(D, 'gamma')

  # Store node modifications as rev 2
  svntest.actions.run_and_verify_svn(None, [],
                                     'propset', 'foo', 'foo-val', B)
  svntest.main.file_append(m, "Modified mu.\n")
  svntest.main.file_append(g, "Modified gamma.\n")

  expected_output = svntest.wc.State(wc, {
      'A/mu'              : Item(verb='Sending'),
      'A/B'               : Item(verb='Sending'),
      'A/D/gamma'         : Item(verb='Sending'),
    })

  expected_status = svntest.actions.get_virginal_state(wc, 1)
  expected_status.tweak('A/mu', 'A/B', 'A/D/gamma',
                        wc_rev = 2)

  svntest.actions.run_and_verify_commit(wc,
                                        expected_output,
                                        expected_status,
                                        [],
                                        A)

  # Go back to rev 1
  expected_output = svntest.wc.State(wc, {
    'A/mu'              : Item(status='U '),
    'A/B'               : Item(status=' U'),
    'A/D/gamma'         : Item(status='U '),
  })
  expected_status = svntest.actions.get_virginal_state(wc, 1)
  expected_disk = svntest.main.greek_state.copy()
  svntest.actions.run_and_verify_update(wc,
                                        expected_output,
                                        expected_disk,
                                        expected_status,
                                        [], False,
                                        '-r1', A)

  # Perform node deletions so that items become unversioned and
  # will have tree-conflicts upon update.
  svntest.actions.run_and_verify_svn(None, [],
                                     'rm', m, B, g)

  # Update so that conflicts appear
  expected_output = svntest.wc.State(wc, {
    'A/mu'              : Item(status='  ', treeconflict='C'),
    'A/B'               : Item(status='  ', treeconflict='C'),
    'A/D/gamma'         : Item(status='  ', treeconflict='C'),
  })

  expected_disk = svntest.main.greek_state.copy()
  expected_disk.remove('A/mu',
                       'A/B', 'A/B/lambda', 'A/B/E/alpha', 'A/B/E/beta',
                       'A/D/gamma',
                       'A/B/E', 'A/B/F')

  # This test is set XFail because this (correct) status cannot be
  # verified due to an "svn update" bug. The tree-conflict on A/B
  # which is notified about during the update does not show in the
  # status. When removing file 'mu' from above 'rm' command, 'B' is
  # reported as tree-conflicted correctly. Also use these to verify:
  #  expected_output = None
  #  expected_disk = None
  expected_status = svntest.actions.get_virginal_state(wc, 2)
  expected_status.tweak('A/mu',
                        'A/B', 'A/B/lambda',
                        'A/B/E', 'A/B/E/alpha', 'A/B/E/beta',
                        'A/B/F',
                        'A/D/gamma',
                        status='D ')
  expected_status.tweak('A/mu', 'A/B', 'A/D/gamma',
                        treeconflict='C')

  svntest.actions.run_and_verify_update(wc,
                                        expected_output,
                                        expected_disk,
                                        expected_status,
                                        [], False,
                                        wc)



def tree_conflicts_resolved_depth_empty(sbox):
  "tree conflicts resolved depth-empty"

  make_depth_tree_conflicts(sbox)

  wc = sbox.wc_dir
  A = os.path.join(wc, 'A')

  svntest.actions.run_and_verify_resolved([], '--depth=empty', A)


def tree_conflicts_resolved_depth_files(sbox):
  "tree conflicts resolved depth-files"

  make_depth_tree_conflicts(sbox)

  wc = sbox.wc_dir
  j = os.path.join
  A = j(wc, 'A')
  m =    j(A, 'mu')

  svntest.actions.run_and_verify_resolved([m], '--depth=files', A)


def tree_conflicts_resolved_depth_immediates(sbox):
  "tree conflicts resolved depth-immediates"

  make_depth_tree_conflicts(sbox)

  wc = sbox.wc_dir
  j = os.path.join
  A = j(wc, 'A')
  m =    j(A, 'mu')
  B =    j(A, 'B')

  svntest.actions.run_and_verify_resolved([m, B], '--depth=immediates', A)


def tree_conflicts_resolved_depth_infinity(sbox):
  "tree conflicts resolved depth-infinity"

  make_depth_tree_conflicts(sbox)

  wc = sbox.wc_dir
  j = os.path.join
  A = j(wc, 'A')
  m =    j(A, 'mu')
  B =    j(A, 'B')
  g =    j(A, 'D', 'gamma')

  svntest.actions.run_and_verify_resolved([m, B, g], '--depth=infinity', A)

def update_excluded_path_sticky_depths(sbox):
  """set-depth from excluded to all other depths"""

  ign_a, ign_b, ign_c, wc_dir = set_up_depthy_working_copies(sbox,
                                                             infinity=True)
  A_path = sbox.ospath('A')
  B_path = os.path.join(A_path, 'B')

  # Exclude the subtree 'A/B'
  expected_output = svntest.wc.State(wc_dir, {
    'A/B'            : Item(status='D '),
    })
  expected_status = svntest.actions.get_virginal_state(wc_dir, 1)
  expected_status.remove('A/B/lambda', 'A/B/E/alpha', 'A/B/E/beta', 'A/B/E',
                         'A/B/F', 'A/B')
  expected_disk = svntest.main.greek_state.copy()
  expected_disk.remove('A/B/lambda', 'A/B/E/alpha', 'A/B/E/beta', 'A/B/E',
                       'A/B/F', 'A/B')

  svntest.actions.run_and_verify_update(wc_dir,
                                        expected_output,
                                        expected_disk,
                                        expected_status,
                                        [], False,
                                        '--set-depth', 'exclude', B_path)

  # Update to depth 'empty' for the excluded path A/B
  expected_output = svntest.wc.State(wc_dir, {
    'A/B'         : Item(status='A '),
    })
  expected_status.add({
    'A/B'         : Item(status='  ', wc_rev=1)
    })
  expected_disk.add({
    'A/B'         : Item(contents=None),
    })
  svntest.actions.run_and_verify_update(wc_dir,
                                        expected_output,
                                        expected_disk,
                                        expected_status,
                                        [], False,
                                        '--set-depth', 'empty', B_path)
  verify_depth(None, "empty", B_path)
  expected_info = {
      'Path' : re.escape(B_path),
      'Repository Root' : sbox.repo_url,
      'Repository UUID' : svntest.actions.get_wc_uuid(wc_dir),
      'Depth' : 'empty',
  }
  svntest.actions.run_and_verify_info([expected_info], B_path)

  # Exclude A/B again
  svntest.actions.run_and_verify_svn(None, [],
                                     'up', '--set-depth', 'exclude', B_path)

  # Update to depth 'files' for the excluded path A/B
  expected_output = svntest.wc.State(wc_dir, {
    'A/B'              : Item(status='A '),
    'A/B/lambda'       : Item(status='A '),
    })
  expected_status.add({
    'A/B'              : Item(status='  ', wc_rev=1),
    'A/B/lambda'       : Item(status='  ', wc_rev=1),
    })
  expected_disk.add({
    'A/B'            : Item(contents=None),
    'A/B/lambda'     : Item(contents="This is the file 'lambda'.\n"),
    })
  svntest.actions.run_and_verify_update(wc_dir,
                                        expected_output,
                                        expected_disk,
                                        expected_status,
                                        [], False,
                                        '--set-depth', 'files', B_path)
  verify_depth(None, "files", B_path)
  expected_info = {
      'Path' : re.escape(B_path),
      'Repository Root' : sbox.repo_url,
      'Repository UUID' : svntest.actions.get_wc_uuid(wc_dir),
      'Depth' : 'files',
  }
  svntest.actions.run_and_verify_info([expected_info], B_path)

  # Exclude A/B again
  svntest.actions.run_and_verify_svn(None, [],
                                     'up', '--set-depth', 'exclude', B_path)

  # Update to depth 'immediates' for the excluded path A/B
  expected_output = svntest.wc.State(wc_dir, {
    'A/B'              : Item(status='A '),
    'A/B/lambda'       : Item(status='A '),
    'A/B/E'            : Item(status='A '),
    'A/B/F'            : Item(status='A '),
    })
  expected_status.add({
    'A/B'              : Item(status='  ', wc_rev=1),
    'A/B/lambda'       : Item(status='  ', wc_rev=1),
    'A/B/E'            : Item(status='  ', wc_rev=1),
    'A/B/F'            : Item(status='  ', wc_rev=1),
    })
  expected_disk.add({
    'A/B'              : Item(contents=None),
    'A/B/lambda'       : Item(contents="This is the file 'lambda'.\n"),
    'A/B/E'            : Item(contents=None),
    'A/B/F'            : Item(contents=None),
    })
  svntest.actions.run_and_verify_update(wc_dir,
                                        expected_output,
                                        expected_disk,
                                        expected_status,
                                        [], False,
                                        '--set-depth', 'immediates', B_path)
  verify_depth(None, "immediates", B_path)
  expected_info = {
      'Path' : re.escape(B_path),
      'Repository Root' : sbox.repo_url,
      'Repository UUID' : svntest.actions.get_wc_uuid(wc_dir),
      'Depth' : 'immediates',
  }
  svntest.actions.run_and_verify_info([expected_info], B_path)

  # Exclude A/B again
  svntest.actions.run_and_verify_svn(None, [],
                                     'up', '--set-depth', 'exclude', B_path)

  # Update to depth 'infinity' for the excluded path A/B
  expected_output = svntest.wc.State(wc_dir, {
    'A/B'              : Item(status='A '),
    'A/B/lambda'       : Item(status='A '),
    'A/B/E'            : Item(status='A '),
    'A/B/E/beta'       : Item(status='A '),
    'A/B/E/alpha'      : Item(status='A '),
    'A/B/F'            : Item(status='A '),
    })
  expected_status = svntest.actions.get_virginal_state(wc_dir, 1)
  expected_disk = svntest.main.greek_state.copy()
  svntest.actions.run_and_verify_update(wc_dir,
                                        expected_output,
                                        expected_disk,
                                        expected_status,
                                        [], False,
                                        '--set-depth', 'infinity', B_path)
  verify_depth(None, "infinity", B_path)
  expected_info = {
      'Path' : re.escape(B_path),
      'Repository Root' : sbox.repo_url,
      'Repository UUID' : svntest.actions.get_wc_uuid(wc_dir),
  #   'Depth' value is absent for 'infinity'
  }
  svntest.actions.run_and_verify_info([expected_info], B_path)


def update_depth_empty_root_of_infinite_children(sbox):
  """update depth=empty root of depth=infinite children"""

  wc_dir, ign_a, ign_b, wc_other = set_up_depthy_working_copies(sbox,
                                                                empty=True,
                                                                infinity=True)
  A_path = os.path.join(wc_dir, 'A')

  # Update A to depth 'infinity'
  svntest.actions.run_and_verify_svn(None, [],
                                     'up', '--set-depth', 'infinity', A_path)

  # Tweak some files in the full working copy and commit.
  svntest.main.file_append(os.path.join(wc_other, 'A', 'B', 'E', 'alpha'),
                           "Modified alpha.\n")
  svntest.main.file_append(os.path.join(wc_other, 'A', 'D', 'G', 'rho'),
                           "Modified rho.\n")
  svntest.actions.run_and_verify_svn(None, [],
                                     'ci', '-m', '', wc_other)

  # Now update the original working copy and make sure we get those changes.
  expected_output = svntest.wc.State(wc_dir, {
    'A/B/E/alpha'      : Item(status='U '),
    'A/D/G/rho'        : Item(status='U '),
    })
  expected_status = svntest.actions.get_virginal_state(wc_dir, 2)
  expected_status.remove('iota')
  expected_disk = svntest.main.greek_state.copy()
  expected_disk.remove('iota')
  expected_disk.tweak('A/B/E/alpha', contents="This is the file 'alpha'.\nModified alpha.\n")
  expected_disk.tweak('A/D/G/rho', contents="This is the file 'rho'.\nModified rho.\n")
  svntest.actions.run_and_verify_update(wc_dir,
                                        expected_output,
                                        expected_disk,
                                        expected_status)

def sparse_update_with_dash_dash_parents(sbox):
  """update --parents"""

  sbox.build(create_wc = False)
  sbox.add_test_path(sbox.wc_dir, True)
  alpha_path = sbox.ospath('A/B/E/alpha')
  pi_path = sbox.ospath('A/D/G/pi')
  omega_path = sbox.ospath('A/D/H/omega')

  # Start with a depth=empty root checkout.
  svntest.actions.run_and_verify_svn(
      svntest.verify.AnyOutput, [],
      "co", "--depth", "empty", sbox.repo_url, sbox.wc_dir)

  # Now, let's use --parents to pull in some scattered file children.
  expected_output = svntest.wc.State(sbox.wc_dir, {
    'A'            : Item(status='A '),
    'A/B'          : Item(status='A '),
    'A/B/E'        : Item(status='A '),
    'A/B/E/alpha'  : Item(status='A '),
    })
  expected_disk = svntest.wc.State('', {
    'A'            : Item(contents=None),
    'A/B'          : Item(contents=None),
    'A/B/E'        : Item(contents=None),
    'A/B/E/alpha'  : Item(contents="This is the file 'alpha'.\n"),
    })
  expected_status = svntest.wc.State(sbox.wc_dir, {
    ''             : Item(status='  ', wc_rev=1),
    'A'            : Item(status='  ', wc_rev=1),
    'A/B'          : Item(status='  ', wc_rev=1),
    'A/B/E'        : Item(status='  ', wc_rev=1),
    'A/B/E/alpha'  : Item(status='  ', wc_rev=1),
    })
  svntest.actions.run_and_verify_update(sbox.wc_dir,
                                        expected_output,
                                        expected_disk,
                                        expected_status,
                                        [], False,
                                        '--parents', alpha_path)

  expected_output = svntest.wc.State(sbox.wc_dir, {
    'A/D'          : Item(status='A '),
    'A/D/G'        : Item(status='A '),
    'A/D/G/pi'     : Item(status='A '),
    })
  expected_disk.add({
    'A/D'          : Item(contents=None),
    'A/D/G'        : Item(contents=None),
    'A/D/G/pi'     : Item(contents="This is the file 'pi'.\n"),
    })
  expected_status.add({
    'A/D'          : Item(status='  ', wc_rev=1),
    'A/D/G'        : Item(status='  ', wc_rev=1),
    'A/D/G/pi'     : Item(status='  ', wc_rev=1),
    })
  svntest.actions.run_and_verify_update(sbox.wc_dir,
                                        expected_output,
                                        expected_disk,
                                        expected_status,
                                        [], False,
                                        '--parents', pi_path)

  expected_output = svntest.wc.State(sbox.wc_dir, {
    'A/D/H'        : Item(status='A '),
    'A/D/H/omega'  : Item(status='A '),
    })
  expected_disk.add({
    'A/D/H'        : Item(contents=None),
    'A/D/H/omega'  : Item(contents="This is the file 'omega'.\n"),
    })
  expected_status.add({
    'A/D/H'        : Item(status='  ', wc_rev=1),
    'A/D/H/omega'  : Item(status='  ', wc_rev=1),
    })
  svntest.actions.run_and_verify_update(sbox.wc_dir,
                                        expected_output,
                                        expected_disk,
                                        expected_status,
                                        [], False,
                                        '--parents', omega_path)

def update_below_depth_empty(sbox):
  "update below depth empty shouldn't be applied"
  sbox.build()

  repo_url = sbox.repo_url
  A = sbox.ospath('A')

  expected_output = svntest.wc.State(sbox.wc_dir, {
      'A/C'               : Item(status='D '),
      'A/B'               : Item(status='D '),
      'A/mu'              : Item(status='D '),
      'A/D'               : Item(status='D '),
    })
  svntest.actions.run_and_verify_update(sbox.wc_dir, expected_output, None,
                                        None,
                                        [], False,
                                        '--set-depth', 'empty', A)

  svntest.actions.run_and_verify_svn(None, [],
                                     'cp', repo_url + '/iota',
                                           repo_url + '/A/B',
                                     '-m', 'remote copy')

  expected_output = svntest.wc.State(sbox.wc_dir, {
    })

  # This update should just update the revision of the working copy
  svntest.actions.run_and_verify_update(sbox.wc_dir, expected_output, None,
                                        None)

# Test for issue #4136.
@Issue(4136)
def commit_then_immediates_update(sbox):
  "deep commit followed by update --depth immediates"
  sbox.build()

  repo_url = sbox.repo_url
  wc_dir = sbox.wc_dir
  mu_path = sbox.ospath('A/mu')

  # Modify A/mu and commit the changes.
  svntest.main.file_write(mu_path, "modified mu\n")
  expected_output = svntest.wc.State(wc_dir, {
    'A/mu'        : Item(verb='Sending'),
    })
  expected_status = svntest.actions.get_virginal_state(wc_dir, 1)
  expected_status.tweak('A/mu', wc_rev=2, status='  ')
  svntest.actions.run_and_verify_commit(wc_dir,
                                        expected_output,
                                        expected_status)

  # Now, update --depth immediates in the root of the working copy.
  expected_output = svntest.wc.State(wc_dir, { })
  expected_disk = svntest.main.greek_state.copy()
  expected_disk.tweak('A/mu', contents="modified mu\n")
  expected_status = svntest.wc.State(wc_dir, { '' : svntest.wc.StateItem() })
  expected_status = svntest.actions.get_virginal_state(wc_dir, 1)
  expected_status.tweak('',     wc_rev=2, status='  ')
  expected_status.tweak('A',    wc_rev=2, status='  ')
  expected_status.tweak('A/mu', wc_rev=2, status='  ')
  expected_status.tweak('iota', wc_rev=2, status='  ')
  svntest.actions.run_and_verify_update(wc_dir,
                                        expected_output,
                                        expected_disk,
                                        expected_status,
                                        [], False,
                                        "--depth=immediates", wc_dir)

def revert_depth_files(sbox):
  "depth immediate+files should revert deleted files"

  sbox.build(read_only = True)

<<<<<<< HEAD
  expected_paths = [sbox.ospath('A/mu')]

=======
>>>>>>> bf8962f1
  # Apply an unrelated delete one level to deep
  sbox.simple_rm('A/D/gamma')

  sbox.simple_rm('A/mu')
  # Expect reversion of just 'mu'
<<<<<<< HEAD
  svntest.actions.run_and_verify_revert(expected_paths,
=======
  svntest.actions.run_and_verify_revert([sbox.ospath('A/mu')],
>>>>>>> bf8962f1
                                        '--depth=immediates', sbox.ospath('A'))

  # Apply an unrelated directory delete
  sbox.simple_rm('A/D')

  sbox.simple_rm('A/mu')
  # Expect reversion of just 'mu'
<<<<<<< HEAD
  svntest.actions.run_and_verify_revert(expected_paths,
=======
  svntest.actions.run_and_verify_revert([sbox.ospath('A/mu')],
>>>>>>> bf8962f1
                                        '--depth=files', sbox.ospath('A'))

@Issue(4257)
def spurious_nodes_row(sbox):
  "update produces no spurious rows"

  sbox.build(read_only = True)
  return

  val1 = svntest.wc.sqlite_stmt(sbox.wc_dir, "select count(*) from nodes")
  expected_output = svntest.wc.State(sbox.wc_dir, { })
  expected_disk = svntest.main.greek_state.copy()
  expected_status = svntest.actions.get_virginal_state(sbox.wc_dir, 1)
  svntest.actions.run_and_verify_update(sbox.wc_dir,
                                        expected_output,
                                        expected_disk,
                                        expected_status,
                                        [], False,
                                        "--depth=empty", sbox.wc_dir)
  val2 = svntest.wc.sqlite_stmt(sbox.wc_dir, "select count(*) from nodes")
  if (val1 != val2):
    # ra_neon added a spurious not-present row that does not show up in status
    raise svntest.Failure("count changed from '%s' to '%s'" % (val1, val2))

def commit_excluded(sbox):
  "commit an excluded node"

  sbox.build()
  wc_dir = sbox.wc_dir

  expected_output = svntest.wc.State(wc_dir, {
    'A/D/G' : Item(status='D '),
  })
  expected_status = svntest.actions.get_virginal_state(wc_dir, 1)
  expected_status.remove('A/D/G', 'A/D/G/pi', 'A/D/G/rho', 'A/D/G/tau')

  svntest.actions.run_and_verify_update(wc_dir,
                                        expected_output,
                                        None,
                                        expected_status,
                                        [], False,
                                        "--set-depth=exclude",
                                        sbox.ospath('A/D/G'))

  sbox.simple_copy('A/D', 'D')

  expected_output = svntest.wc.State(wc_dir, {
    'D' : Item(verb='Adding'),
  })

  expected_status.add({
    'D'          : Item(status='  ', wc_rev='2'),
    'D/H'        : Item(status='  ', wc_rev='2'),
    'D/H/chi'    : Item(status='  ', wc_rev='2'),
    'D/H/psi'    : Item(status='  ', wc_rev='2'),
    'D/H/omega'  : Item(status='  ', wc_rev='2'),
    'D/gamma'    : Item(status='  ', wc_rev='2')
  })

  svntest.actions.run_and_verify_commit(wc_dir,
                                        expected_output,
                                        expected_status)

  expected_output = svntest.wc.State(wc_dir, {
    'A/D/G'     : Item(status='A '),
    'A/D/G/pi'  : Item(status='A '),
    'A/D/G/tau' : Item(status='A '),
    'A/D/G/rho' : Item(status='A '),
    'D/G'       : Item(status='A '),
    'D/G/pi'    : Item(status='A '),
    'D/G/tau'   : Item(status='A '),
    'D/G/rho'   : Item(status='A ')
  })

  expected_status.tweak(wc_rev=2)

  expected_status.add({
    'D'         : Item(status='  ', wc_rev='2'),
    'D/G'       : Item(status='  ', wc_rev='2'),
    'D/G/pi'    : Item(status='  ', wc_rev='2'),
    'D/G/rho'   : Item(status='  ', wc_rev='2'),
    'D/G/tau'   : Item(status='  ', wc_rev='2'),
    'D/H'       : Item(status='  ', wc_rev='2'),
    'D/H/chi'   : Item(status='  ', wc_rev='2'),
    'D/H/psi'   : Item(status='  ', wc_rev='2'),
    'D/H/omega' : Item(status='  ', wc_rev='2'),
    'D/gamma'   : Item(status='  ', wc_rev='2'),
    'A/D/G'     : Item(status='  ', wc_rev='2'),
    'A/D/G/rho' : Item(status='  ', wc_rev='2'),
    'A/D/G/tau' : Item(status='  ', wc_rev='2'),
    'A/D/G/pi'  : Item(status='  ', wc_rev='2')
  })

  svntest.actions.run_and_verify_update(wc_dir,
                                        expected_output,
                                        None,
                                        expected_status,
                                        [], False,
                                        "--set-depth=infinity", wc_dir)

@Issue(4636)
@XFail()
def fold_tree_with_deleted_moved_items(sbox):
  "deleted & moved items left untouched"
  ign_a, ign_b, ign_c, wc_dir = set_up_depthy_working_copies(sbox,
                                                             infinity=True)

  A_path = sbox.ospath('A')

  # Delete file lambda, move file pi and directory C
  sbox.simple_rm('A/B/lambda')
  sbox.simple_move('A/D/G/pi', 'A/D/G/pi_moved')
  sbox.simple_move('A/C', 'A/C_moved')

  # Fold the A dir to empty, expect the deleted & moved items ones left
  # and visible in status, rather than gone without a trace.

  # Directories B and D won't be deleted, because that would remove their
  # local modifications. Their unmodified descendants are deleted though.
  expected_output = svntest.wc.State(wc_dir, {
    'A/B/E'          : Item(status='D '),
    'A/B/F'          : Item(status='D '),
    'A/D/G/rho'      : Item(status='D '),
    'A/D/G/tau'      : Item(status='D '),
    'A/D/H'          : Item(status='D '),
    'A/D/gamma'      : Item(status='D '),
    'A/mu'           : Item(status='D '),
    })
  expected_status = svntest.wc.State(wc_dir, {
    ''               : Item(status='  ', wc_rev=1),
    'iota'           : Item(status='  ', wc_rev=1),
    'A'              : Item(status='  ', wc_rev=1),
    'A/B'            : Item(status='  ', wc_rev=1),
    'A/B/lambda'     : Item(status='D ', wc_rev=1),
    'A/C'            : Item(status='D ', wc_rev=1, moved_to='A/C_moved'),
    'A/C_moved'      : Item(status='A ', wc_rev='-', copied='+',
                            moved_from='A/C'),
    'A/D'            : Item(status='  ', wc_rev=1),
    'A/D/G'          : Item(status='  ', wc_rev=1),
    'A/D/G/pi'       : Item(status='D ', wc_rev=1, moved_to='A/D/G/pi_moved'),
    'A/D/G/pi_moved' : Item(status='A ', wc_rev='-', copied='+',
                            moved_from='A/D/G/pi'),
    })
  expected_disk = svntest.wc.State('', {
    'iota'           : Item(contents="This is the file 'iota'.\n"),
    'A'              : Item(contents=None),
    'A/B'            : Item(contents=None),
    'A/C_moved'      : Item(contents=None),
    'A/D'            : Item(contents=None),
    'A/D/G'          : Item(contents=None),
    'A/D/G/pi_moved' : Item(contents="This is the file 'pi'.\n"),
    })
  svntest.actions.run_and_verify_update(wc_dir,
                                        expected_output,
                                        expected_disk,
                                        expected_status,
                                        [], False,
                                        '--set-depth', 'empty', A_path)
  verify_depth(None, "empty", A_path)

@Issue(4642)
@XFail()
def fold_tree_with_unversioned_items(sbox):
  "unversioned files in excluded directory"
  ign_a, ign_b, ign_c, wc_dir = set_up_depthy_working_copies(sbox,
                                                             infinity=True)

  # create an unversioned directory within a versioned one
  A_path = sbox.ospath('A')
  A_local_path = os.path.join(A_path, 'A_local')
  os.mkdir(A_local_path)

  # Set A to be excluded.
  svntest.main.run_svn(None, 'update', '--set-depth=exclude', A_path)

  # try a simple update afterwards
  sbox.simple_update()

#----------------------------------------------------------------------
# list all tests here, starting with None:
test_list = [ None,
              depth_empty_checkout,
              depth_files_checkout,
              nonrecursive_checkout,
              depth_empty_update_bypass_single_file,
              depth_immediates_get_top_file_mod_only,
              depth_empty_commit,
              depth_empty_with_file,
              depth_empty_with_dir,
              depth_immediates_bring_in_file,
              depth_immediates_fill_in_dir,
              depth_mixed_bring_in_dir,
              depth_empty_unreceive_delete,
              depth_immediates_unreceive_delete,
              depth_immediates_receive_delete,
              depth_update_to_more_depth,
              depth_immediates_subdir_propset_1,
              depth_immediates_subdir_propset_2,
              commit_propmods_with_depth_empty,
              diff_in_depthy_wc,
              commit_depth_immediates,
              depth_immediates_receive_new_dir,
              add_tree_with_depth,
              upgrade_from_above,
              status_in_depthy_wc,
              depthy_update_above_dir_to_be_deleted,
              depth_folding_clean_trees_1,
              depth_folding_clean_trees_2,
              depth_fold_expand_clean_trees,
              pull_in_tree_with_depth_option,
              fold_tree_with_unversioned_modified_items,
              depth_empty_update_on_file,
              excluded_path_update_operation,
              excluded_path_misc_operation,
              excluded_receive_remote_removal,
              exclude_keeps_hidden_entries,
              info_excluded,
              tree_conflicts_resolved_depth_empty,
              tree_conflicts_resolved_depth_files,
              tree_conflicts_resolved_depth_immediates,
              tree_conflicts_resolved_depth_infinity,
              update_excluded_path_sticky_depths,
              update_depth_empty_root_of_infinite_children,
              sparse_update_with_dash_dash_parents,
              update_below_depth_empty,
              commit_then_immediates_update,
              revert_depth_files,
              spurious_nodes_row,
              commit_excluded,
              fold_tree_with_deleted_moved_items,
              fold_tree_with_unversioned_items,
             ]

if __name__ == "__main__":
  svntest.main.run_tests(test_list)
  # NOTREACHED


### End of file.<|MERGE_RESOLUTION|>--- conflicted
+++ resolved
@@ -2781,21 +2781,12 @@
 
   sbox.build(read_only = True)
 
-<<<<<<< HEAD
-  expected_paths = [sbox.ospath('A/mu')]
-
-=======
->>>>>>> bf8962f1
   # Apply an unrelated delete one level to deep
   sbox.simple_rm('A/D/gamma')
 
   sbox.simple_rm('A/mu')
   # Expect reversion of just 'mu'
-<<<<<<< HEAD
-  svntest.actions.run_and_verify_revert(expected_paths,
-=======
   svntest.actions.run_and_verify_revert([sbox.ospath('A/mu')],
->>>>>>> bf8962f1
                                         '--depth=immediates', sbox.ospath('A'))
 
   # Apply an unrelated directory delete
@@ -2803,11 +2794,7 @@
 
   sbox.simple_rm('A/mu')
   # Expect reversion of just 'mu'
-<<<<<<< HEAD
-  svntest.actions.run_and_verify_revert(expected_paths,
-=======
   svntest.actions.run_and_verify_revert([sbox.ospath('A/mu')],
->>>>>>> bf8962f1
                                         '--depth=files', sbox.ospath('A'))
 
 @Issue(4257)
