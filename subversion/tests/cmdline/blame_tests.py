--- conflicted
+++ resolved
@@ -76,13 +76,8 @@
   if len(results) != len(expected_blame):
     raise svntest.Failure("expected and actual results not the same length")
 
-<<<<<<< HEAD
-  pairs = zip(results, expected_blame)
-  for num in xrange(len(pairs)):
-=======
   pairs = list(zip(results, expected_blame))
   for num in range(len(pairs)):
->>>>>>> 79d0a718
     (item, expected_item) = pairs[num]
     for key in keys:
       if item[key] != expected_item[key]:
@@ -685,15 +680,8 @@
               blame_eol_styles,
               blame_ignore_whitespace,
               blame_ignore_eolstyle,
-<<<<<<< HEAD
-              SkipUnless(blame_merge_info,
-                         server_has_mergeinfo),
-              SkipUnless(blame_merge_out_of_range,
-                         server_has_mergeinfo),
-=======
               SkipUnless(blame_merge_info, server_has_mergeinfo),
               SkipUnless(blame_merge_out_of_range, server_has_mergeinfo),
->>>>>>> 79d0a718
               blame_peg_rev_file_not_in_head,
               blame_file_not_in_head,
               blame_output_after_merge,
