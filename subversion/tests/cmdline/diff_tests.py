--- conflicted
+++ resolved
@@ -2600,7 +2600,6 @@
   svntest.actions.run_and_verify_svn(None, expected_output, [],
                                      'diff', '-r3:4', kappa_path)
 
-<<<<<<< HEAD
 def diff_svnpatch(sbox):
   "test svnpatch format in various ways"
 
@@ -2927,7 +2926,7 @@
 
   if (svnpatch_output != expected_svnpatch_head_wc):
     raise svntest.Failure
-=======
+
 def diff_with_depth(sbox):
   "test diffs at various depths"
 
@@ -3077,7 +3076,6 @@
                                      'diff', '-rHEAD', '--depth', 'immediates')
   svntest.actions.run_and_verify_svn(None, expected_infinity, [],
                                      'diff', '-rHEAD', '--depth', 'infinity')
->>>>>>> 7630736d
 
 ########################################################################
 #Run the tests
@@ -3126,11 +3124,8 @@
               diff_ignore_whitespace,
               diff_ignore_eolstyle,
               diff_in_renamed_folder,
-<<<<<<< HEAD
               diff_svnpatch,
-=======
               diff_with_depth,
->>>>>>> 7630736d
               ]
 
 if __name__ == '__main__':
