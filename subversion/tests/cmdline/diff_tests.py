--- conflicted
+++ resolved
@@ -3044,9 +3044,6 @@
 
   
   def svnpatch_encode(l):
-<<<<<<< HEAD
-    return [x + "\n" for x in textwrap.wrap(base64.encodestring(zlib.compress(b"".join([convert_svnpatch_line(x) for x in l]))).decode(), 76)]
-=======
     if sys.version_info[0] >= 3:
       # Python >=3.0
 
@@ -3056,11 +3053,10 @@
         else:
           return l
 
-      return [x + "\n" for x in textwrap.wrap(base64.encodestring(zlib.compress("".join([convert_svnpatch_line(x) for x in l]))).decode(), 76)]
+      return [x + "\n" for x in textwrap.wrap(base64.encodestring(zlib.compress(b"".join([convert_svnpatch_line(x) for x in l]))).decode(), 76)]
     else:
       # Python <3.0
       return [x + "\n" for x in textwrap.wrap(base64.encodestring(zlib.compress("".join(l))), 76)]
->>>>>>> 34bd71d0
 
   def svnpatch_decode(l):
     if sys.version_info[0] >= 3:
