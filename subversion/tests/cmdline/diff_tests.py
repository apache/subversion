--- conflicted
+++ resolved
@@ -1143,7 +1143,6 @@
       break
   else:
     raise svntest.Failure
-<<<<<<< HEAD
 
   diff_output, err_output = svntest.main.run_svn(1, 'diff', '-r1:2',
                                                  add_path)
@@ -1163,27 +1162,6 @@
   else:
     raise svntest.Failure
 
-=======
-
-  diff_output, err_output = svntest.main.run_svn(1, 'diff', '-r1:2',
-                                                 add_path)
-  for line in err_output:
-    if re.match(regex, line):
-      break
-  else:
-    raise svntest.Failure
-
-  diff_output, err_output = svntest.main.run_svn(1, 'diff', '-r1:2',
-                                                 '--old', parent_path,
-                                                 'alpha', 'theta')
-  regex = 'svn: \'.*\' was not found in the repository'
-  for line in err_output:
-    if re.match(regex, line):
-      break
-  else:
-    raise svntest.Failure
-
->>>>>>> 4eaf3f05
   diff_output, err_output = svntest.main.run_svn(None, 'diff', '-r1:2',
                                                  '--old', parent_path,
                                                  'alpha')
@@ -1980,7 +1958,6 @@
   svntest.main.file_append('foo', "xxx\n")
   svntest.main.run_svn(None, 'add', 'foo')
   svntest.main.run_svn(None, 'ci', '-m', 'log msg r2')
-<<<<<<< HEAD
 
   svntest.main.file_append('foo', "yyy\n")
   svntest.main.run_svn(None, 'ci', '-m', 'log msg r3')
@@ -1992,19 +1969,6 @@
   # A file marked as schedule-delete should act as if were not present
   # in WORKING, but diffs against BASE should remain unaffected.
 
-=======
-
-  svntest.main.file_append('foo', "yyy\n")
-  svntest.main.run_svn(None, 'ci', '-m', 'log msg r3')
-
-  # Update everyone's BASE to r3, and mark 'foo' as schedule-deleted.
-  svntest.main.run_svn(None, 'up')
-  svntest.main.run_svn(None, 'rm', 'foo')
-
-  # A file marked as schedule-delete should act as if were not present
-  # in WORKING, but diffs against BASE should remain unaffected.
-
->>>>>>> 4eaf3f05
   # 1. repos-wc diff: file not present in repos.
   svntest.actions.run_and_verify_svn(None, [], [],
                                      'diff', '-r', '1')
@@ -2051,17 +2015,10 @@
 
 
   os.chdir(sbox.wc_dir)
-<<<<<<< HEAD
 
   # Append some text to iota (r2).
   svntest.main.file_append('iota', "revision 2 text.\n")
 
-=======
-
-  # Append some text to iota (r2).
-  svntest.main.file_append('iota', "revision 2 text.\n")
-
->>>>>>> 4eaf3f05
   svntest.actions.run_and_verify_svn(None, None, [],
                                      'ci', '-m', 'log_msg')
 
