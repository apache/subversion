#!/usr/bin/env python
#
#  svnsync_tests.py:  Tests SVNSync's repository mirroring capabilities.
#
#  Subversion is a tool for revision control.
#  See http://subversion.tigris.org for more information.
#
# ====================================================================
#    Licensed to the Subversion Corporation (SVN Corp.) under one
#    or more contributor license agreements.  See the NOTICE file
#    distributed with this work for additional information
#    regarding copyright ownership.  The SVN Corp. licenses this file
#    to you under the Apache License, Version 2.0 (the
#    "License"); you may not use this file except in compliance
#    with the License.  You may obtain a copy of the License at
#
#      http://www.apache.org/licenses/LICENSE-2.0
#
#    Unless required by applicable law or agreed to in writing,
#    software distributed under the License is distributed on an
#    "AS IS" BASIS, WITHOUT WARRANTIES OR CONDITIONS OF ANY
#    KIND, either express or implied.  See the License for the
#    specific language governing permissions and limitations
#    under the License.
######################################################################

# General modules
import sys, os

# Our testing module
import svntest
from svntest.verify import SVNUnexpectedStdout, SVNUnexpectedStderr
from svntest.verify import SVNExpectedStderr
from svntest.main import write_restrictive_svnserve_conf
from svntest.main import server_has_partial_replay

# (abbreviation)
Skip = svntest.testcase.Skip
SkipUnless = svntest.testcase.SkipUnless
XFail = svntest.testcase.XFail
Item = svntest.wc.StateItem


######################################################################
# Helper routines


def build_repos(sbox):
  """Avoid the use sbox.build() because we're working with a repos
  other than the Greek tree."""
  # Cleanup after the last run by removing any left-over repository.
  svntest.main.safe_rmtree(sbox.repo_dir)

  # Create an empty repository.
  svntest.main.create_repos(sbox.repo_dir)


def run_sync(url, expected_error=None):
  "Synchronize the mirror repository with the master"
  exit_code, output, errput = svntest.main.run_svnsync(
    "synchronize", url,
    "--username", svntest.main.wc_author,
    "--password", svntest.main.wc_passwd)
  if errput:
    if expected_error is None:
      raise SVNUnexpectedStderr(errput)
    else:
      expected_error = svntest.verify.RegexOutput(expected_error,
                                                  match_all=False)
      svntest.verify.compare_and_display_lines(None, "STDERR",
                                               expected_error, errput)
  elif expected_error is not None:
    raise SVNExpectedStderr
  if not output and not expected_error:
    # should be: ['Committed revision 1.\n', 'Committed revision 2.\n']
    raise SVNUnexpectedStdout("Missing stdout")
<<<<<<< HEAD
=======

def run_copy_revprops(url, expected_error=None):
  "Copy revprops to the mirror repository from the master"
  exit_code, output, errput = svntest.main.run_svnsync(
    "copy-revprops", url,
    "--username", svntest.main.wc_author,
    "--password", svntest.main.wc_passwd)
  if errput:
    if expected_error is None:
      raise SVNUnexpectedStderr(errput)
    else:
      expected_error = svntest.verify.RegexOutput(expected_error,
                                                  match_all=False)
      svntest.verify.compare_and_display_lines(None, "STDERR",
                                               expected_error, errput)
  elif expected_error is not None:
    raise SVNExpectedStderr
  if not output and not expected_error:
    # should be: ['Copied properties for revision 1.\n',
    #             'Copied properties for revision 2.\n']
    raise SVNUnexpectedStdout("Missing stdout")
>>>>>>> 79d0a718

def run_init(dst_url, src_url):
  "Initialize the mirror repository from the master"
  exit_code, output, errput = svntest.main.run_svnsync(
    "initialize", dst_url, src_url,
    "--username", svntest.main.wc_author,
    "--password", svntest.main.wc_passwd)
  if errput:
    raise SVNUnexpectedStderr(errput)
  if output != ['Copied properties for revision 0.\n']:
    raise SVNUnexpectedStdout(output)
<<<<<<< HEAD
=======

def run_info(url, expected_error=None):
  "Print synchronization information of the repository"
  exit_code, output, errput = svntest.main.run_svnsync(
    "info", url,
    "--username", svntest.main.wc_author,
    "--password", svntest.main.wc_passwd)
  if errput:
    if expected_error is None:
      raise SVNUnexpectedStderr(errput)
    else:
      expected_error = svntest.verify.RegexOutput(expected_error,
                                                  match_all=False)
      svntest.verify.compare_and_display_lines(None, "STDERR",
                                               expected_error, errput)
  elif expected_error is not None:
    raise SVNExpectedStderr
  if not output and not expected_error:
    # should be: ['From URL: http://....\n',
    #             'From UUID: XXXXXXXX-XXXX-XXXX-XXXX-XXXXXXXXXXXX\n',
    #             'Last Merged Revision: XXX\n']
    raise SVNUnexpectedStdout("Missing stdout")
>>>>>>> 79d0a718


def run_test(sbox, dump_file_name, subdir = None, exp_dump_file_name = None):
  """Load a dump file, sync repositories, and compare contents with the original
or another dump file."""

  # Create the empty master repository.
  build_repos(sbox)

  # This directory contains all the dump files
  svnsync_tests_dir = os.path.join(os.path.dirname(sys.argv[0]),
                                   'svnsync_tests_data')
  # Load the specified dump file into the master repository.
  master_dumpfile_contents = open(os.path.join(svnsync_tests_dir,
                                               dump_file_name),
                                  'rb').readlines()
  svntest.actions.run_and_verify_load(sbox.repo_dir, master_dumpfile_contents)

  # Create the empty destination repository.
  dest_sbox = sbox.clone_dependent()
  build_repos(dest_sbox)

  # Setup the mirror repository.  Feed it the UUID of the source repository.
  exit_code, output, errput = svntest.main.run_svnlook("uuid", sbox.repo_dir)
  svntest.actions.run_and_verify_svnadmin2("Setting UUID", None, None, 0,
                                           'setuuid', dest_sbox.repo_dir,
                                           output[0][:-1])

  # Create the revprop-change hook for this test
  svntest.actions.enable_revprop_changes(dest_sbox.repo_dir)

  repo_url = sbox.repo_url
  if subdir:
    repo_url = repo_url + subdir
  run_init(dest_sbox.repo_url, repo_url)

  run_sync(dest_sbox.repo_url)
  run_copy_revprops(dest_sbox.repo_url)

  # Remove some SVNSync-specific housekeeping properties from the
  # mirror repository in preparation for the comparison dump.
  for prop_name in ("svn:sync-from-url", "svn:sync-from-uuid",
                    "svn:sync-last-merged-rev"):
    svntest.actions.run_and_verify_svn(
      None, None, [], "propdel", "--revprop", "-r", "0",
      prop_name, dest_sbox.repo_url)

  # Create a dump file from the mirror repository.
  dest_dump = svntest.actions.run_and_verify_dump(dest_sbox.repo_dir)

<<<<<<< HEAD
  # Compare the dump produced by the mirror repository with either the original 
  # dump file (used to create the master repository) or another specified dump
  # file.
  if exp_dump_file_name:
    exp_master_dumpfile_contents = file(os.path.join(svnsync_tests_dir,
=======
  # Compare the dump produced by the mirror repository with either the original
  # dump file (used to create the master repository) or another specified dump
  # file.
  if exp_dump_file_name:
    exp_master_dumpfile_contents = open(os.path.join(svnsync_tests_dir,
>>>>>>> 79d0a718
                                        exp_dump_file_name)).readlines()
  else:
    exp_master_dumpfile_contents = master_dumpfile_contents

  svntest.verify.compare_and_display_lines(
    "Dump files", "DUMP", exp_master_dumpfile_contents, dest_dump)


######################################################################
# Tests

#----------------------------------------------------------------------

def copy_and_modify(sbox):
  "copy and modify"
  run_test(sbox, "copy-and-modify.dump")

#----------------------------------------------------------------------

def copy_from_previous_version_and_modify(sbox):
  "copy from previous version and modify"
  run_test(sbox, "copy-from-previous-version-and-modify.dump")

#----------------------------------------------------------------------

def copy_from_previous_version(sbox):
  "copy from previous version"
  run_test(sbox, "copy-from-previous-version.dump")

#----------------------------------------------------------------------

def modified_in_place(sbox):
  "modified in place"
  run_test(sbox, "modified-in-place.dump")

#----------------------------------------------------------------------

def tag_empty_trunk(sbox):
  "tag empty trunk"
  run_test(sbox, "tag-empty-trunk.dump")

#----------------------------------------------------------------------

def tag_trunk_with_dir(sbox):
  "tag trunk containing a sub-directory"
  run_test(sbox, "tag-trunk-with-dir.dump")

#----------------------------------------------------------------------

def tag_trunk_with_file(sbox):
  "tag trunk containing a file"
  run_test(sbox, "tag-trunk-with-file.dump")

#----------------------------------------------------------------------

def tag_trunk_with_file2(sbox):
  "tag trunk containing a file (#2)"
  run_test(sbox, "tag-trunk-with-file2.dump")

#----------------------------------------------------------------------

def tag_with_modified_file(sbox):
  "tag with a modified file"
  run_test(sbox, "tag-with-modified-file.dump")

#----------------------------------------------------------------------

def dir_prop_change(sbox):
  "directory property changes"
  run_test(sbox, "dir_prop_change.dump")

#----------------------------------------------------------------------

def file_dir_file(sbox):
  "files and dirs mixed together"
  run_test(sbox, "file-dir-file.dump")

#----------------------------------------------------------------------

def copy_parent_modify_prop(sbox):
  "copy parent and modify prop"
  run_test(sbox, "copy-parent-modify-prop.dump")

#----------------------------------------------------------------------

def detect_meddling(sbox):
  "detect non-svnsync commits in destination"

  sbox.build("svnsync-meddling")

  dest_sbox = sbox.clone_dependent()
  build_repos(dest_sbox)

  # Make our own destination checkout (have to do it ourself because
  # it is not greek).

  svntest.main.safe_rmtree(dest_sbox.wc_dir)
  svntest.actions.run_and_verify_svn(None,
                                     None,
                                     [],
                                     'co',
                                     dest_sbox.repo_url,
                                     dest_sbox.wc_dir)

  svntest.actions.enable_revprop_changes(dest_sbox.repo_dir)

  run_init(dest_sbox.repo_url, sbox.repo_url)
  run_sync(dest_sbox.repo_url)

  svntest.actions.run_and_verify_svn(None,
                                     None,
                                     [],
                                     'up',
                                     dest_sbox.wc_dir)

  # Commit some change to the destination, which should be detected by svnsync
  svntest.main.file_append(os.path.join(dest_sbox.wc_dir, 'A', 'B', 'lambda'),
                           'new lambda text')
  svntest.actions.run_and_verify_svn(None,
                                     None,
                                     [],
                                     'ci',
                                     '-m', 'msg',
                                     dest_sbox.wc_dir)

  run_sync(dest_sbox.repo_url,
           ".*Destination HEAD \\(2\\) is not the last merged revision \\(1\\).*")

#----------------------------------------------------------------------

def basic_authz(sbox):
  "verify that unreadable content is not synced"

  sbox.build("svnsync-basic-authz")

  write_restrictive_svnserve_conf(sbox.repo_dir)

  dest_sbox = sbox.clone_dependent()
  build_repos(dest_sbox)

  svntest.actions.enable_revprop_changes(dest_sbox.repo_dir)

  run_init(dest_sbox.repo_url, sbox.repo_url)

  svntest.main.file_write(sbox.authz_file,
                          "[svnsync-basic-authz:/]\n"
                          "* = r\n"
                          "\n"
                          "[svnsync-basic-authz:/A/B]\n"
                          "* = \n"
                          "\n"
                          "[svnsync-basic-authz-1:/]\n"
                          "* = rw\n")

  run_sync(dest_sbox.repo_url)

  lambda_url = dest_sbox.repo_url + '/A/B/lambda'

  # this file should have been blocked by authz
  svntest.actions.run_and_verify_svn(None,
                                     [], svntest.verify.AnyOutput,
                                     'cat',
                                     lambda_url)

#----------------------------------------------------------------------

def copy_from_unreadable_dir(sbox):
  "verify that copies from unreadable dirs work"

  sbox.build("svnsync-copy-from-unreadable-dir")

  B_url = sbox.repo_url + '/A/B'
  P_url = sbox.repo_url + '/A/P'

  # Set a property on the directory we're going to copy, and a file in it, to
  # confirm that they're transmitted when we later sync the copied directory
  svntest.actions.run_and_verify_svn(None,
                                     None,
                                     [],
                                     'pset',
                                     'foo',
                                     'bar',
                                     sbox.wc_dir + '/A/B/lambda')

  svntest.actions.run_and_verify_svn(None,
                                     None,
                                     [],
                                     'pset',
                                     'baz',
                                     'zot',
                                     sbox.wc_dir + '/A/B')

  svntest.actions.run_and_verify_svn(None,
                                     None,
                                     [],
                                     'ci',
                                     sbox.wc_dir + '/A/B',
                                     '-m', 'log_msg')

  # Now copy that directory so we'll see it in our synced copy
  svntest.actions.run_and_verify_svn(None,
                                     None,
                                     [],
                                     'cp',
                                     B_url,
                                     P_url,
                                     '-m', 'Copy B to P')

  write_restrictive_svnserve_conf(sbox.repo_dir)

  dest_sbox = sbox.clone_dependent()
  build_repos(dest_sbox)

  svntest.actions.enable_revprop_changes(dest_sbox.repo_dir)

  fp = open(sbox.authz_file, 'w')

  # For mod_dav_svn's parent path setup we need per-repos permissions in
  # the authz file...
  if sbox.repo_url.startswith('http'):
    fp.write("[svnsync-copy-from-unreadable-dir:/]\n" +
             "* = r\n" +
             "\n" +
             "[svnsync-copy-from-unreadable-dir:/A/B]\n" +
             "* = \n" +
             "\n" +
             "[svnsync-copy-from-unreadable-dir-1:/]\n" +
             "* = rw")

  # Otherwise we can just go with the permissions needed for the source
  # repository.
  else:
    fp.write("[/]\n" +
             "* = r\n" +
             "\n" +
             "[/A/B]\n" +
             "* =\n")
  fp.close()

  run_init(dest_sbox.repo_url, sbox.repo_url)

  run_sync(dest_sbox.repo_url)

  expected_out = [
    'Changed paths:\n',
    '   A /A/P\n',
    '   A /A/P/E\n',
    '   A /A/P/E/alpha\n',
    '   A /A/P/E/beta\n',
    '   A /A/P/F\n',
    '   A /A/P/lambda\n',
    '\n',
    '\n', # log message is stripped
  ]

<<<<<<< HEAD
  out, err = svntest.main.run_svn(None,
                                  'log',
                                  '-r', '3',
                                  '-v',
                                  dest_sbox.repo_url)
=======
  exit_code, out, err = svntest.main.run_svn(None,
                                             'log',
                                             '-r', '3',
                                             '-v',
                                             dest_sbox.repo_url)
>>>>>>> 79d0a718

  if err:
    raise SVNUnexpectedStderr(err)

  svntest.verify.compare_and_display_lines(None,
                                           'LOG',
                                           expected_out,
                                           out[2:11])

  svntest.actions.run_and_verify_svn(None,
                                     ['bar\n'],
                                     [],
                                     'pget',
                                     'foo',
                                     dest_sbox.repo_url + '/A/P/lambda')

  svntest.actions.run_and_verify_svn(None,
                                     ['zot\n'],
                                     [],
                                     'pget',
                                     'baz',
                                     dest_sbox.repo_url + '/A/P')

# Issue 2705.
def copy_with_mod_from_unreadable_dir(sbox):
  "verify copies with mods from unreadable dirs"

  sbox.build("svnsync-copy-with-mod-from-unreadable-dir")

  # Make a copy of the B directory.
  svntest.actions.run_and_verify_svn(None,
                                     None,
                                     [],
                                     'cp',
                                     sbox.wc_dir + '/A/B',
                                     sbox.wc_dir + '/A/P')

  # Set a property inside the copied directory.
  svntest.actions.run_and_verify_svn(None,
                                     None,
                                     [],
                                     'pset',
                                     'foo',
                                     'bar',
                                     sbox.wc_dir + '/A/P/lambda')

  # Add a new directory and file inside the copied directory.
  svntest.actions.run_and_verify_svn(None,
                                     None,
                                     [],
                                     'mkdir',
                                     sbox.wc_dir + '/A/P/NEW-DIR')

  svntest.main.file_append(sbox.wc_dir + '/A/P/E/new-file', "bla bla")
  svntest.main.run_svn(None, 'add', sbox.wc_dir + '/A/P/E/new-file')

  # Delete a file inside the copied directory.
  svntest.actions.run_and_verify_svn(None,
                                     None,
                                     [],
                                     'rm',
                                     sbox.wc_dir + '/A/P/E/beta')

  # Commit the copy-with-modification.
  svntest.actions.run_and_verify_svn(None,
                                     None,
                                     [],
                                     'ci',
                                     sbox.wc_dir,
                                     '-m', 'log_msg')

  # Lock down the source repository.
  write_restrictive_svnserve_conf(sbox.repo_dir)

  dest_sbox = sbox.clone_dependent()
  build_repos(dest_sbox)

  svntest.actions.enable_revprop_changes(dest_sbox.repo_dir)

  fp = open(sbox.authz_file, 'w')

  # For mod_dav_svn's parent path setup we need per-repos permissions in
  # the authz file...
  if sbox.repo_url.startswith('http'):
    fp.write("[svnsync-copy-with-mod-from-unreadable-dir:/]\n" +
             "* = r\n" +
             "\n" +
             "[svnsync-copy-with-mod-from-unreadable-dir:/A/B]\n" +
             "* = \n" +
             "\n" +
             "[svnsync-copy-with-mod-from-unreadable-dir-1:/]\n" +
             "* = rw")

  # Otherwise we can just go with the permissions needed for the source
  # repository.
  else:
    fp.write("[/]\n" +
             "* = r\n" +
             "\n" +
             "[/A/B]\n" +
             "* =\n")
  fp.close()

  run_init(dest_sbox.repo_url, sbox.repo_url)

  run_sync(dest_sbox.repo_url)

  expected_out = [
    'Changed paths:\n',
    '   A /A/P\n',
    '   A /A/P/E\n',
    '   A /A/P/E/alpha\n',
    '   A /A/P/E/new-file\n',
    '   A /A/P/F\n',
    '   A /A/P/NEW-DIR\n',
    '   A /A/P/lambda\n',
    '\n',
    '\n', # log message is stripped
  ]

<<<<<<< HEAD
  out, err = svntest.main.run_svn(None,
                                  'log',
                                  '-r', '2',
                                  '-v',
                                  dest_sbox.repo_url)
=======
  exit_code, out, err = svntest.main.run_svn(None,
                                             'log',
                                             '-r', '2',
                                             '-v',
                                             dest_sbox.repo_url)
>>>>>>> 79d0a718

  if err:
    raise SVNUnexpectedStderr(err)

  svntest.verify.compare_and_display_lines(None,
                                           'LOG',
                                           expected_out,
                                           out[2:12])

  svntest.actions.run_and_verify_svn(None,
                                     ['bar\n'],
                                     [],
                                     'pget',
                                     'foo',
                                     dest_sbox.repo_url + '/A/P/lambda')

# Issue 2705.
def copy_with_mod_from_unreadable_dir_and_copy(sbox):
  "verify copies with mods from unreadable dirs +copy"

  sbox.build("svnsync-copy-with-mod-from-unreadable-dir-and-copy")

  # Make a copy of the B directory.
  svntest.actions.run_and_verify_svn(None,
                                     None,
                                     [],
                                     'cp',
                                     sbox.wc_dir + '/A/B',
                                     sbox.wc_dir + '/A/P')


  # Copy a (readable) file into the copied directory.
  svntest.actions.run_and_verify_svn(None,
                                     None,
                                     [],
                                     'cp',
                                     sbox.wc_dir + '/A/D/gamma',
                                     sbox.wc_dir + '/A/P/E')


  # Commit the copy-with-modification.
  svntest.actions.run_and_verify_svn(None,
                                     None,
                                     [],
                                     'ci',
                                     sbox.wc_dir,
                                     '-m', 'log_msg')

  # Lock down the source repository.
  write_restrictive_svnserve_conf(sbox.repo_dir)

  dest_sbox = sbox.clone_dependent()
  build_repos(dest_sbox)

  svntest.actions.enable_revprop_changes(dest_sbox.repo_dir)

  fp = open(sbox.authz_file, 'w')

  # For mod_dav_svn's parent path setup we need per-repos permissions in
  # the authz file...
  if sbox.repo_url.startswith('http'):
    fp.write("[svnsync-copy-with-mod-from-unreadable-dir-and-copy:/]\n" +
             "* = r\n" +
             "\n" +
             "[svnsync-copy-with-mod-from-unreadable-dir-and-copy:/A/B]\n" +
             "* = \n" +
             "\n" +
             "[svnsync-copy-with-mod-from-unreadable-dir-and-copy-1:/]\n" +
             "* = rw")

  # Otherwise we can just go with the permissions needed for the source
  # repository.
  else:
    fp.write("[/]\n" +
             "* = r\n" +
             "\n" +
             "[/A/B]\n" +
             "* =\n")
  fp.close()

  run_init(dest_sbox.repo_url, sbox.repo_url)

  run_sync(dest_sbox.repo_url)

  expected_out = [
    'Changed paths:\n',
    '   A /A/P\n',
    '   A /A/P/E\n',
    '   A /A/P/E/alpha\n',
    '   A /A/P/E/beta\n',
    '   A /A/P/E/gamma (from /A/D/gamma:1)\n',
    '   A /A/P/F\n',
    '   A /A/P/lambda\n',
    '\n',
    '\n', # log message is stripped
  ]

<<<<<<< HEAD
  out, err = svntest.main.run_svn(None,
                                  'log',
                                  '-r', '2',
                                  '-v',
                                  dest_sbox.repo_url)
=======
  exit_code, out, err = svntest.main.run_svn(None,
                                             'log',
                                             '-r', '2',
                                             '-v',
                                             dest_sbox.repo_url)
>>>>>>> 79d0a718

  if err:
    raise SVNUnexpectedStderr(err)

  svntest.verify.compare_and_display_lines(None,
                                           'LOG',
                                           expected_out,
                                           out[2:12])

def url_encoding(sbox):
  "test url encoding issues"
  run_test(sbox, "url-encoding-bug.dump")


# A test for copying revisions that lack a property that already exists
# on the destination rev as part of the commit (i.e. svn:author in this
# case, but svn:date would also work).
def no_author(sbox):
  "test copying revs with no svn:author revprops"
  run_test(sbox, "no-author.dump")

def copy_revprops(sbox):
  "test copying revprops other than svn:*"
  run_test(sbox, "revprops.dump")

def only_trunk(sbox):
  "test syncing subdirectories"
<<<<<<< HEAD
  run_test(sbox, "svnsync-trunk-only.dump", "/trunk", 
=======
  run_test(sbox, "svnsync-trunk-only.dump", "/trunk",
>>>>>>> 79d0a718
           "svnsync-trunk-only.expected.dump")

def only_trunk_A_with_changes(sbox):
  "test syncing subdirectories with changes on root"
<<<<<<< HEAD
  run_test(sbox, "svnsync-trunk-A-changes.dump", "/trunk/A", 
           "svnsync-trunk-A-changes.expected.dump")
=======
  run_test(sbox, "svnsync-trunk-A-changes.dump", "/trunk/A",
           "svnsync-trunk-A-changes.expected.dump")

# test for issue #2904
def move_and_modify_in_the_same_revision(sbox):
  "test move parent and modify child file in same rev"
  run_test(sbox, "svnsync-move-and-modify.dump")

def info_synchronized(sbox):
  "test info cmd on a synchronized repo"

  sbox.build("svnsync-info-syncd", False)

  # Get the UUID of the source repository.
  exit_code, output, errput = svntest.main.run_svnlook("uuid", sbox.repo_dir)
  src_uuid = output[0].strip()

  dest_sbox = sbox.clone_dependent()
  build_repos(dest_sbox)

  svntest.actions.enable_revprop_changes(dest_sbox.repo_dir)
  run_init(dest_sbox.repo_url, sbox.repo_url)
  run_sync(dest_sbox.repo_url)

  exit_code, output, errput = svntest.main.run_svnsync(
    "info", dest_sbox.repo_url,
    "--username", svntest.main.wc_author,
    "--password", svntest.main.wc_passwd)
  if errput:
      raise SVNUnexpectedStderr(errput)

  expected_out = ['Source URL: %s\n' % sbox.repo_url,
                  'Source Repository UUID: %s\n' % src_uuid,
                  'Last Merged Revision: 1\n',
                  ]

  svntest.verify.compare_and_display_lines(None,
                                           'INFO',
                                           expected_out,
                                           output)

def info_not_synchronized(sbox):
  "test info cmd on an un-synchronized repo"

  sbox.build("svnsync-info-not-syncd", False)

  run_info(sbox.repo_url,
           ".*Repository '%s' is not initialized.*" % sbox.repo_url)

#----------------------------------------------------------------------

def copy_bad_line_endings(sbox):
  "copy with inconsistent lineendings in svn:props"
  run_test(sbox, "copy-bad-line-endings.dump",
           exp_dump_file_name="copy-bad-line-endings.expected.dump")

#----------------------------------------------------------------------

def delete_svn_props(sbox):
  "copy with svn:prop deletions"
  run_test(sbox, "delete-svn-props.dump")

def commit_a_copy_of_root(sbox):
  "commit a copy of root causes sync to fail"
  #Testcase for issue 3438.
  run_test(sbox, "repo_with_copy_of_root_dir.dump")

>>>>>>> 79d0a718

########################################################################
# Run the tests


# list all tests here, starting with None:
test_list = [ None,
              copy_and_modify,
              copy_from_previous_version_and_modify,
              copy_from_previous_version,
              modified_in_place,
              tag_empty_trunk,
              tag_trunk_with_dir,
              tag_trunk_with_file2,
              tag_trunk_with_file,
              tag_with_modified_file,
              dir_prop_change,
              file_dir_file,
              copy_parent_modify_prop,
              detect_meddling,
              Skip(basic_authz, svntest.main.is_ra_type_file),
              Skip(copy_from_unreadable_dir, svntest.main.is_ra_type_file),
              Skip(copy_with_mod_from_unreadable_dir,
                   svntest.main.is_ra_type_file),
              Skip(copy_with_mod_from_unreadable_dir_and_copy,
                   svntest.main.is_ra_type_file),
              url_encoding,
              no_author,
              copy_revprops,
<<<<<<< HEAD
              only_trunk,
              only_trunk_A_with_changes,
=======
              SkipUnless(only_trunk,
                         server_has_partial_replay),
              SkipUnless(only_trunk_A_with_changes,
                         server_has_partial_replay),
              move_and_modify_in_the_same_revision,
              info_synchronized,
              info_not_synchronized,
              copy_bad_line_endings,
              delete_svn_props,
              commit_a_copy_of_root,
>>>>>>> 79d0a718
             ]

if __name__ == '__main__':
  svntest.main.run_tests(test_list, serial_only = True)
  # NOTREACHED


### End of file.<|MERGE_RESOLUTION|>--- conflicted
+++ resolved
@@ -74,8 +74,6 @@
   if not output and not expected_error:
     # should be: ['Committed revision 1.\n', 'Committed revision 2.\n']
     raise SVNUnexpectedStdout("Missing stdout")
-<<<<<<< HEAD
-=======
 
 def run_copy_revprops(url, expected_error=None):
   "Copy revprops to the mirror repository from the master"
@@ -97,7 +95,6 @@
     # should be: ['Copied properties for revision 1.\n',
     #             'Copied properties for revision 2.\n']
     raise SVNUnexpectedStdout("Missing stdout")
->>>>>>> 79d0a718
 
 def run_init(dst_url, src_url):
   "Initialize the mirror repository from the master"
@@ -109,8 +106,6 @@
     raise SVNUnexpectedStderr(errput)
   if output != ['Copied properties for revision 0.\n']:
     raise SVNUnexpectedStdout(output)
-<<<<<<< HEAD
-=======
 
 def run_info(url, expected_error=None):
   "Print synchronization information of the repository"
@@ -133,7 +128,6 @@
     #             'From UUID: XXXXXXXX-XXXX-XXXX-XXXX-XXXXXXXXXXXX\n',
     #             'Last Merged Revision: XXX\n']
     raise SVNUnexpectedStdout("Missing stdout")
->>>>>>> 79d0a718
 
 
 def run_test(sbox, dump_file_name, subdir = None, exp_dump_file_name = None):
@@ -184,19 +178,11 @@
   # Create a dump file from the mirror repository.
   dest_dump = svntest.actions.run_and_verify_dump(dest_sbox.repo_dir)
 
-<<<<<<< HEAD
-  # Compare the dump produced by the mirror repository with either the original 
-  # dump file (used to create the master repository) or another specified dump
-  # file.
-  if exp_dump_file_name:
-    exp_master_dumpfile_contents = file(os.path.join(svnsync_tests_dir,
-=======
   # Compare the dump produced by the mirror repository with either the original
   # dump file (used to create the master repository) or another specified dump
   # file.
   if exp_dump_file_name:
     exp_master_dumpfile_contents = open(os.path.join(svnsync_tests_dir,
->>>>>>> 79d0a718
                                         exp_dump_file_name)).readlines()
   else:
     exp_master_dumpfile_contents = master_dumpfile_contents
@@ -452,19 +438,11 @@
     '\n', # log message is stripped
   ]
 
-<<<<<<< HEAD
-  out, err = svntest.main.run_svn(None,
-                                  'log',
-                                  '-r', '3',
-                                  '-v',
-                                  dest_sbox.repo_url)
-=======
   exit_code, out, err = svntest.main.run_svn(None,
                                              'log',
                                              '-r', '3',
                                              '-v',
                                              dest_sbox.repo_url)
->>>>>>> 79d0a718
 
   if err:
     raise SVNUnexpectedStderr(err)
@@ -585,19 +563,11 @@
     '\n', # log message is stripped
   ]
 
-<<<<<<< HEAD
-  out, err = svntest.main.run_svn(None,
-                                  'log',
-                                  '-r', '2',
-                                  '-v',
-                                  dest_sbox.repo_url)
-=======
   exit_code, out, err = svntest.main.run_svn(None,
                                              'log',
                                              '-r', '2',
                                              '-v',
                                              dest_sbox.repo_url)
->>>>>>> 79d0a718
 
   if err:
     raise SVNUnexpectedStderr(err)
@@ -695,19 +665,11 @@
     '\n', # log message is stripped
   ]
 
-<<<<<<< HEAD
-  out, err = svntest.main.run_svn(None,
-                                  'log',
-                                  '-r', '2',
-                                  '-v',
-                                  dest_sbox.repo_url)
-=======
   exit_code, out, err = svntest.main.run_svn(None,
                                              'log',
                                              '-r', '2',
                                              '-v',
                                              dest_sbox.repo_url)
->>>>>>> 79d0a718
 
   if err:
     raise SVNUnexpectedStderr(err)
@@ -735,19 +697,11 @@
 
 def only_trunk(sbox):
   "test syncing subdirectories"
-<<<<<<< HEAD
-  run_test(sbox, "svnsync-trunk-only.dump", "/trunk", 
-=======
   run_test(sbox, "svnsync-trunk-only.dump", "/trunk",
->>>>>>> 79d0a718
            "svnsync-trunk-only.expected.dump")
 
 def only_trunk_A_with_changes(sbox):
   "test syncing subdirectories with changes on root"
-<<<<<<< HEAD
-  run_test(sbox, "svnsync-trunk-A-changes.dump", "/trunk/A", 
-           "svnsync-trunk-A-changes.expected.dump")
-=======
   run_test(sbox, "svnsync-trunk-A-changes.dump", "/trunk/A",
            "svnsync-trunk-A-changes.expected.dump")
 
@@ -815,7 +769,6 @@
   #Testcase for issue 3438.
   run_test(sbox, "repo_with_copy_of_root_dir.dump")
 
->>>>>>> 79d0a718
 
 ########################################################################
 # Run the tests
@@ -845,10 +798,6 @@
               url_encoding,
               no_author,
               copy_revprops,
-<<<<<<< HEAD
-              only_trunk,
-              only_trunk_A_with_changes,
-=======
               SkipUnless(only_trunk,
                          server_has_partial_replay),
               SkipUnless(only_trunk_A_with_changes,
@@ -859,7 +808,6 @@
               copy_bad_line_endings,
               delete_svn_props,
               commit_a_copy_of_root,
->>>>>>> 79d0a718
              ]
 
 if __name__ == '__main__':
