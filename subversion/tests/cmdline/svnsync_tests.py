--- conflicted
+++ resolved
@@ -34,7 +34,6 @@
 import svntest
 from svntest.verify import SVNUnexpectedStdout, SVNUnexpectedStderr
 from svntest.verify import SVNExpectedStderr
-<<<<<<< HEAD
 from svntest.main import server_has_partial_replay
 
 # (abbreviation)
@@ -44,15 +43,6 @@
 Issues = svntest.testcase.Issues_deco
 Issue = svntest.testcase.Issue_deco
 Wimp = svntest.testcase.Wimp_deco
-=======
-from svntest.main import write_restrictive_svnserve_conf
-from svntest.main import server_has_partial_replay
-
-# (abbreviation)
-Skip = svntest.testcase.Skip
-SkipUnless = svntest.testcase.SkipUnless
-XFail = svntest.testcase.XFail
->>>>>>> 8595db6c
 Item = svntest.wc.StateItem
 
 ######################################################################
@@ -219,8 +209,12 @@
 
   return dest_sbox
 
-def verify_mirror(dest_sbox, src_sbox):
-  """Compare the contents of the DEST_SBOX repository with EXP_DUMP_FILE_CONTENTS."""
+def verify_mirror(dest_sbox, exp_dump_file_contents):
+  """Compare the contents of the mirror repository in DEST_SBOX with
+     EXP_DUMP_FILE_CONTENTS, by comparing the parsed dump stream content.
+
+     First remove svnsync rev-props from the DEST_SBOX repository.
+  """
 
   # Remove some SVNSync-specific housekeeping properties from the
   # mirror repository in preparation for the comparison dump.
@@ -232,10 +226,9 @@
 
   # Create a dump file from the mirror repository.
   dest_dump = svntest.actions.run_and_verify_dump(dest_sbox.repo_dir)
-  src_dump = svntest.actions.run_and_verify_dump(src_sbox.repo_dir)
 
   svntest.verify.compare_dump_files(
-    "Dump files", "DUMP", src_dump, dest_dump)
+    "Dump files", "DUMP", exp_dump_file_contents, dest_dump)
 
 def run_test(sbox, dump_file_name, subdir=None, exp_dump_file_name=None,
              bypass_prop_validation=False, source_prop_encoding=None,
@@ -261,16 +254,12 @@
   # dump file (used to create the master repository) or another specified dump
   # file.
   if exp_dump_file_name:
-    build_repos(sbox)
-    svntest.actions.run_and_verify_load(sbox.repo_dir,
-                                        open(os.path.join(svnsync_tests_dir,
-                                                          exp_dump_file_name),
-                                             'rb').readlines())
-    src_sbox = sbox
+    exp_dump_file_contents = open(os.path.join(svnsync_tests_dir,
+                                  exp_dump_file_name), 'rb').readlines()
   else:
-    src_sbox = sbox
-
-  verify_mirror(dest_sbox, sbox)
+    exp_dump_file_contents = master_dumpfile_contents
+
+  verify_mirror(dest_sbox, exp_dump_file_contents)
 
 
 
@@ -574,9 +563,7 @@
   run_copy_revprops(dest_sbox.repo_url, sbox.repo_url)
 
   # Does the result look as we expected?
-  build_repos(sbox)
-  svntest.actions.run_and_verify_load(sbox.repo_dir, expected_contents)
-  verify_mirror(dest_sbox, sbox)
+  verify_mirror(dest_sbox, expected_contents)
 
 @Issue(3870)
 @SkipUnless(svntest.main.is_posix_os)
@@ -585,6 +572,15 @@
   import resource
   resource.setrlimit(resource.RLIMIT_NOFILE, (128, 128))
   run_test(sbox, "largemods.dump", is_src_ra_local=None, is_dest_ra_local=True)
+
+#----------------------------------------------------------------------
+
+@Issue(4476)
+def mergeinfo_contains_r0(sbox):
+  "mergeinfo contains r0"
+  run_test(sbox, "mergeinfo-contains-r0.dump",
+           exp_dump_file_name="mergeinfo-contains-r0.expected.dump",
+           bypass_prop_validation=True)
 
 
 ########################################################################
@@ -609,10 +605,8 @@
               url_encoding,
               no_author,
               copy_revprops,
-              SkipUnless(only_trunk,
-                         server_has_partial_replay),
-              SkipUnless(only_trunk_A_with_changes,
-                         server_has_partial_replay),
+              only_trunk,
+              only_trunk_A_with_changes,
               move_and_modify_in_the_same_revision,
               info_synchronized,
               info_not_synchronized,
@@ -624,6 +618,7 @@
               descend_into_replace,
               delete_revprops,
               fd_leak_sync_from_serf_to_local, # calls setrlimit
+              mergeinfo_contains_r0,
              ]
 
 if __name__ == '__main__':
