--- conflicted
+++ resolved
@@ -5620,190 +5620,6 @@
                                        expected_output, expected_disk,
                                        expected_status, expected_skip)
 
-<<<<<<< HEAD
-def patch_adds_executability_nocontents(sbox):
-  """patch adds svn:executable, without contents"""
-
-  sbox.build(read_only=True)
-  wc_dir = sbox.wc_dir
-
-  unidiff_patch = (
-    "diff --git a/iota b/iota\n"
-    "old mode 100644\n"
-    "new mode 100755\n"
-    )
-  patch_file_path = make_patch_path(sbox)
-  svntest.main.file_write(patch_file_path, unidiff_patch)
-
-  expected_output = [
-    ' U        %s\n' % sbox.ospath('iota'),
-  ]
-  expected_disk = svntest.main.greek_state.copy()
-  # "*" is SVN_PROP_EXECUTABLE_VALUE aka SVN_PROP_BOOLEAN_TRUE
-  expected_disk.tweak('iota', props={'svn:executable': '*'})
-
-  expected_status = svntest.actions.get_virginal_state(wc_dir, 1)
-  expected_status.tweak('iota', status=' M')
-
-  expected_skip = wc.State('', { })
-
-  svntest.actions.run_and_verify_patch(wc_dir, os.path.abspath(patch_file_path),
-                                       expected_output, expected_disk,
-                                       expected_status, expected_skip,
-                                       check_props=True)
-
-def patch_adds_executability_yescontents(sbox):
-  """patch adds svn:executable, with contents"""
-
-  sbox.build(read_only=True)
-  wc_dir = sbox.wc_dir
-
-  mu_new_contents = (
-    "This is the file 'mu'.\n"
-    "with text mods too\n"
-    )
-
-  unidiff_patch = (
-    "diff --git a/A/mu b/A/mu\n"
-    "old mode 100644\n"
-    "new mode 100755\n"
-    "index 8a0f01c..dfad3ac\n"
-    "--- a/A/mu\n"
-    "+++ b/A/mu\n"
-    "@@ -1 +1,2 @@\n"
-    " This is the file 'mu'.\n"
-    "+with text mods too\n"
-    )
-  patch_file_path = make_patch_path(sbox)
-  svntest.main.file_write(patch_file_path, unidiff_patch)
-
-  expected_output = [
-    'UU        %s\n' % sbox.ospath('A/mu'),
-  ]
-  expected_disk = svntest.main.greek_state.copy()
-  # "*" is SVN_PROP_EXECUTABLE_VALUE aka SVN_PROP_BOOLEAN_TRUE
-  expected_disk.tweak('A/mu', props={'svn:executable': '*'})
-  expected_disk.tweak('A/mu', contents=mu_new_contents)
-
-  expected_status = svntest.actions.get_virginal_state(wc_dir, 1)
-  expected_status.tweak('A/mu', status='MM')
-
-  expected_skip = wc.State('', { })
-
-  svntest.actions.run_and_verify_patch(wc_dir, os.path.abspath(patch_file_path),
-                                       expected_output, expected_disk,
-                                       expected_status, expected_skip,
-                                       check_props=True)
-
-def patch_deletes_executability(sbox):
-  """patch deletes svn:executable"""
-
-  sbox.build(read_only=True)
-  wc_dir = sbox.wc_dir
-
-  ## Set up the basic state.
-  sbox.simple_propset('svn:executable', 'yes', 'iota')
-  #sbox.simple_commit(target='iota', message="Make 'iota' executable.")
-
-  unidiff_patch = (
-    "diff --git a/iota b/iota\n"
-    "old mode 100755\n"
-    "new mode 100644\n"
-    )
-  patch_file_path = make_patch_path(sbox)
-  svntest.main.file_write(patch_file_path, unidiff_patch)
-
-  expected_output = [
-    ' U        %s\n' % sbox.ospath('iota'),
-  ]
-  expected_disk = svntest.main.greek_state.copy()
-  expected_disk.tweak('iota') # props=None by default
-
-  expected_status = svntest.actions.get_virginal_state(wc_dir, 1)
-  expected_status.tweak('iota', status='  ')
-
-  expected_skip = wc.State('', { })
-
-  svntest.actions.run_and_verify_patch(wc_dir, os.path.abspath(patch_file_path),
-                                       expected_output, expected_disk,
-                                       expected_status, expected_skip,
-                                       check_props=True)
-
-def patch_ambiguous_executability_contradiction(sbox):
-  """patch ambiguous svn:executable, bad"""
-
-  sbox.build(read_only=True)
-  wc_dir = sbox.wc_dir
-
-  unidiff_patch = (
-    "Index: iota\n"
-    "===================================================================\n"
-    "diff --git a/iota b/iota\n"
-    "old mode 100755\n"
-    "new mode 100644\n"
-    "Property changes on: iota\n"
-    "-------------------------------------------------------------------\n"
-    "Added: svn:executable\n"
-    "## -0,0 +1 ##\n"
-    "+*\n"
-    )
-  patch_file_path = make_patch_path(sbox)
-  svntest.main.file_write(patch_file_path, unidiff_patch)
-
-  expected_output = []
-
-  expected_disk = svntest.main.greek_state.copy()
-
-  expected_status = svntest.actions.get_virginal_state(wc_dir, 1)
-
-  expected_skip = wc.State('', { })
-
-  error_re_string = r'.*Invalid patch:.*contradicting.*mode.*svn:executable'
-  svntest.actions.run_and_verify_patch(wc_dir, os.path.abspath(patch_file_path),
-                                       expected_output, expected_disk,
-                                       expected_status, expected_skip,
-                                       error_re_string=error_re_string,
-                                       check_props=True)
-
-def patch_ambiguous_executability_consistent(sbox):
-  """patch ambiguous svn:executable, good"""
-
-  sbox.build(read_only=True)
-  wc_dir = sbox.wc_dir
-
-  unidiff_patch = (
-    "Index: iota\n"
-    "===================================================================\n"
-    "diff --git a/iota b/iota\n"
-    "old mode 100644\n"
-    "new mode 100755\n"
-    "Property changes on: iota\n"
-    "-------------------------------------------------------------------\n"
-    "Added: svn:executable\n"
-    "## -0,0 +1 ##\n"
-    "+*\n"
-    )
-  patch_file_path = make_patch_path(sbox)
-  svntest.main.file_write(patch_file_path, unidiff_patch)
-
-  expected_output = [
-    ' U        %s\n' % sbox.ospath('iota'),
-  ]
-
-  expected_disk = svntest.main.greek_state.copy()
-  expected_disk.tweak('iota', props={'svn:executable': '*'})
-
-  expected_status = svntest.actions.get_virginal_state(wc_dir, 1)
-  expected_status.tweak('iota', status=' M')
-
-  expected_skip = wc.State('', { })
-
-  svntest.actions.run_and_verify_patch(wc_dir, os.path.abspath(patch_file_path),
-                                       expected_output, expected_disk,
-                                       expected_status, expected_skip,
-                                       error_re_string=None,
-                                       check_props=True)
-=======
 @XFail()
 def patch_binary_file(sbox):
   "patch a binary file"
@@ -5857,7 +5673,188 @@
                                        expected_output, expected_disk,
                                        expected_status, expected_skip)
 
->>>>>>> b7e92bd8
+def patch_adds_executability_nocontents(sbox):
+  """patch adds svn:executable, without contents"""
+
+  sbox.build(read_only=True)
+  wc_dir = sbox.wc_dir
+
+  unidiff_patch = (
+    "diff --git a/iota b/iota\n"
+    "old mode 100644\n"
+    "new mode 100755\n"
+    )
+  patch_file_path = make_patch_path(sbox)
+  svntest.main.file_write(patch_file_path, unidiff_patch)
+
+  expected_output = [
+    ' U        %s\n' % sbox.ospath('iota'),
+  ]
+  expected_disk = svntest.main.greek_state.copy()
+  # "*" is SVN_PROP_EXECUTABLE_VALUE aka SVN_PROP_BOOLEAN_TRUE
+  expected_disk.tweak('iota', props={'svn:executable': '*'})
+
+  expected_status = svntest.actions.get_virginal_state(wc_dir, 1)
+  expected_status.tweak('iota', status=' M')
+
+  expected_skip = wc.State('', { })
+
+  svntest.actions.run_and_verify_patch(wc_dir, os.path.abspath(patch_file_path),
+                                       expected_output, expected_disk,
+                                       expected_status, expected_skip,
+                                       check_props=True)
+
+def patch_adds_executability_yescontents(sbox):
+  """patch adds svn:executable, with contents"""
+
+  sbox.build(read_only=True)
+  wc_dir = sbox.wc_dir
+
+  mu_new_contents = (
+    "This is the file 'mu'.\n"
+    "with text mods too\n"
+    )
+
+  unidiff_patch = (
+    "diff --git a/A/mu b/A/mu\n"
+    "old mode 100644\n"
+    "new mode 100755\n"
+    "index 8a0f01c..dfad3ac\n"
+    "--- a/A/mu\n"
+    "+++ b/A/mu\n"
+    "@@ -1 +1,2 @@\n"
+    " This is the file 'mu'.\n"
+    "+with text mods too\n"
+    )
+  patch_file_path = make_patch_path(sbox)
+  svntest.main.file_write(patch_file_path, unidiff_patch)
+
+  expected_output = [
+    'UU        %s\n' % sbox.ospath('A/mu'),
+  ]
+  expected_disk = svntest.main.greek_state.copy()
+  # "*" is SVN_PROP_EXECUTABLE_VALUE aka SVN_PROP_BOOLEAN_TRUE
+  expected_disk.tweak('A/mu', props={'svn:executable': '*'})
+  expected_disk.tweak('A/mu', contents=mu_new_contents)
+
+  expected_status = svntest.actions.get_virginal_state(wc_dir, 1)
+  expected_status.tweak('A/mu', status='MM')
+
+  expected_skip = wc.State('', { })
+
+  svntest.actions.run_and_verify_patch(wc_dir, os.path.abspath(patch_file_path),
+                                       expected_output, expected_disk,
+                                       expected_status, expected_skip,
+                                       check_props=True)
+
+def patch_deletes_executability(sbox):
+  """patch deletes svn:executable"""
+
+  sbox.build(read_only=True)
+  wc_dir = sbox.wc_dir
+
+  ## Set up the basic state.
+  sbox.simple_propset('svn:executable', 'yes', 'iota')
+  #sbox.simple_commit(target='iota', message="Make 'iota' executable.")
+
+  unidiff_patch = (
+    "diff --git a/iota b/iota\n"
+    "old mode 100755\n"
+    "new mode 100644\n"
+    )
+  patch_file_path = make_patch_path(sbox)
+  svntest.main.file_write(patch_file_path, unidiff_patch)
+
+  expected_output = [
+    ' U        %s\n' % sbox.ospath('iota'),
+  ]
+  expected_disk = svntest.main.greek_state.copy()
+  expected_disk.tweak('iota') # props=None by default
+
+  expected_status = svntest.actions.get_virginal_state(wc_dir, 1)
+  expected_status.tweak('iota', status='  ')
+
+  expected_skip = wc.State('', { })
+
+  svntest.actions.run_and_verify_patch(wc_dir, os.path.abspath(patch_file_path),
+                                       expected_output, expected_disk,
+                                       expected_status, expected_skip,
+                                       check_props=True)
+
+def patch_ambiguous_executability_contradiction(sbox):
+  """patch ambiguous svn:executable, bad"""
+
+  sbox.build(read_only=True)
+  wc_dir = sbox.wc_dir
+
+  unidiff_patch = (
+    "Index: iota\n"
+    "===================================================================\n"
+    "diff --git a/iota b/iota\n"
+    "old mode 100755\n"
+    "new mode 100644\n"
+    "Property changes on: iota\n"
+    "-------------------------------------------------------------------\n"
+    "Added: svn:executable\n"
+    "## -0,0 +1 ##\n"
+    "+*\n"
+    )
+  patch_file_path = make_patch_path(sbox)
+  svntest.main.file_write(patch_file_path, unidiff_patch)
+
+  expected_output = []
+
+  expected_disk = svntest.main.greek_state.copy()
+
+  expected_status = svntest.actions.get_virginal_state(wc_dir, 1)
+
+  expected_skip = wc.State('', { })
+
+  error_re_string = r'.*Invalid patch:.*contradicting.*mode.*svn:executable'
+  svntest.actions.run_and_verify_patch(wc_dir, os.path.abspath(patch_file_path),
+                                       expected_output, expected_disk,
+                                       expected_status, expected_skip,
+                                       error_re_string=error_re_string,
+                                       check_props=True)
+
+def patch_ambiguous_executability_consistent(sbox):
+  """patch ambiguous svn:executable, good"""
+
+  sbox.build(read_only=True)
+  wc_dir = sbox.wc_dir
+
+  unidiff_patch = (
+    "Index: iota\n"
+    "===================================================================\n"
+    "diff --git a/iota b/iota\n"
+    "old mode 100644\n"
+    "new mode 100755\n"
+    "Property changes on: iota\n"
+    "-------------------------------------------------------------------\n"
+    "Added: svn:executable\n"
+    "## -0,0 +1 ##\n"
+    "+*\n"
+    )
+  patch_file_path = make_patch_path(sbox)
+  svntest.main.file_write(patch_file_path, unidiff_patch)
+
+  expected_output = [
+    ' U        %s\n' % sbox.ospath('iota'),
+  ]
+
+  expected_disk = svntest.main.greek_state.copy()
+  expected_disk.tweak('iota', props={'svn:executable': '*'})
+
+  expected_status = svntest.actions.get_virginal_state(wc_dir, 1)
+  expected_status.tweak('iota', status=' M')
+
+  expected_skip = wc.State('', { })
+
+  svntest.actions.run_and_verify_patch(wc_dir, os.path.abspath(patch_file_path),
+                                       expected_output, expected_disk,
+                                       expected_status, expected_skip,
+                                       error_re_string=None,
+                                       check_props=True)
 
 ########################################################################
 #Run the tests
@@ -5920,15 +5917,12 @@
               patch_closest,
               patch_symlink_traversal,
               patch_obstructing_symlink_traversal,
-<<<<<<< HEAD
+              patch_binary_file,
               patch_adds_executability_nocontents,
               patch_adds_executability_yescontents,
               patch_deletes_executability,
               patch_ambiguous_executability_contradiction,
               patch_ambiguous_executability_consistent,
-=======
-              patch_binary_file,
->>>>>>> b7e92bd8
             ]
 
 if __name__ == '__main__':
