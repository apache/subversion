--- conflicted
+++ resolved
@@ -138,7 +138,24 @@
 
 #----------------------------------------------------------------------
 
-<<<<<<< HEAD
+def shelve_from_inner_path(sbox):
+  "shelve from inner path"
+
+  def modifier(sbox):
+    sbox.simple_append('A/mu', 'appended mu text')
+
+  sbox.build()
+  was_cwd = os.getcwd()
+  os.chdir(sbox.ospath('A'))
+  sbox.wc_dir = '..'
+
+  modifier(sbox)
+  shelve_unshelve_verify(sbox)
+
+  os.chdir(was_cwd)
+
+#----------------------------------------------------------------------
+
 def state_from_status(wc_dir):
   _, output, _ = svntest.main.run_svn(None, 'status', '-v', '-u', '-q',
                                       wc_dir)
@@ -181,26 +198,10 @@
   svntest.actions.run_and_verify_svn(None, [],
                                      'sp', 'restore', 'foo', '1')
   svntest.actions.run_and_verify_status(wc_dir, modified_state1)
-=======
-def shelve_from_inner_path(sbox):
-  "shelve from inner path"
-
-  def modifier(sbox):
-    sbox.simple_append('A/mu', 'appended mu text')
-
-  sbox.build()
-  was_cwd = os.getcwd()
-  os.chdir(sbox.ospath('A'))
-  sbox.wc_dir = '..'
-
-  modifier(sbox)
-  shelve_unshelve_verify(sbox)
->>>>>>> 9c2c796c
 
   os.chdir(was_cwd)
 
 #----------------------------------------------------------------------
-<<<<<<< HEAD
 
 def checkpoint_basic(sbox):
   "checkpoint basic"
@@ -214,8 +215,6 @@
 
   save_revert_restore(sbox, modifier1, modifier2)
 
-=======
->>>>>>> 9c2c796c
 
 ########################################################################
 # Run the tests
@@ -226,11 +225,8 @@
               shelve_prop_changes,
               shelve_adds,
               shelve_deletes,
-<<<<<<< HEAD
+              shelve_from_inner_path,
               checkpoint_basic,
-=======
-              shelve_from_inner_path,
->>>>>>> 9c2c796c
              ]
 
 if __name__ == '__main__':
