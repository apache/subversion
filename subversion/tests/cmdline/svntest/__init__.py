--- conflicted
+++ resolved
@@ -1,13 +1,8 @@
 __all__ = ["main", "tree", "actions"]
 
 import sys
-<<<<<<< HEAD
 if sys.hexversion < 0x2060000:
-  sys.stderr.write('[SKIPPED] at least Python 2.6 is required')
-=======
-if sys.hexversion < 0x2040000:
-  sys.stderr.write('[SKIPPED] at least Python 2.4 is required\n')
->>>>>>> b3d12284
+  sys.stderr.write('[SKIPPED] at least Python 2.6 is required\n')
 
   # note: exiting is a bit harsh for a library module, but we really do
   # require Python 2.6. this package isn't going to work otherwise.
