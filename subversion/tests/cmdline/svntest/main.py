#
#  main.py: a shared, automated test suite for Subversion
#
#  Subversion is a tool for revision control.
#  See http://subversion.tigris.org for more information.
#
# ====================================================================
#    Licensed to the Apache Software Foundation (ASF) under one
#    or more contributor license agreements.  See the NOTICE file
#    distributed with this work for additional information
#    regarding copyright ownership.  The ASF licenses this file
#    to you under the Apache License, Version 2.0 (the
#    "License"); you may not use this file except in compliance
#    with the License.  You may obtain a copy of the License at
#
#      http://www.apache.org/licenses/LICENSE-2.0
#
#    Unless required by applicable law or agreed to in writing,
#    software distributed under the License is distributed on an
#    "AS IS" BASIS, WITHOUT WARRANTIES OR CONDITIONS OF ANY
#    KIND, either express or implied.  See the License for the
#    specific language governing permissions and limitations
#    under the License.
######################################################################

import sys
import os
import shutil
import re
import stat
import subprocess
import time
<<<<<<< HEAD
=======
import traceback
>>>>>>> 7fe7d504
import threading
import optparse
import xml
import urllib
import logging
<<<<<<< HEAD
=======
import traceback
>>>>>>> 7fe7d504

try:
  # Python >=3.0
  import queue
  from urllib.parse import quote as urllib_parse_quote
  from urllib.parse import unquote as urllib_parse_unquote
except ImportError:
  # Python <3.0
  import Queue as queue
  from urllib import quote as urllib_parse_quote
  from urllib import unquote as urllib_parse_unquote

import svntest
from svntest import Failure
from svntest import Skip

SVN_VER_MINOR = 8

######################################################################
#
#  HOW TO USE THIS MODULE:
#
#  Write a new python script that
#
#     1) imports this 'svntest' package
#
#     2) contains a number of related 'test' routines.  (Each test
#        routine should take no arguments, and return None on success
#        or throw a Failure exception on failure.  Each test should
#        also contain a short docstring.)
#
#     3) places all the tests into a list that begins with None.
#
#     4) calls svntest.main.client_test() on the list.
#
#  Also, your tests will probably want to use some of the common
#  routines in the 'Utilities' section below.
#
#####################################################################
# Global stuff

default_num_threads = 5

# Set up logging
logger = logging.getLogger()
handler = logging.StreamHandler(sys.stdout)
formatter = logging.Formatter('%(asctime)s [%(levelname)s] %(message)s',
                              '%Y-%m-%d %H:%M:%S')
handler.setFormatter(formatter)
logger.addHandler(handler)


class SVNProcessTerminatedBySignal(Failure):
  "Exception raised if a spawned process segfaulted, aborted, etc."
  pass

class SVNLineUnequal(Failure):
  "Exception raised if two lines are unequal"
  pass

class SVNUnmatchedError(Failure):
  "Exception raised if an expected error is not found"
  pass

class SVNCommitFailure(Failure):
  "Exception raised if a commit failed"
  pass

class SVNRepositoryCopyFailure(Failure):
  "Exception raised if unable to copy a repository"
  pass

class SVNRepositoryCreateFailure(Failure):
  "Exception raised if unable to create a repository"
  pass

# Windows specifics
if sys.platform == 'win32':
  windows = True
  file_scheme_prefix = 'file:'
  _exe = '.exe'
  _bat = '.bat'
  os.environ['SVN_DBG_STACKTRACES_TO_STDERR'] = 'y'
else:
  windows = False
  file_scheme_prefix = 'file://'
  _exe = ''
  _bat = ''

# The location of our mock svneditor script.
if windows:
  svneditor_script = os.path.join(sys.path[0], 'svneditor.bat')
else:
  svneditor_script = os.path.join(sys.path[0], 'svneditor.py')

# Username and password used by the working copies
wc_author = 'jrandom'
wc_passwd = 'rayjandom'

# Username and password used by the working copies for "second user"
# scenarios
wc_author2 = 'jconstant' # use the same password as wc_author

# Set C locale for command line programs
os.environ['LC_ALL'] = 'C'

######################################################################
# The locations of the svn, svnadmin and svnlook binaries, relative to
# the only scripts that import this file right now (they live in ../).
# Use --bin to override these defaults.
svn_binary = os.path.abspath('../../svn/svn' + _exe)
svnadmin_binary = os.path.abspath('../../svnadmin/svnadmin' + _exe)
svnlook_binary = os.path.abspath('../../svnlook/svnlook' + _exe)
svnrdump_binary = os.path.abspath('../../svnrdump/svnrdump' + _exe)
svnsync_binary = os.path.abspath('../../svnsync/svnsync' + _exe)
svnversion_binary = os.path.abspath('../../svnversion/svnversion' + _exe)
svndumpfilter_binary = os.path.abspath('../../svndumpfilter/svndumpfilter' + \
                                       _exe)
entriesdump_binary = os.path.abspath('entries-dump' + _exe)
atomic_ra_revprop_change_binary = os.path.abspath('atomic-ra-revprop-change' + \
                                                  _exe)
wc_lock_tester_binary = os.path.abspath('../libsvn_wc/wc-lock-tester' + _exe)
wc_incomplete_tester_binary = os.path.abspath('../libsvn_wc/wc-incomplete-tester' + _exe)
svnmucc_binary=os.path.abspath('../../../tools/client-side/svnmucc/svnmucc' + \
                               _exe)

# Location to the pristine repository, will be calculated from test_area_url
# when we know what the user specified for --url.
pristine_greek_repos_url = None

# Global variable to track all of our options
options = None

# End of command-line-set global variables.
######################################################################

# All temporary repositories and working copies are created underneath
# this dir, so there's one point at which to mount, e.g., a ramdisk.
work_dir = "svn-test-work"

# Constant for the merge info property.
SVN_PROP_MERGEINFO = "svn:mergeinfo"

# Where we want all the repositories and working copies to live.
# Each test will have its own!
general_repo_dir = os.path.join(work_dir, "repositories")
general_wc_dir = os.path.join(work_dir, "working_copies")

# temp directory in which we will create our 'pristine' local
# repository and other scratch data.  This should be removed when we
# quit and when we startup.
temp_dir = os.path.join(work_dir, 'local_tmp')

# (derivatives of the tmp dir.)
pristine_greek_repos_dir = os.path.join(temp_dir, "repos")
greek_dump_dir = os.path.join(temp_dir, "greekfiles")
default_config_dir = os.path.abspath(os.path.join(temp_dir, "config"))

#
# Our pristine greek-tree state.
#
# If a test wishes to create an "expected" working-copy tree, it should
# call main.greek_state.copy().  That method will return a copy of this
# State object which can then be edited.
#
_item = svntest.wc.StateItem
greek_state = svntest.wc.State('', {
  'iota'        : _item("This is the file 'iota'.\n"),
  'A'           : _item(),
  'A/mu'        : _item("This is the file 'mu'.\n"),
  'A/B'         : _item(),
  'A/B/lambda'  : _item("This is the file 'lambda'.\n"),
  'A/B/E'       : _item(),
  'A/B/E/alpha' : _item("This is the file 'alpha'.\n"),
  'A/B/E/beta'  : _item("This is the file 'beta'.\n"),
  'A/B/F'       : _item(),
  'A/C'         : _item(),
  'A/D'         : _item(),
  'A/D/gamma'   : _item("This is the file 'gamma'.\n"),
  'A/D/G'       : _item(),
  'A/D/G/pi'    : _item("This is the file 'pi'.\n"),
  'A/D/G/rho'   : _item("This is the file 'rho'.\n"),
  'A/D/G/tau'   : _item("This is the file 'tau'.\n"),
  'A/D/H'       : _item(),
  'A/D/H/chi'   : _item("This is the file 'chi'.\n"),
  'A/D/H/psi'   : _item("This is the file 'psi'.\n"),
  'A/D/H/omega' : _item("This is the file 'omega'.\n"),
  })


######################################################################
# Utilities shared by the tests
def wrap_ex(func):
  "Wrap a function, catch, print and ignore exceptions"
  def w(*args, **kwds):
    try:
      return func(*args, **kwds)
    except Failure, ex:
      if ex.__class__ != Failure or ex.args:
        ex_args = str(ex)
        if ex_args:
          print('EXCEPTION: %s: %s' % (ex.__class__.__name__, ex_args))
        else:
          print('EXCEPTION: %s' % ex.__class__.__name__)
  return w

def setup_development_mode():
  "Wraps functions in module actions"
  l = [ 'run_and_verify_svn',
        'run_and_verify_svnversion',
        'run_and_verify_load',
        'run_and_verify_dump',
        'run_and_verify_checkout',
        'run_and_verify_export',
        'run_and_verify_update',
        'run_and_verify_merge',
        'run_and_verify_switch',
        'run_and_verify_commit',
        'run_and_verify_unquiet_status',
        'run_and_verify_status',
        'run_and_verify_diff_summarize',
        'run_and_verify_diff_summarize_xml',
        'run_and_validate_lock']

  for func in l:
    setattr(svntest.actions, func, wrap_ex(getattr(svntest.actions, func)))

def get_admin_name():
  "Return name of SVN administrative subdirectory."

  if (windows or sys.platform == 'cygwin') \
      and 'SVN_ASP_DOT_NET_HACK' in os.environ:
    return '_svn'
  else:
    return '.svn'

def wc_is_singledb(wcpath):
  """Temporary function that checks whether a working copy directory looks
  like it is part of a single-db working copy."""

  pristine = os.path.join(wcpath, get_admin_name(), 'pristine')
  if not os.path.exists(pristine):
    return True

  # Now we must be looking at a multi-db WC dir or the root dir of a
  # single-DB WC.  Sharded 'pristine' dir => single-db, else => multi-db.
  for name in os.listdir(pristine):
    if len(name) == 2:
      return True
    elif len(name) == 40:
      return False

  return False

def get_start_commit_hook_path(repo_dir):
  "Return the path of the start-commit-hook conf file in REPO_DIR."

  return os.path.join(repo_dir, "hooks", "start-commit")

def get_pre_commit_hook_path(repo_dir):
  "Return the path of the pre-commit-hook conf file in REPO_DIR."

  return os.path.join(repo_dir, "hooks", "pre-commit")

def get_post_commit_hook_path(repo_dir):
  "Return the path of the post-commit-hook conf file in REPO_DIR."

  return os.path.join(repo_dir, "hooks", "post-commit")

def get_pre_revprop_change_hook_path(repo_dir):
  "Return the path of the pre-revprop-change hook script in REPO_DIR."

  return os.path.join(repo_dir, "hooks", "pre-revprop-change")

def get_pre_lock_hook_path(repo_dir):
  "Return the path of the pre-lock hook script in REPO_DIR."

  return os.path.join(repo_dir, "hooks", "pre-lock")

def get_pre_unlock_hook_path(repo_dir):
  "Return the path of the pre-unlock hook script in REPO_DIR."

  return os.path.join(repo_dir, "hooks", "pre-unlock")

def get_svnserve_conf_file_path(repo_dir):
  "Return the path of the svnserve.conf file in REPO_DIR."

  return os.path.join(repo_dir, "conf", "svnserve.conf")

def get_fsfs_conf_file_path(repo_dir):
  "Return the path of the fsfs.conf file in REPO_DIR."

  return os.path.join(repo_dir, "db", "fsfs.conf")

def get_fsfs_format_file_path(repo_dir):
  "Return the path of the format file in REPO_DIR."

  return os.path.join(repo_dir, "db", "format")

def filter_dbg(lines):
  for line in lines:
    if not line.startswith('DBG:'):
      yield line

# Run any binary, logging the command line and return code
def run_command(command, error_expected, binary_mode=0, *varargs):
  """Run COMMAND with VARARGS. Return exit code as int; stdout, stderr
  as lists of lines (including line terminators).  See run_command_stdin()
  for details.  If ERROR_EXPECTED is None, any stderr output will be
  printed and any stderr output or a non-zero exit code will raise an
  exception."""

  return run_command_stdin(command, error_expected, 0, binary_mode,
                           None, *varargs)

# A regular expression that matches arguments that are trivially safe
# to pass on a command line without quoting on any supported operating
# system:
_safe_arg_re = re.compile(r'^[A-Za-z\d\.\_\/\-\:\@]+$')

def _quote_arg(arg):
  """Quote ARG for a command line.

  Return a quoted version of the string ARG, or just ARG if it contains
  only universally harmless characters.

  WARNING: This function cannot handle arbitrary command-line
  arguments: it is just good enough for what we need here."""

  arg = str(arg)
  if _safe_arg_re.match(arg):
    return arg

  if windows:
    # Note: subprocess.list2cmdline is Windows-specific.
    return subprocess.list2cmdline([arg])
  else:
    # Quoting suitable for most Unix shells.
    return "'" + arg.replace("'", "'\\''") + "'"

def open_pipe(command, bufsize=0, stdin=None, stdout=None, stderr=None):
  """Opens a subprocess.Popen pipe to COMMAND using STDIN,
  STDOUT, and STDERR.  BUFSIZE is passed to subprocess.Popen's
  argument of the same name.

  Returns (infile, outfile, errfile, waiter); waiter
  should be passed to wait_on_pipe."""
  command = [str(x) for x in command]

  # On Windows subprocess.Popen() won't accept a Python script as
  # a valid program to execute, rather it wants the Python executable.
  if (sys.platform == 'win32') and (command[0].endswith('.py')):
    command.insert(0, sys.executable)

  command_string = command[0] + ' ' + ' '.join(map(_quote_arg, command[1:]))

  if not stdin:
    stdin = subprocess.PIPE
  if not stdout:
    stdout = subprocess.PIPE
  if not stderr:
    stderr = subprocess.PIPE

  p = subprocess.Popen(command,
                       bufsize,
                       stdin=stdin,
                       stdout=stdout,
                       stderr=stderr,
                       close_fds=not windows)
  return p.stdin, p.stdout, p.stderr, (p, command_string)

def wait_on_pipe(waiter, binary_mode, stdin=None):
  """WAITER is (KID, COMMAND_STRING).  Wait for KID (opened with open_pipe)
  to finish, dying if it does.  If KID fails, create an error message
  containing any stdout and stderr from the kid.  Show COMMAND_STRING in
  diagnostic messages.  Normalize Windows line endings of stdout and stderr
  if not BINARY_MODE.  Return KID's exit code as int; stdout, stderr as
  lists of lines (including line terminators)."""
  if waiter is None:
    return

  kid, command_string = waiter
  stdout, stderr = kid.communicate(stdin)
  exit_code = kid.returncode

  # Normalize Windows line endings if in text mode.
  if windows and not binary_mode:
    stdout = stdout.replace('\r\n', '\n')
    stderr = stderr.replace('\r\n', '\n')

  # Convert output strings to lists.
  stdout_lines = stdout.splitlines(True)
  stderr_lines = stderr.splitlines(True)

  if exit_code < 0:
    if not windows:
      exit_signal = os.WTERMSIG(-exit_code)
    else:
      exit_signal = exit_code

    if stdout_lines is not None:
      logger.info("".join(stdout_lines))
    if stderr_lines is not None:
      logger.warning("".join(stderr_lines))
    # show the whole path to make it easier to start a debugger
    logger.warning("CMD: %s terminated by signal %d"
                     % (command_string, exit_signal))
    raise SVNProcessTerminatedBySignal
  else:
    if exit_code:
      logger.info("CMD: %s exited with %d" % (command_string, exit_code))
    return stdout_lines, stderr_lines, exit_code

def spawn_process(command, bufsize=0, binary_mode=0, stdin_lines=None,
                  *varargs):
  """Run any binary, supplying input text, logging the command line.
  BUFSIZE dictates the pipe buffer size used in communication with the
  subprocess: 0 means unbuffered, 1 means line buffered, any other
  positive value means use a buffer of (approximately) that size.
  A negative bufsize means to use the system default, which usually
  means fully buffered. The default value for bufsize is 0 (unbuffered).
  Normalize Windows line endings of stdout and stderr if not BINARY_MODE.
  Return exit code as int; stdout, stderr as lists of lines (including
  line terminators)."""
  if stdin_lines and not isinstance(stdin_lines, list):
    raise TypeError("stdin_lines should have list type")

  # Log the command line
  if not command.endswith('.py'):
    logger.info('CMD: %s %s' % (os.path.basename(command),
                                  ' '.join([_quote_arg(x) for x in varargs])))

  infile, outfile, errfile, kid = open_pipe([command] + list(varargs), bufsize)

  if stdin_lines:
    for x in stdin_lines:
      infile.write(x)

  stdout_lines, stderr_lines, exit_code = wait_on_pipe(kid, binary_mode)
  infile.close()

  outfile.close()
  errfile.close()

  return exit_code, stdout_lines, stderr_lines

def run_command_stdin(command, error_expected, bufsize=0, binary_mode=0,
                      stdin_lines=None, *varargs):
  """Run COMMAND with VARARGS; input STDIN_LINES (a list of strings
  which should include newline characters) to program via stdin - this
  should not be very large, as if the program outputs more than the OS
  is willing to buffer, this will deadlock, with both Python and
  COMMAND waiting to write to each other for ever.  For tests where this
  is a problem, setting BUFSIZE to a sufficiently large value will prevent
  the deadlock, see spawn_process().
  Normalize Windows line endings of stdout and stderr if not BINARY_MODE.
  Return exit code as int; stdout, stderr as lists of lines (including
  line terminators).
  If ERROR_EXPECTED is None, any stderr output will be printed and any
  stderr output or a non-zero exit code will raise an exception."""

  start = time.time()

  exit_code, stdout_lines, stderr_lines = spawn_process(command,
                                                        bufsize,
                                                        binary_mode,
                                                        stdin_lines,
                                                        *varargs)

  stop = time.time()
  logger.info('<TIME = %.6f>' % (stop - start))
  for x in stdout_lines:
    logger.info(x[:-1])
  for x in stderr_lines:
    logger.info(x)

  if (not error_expected) and ((stderr_lines) or (exit_code != 0)):
    for x in stderr_lines:
      logger.warning(x[:-1])
    raise Failure

  return exit_code, \
         [line for line in stdout_lines if not line.startswith("DBG:")], \
         stderr_lines

def create_config_dir(cfgdir, config_contents=None, server_contents=None):
  "Create config directories and files"

  # config file names
  cfgfile_cfg = os.path.join(cfgdir, 'config')
  cfgfile_srv = os.path.join(cfgdir, 'servers')

  # create the directory
  if not os.path.isdir(cfgdir):
    os.makedirs(cfgdir)

  # define default config file contents if none provided
  if config_contents is None:
    config_contents = """
#
[auth]
password-stores =

[miscellany]
interactive-conflicts = false
"""

  # define default server file contents if none provided
  if server_contents is None:
    http_library_str = ""
    if options.http_library:
      http_library_str = "http-library=%s" % (options.http_library)
    server_contents = """
#
[global]
%s
store-plaintext-passwords=yes
store-passwords=yes
""" % (http_library_str)

  file_write(cfgfile_cfg, config_contents)
  file_write(cfgfile_srv, server_contents)

def _with_config_dir(args):
  if '--config-dir' in args:
    return args
  else:
    return args + ('--config-dir', default_config_dir)

def _with_auth(args):
  assert '--password' not in args
  args = args + ('--password', wc_passwd,
                 '--no-auth-cache' )
  if '--username' in args:
    return args
  else:
    return args + ('--username', wc_author )

def _with_log_message(args):

  if '-m' in args or '--message' in args or '-F' in args:
    return args
  else:
    return args + ('--message', 'default log message')

# For running subversion and returning the output
def run_svn(error_expected, *varargs):
  """Run svn with VARARGS; return exit code as int; stdout, stderr as
  lists of lines (including line terminators).  If ERROR_EXPECTED is
  None, any stderr output will be printed and any stderr output or a
  non-zero exit code will raise an exception.  If
  you're just checking that something does/doesn't come out of
  stdout/stderr, you might want to use actions.run_and_verify_svn()."""
  return run_command(svn_binary, error_expected, 0,
                     *(_with_auth(_with_config_dir(varargs))))

# For running svnadmin.  Ignores the output.
def run_svnadmin(*varargs):
  """Run svnadmin with VARARGS, returns exit code as int; stdout, stderr as
  list of lines (including line terminators)."""
  return run_command(svnadmin_binary, 1, 0, *varargs)

# For running svnlook.  Ignores the output.
def run_svnlook(*varargs):
  """Run svnlook with VARARGS, returns exit code as int; stdout, stderr as
  list of lines (including line terminators)."""
  return run_command(svnlook_binary, 1, 0, *varargs)

def run_svnrdump(stdin_input, *varargs):
  """Run svnrdump with VARARGS, returns exit code as int; stdout, stderr as
  list of lines (including line terminators).  Use binary mode for output."""
  if stdin_input:
    return run_command_stdin(svnrdump_binary, 1, 1, 1, stdin_input,
                             *(_with_auth(_with_config_dir(varargs))))
  else:
    return run_command(svnrdump_binary, 1, 1,
                       *(_with_auth(_with_config_dir(varargs))))

def run_svnsync(*varargs):
  """Run svnsync with VARARGS, returns exit code as int; stdout, stderr as
  list of lines (including line terminators)."""
  return run_command(svnsync_binary, 1, 0, *(_with_config_dir(varargs)))

def run_svnversion(*varargs):
  """Run svnversion with VARARGS, returns exit code as int; stdout, stderr
  as list of lines (including line terminators)."""
  return run_command(svnversion_binary, 1, 0, *varargs)

def run_svnmucc(*varargs):
  """Run svnmucc with VARARGS, returns exit code as int; stdout, stderr as
  list of lines (including line terminators).  Use binary mode for output."""
  return run_command(svnmucc_binary, 1, 1,
                     *(_with_auth(_with_config_dir(_with_log_message(varargs)))))

def run_entriesdump(path):
  """Run the entries-dump helper, returning a dict of Entry objects."""
  # use spawn_process rather than run_command to avoid copying all the data
  # to stdout in verbose mode.
  exit_code, stdout_lines, stderr_lines = spawn_process(entriesdump_binary,
                                                        0, 0, None, path)
  if exit_code or stderr_lines:
    ### report on this? or continue to just skip it?
    return None

  class Entry(object):
    pass
  entries = { }
  exec(''.join([line for line in stdout_lines if not line.startswith("DBG:")]))
  return entries

def run_entriesdump_subdirs(path):
  """Run the entries-dump helper, returning a list of directory names."""
  # use spawn_process rather than run_command to avoid copying all the data
  # to stdout in verbose mode.
  exit_code, stdout_lines, stderr_lines = spawn_process(entriesdump_binary,
                                                        0, 0, None, '--subdirs', path)
  return [line.strip() for line in stdout_lines if not line.startswith("DBG:")]

def run_atomic_ra_revprop_change(url, revision, propname, skel, want_error):
  """Run the atomic-ra-revprop-change helper, returning its exit code, stdout,
  and stderr.  For HTTP, default HTTP library is used."""
  # use spawn_process rather than run_command to avoid copying all the data
  # to stdout in verbose mode.
  #exit_code, stdout_lines, stderr_lines = spawn_process(entriesdump_binary,
  #                                                      0, 0, None, path)

  # This passes HTTP_LIBRARY in addition to our params.
  return run_command(atomic_ra_revprop_change_binary, True, False,
                     url, revision, propname, skel,
                     options.http_library, want_error and 1 or 0)

def run_wc_lock_tester(recursive, path):
  "Run the wc-lock obtainer tool, returning its exit code, stdout and stderr"
  if recursive:
    option = "-r"
  else:
    option = "-1"
  return run_command(wc_lock_tester_binary, False, False, option, path)

def run_wc_incomplete_tester(wc_dir, revision):
  "Run the wc-incomplete tool, returning its exit code, stdout and stderr"
  return run_command(wc_incomplete_tester_binary, False, False,
                     wc_dir, revision)

def youngest(repos_path):
  "run 'svnlook youngest' on REPOS_PATH, returns revision as int"
  exit_code, stdout_lines, stderr_lines = run_command(svnlook_binary, None, 0,
                                                      'youngest', repos_path)
  if exit_code or stderr_lines:
    raise Failure("Unexpected failure of 'svnlook youngest':\n%s" % stderr_lines)
  if len(stdout_lines) != 1:
    raise Failure("Wrong output from 'svnlook youngest':\n%s" % stdout_lines)
  return int(stdout_lines[0].rstrip())

# Chmod recursively on a whole subtree
def chmod_tree(path, mode, mask):
  for dirpath, dirs, files in os.walk(path):
    for name in dirs + files:
      fullname = os.path.join(dirpath, name)
      if not os.path.islink(fullname):
        new_mode = (os.stat(fullname)[stat.ST_MODE] & ~mask) | mode
        os.chmod(fullname, new_mode)

# For clearing away working copies
def safe_rmtree(dirname, retry=0):
  """Remove the tree at DIRNAME, making it writable first.
     If DIRNAME is a symlink, only remove the symlink, not its target."""
  def rmtree(dirname):
    chmod_tree(dirname, 0666, 0666)
    shutil.rmtree(dirname)

  if os.path.islink(dirname):
    os.unlink(dirname)
    return

  if not os.path.exists(dirname):
    return

  if retry:
    for delay in (0.5, 1, 2, 4):
      try:
        rmtree(dirname)
        break
      except:
        time.sleep(delay)
    else:
      rmtree(dirname)
  else:
    rmtree(dirname)

# For making local mods to files
def file_append(path, new_text):
  "Append NEW_TEXT to file at PATH"
  open(path, 'a').write(new_text)

# Append in binary mode
def file_append_binary(path, new_text):
  "Append NEW_TEXT to file at PATH in binary mode"
  open(path, 'ab').write(new_text)

# For creating new files, and making local mods to existing files.
def file_write(path, contents, mode='w'):
  """Write the CONTENTS to the file at PATH, opening file using MODE,
  which is (w)rite by default."""
  open(path, mode).write(contents)

# For replacing parts of contents in an existing file, with new content.
def file_substitute(path, contents, new_contents):
  """Replace the CONTENTS in the file at PATH using the NEW_CONTENTS"""
  fcontent = open(path, 'r').read().replace(contents, new_contents)
  open(path, 'w').write(fcontent)

# For creating blank new repositories
def create_repos(path, minor_version = None):
  """Create a brand-new SVN repository at PATH.  If PATH does not yet
  exist, create it."""

  if not os.path.exists(path):
    os.makedirs(path) # this creates all the intermediate dirs, if neccessary

  opts = ("--bdb-txn-nosync",)
  if not minor_version or minor_version > options.server_minor_version:
    minor_version = options.server_minor_version
  if minor_version < 4:
    opts += ("--pre-1.4-compatible",)
  elif minor_version < 5:
    opts += ("--pre-1.5-compatible",)
  elif minor_version < 6:
    opts += ("--pre-1.6-compatible",)
  if options.fs_type is not None:
    opts += ("--fs-type=" + options.fs_type,)
  exit_code, stdout, stderr = run_command(svnadmin_binary, 1, 0, "create",
                                          path, *opts)

  # Skip tests if we can't create the repository.
  if stderr:
    for line in stderr:
      if line.find('Unknown FS type') != -1:
        raise Skip
    # If the FS type is known, assume the repos couldn't be created
    # (e.g. due to a missing 'svnadmin' binary).
    raise SVNRepositoryCreateFailure("".join(stderr).rstrip())

  # Require authentication to write to the repos, for ra_svn testing.
  file_write(get_svnserve_conf_file_path(path),
             "[general]\nauth-access = write\n");
  if options.enable_sasl:
    file_append(get_svnserve_conf_file_path(path),
                "realm = svntest\n[sasl]\nuse-sasl = true\n")
  else:
    file_append(get_svnserve_conf_file_path(path), "password-db = passwd\n")
    # This actually creates TWO [users] sections in the file (one of them is
    # uncommented in `svnadmin create`'s template), so we exercise the .ini
    # files reading code's handling of duplicates, too. :-)
    file_append(os.path.join(path, "conf", "passwd"),
                "[users]\njrandom = rayjandom\njconstant = rayjandom\n");

  if options.fs_type is None or options.fs_type == 'fsfs':
    # fsfs.conf file
    if options.config_file is not None:
      shutil.copy(options.config_file, get_fsfs_conf_file_path(path))

    # format file
    if options.fsfs_sharding is not None:
      def transform_line(line):
        if line.startswith('layout '):
          if options.fsfs_sharding > 0:
            line = 'layout sharded %d' % options.fsfs_sharding
          else:
            line = 'layout linear'
        return line

      # read it
      format_file_path = get_fsfs_format_file_path(path)
      contents = open(format_file_path, 'rb').read()

      # tweak it
      new_contents = "".join([transform_line(line) + "\n"
                              for line in contents.split("\n")])
      if new_contents[-1] == "\n":
        # we don't currently allow empty lines (\n\n) in the format file.
        new_contents = new_contents[:-1]

      # replace it
      os.chmod(format_file_path, 0666)
      file_write(format_file_path, new_contents, 'wb')

    # post-commit
    # Note that some tests (currently only commit_tests) create their own
    # post-commit hooks, which would override this one. :-(
    if options.fsfs_packing:
      # some tests chdir.
      abs_path = os.path.abspath(path)
      create_python_hook_script(get_post_commit_hook_path(abs_path),
          "import subprocess\n"
          "import sys\n"
          "command = %s\n"
          "sys.exit(subprocess.Popen(command).wait())\n"
          % repr([svnadmin_binary, 'pack', abs_path]))

  # make the repos world-writeable, for mod_dav_svn's sake.
  chmod_tree(path, 0666, 0666)

# For copying a repository
def copy_repos(src_path, dst_path, head_revision, ignore_uuid = 1,
               minor_version = None):
  "Copy the repository SRC_PATH, with head revision HEAD_REVISION, to DST_PATH"

  # Save any previous value of SVN_DBG_QUIET
  saved_quiet = os.environ.get('SVN_DBG_QUIET')
  os.environ['SVN_DBG_QUIET'] = 'y'

  # Do an svnadmin dump|svnadmin load cycle. Print a fake pipe command so that
  # the displayed CMDs can be run by hand
  create_repos(dst_path, minor_version)
  dump_args = ['dump', src_path]
  load_args = ['load', dst_path]

  if ignore_uuid:
    load_args = load_args + ['--ignore-uuid']

  logger.info('CMD: %s %s | %s %s' %
                     (os.path.basename(svnadmin_binary), ' '.join(dump_args),
                      os.path.basename(svnadmin_binary), ' '.join(load_args)))
  start = time.time()

  dump_in, dump_out, dump_err, dump_kid = open_pipe(
    [svnadmin_binary] + dump_args)
  load_in, load_out, load_err, load_kid = open_pipe(
    [svnadmin_binary] + load_args,
    stdin=dump_out) # Attached to dump_kid

  stop = time.time()
  logger.info('<TIME = %.6f>' % (stop - start))

  load_stdout, load_stderr, load_exit_code = wait_on_pipe(load_kid, True)
  dump_stdout, dump_stderr, dump_exit_code = wait_on_pipe(dump_kid, True)

  dump_in.close()
  dump_out.close()
  dump_err.close()
  #load_in is dump_out so it's already closed.
  load_out.close()
  load_err.close()

  if saved_quiet is None:
    del os.environ['SVN_DBG_QUIET']
  else:
    os.environ['SVN_DBG_QUIET'] = saved_quiet

  dump_re = re.compile(r'^\* Dumped revision (\d+)\.\r?$')
  expect_revision = 0
  for dump_line in dump_stderr:
    match = dump_re.match(dump_line)
    if not match or match.group(1) != str(expect_revision):
      print('ERROR:  dump failed: %s' % dump_line.strip())
      raise SVNRepositoryCopyFailure
    expect_revision += 1
  if expect_revision != head_revision + 1:
    print('ERROR:  dump failed; did not see revision %s' % head_revision)
    raise SVNRepositoryCopyFailure

  load_re = re.compile(r'^------- Committed revision (\d+) >>>\r?$')
  expect_revision = 1
  for load_line in filter_dbg(load_stdout):
    match = load_re.match(load_line)
    if match:
      if match.group(1) != str(expect_revision):
        print('ERROR:  load failed: %s' % load_line.strip())
        raise SVNRepositoryCopyFailure
      expect_revision += 1
  if expect_revision != head_revision + 1:
    print('ERROR:  load failed; did not see revision %s' % head_revision)
    raise SVNRepositoryCopyFailure


def canonicalize_url(input):
  "Canonicalize the url, if the scheme is unknown, returns intact input"

  m = re.match(r"^((file://)|((svn|svn\+ssh|http|https)(://)))", input)
  if m:
    scheme = m.group(1)
    return scheme + re.sub(r'//*', '/', input[len(scheme):])
  else:
    return input


def create_python_hook_script(hook_path, hook_script_code):
  """Create a Python hook script at HOOK_PATH with the specified
     HOOK_SCRIPT_CODE."""

  if windows:
    # Use an absolute path since the working directory is not guaranteed
    hook_path = os.path.abspath(hook_path)
    # Fill the python file.
    file_write("%s.py" % hook_path, hook_script_code)
    # Fill the batch wrapper file.
    file_append("%s.bat" % hook_path,
                "@\"%s\" %s.py %%*\n" % (sys.executable, hook_path))
  else:
    # For all other platforms
    file_write(hook_path, "#!%s\n%s" % (sys.executable, hook_script_code))
    os.chmod(hook_path, 0755)

def write_restrictive_svnserve_conf(repo_dir, anon_access="none"):
  "Create a restrictive authz file ( no anynomous access )."

  fp = open(get_svnserve_conf_file_path(repo_dir), 'w')
  fp.write("[general]\nanon-access = %s\nauth-access = write\n"
           "authz-db = authz\n" % anon_access)
  if options.enable_sasl:
    fp.write("realm = svntest\n[sasl]\nuse-sasl = true\n");
  else:
    fp.write("password-db = passwd\n")
  fp.close()

# Warning: because mod_dav_svn uses one shared authz file for all
# repositories, you *cannot* use write_authz_file in any test that
# might be run in parallel.
#
# write_authz_file can *only* be used in test suites which disable
# parallel execution at the bottom like so
#   if __name__ == '__main__':
#     svntest.main.run_tests(test_list, serial_only = True)
def write_authz_file(sbox, rules, sections=None):
  """Write an authz file to SBOX, appropriate for the RA method used,
with authorizations rules RULES mapping paths to strings containing
the rules. You can add sections SECTIONS (ex. groups, aliases...) with
an appropriate list of mappings.
"""
  fp = open(sbox.authz_file, 'w')

  # When the sandbox repository is read only it's name will be different from
  # the repository name.
  repo_name = sbox.repo_dir
  while repo_name[-1] == '/':
    repo_name = repo_name[:-1]
  repo_name = os.path.basename(repo_name)

  if sbox.repo_url.startswith("http"):
    prefix = repo_name + ":"
  else:
    prefix = ""
  if sections:
    for p, r in sections.items():
      fp.write("[%s]\n%s\n" % (p, r))

  for p, r in rules.items():
    fp.write("[%s%s]\n%s\n" % (prefix, p, r))
  fp.close()

def use_editor(func):
  os.environ['SVN_EDITOR'] = svneditor_script
  os.environ['SVN_MERGE'] = svneditor_script
  os.environ['SVNTEST_EDITOR_FUNC'] = func
  os.environ['SVN_TEST_PYTHON'] = sys.executable

def _log_exception(fmt, *args):
  logger.warn(fmt, *args)
  logger.warn(traceback.format_exc())

def mergeinfo_notify_line(revstart, revend, target=None):
  """Return an expected output line that describes the beginning of a
  mergeinfo recording notification on revisions REVSTART through REVEND."""
  if target:
    target_re = re.escape(target)
  else:
    target_re = ".+"
  if (revend is None):
    if (revstart < 0):
      revstart = abs(revstart)
      return "--- Recording mergeinfo for reverse merge of r%ld into '%s':\n" \
             % (revstart, target_re)
    else:
      return "--- Recording mergeinfo for merge of r%ld into '%s':\n" \
             % (revstart, target_re)
  elif (revstart < revend):
    return "--- Recording mergeinfo for merge of r%ld through r%ld into '%s':\n" \
           % (revstart, revend, target_re)
  else:
    return "--- Recording mergeinfo for reverse merge of r%ld through " \
           "r%ld into '%s':\n" % (revstart, revend, target_re)

def merge_notify_line(revstart=None, revend=None, same_URL=True,
                      foreign=False, target=None):
  """Return an expected output line that describes the beginning of a
  merge operation on revisions REVSTART through REVEND.  Omit both
  REVSTART and REVEND for the case where the left and right sides of
  the merge are from different URLs."""
  from_foreign_phrase = foreign and "\(from foreign repository\) " or ""
  if target:
    target_re = re.escape(target)
  else:
    target_re = ".+"
  if not same_URL:
    return "--- Merging differences between %srepository URLs into '%s':\n" \
           % (foreign and "foreign " or "", target_re)
  if revend is None:
    if revstart is None:
      # The left and right sides of the merge are from different URLs.
      return "--- Merging differences between %srepository URLs into '%s':\n" \
             % (foreign and "foreign " or "", target_re)
    elif revstart < 0:
      return "--- Reverse-merging %sr%ld into '%s':\n" \
             % (from_foreign_phrase, abs(revstart), target_re)
    else:
      return "--- Merging %sr%ld into '%s':\n" \
             % (from_foreign_phrase, revstart, target_re)
  else:
    if revstart > revend:
      return "--- Reverse-merging %sr%ld through r%ld into '%s':\n" \
             % (from_foreign_phrase, revstart, revend, target_re)
    else:
      return "--- Merging %sr%ld through r%ld into '%s':\n" \
             % (from_foreign_phrase, revstart, revend, target_re)


def make_log_msg():
  "Conjure up a log message based on the calling test."

  for idx in range(1, 100):
    frame = sys._getframe(idx)

    # If this frame isn't from a function in *_tests.py, then skip it.
    filename = frame.f_code.co_filename
    if not filename.endswith('_tests.py'):
      continue

    # There should be a test_list in this module.
    test_list = frame.f_globals.get('test_list')
    if test_list is None:
      continue

    # If the function is not in the test_list, then skip it.
    func_name = frame.f_code.co_name
    func_ob = frame.f_globals.get(func_name)
    if func_ob not in test_list:
      continue

    # Make the log message look like a line from a traceback.
    # Well...close. We use single quotes to avoid interfering with the
    # double-quote quoting performed on Windows
    return "File '%s', line %d, in %s" % (filename, frame.f_lineno, func_name)


######################################################################
# Functions which check the test configuration
# (useful for conditional XFails)

def is_ra_type_dav():
  return options.test_area_url.startswith('http')

def is_ra_type_dav_neon():
  """Return True iff running tests over RA-Neon.
     CAUTION: Result is only valid if svn was built to support both."""
  return options.test_area_url.startswith('http') and \
    (options.http_library == "neon")

def is_ra_type_dav_serf():
  """Return True iff running tests over RA-Serf.
     CAUTION: Result is only valid if svn was built to support both."""
  return options.test_area_url.startswith('http') and \
    (options.http_library == "serf")

def is_ra_type_svn():
  """Return True iff running tests over RA-svn."""
  return options.test_area_url.startswith('svn')

def is_ra_type_file():
  """Return True iff running tests over RA-local."""
  return options.test_area_url.startswith('file')

def is_fs_type_fsfs():
  # This assumes that fsfs is the default fs implementation.
  return options.fs_type == 'fsfs' or options.fs_type is None

def is_fs_type_bdb():
  return options.fs_type == 'bdb'

def is_os_windows():
  return os.name == 'nt'

def is_windows_type_dav():
  return is_os_windows() and is_ra_type_dav()

def is_posix_os():
  return os.name == 'posix'

def is_os_darwin():
  return sys.platform == 'darwin'

def is_fs_case_insensitive():
  return (is_os_darwin() or is_os_windows())

def server_has_mergeinfo():
  return options.server_minor_version >= 5

def server_has_revprop_commit():
  return options.server_minor_version >= 5

def server_authz_has_aliases():
  return options.server_minor_version >= 5

def server_gets_client_capabilities():
  return options.server_minor_version >= 5

def server_has_partial_replay():
  return options.server_minor_version >= 5

def server_enforces_UTF8_fspaths_in_verify():
  return options.server_minor_version >= 6

def server_enforces_date_syntax():
  return options.server_minor_version >= 5

def server_has_atomic_revprop():
  return options.server_minor_version >= 7

######################################################################


class TestSpawningThread(threading.Thread):
  """A thread that runs test cases in their own processes.
  Receives test numbers to run from the queue, and saves results into
  the results field."""
  def __init__(self, queue):
    threading.Thread.__init__(self)
    self.queue = queue
    self.results = []

  def run(self):
    while True:
      try:
        next_index = self.queue.get_nowait()
      except queue.Empty:
        return

      self.run_one(next_index)

  def run_one(self, index):
    command = os.path.abspath(sys.argv[0])

    args = []
    args.append(str(index))
    args.append('-c')
    # add some startup arguments from this process
    if options.fs_type:
      args.append('--fs-type=' + options.fs_type)
    if options.test_area_url:
      args.append('--url=' + options.test_area_url)
    if logger.getEffectiveLevel() <= logging.DEBUG:
      args.append('-v')
    if options.cleanup:
      args.append('--cleanup')
    if options.enable_sasl:
      args.append('--enable-sasl')
    if options.http_library:
      args.append('--http-library=' + options.http_library)
    if options.server_minor_version:
      args.append('--server-minor-version=' + str(options.server_minor_version))
    if options.mode_filter:
      args.append('--mode-filter=' + options.mode_filter)
    if options.milestone_filter:
      args.append('--milestone-filter=' + options.milestone_filter)

    result, stdout_lines, stderr_lines = spawn_process(command, 0, 0, None,
                                                       *args)
    self.results.append((index, result, stdout_lines, stderr_lines))

    if result != 1:
      sys.stdout.write('.')
    else:
      sys.stdout.write('F')

    sys.stdout.flush()

class TestRunner:
  """Encapsulate a single test case (predicate), including logic for
  runing the test and test list output."""

  def __init__(self, func, index):
    self.pred = svntest.testcase.create_test_case(func)
    self.index = index

  def list(self, milestones_dict=None):
    """Print test doc strings.  MILESTONES_DICT is an optional mapping
    of issue numbers to target milestones."""
    if options.mode_filter.upper() == 'ALL' \
       or options.mode_filter.upper() == self.pred.list_mode().upper() \
       or (options.mode_filter.upper() == 'PASS' \
           and self.pred.list_mode() == ''):
      issues = []
      tail = ''
      if self.pred.issues:
        if not options.milestone_filter or milestones_dict is None:
          issues = self.pred.issues
        else: # Limit listing by requested target milestone(s).
          filter_issues = []
          matches_filter = False

          # Get the milestones for all the issues associated with this test.
          # If any one of them matches the MILESTONE_FILTER then we'll print
          # them all.
          for issue in self.pred.issues:
            # A safe starting assumption.
            milestone = 'unknown'
            if milestones_dict:
              if milestones_dict.has_key(str(issue)):
                milestone = milestones_dict[str(issue)]

            filter_issues.append(str(issue) + '(' + milestone + ')')
            pattern = re.compile(options.milestone_filter)
            if pattern.match(milestone):
              matches_filter = True

          # Did at least one of the associated issues meet our filter?
          if matches_filter:
            issues = filter_issues

        tail += " [%s]" % ','.join(['#%s' % str(i) for i in issues])

      # If there is no filter or this test made if through
      # the filter then print it!
      if options.milestone_filter is None or len(issues):
        if self.pred.inprogress:
          tail += " [[%s]]" % self.pred.inprogress
        else:
          print(" %3d    %-5s  %s%s" % (self.index,
                                        self.pred.list_mode(),
                                        self.pred.description,
                                        tail))
    sys.stdout.flush()

  def get_mode(self):
    return self.pred.list_mode()

  def get_issues(self):
    return self.pred.issues

  def get_function_name(self):
    return self.pred.get_function_name()

  def _print_name(self, prefix):
    if self.pred.inprogress:
      print("%s %s %s: %s [[WIMP: %s]]" % (prefix,
                                           os.path.basename(sys.argv[0]),
                                           str(self.index),
                                           self.pred.description,
                                           self.pred.inprogress))
    else:
      print("%s %s %s: %s" % (prefix,
                              os.path.basename(sys.argv[0]),
                              str(self.index),
                              self.pred.description))
    sys.stdout.flush()

  def run(self):
    """Run self.pred and return the result.  The return value is
        - 0 if the test was successful
        - 1 if it errored in a way that indicates test failure
        - 2 if the test skipped
        """
    sbox_name = self.pred.get_sandbox_name()
    if sbox_name:
      sandbox = svntest.sandbox.Sandbox(sbox_name, self.index)
    else:
      sandbox = None

    # Explicitly set this so that commands that commit but don't supply a
    # log message will fail rather than invoke an editor.
    # Tests that want to use an editor should invoke svntest.main.use_editor.
    os.environ['SVN_EDITOR'] = ''
    os.environ['SVNTEST_EDITOR_FUNC'] = ''

    if options.use_jsvn:
      # Set this SVNKit specific variable to the current test (test name plus
      # its index) being run so that SVNKit daemon could use this test name
      # for its separate log file
     os.environ['SVN_CURRENT_TEST'] = os.path.basename(sys.argv[0]) + "_" + \
                                      str(self.index)

    svntest.actions.no_sleep_for_timestamps()
    svntest.actions.do_relocate_validation()

    saved_dir = os.getcwd()
    try:
      rc = self.pred.run(sandbox)
      if rc is not None:
        self._print_name('STYLE ERROR in')
        print('Test driver returned a status code.')
        sys.exit(255)
      result = svntest.testcase.RESULT_OK
    except Skip, ex:
      result = svntest.testcase.RESULT_SKIP
    except Failure, ex:
      result = svntest.testcase.RESULT_FAIL
      msg = ''
      # We captured Failure and its subclasses. We don't want to print
      # anything for plain old Failure since that just indicates test
      # failure, rather than relevant information. However, if there
      # *is* information in the exception's arguments, then print it.
      if ex.__class__ != Failure or ex.args:
        ex_args = str(ex)
        logger.warn('CWD: %s' % os.getcwd())
        if ex_args:
<<<<<<< HEAD
          msg = 'EXCEPTION: %s: %s' % (ex.__class__.__name__, ex_args)
        else:
          msg = 'EXCEPTION: %s' % ex.__class__.__name__
      logger.warn(msg, exc_info=True)
=======
          _log_exception('EXCEPTION: %s: %s',
                          ex.__class__.__name__, ex_args)
        else:
          _log_exception('EXCEPTION: %s', ex.__class__.__name__)
>>>>>>> 7fe7d504
    except KeyboardInterrupt:
      logger.error('Interrupted')
      sys.exit(0)
    except SystemExit, ex:
      logger.error('EXCEPTION: SystemExit(%d), skipping cleanup' % ex.code)
      self._print_name(ex.code and 'FAIL: ' or 'PASS: ')
      raise
    except:
      result = svntest.testcase.RESULT_FAIL
<<<<<<< HEAD
      logger.warn('CWD: %s' % os.getcwd(), exc_info=True)
=======
      logger.warn('CWD: %s' % os.getcwd())
      _log_exception('UNEXPECTED EXCEPTION:')
>>>>>>> 7fe7d504

    os.chdir(saved_dir)
    exit_code, result_text, result_benignity = self.pred.results(result)
    if not (options.quiet and result_benignity):
      self._print_name(result_text)
    if sandbox is not None and exit_code != 1 and options.cleanup:
      sandbox.cleanup_test_paths()
    return exit_code

######################################################################
# Main testing functions

# These two functions each take a TEST_LIST as input.  The TEST_LIST
# should be a list of test functions; each test function should take
# no arguments and return a 0 on success, non-zero on failure.
# Ideally, each test should also have a short, one-line docstring (so
# it can be displayed by the 'list' command.)

# Func to run one test in the list.
def run_one_test(n, test_list, finished_tests = None):
  """Run the Nth client test in TEST_LIST, return the result.

  If we're running the tests in parallel spawn the test in a new process.
  """

  # allow N to be negative, so './basic_tests.py -- -1' works
  num_tests = len(test_list) - 1
  if (n == 0) or (abs(n) > num_tests):
    print("There is no test %s.\n" % n)
    return 1
  if n < 0:
    n += 1+num_tests

  test_mode = TestRunner(test_list[n], n).get_mode().upper()
  if options.mode_filter.upper() == 'ALL' \
     or options.mode_filter.upper() == test_mode \
     or (options.mode_filter.upper() == 'PASS' and test_mode == ''):
    # Run the test.
    exit_code = TestRunner(test_list[n], n).run()
    return exit_code
  else:
    return 0

def _internal_run_tests(test_list, testnums, parallel, srcdir, progress_func):
  """Run the tests from TEST_LIST whose indices are listed in TESTNUMS.

  If we're running the tests in parallel spawn as much parallel processes
  as requested and gather the results in a temp. buffer when a child
  process is finished.
  """

  exit_code = 0
  finished_tests = []
  tests_started = 0

  # Some of the tests use sys.argv[0] to locate their test data
  # directory.  Perhaps we should just be passing srcdir to the tests?
  if srcdir:
    sys.argv[0] = os.path.join(srcdir, 'subversion', 'tests', 'cmdline',
                               sys.argv[0])

  if not parallel:
    for i, testnum in enumerate(testnums):

      if run_one_test(testnum, test_list) == 1:
          exit_code = 1
      # signal progress
      if progress_func:
        progress_func(i+1, len(testnums))
  else:
    number_queue = queue.Queue()
    for num in testnums:
      number_queue.put(num)

    threads = [ TestSpawningThread(number_queue) for i in range(parallel) ]
    for t in threads:
      t.start()

    for t in threads:
      t.join()

    # list of (index, result, stdout, stderr)
    results = []
    for t in threads:
      results += t.results
    results.sort()

    # signal some kind of progress
    if progress_func:
      progress_func(len(testnums), len(testnums))

    # terminate the line of dots
    print("")

    # all tests are finished, find out the result and print the logs.
    for (index, result, stdout_lines, stderr_lines) in results:
      if stdout_lines:
        for line in stdout_lines:
          sys.stdout.write(line)
      if stderr_lines:
        for line in stderr_lines:
          sys.stdout.write(line)
      if result == 1:
        exit_code = 1

  svntest.sandbox.cleanup_deferred_test_paths()
  return exit_code


def create_default_options():
  """Set the global options to the defaults, as provided by the argument
     parser."""
  _parse_options([])


def _create_parser():
  """Return a parser for our test suite."""
  def set_log_level(option, opt, value, parser, level=None):
    if level:
      logger.setLevel(level)
    else:
      logger.setLevel(value)

  # set up the parser
  _default_http_library = 'serf'
  usage = 'usage: %prog [options] [<test> ...]'
  parser = optparse.OptionParser(usage=usage)
  parser.add_option('-l', '--list', action='store_true', dest='list_tests',
                    help='Print test doc strings instead of running them')
  parser.add_option('--milestone-filter', action='store', dest='milestone_filter',
                    help='Limit --list to those with target milestone specified')
  parser.add_option('-v', '--verbose', action='callback',
                    callback=set_log_level, callback_args=(logging.DEBUG, ),
                    help='Print binary command-lines (same as ' +
                         '"--set-log-level logging.DEBUG")')
  parser.add_option('-q', '--quiet', action='store_true',
                    help='Print only unexpected results (not with --verbose)')
  parser.add_option('-p', '--parallel', action='store_const',
                    const=default_num_threads, dest='parallel',
                    help='Run the tests in parallel')
  parser.add_option('-c', action='store_true', dest='is_child_process',
                    help='Flag if we are running this python test as a ' +
                         'child process')
  parser.add_option('--mode-filter', action='store', dest='mode_filter',
                    default='ALL',
                    help='Limit tests to those with type specified (e.g. XFAIL)')
  parser.add_option('--url', action='store',
                    help='Base url to the repos (e.g. svn://localhost)')
  parser.add_option('--fs-type', action='store',
                    help='Subversion file system type (fsfs or bdb)')
  parser.add_option('--cleanup', action='store_true',
                    help='Whether to clean up')
  parser.add_option('--enable-sasl', action='store_true',
                    help='Whether to enable SASL authentication')
  parser.add_option('--bin', action='store', dest='svn_bin',
                    help='Use the svn binaries installed in this path')
  parser.add_option('--use-jsvn', action='store_true',
                    help="Use the jsvn (SVNKit based) binaries. Can be " +
                         "combined with --bin to point to a specific path")
  parser.add_option('--http-library', action='store',
                    help="Make svn use this DAV library (neon or serf) if " +
                         "it supports both, else assume it's using this " +
                         "one; the default is " + _default_http_library)
  parser.add_option('--server-minor-version', type='int', action='store',
                    help="Set the minor version for the server ('3'..'%d')."
                    % SVN_VER_MINOR)
  parser.add_option('--fsfs-packing', action='store_true',
                    help="Run 'svnadmin pack' automatically")
  parser.add_option('--fsfs-sharding', action='store', type='int',
                    help='Default shard size (for fsfs)')
  parser.add_option('--config-file', action='store',
                    help="Configuration file for tests.")
  parser.add_option('--set-log-level', action='callback', type='int',
                    callback=set_log_level)
  parser.add_option('--keep-local-tmp', action='store_true',
                    help="Don't remove svn-test-work/local_tmp after test " +
                         "run is complete.  Useful for debugging failures.")
  parser.add_option('--development', action='store_true',
                    help='Test development mode: provides more detailed ' +
                         'test output and ignores all exceptions in the ' +
                         'run_and_verify* functions. This option is only ' +
                         'useful during test development!')
  parser.add_option('--srcdir', action='store', dest='srcdir',
                    help='Source directory.')

  # most of the defaults are None, but some are other values, set them here
  parser.set_defaults(
        server_minor_version=SVN_VER_MINOR,
        url=file_scheme_prefix + \
                        urllib.pathname2url(os.path.abspath(os.getcwd())),
        http_library=_default_http_library)

  return parser


def _parse_options(arglist=sys.argv[1:]):
  """Parse the arguments in arg_list, and set the global options object with
     the results"""

  global options

  parser = _create_parser()
  (options, args) = parser.parse_args(arglist)

  # some sanity checking
  if options.fsfs_packing and not options.fsfs_sharding:
    parser.error("--fsfs-packing requires --fsfs-sharding")

  # If you change the below condition then change
  # ../../../../build/run_tests.py too.
  if options.server_minor_version not in range(3, SVN_VER_MINOR+1):
    parser.error("test harness only supports server minor versions 3-%d"
                 % SVN_VER_MINOR)

  if options.url:
    if options.url[-1:] == '/': # Normalize url to have no trailing slash
      options.test_area_url = options.url[:-1]
    else:
      options.test_area_url = options.url

  return (parser, args)


def run_tests(test_list, serial_only = False):
  """Main routine to run all tests in TEST_LIST.

  NOTE: this function does not return. It does a sys.exit() with the
        appropriate exit code.
  """

  sys.exit(execute_tests(test_list, serial_only))

def get_target_milestones_for_issues(issue_numbers):
  xml_url = "http://subversion.tigris.org/issues/xml.cgi?id="
  issue_dict = {}

  if isinstance(issue_numbers, int):
    issue_numbers = [str(issue_numbers)]
  elif isinstance(issue_numbers, str):
    issue_numbers = [issue_numbers]

  if issue_numbers is None or len(issue_numbers) == 0:
    return issue_dict

  for num in issue_numbers:
    xml_url += str(num) + ','
    issue_dict[str(num)] = 'unknown'

  try:
    # Parse the xml for ISSUE_NO from the issue tracker into a Document.
    issue_xml_f = urllib.urlopen(xml_url)
  except:
    print "WARNING: Unable to contact issue tracker; " \
          "milestones defaulting to 'unknown'."
    return issue_dict

  try:
    xmldoc = xml.dom.minidom.parse(issue_xml_f)
    issue_xml_f.close()

    # Get the target milestone for each issue.
    issue_element = xmldoc.getElementsByTagName('issue')
    for i in issue_element:
      issue_id_element = i.getElementsByTagName('issue_id')
      issue_id = issue_id_element[0].childNodes[0].nodeValue
      milestone_element = i.getElementsByTagName('target_milestone')
      milestone = milestone_element[0].childNodes[0].nodeValue
      issue_dict[issue_id] = milestone
  except:
    print "ERROR: Unable to parse target milestones from issue tracker"
    raise

  return issue_dict

# Main func.  This is the "entry point" that all the test scripts call
# to run their list of tests.
#
# This routine parses sys.argv to decide what to do.
def execute_tests(test_list, serial_only = False, test_name = None,
                  progress_func = None, test_selection = []):
  """Similar to run_tests(), but just returns the exit code, rather than
  exiting the process.  This function can be used when a caller doesn't
  want the process to die."""

  global pristine_url
  global pristine_greek_repos_url
  global svn_binary
  global svnadmin_binary
  global svnlook_binary
  global svnsync_binary
  global svndumpfilter_binary
  global svnversion_binary
  global svnmucc_binary
  global options

  if test_name:
    sys.argv[0] = test_name

  testnums = []

  if not options:
    # Override which tests to run from the commandline
    (parser, args) = _parse_options()
    test_selection = args
  else:
    parser = _create_parser()

  # parse the positional arguments (test nums, names)
  for arg in test_selection:
    appended = False
    try:
      testnums.append(int(arg))
      appended = True
    except ValueError:
      # Do nothing for now.
      appended = False

    if not appended:
      try:
        # Check if the argument is a range
        numberstrings = arg.split(':');
        if len(numberstrings) != 2:
          numberstrings = arg.split('-');
          if len(numberstrings) != 2:
            raise ValueError
        left = int(numberstrings[0])
        right = int(numberstrings[1])
        if left > right:
          raise ValueError

        for nr in range(left,right+1):
          testnums.append(nr)
        else:
          appended = True
      except ValueError:
        appended = False

    if not appended:
      try:
        # Check if the argument is a function name, and translate
        # it to a number if possible
        for testnum in list(range(1, len(test_list))):
          test_case = TestRunner(test_list[testnum], testnum)
          if test_case.get_function_name() == str(arg):
            testnums.append(testnum)
            appended = True
            break
      except ValueError:
        appended = False

    if not appended:
      parser.error("invalid test number, range of numbers, " +
                   "or function '%s'\n" % arg)

  # Calculate pristine_greek_repos_url from test_area_url.
  pristine_greek_repos_url = options.test_area_url + '/' + \
                                urllib.pathname2url(pristine_greek_repos_dir)

  if options.use_jsvn:
    if options.svn_bin is None:
      options.svn_bin = ''
    svn_binary = os.path.join(options.svn_bin, 'jsvn' + _bat)
    svnadmin_binary = os.path.join(options.svn_bin, 'jsvnadmin' + _bat)
    svnlook_binary = os.path.join(options.svn_bin, 'jsvnlook' + _bat)
    svnsync_binary = os.path.join(options.svn_bin, 'jsvnsync' + _bat)
    svndumpfilter_binary = os.path.join(options.svn_bin,
                                        'jsvndumpfilter' + _bat)
    svnversion_binary = os.path.join(options.svn_bin,
                                     'jsvnversion' + _bat)
    svnversion_binary = os.path.join(options.svn_bin, 'jsvnmucc' + _bat)
  else:
    if options.svn_bin:
      svn_binary = os.path.join(options.svn_bin, 'svn' + _exe)
      svnadmin_binary = os.path.join(options.svn_bin, 'svnadmin' + _exe)
      svnlook_binary = os.path.join(options.svn_bin, 'svnlook' + _exe)
      svnsync_binary = os.path.join(options.svn_bin, 'svnsync' + _exe)
      svndumpfilter_binary = os.path.join(options.svn_bin,
                                          'svndumpfilter' + _exe)
      svnversion_binary = os.path.join(options.svn_bin, 'svnversion' + _exe)
      svnmucc_binary = os.path.join(options.svn_bin, 'svnmucc' + _exe)

  ######################################################################

  # Cleanup: if a previous run crashed or interrupted the python
  # interpreter, then `temp_dir' was never removed.  This can cause wonkiness.
  if not options.is_child_process:
    safe_rmtree(temp_dir, 1)

  if not testnums:
    # If no test numbers were listed explicitly, include all of them:
    testnums = list(range(1, len(test_list)))

  if options.list_tests:

    # If we want to list the target milestones, then get all the issues
    # associated with all the individual tests.
    milestones_dict = None
    if options.milestone_filter:
      issues_dict = {}
      for testnum in testnums:
        issues = TestRunner(test_list[testnum], testnum).get_issues()
        test_mode = TestRunner(test_list[testnum], testnum).get_mode().upper()
        if issues:
          for issue in issues:
            if (options.mode_filter.upper() == 'ALL' or
                options.mode_filter.upper() == test_mode or
                (options.mode_filter.upper() == 'PASS' and test_mode == '')):
              issues_dict[issue]=issue
      milestones_dict = get_target_milestones_for_issues(issues_dict.keys())

    header = "Test #  Mode   Test Description\n" \
             "------  -----  ----------------"
    printed_header = False
    for testnum in testnums:
      test_mode = TestRunner(test_list[testnum], testnum).get_mode().upper()
      if options.mode_filter.upper() == 'ALL' \
         or options.mode_filter.upper() == test_mode \
         or (options.mode_filter.upper() == 'PASS' and test_mode == ''):
        if not printed_header:
          print header
          printed_header = True
        TestRunner(test_list[testnum], testnum).list(milestones_dict)
    # We are simply listing the tests so always exit with success.
    return 0

  # don't run tests in parallel when the tests don't support it or there
  # are only a few tests to run.
  if serial_only or len(testnums) < 2:
    options.parallel = 0

  if not options.is_child_process:
    # Build out the default configuration directory
    create_config_dir(default_config_dir)

    # Setup the pristine repository
    svntest.actions.setup_pristine_greek_repository()

  # Run the tests.
  exit_code = _internal_run_tests(test_list, testnums, options.parallel,
                                  options.srcdir, progress_func)

  # Remove all scratchwork: the 'pristine' repository, greek tree, etc.
  # This ensures that an 'import' will happen the next time we run.
  if not options.is_child_process and not options.keep_local_tmp:
    safe_rmtree(temp_dir, 1)

  # Cleanup after ourselves.
  svntest.sandbox.cleanup_deferred_test_paths()

  # Return the appropriate exit code from the tests.
  return exit_code<|MERGE_RESOLUTION|>--- conflicted
+++ resolved
@@ -30,19 +30,11 @@
 import stat
 import subprocess
 import time
-<<<<<<< HEAD
-=======
-import traceback
->>>>>>> 7fe7d504
 import threading
 import optparse
 import xml
 import urllib
 import logging
-<<<<<<< HEAD
-=======
-import traceback
->>>>>>> 7fe7d504
 
 try:
   # Python >=3.0
@@ -86,13 +78,8 @@
 
 default_num_threads = 5
 
-# Set up logging
-logger = logging.getLogger()
-handler = logging.StreamHandler(sys.stdout)
-formatter = logging.Formatter('%(asctime)s [%(levelname)s] %(message)s',
-                              '%Y-%m-%d %H:%M:%S')
-handler.setFormatter(formatter)
-logger.addHandler(handler)
+# Don't try to use this before calling execute_tests()
+logger = None
 
 
 class SVNProcessTerminatedBySignal(Failure):
@@ -161,13 +148,12 @@
 svnversion_binary = os.path.abspath('../../svnversion/svnversion' + _exe)
 svndumpfilter_binary = os.path.abspath('../../svndumpfilter/svndumpfilter' + \
                                        _exe)
+svnmucc_binary=os.path.abspath('../../svnmucc/svnmucc' + _exe)
 entriesdump_binary = os.path.abspath('entries-dump' + _exe)
 atomic_ra_revprop_change_binary = os.path.abspath('atomic-ra-revprop-change' + \
                                                   _exe)
 wc_lock_tester_binary = os.path.abspath('../libsvn_wc/wc-lock-tester' + _exe)
 wc_incomplete_tester_binary = os.path.abspath('../libsvn_wc/wc-incomplete-tester' + _exe)
-svnmucc_binary=os.path.abspath('../../../tools/client-side/svnmucc/svnmucc' + \
-                               _exe)
 
 # Location to the pristine repository, will be calculated from test_area_url
 # when we know what the user specified for --url.
@@ -512,16 +498,34 @@
                                                         stdin_lines,
                                                         *varargs)
 
+  def _line_contains_repos_diskpath(line):
+    # ### Note: this assumes that either svn-test-work isn't a symlink, 
+    # ### or the diskpath isn't realpath()'d somewhere on the way from
+    # ### the server's configuration and the client's stderr.  We could
+    # ### check for both the symlinked path and the realpath.
+    return \
+         os.path.join('cmdline', 'svn-test-work', 'repositories') in line \
+      or os.path.join('cmdline', 'svn-test-work', 'local_tmp', 'repos') in line 
+
+  for lines, name in [[stdout_lines, "stdout"], [stderr_lines, "stderr"]]:
+    if is_ra_type_file() or 'svnadmin' in command or 'svnlook' in command:
+      break
+    # Does the server leak the repository on-disk path?
+    # (prop_tests-12 installs a hook script that does that intentionally)
+    if any(map(_line_contains_repos_diskpath, lines)) \
+       and not any(map(lambda arg: 'prop_tests-12' in arg, varargs)):
+      raise Failure("Repository diskpath in %s: %r" % (name, lines))
+
   stop = time.time()
   logger.info('<TIME = %.6f>' % (stop - start))
   for x in stdout_lines:
-    logger.info(x[:-1])
+    logger.info(x.rstrip())
   for x in stderr_lines:
-    logger.info(x)
+    logger.info(x.rstrip())
 
   if (not error_expected) and ((stderr_lines) or (exit_code != 0)):
     for x in stderr_lines:
-      logger.warning(x[:-1])
+      logger.warning(x.rstrip())
     raise Failure
 
   return exit_code, \
@@ -875,9 +879,6 @@
     [svnadmin_binary] + load_args,
     stdin=dump_out) # Attached to dump_kid
 
-  stop = time.time()
-  logger.info('<TIME = %.6f>' % (stop - start))
-
   load_stdout, load_stderr, load_exit_code = wait_on_pipe(load_kid, True)
   dump_stdout, dump_stderr, dump_exit_code = wait_on_pipe(dump_kid, True)
 
@@ -887,6 +888,9 @@
   #load_in is dump_out so it's already closed.
   load_out.close()
   load_err.close()
+
+  stop = time.time()
+  logger.info('<TIME = %.6f>' % (stop - start))
 
   if saved_quiet is None:
     del os.environ['SVN_DBG_QUIET']
@@ -999,10 +1003,6 @@
   os.environ['SVN_MERGE'] = svneditor_script
   os.environ['SVNTEST_EDITOR_FUNC'] = func
   os.environ['SVN_TEST_PYTHON'] = sys.executable
-
-def _log_exception(fmt, *args):
-  logger.warn(fmt, *args)
-  logger.warn(traceback.format_exc())
 
 def mergeinfo_notify_line(revstart, revend, target=None):
   """Return an expected output line that describes the beginning of a
@@ -1136,6 +1136,9 @@
 
 def is_fs_case_insensitive():
   return (is_os_darwin() or is_os_windows())
+
+def is_threaded_python():
+  return True
 
 def server_has_mergeinfo():
   return options.server_minor_version >= 5
@@ -1348,17 +1351,10 @@
         ex_args = str(ex)
         logger.warn('CWD: %s' % os.getcwd())
         if ex_args:
-<<<<<<< HEAD
           msg = 'EXCEPTION: %s: %s' % (ex.__class__.__name__, ex_args)
         else:
           msg = 'EXCEPTION: %s' % ex.__class__.__name__
       logger.warn(msg, exc_info=True)
-=======
-          _log_exception('EXCEPTION: %s: %s',
-                          ex.__class__.__name__, ex_args)
-        else:
-          _log_exception('EXCEPTION: %s', ex.__class__.__name__)
->>>>>>> 7fe7d504
     except KeyboardInterrupt:
       logger.error('Interrupted')
       sys.exit(0)
@@ -1368,12 +1364,7 @@
       raise
     except:
       result = svntest.testcase.RESULT_FAIL
-<<<<<<< HEAD
       logger.warn('CWD: %s' % os.getcwd(), exc_info=True)
-=======
-      logger.warn('CWD: %s' % os.getcwd())
-      _log_exception('UNEXPECTED EXCEPTION:')
->>>>>>> 7fe7d504
 
     os.chdir(saved_dir)
     exit_code, result_text, result_benignity = self.pred.results(result)
@@ -1493,9 +1484,11 @@
   """Return a parser for our test suite."""
   def set_log_level(option, opt, value, parser, level=None):
     if level:
+      # called from --verbose
       logger.setLevel(level)
     else:
-      logger.setLevel(value)
+      # called from --set-log-level
+      logger.setLevel(getattr(logging, value, None) or int(value))
 
   # set up the parser
   _default_http_library = 'serf'
@@ -1546,8 +1539,13 @@
                     help='Default shard size (for fsfs)')
   parser.add_option('--config-file', action='store',
                     help="Configuration file for tests.")
-  parser.add_option('--set-log-level', action='callback', type='int',
-                    callback=set_log_level)
+  parser.add_option('--set-log-level', action='callback', type='str',
+                    callback=set_log_level,
+                    help="Set log level (numerically or symbolically). " +
+                         "Symbolic levels are: CRITICAL, ERROR, WARNING, " +
+                         "INFO, DEBUG")
+  parser.add_option('--log-with-timestamps', action='store_true',
+                    help="Show timestamps in test log.")
   parser.add_option('--keep-local-tmp', action='store_true',
                     help="Don't remove svn-test-work/local_tmp after test " +
                          "run is complete.  Useful for debugging failures.")
@@ -1648,6 +1646,28 @@
 
   return issue_dict
 
+
+class AbbreviatedFormatter(logging.Formatter):
+  """A formatter with abbreviated loglevel indicators in the output.
+
+  Use %(levelshort)s in the format string to get a single character
+  representing the loglevel..
+  """
+
+  _level_short = {
+    logging.CRITICAL : 'C',
+    logging.ERROR : 'E',
+    logging.WARNING : 'W',
+    logging.INFO : 'I',
+    logging.DEBUG : 'D',
+    logging.NOTSET : '-',
+    }
+
+  def format(self, record):
+    record.levelshort = self._level_short[record.levelno]
+    return logging.Formatter.format(self, record)
+
+
 # Main func.  This is the "entry point" that all the test scripts call
 # to run their list of tests.
 #
@@ -1658,6 +1678,7 @@
   exiting the process.  This function can be used when a caller doesn't
   want the process to die."""
 
+  global logger
   global pristine_url
   global pristine_greek_repos_url
   global svn_binary
@@ -1674,12 +1695,41 @@
 
   testnums = []
 
+  # Initialize the LOGGER global variable so the option parsing can set
+  # its loglevel, as appropriate.
+  logger = logging.getLogger()
+
+  # Did some chucklehead log something before we configured it? If they
+  # did, then a default handler/formatter would get installed. We want
+  # to be the one to install the first (and only) handler.
+  for handler in logger.handlers:
+    if not isinstance(handler.formatter, AbbreviatedFormatter):
+      raise Exception('Logging occurred before configuration. Some code'
+                      ' path needs to be fixed. Examine the log output'
+                      ' to find what/where logged something.')
+
   if not options:
     # Override which tests to run from the commandline
     (parser, args) = _parse_options()
     test_selection = args
   else:
     parser = _create_parser()
+
+  # If there are no handlers registered yet, then install our own with
+  # our custom formatter. (anything currently installed *is* our handler
+  # as tested above)
+  if not logger.handlers:
+    # Now that we have some options, let's get the logger configured before
+    # doing anything more
+    if options.log_with_timestamps:
+      formatter = AbbreviatedFormatter('%(levelshort)s:'
+                                       ' [%(asctime)s] %(message)s',
+                                       datefmt='%Y-%m-%d %H:%M:%S')
+    else:
+      formatter = AbbreviatedFormatter('%(levelshort)s: %(message)s')
+    handler = logging.StreamHandler(sys.stdout)
+    handler.setFormatter(formatter)
+    logger.addHandler(handler)
 
   # parse the positional arguments (test nums, names)
   for arg in test_selection:
@@ -1743,7 +1793,7 @@
                                         'jsvndumpfilter' + _bat)
     svnversion_binary = os.path.join(options.svn_bin,
                                      'jsvnversion' + _bat)
-    svnversion_binary = os.path.join(options.svn_bin, 'jsvnmucc' + _bat)
+    svnmucc_binary = os.path.join(options.svn_bin, 'jsvnmucc' + _bat)
   else:
     if options.svn_bin:
       svn_binary = os.path.join(options.svn_bin, 'svn' + _exe)
