/*
 * ra-local-test.c :  basic tests for the RA LOCAL library
 *
 * ====================================================================
 *    Licensed to the Apache Software Foundation (ASF) under one
 *    or more contributor license agreements.  See the NOTICE file
 *    distributed with this work for additional information
 *    regarding copyright ownership.  The ASF licenses this file
 *    to you under the Apache License, Version 2.0 (the
 *    "License"); you may not use this file except in compliance
 *    with the License.  You may obtain a copy of the License at
 *
 *      http://www.apache.org/licenses/LICENSE-2.0
 *
 *    Unless required by applicable law or agreed to in writing,
 *    software distributed under the License is distributed on an
 *    "AS IS" BASIS, WITHOUT WARRANTIES OR CONDITIONS OF ANY
 *    KIND, either express or implied.  See the License for the
 *    specific language governing permissions and limitations
 *    under the License.
 * ====================================================================
 */



#include <apr_general.h>
#include <apr_pools.h>
#include <apr_file_io.h>
#include <assert.h>

#include "svn_error.h"
#include "svn_delta.h"
#include "svn_ra.h"
#include "svn_time.h"
#include "svn_pools.h"
#include "svn_cmdline.h"
#include "svn_dirent_uri.h"
#include "svn_hash.h"

#include "../svn_test.h"
#include "../svn_test_fs.h"
#include "../../libsvn_ra_local/ra_local.h"

/*-------------------------------------------------------------------*/

/** Helper routines. **/


static svn_error_t *
make_and_open_repos(svn_ra_session_t **session,
                    const char *repos_name,
                    const svn_test_opts_t *opts,
                    apr_pool_t *pool)
{
  const char *url;
  svn_ra_callbacks2_t *cbtable;

  SVN_ERR(svn_ra_create_callbacks(&cbtable, pool));
  SVN_ERR(svn_test__init_auth_baton(&cbtable->auth_baton, pool));

  SVN_ERR(svn_test__create_repos2(NULL, &url, NULL, repos_name, opts,
                                  pool, pool));
  SVN_ERR(svn_ra_initialize(pool));

  SVN_ERR(svn_ra_open4(session, NULL, url, NULL, cbtable, NULL, NULL, pool));

  return SVN_NO_ERROR;
}

/* Commit some simple changes */
static svn_error_t *
commit_changes(svn_ra_session_t *session,
               apr_pool_t *pool)
{
  apr_hash_t *revprop_table = apr_hash_make(pool);
  const svn_delta_editor_t *editor;
  void *edit_baton;
  const char *repos_root_url;
  void *root_baton, *dir_baton;

  SVN_ERR(svn_ra_get_commit_editor3(session, &editor, &edit_baton,
                                    revprop_table,
                                    NULL, NULL, NULL, TRUE, pool));
  SVN_ERR(svn_ra_get_repos_root2(session, &repos_root_url, pool));

  SVN_ERR(editor->open_root(edit_baton, SVN_INVALID_REVNUM,
                            pool, &root_baton));
  /* copy root-dir@0 to A@1 */
  SVN_ERR(editor->add_directory("A", root_baton, repos_root_url, 0,
                               pool, &dir_baton));
  SVN_ERR(editor->close_directory(dir_baton, pool));
  SVN_ERR(editor->close_directory(root_baton, pool));
  SVN_ERR(editor->close_edit(edit_baton, pool));
  return SVN_NO_ERROR;
}

static svn_error_t *
commit_tree(svn_ra_session_t *session,
            apr_pool_t *pool)
{
  apr_hash_t *revprop_table = apr_hash_make(pool);
  const svn_delta_editor_t *editor;
  void *edit_baton;
  const char *repos_root_url;
  void *root_baton, *A_baton, *B_baton, *file_baton;

  SVN_ERR(svn_ra_get_commit_editor3(session, &editor, &edit_baton,
                                    revprop_table,
                                    NULL, NULL, NULL, TRUE, pool));
  SVN_ERR(svn_ra_get_repos_root2(session, &repos_root_url, pool));

  SVN_ERR(editor->open_root(edit_baton, SVN_INVALID_REVNUM,
                            pool, &root_baton));
  SVN_ERR(editor->add_directory("A", root_baton, NULL, SVN_INVALID_REVNUM,
                                pool, &A_baton));
  SVN_ERR(editor->add_directory("A/B", A_baton, NULL, SVN_INVALID_REVNUM,
                                pool, &B_baton));
  SVN_ERR(editor->add_file("A/B/f", B_baton, NULL, SVN_INVALID_REVNUM,
                           pool, &file_baton));
  SVN_ERR(editor->close_file(file_baton, NULL, pool));
  SVN_ERR(editor->add_file("A/B/g", B_baton, NULL, SVN_INVALID_REVNUM,
                           pool, &file_baton));
  SVN_ERR(editor->close_file(file_baton, NULL, pool));
  SVN_ERR(editor->close_directory(B_baton, pool));
  SVN_ERR(editor->add_directory("A/BB", A_baton, NULL, SVN_INVALID_REVNUM,
                                pool, &B_baton));
  SVN_ERR(editor->add_file("A/BB/f", B_baton, NULL, SVN_INVALID_REVNUM,
                           pool, &file_baton));
  SVN_ERR(editor->close_file(file_baton, NULL, pool));
  SVN_ERR(editor->add_file("A/BB/g", B_baton, NULL, SVN_INVALID_REVNUM,
                           pool, &file_baton));
  SVN_ERR(editor->close_file(file_baton, NULL, pool));
  SVN_ERR(editor->close_directory(B_baton, pool));
  SVN_ERR(editor->close_directory(A_baton, pool));
  SVN_ERR(editor->close_directory(root_baton, pool));
  SVN_ERR(editor->close_edit(edit_baton, pool));
  return SVN_NO_ERROR;
}

/* Baton for opening tunnels */
typedef struct tunnel_baton_t
{
  int magic; /* TUNNEL_MAGIC */
  int open_count;
  svn_boolean_t last_check;
} tunnel_baton_t;

#define TUNNEL_MAGIC 0xF00DF00F

/* Baton for closing a specific tunnel */
typedef struct close_baton_t
{
  int magic;
  tunnel_baton_t *tb;
  apr_proc_t *proc;
} close_baton_t;

#define CLOSE_MAGIC 0x1BADBAD1

static svn_boolean_t
check_tunnel(void *tunnel_baton, const char *tunnel_name)
{
  tunnel_baton_t *b = tunnel_baton;

  if (b->magic != TUNNEL_MAGIC)
    abort();

  b->last_check = (0 == strcmp(tunnel_name, "test"));
  return b->last_check;
}

static void
close_tunnel(void *tunnel_context, void *tunnel_baton);

static svn_error_t *
open_tunnel(svn_stream_t **request, svn_stream_t **response,
            svn_ra_close_tunnel_func_t *close_func, void **close_baton,
            void *tunnel_baton,
            const char *tunnel_name, const char *user,
            const char *hostname, int port,
            svn_cancel_func_t cancel_func, void *cancel_baton,
            apr_pool_t *pool)
{
  svn_node_kind_t kind;
  apr_proc_t *proc;
  apr_procattr_t *attr;
  apr_status_t status;
  const char *args[] = { "svnserve", "-t", "-r", ".", NULL };
  const char *svnserve;
  tunnel_baton_t *b = tunnel_baton;
  close_baton_t *cb;

  SVN_TEST_ASSERT(b->magic == TUNNEL_MAGIC);

  SVN_ERR(svn_dirent_get_absolute(&svnserve, "../../svnserve/svnserve", pool));
#ifdef WIN32
  svnserve = apr_pstrcat(pool, svnserve, ".exe", SVN_VA_NULL);
#endif
  SVN_ERR(svn_io_check_path(svnserve, &kind, pool));
  if (kind != svn_node_file)
    return svn_error_createf(SVN_ERR_TEST_FAILED, NULL,
                             "Could not find svnserve at %s",
                             svn_dirent_local_style(svnserve, pool));

  status = apr_procattr_create(&attr, pool);
  if (status == APR_SUCCESS)
    status = apr_procattr_io_set(attr, 1, 1, 0);
  if (status == APR_SUCCESS)
    status = apr_procattr_cmdtype_set(attr, APR_PROGRAM);
  proc = apr_palloc(pool, sizeof(*proc));
  if (status == APR_SUCCESS)
    status = apr_proc_create(proc,
                             svn_dirent_local_style(svnserve, pool),
                             args, NULL, attr, pool);
  if (status != APR_SUCCESS)
    return svn_error_wrap_apr(status, "Could not run svnserve");
  apr_pool_note_subprocess(pool, proc, APR_KILL_NEVER);

  /* APR pipe objects inherit by default.  But we don't want the
   * tunnel agent's pipes held open by future child processes
   * (such as other ra_svn sessions), so turn that off. */
  apr_file_inherit_unset(proc->in);
  apr_file_inherit_unset(proc->out);

  cb = apr_pcalloc(pool, sizeof(*cb));
  cb->magic = CLOSE_MAGIC;
  cb->tb = b;
  cb->proc = proc;

  *request = svn_stream_from_aprfile2(proc->in, FALSE, pool);
  *response = svn_stream_from_aprfile2(proc->out, FALSE, pool);
  *close_func = close_tunnel;
  *close_baton = cb;
  ++b->open_count;
  return SVN_NO_ERROR;
}

static void
close_tunnel(void *tunnel_context, void *tunnel_baton)
{
  close_baton_t *b = tunnel_context;

  if (b->magic != CLOSE_MAGIC)
    abort();
  if (--b->tb->open_count == 0)
    {
      apr_status_t child_exit_status;
      int child_exit_code;
      apr_exit_why_e child_exit_why;

      SVN_TEST_ASSERT_NO_RETURN(0 == apr_file_close(b->proc->in));
      SVN_TEST_ASSERT_NO_RETURN(0 == apr_file_close(b->proc->out));

      child_exit_status =
        apr_proc_wait(b->proc, &child_exit_code, &child_exit_why, APR_WAIT);

      SVN_TEST_ASSERT_NO_RETURN(child_exit_status == APR_CHILD_DONE);
      SVN_TEST_ASSERT_NO_RETURN(child_exit_code == 0);
      SVN_TEST_ASSERT_NO_RETURN(child_exit_why == APR_PROC_EXIT);
    }
}




/*-------------------------------------------------------------------*/

/** The tests **/

/* Baton for gls_receiver(). */
struct gls_receiver_baton_t
{
  apr_array_header_t *segments;
  apr_pool_t *pool;
};

/* Receive a location segment and append it to BATON.segments. */
static svn_error_t *
gls_receiver(svn_location_segment_t *segment,
             void *baton,
             apr_pool_t *pool)
{
  struct gls_receiver_baton_t *b = baton;

  APR_ARRAY_PUSH(b->segments, svn_location_segment_t *)
    = svn_location_segment_dup(segment, b->pool);
  return SVN_NO_ERROR;
}

/* Test svn_ra_get_location_segments(). */
static svn_error_t *
location_segments_test(const svn_test_opts_t *opts,
                       apr_pool_t *pool)
{
  svn_ra_session_t *session;
  apr_array_header_t *segments
    = apr_array_make(pool, 1, sizeof(svn_location_segment_t *));
  struct gls_receiver_baton_t b;
  const char *path = "A";
  svn_revnum_t peg_revision = 1;
  svn_location_segment_t *seg;

  b.segments = segments;
  b.pool = pool;

  SVN_ERR(make_and_open_repos(&session,
                              "test-repo-locsegs", opts,
                              pool));

  /* ### This currently tests only a small subset of what's possible. */
  SVN_ERR(commit_changes(session, pool));
  SVN_ERR(svn_ra_get_location_segments(session, path, peg_revision,
                                       SVN_INVALID_REVNUM, SVN_INVALID_REVNUM,
                                       gls_receiver, &b, pool));
  SVN_TEST_ASSERT(segments->nelts == 2);
  seg = APR_ARRAY_IDX(segments, 0, svn_location_segment_t *);
  SVN_TEST_STRING_ASSERT(seg->path, "A");
  SVN_TEST_ASSERT(seg->range_start == 1);
  SVN_TEST_ASSERT(seg->range_end == 1);
  seg = APR_ARRAY_IDX(segments, 1, svn_location_segment_t *);
  SVN_TEST_STRING_ASSERT(seg->path, "");
  SVN_TEST_ASSERT(seg->range_start == 0);
  SVN_TEST_ASSERT(seg->range_end == 0);

  return SVN_NO_ERROR;
}


/* Test ra_svn tunnel callbacks. */

static svn_error_t *
check_tunnel_callback_test(const svn_test_opts_t *opts,
                           apr_pool_t *pool)
{
  tunnel_baton_t b = { TUNNEL_MAGIC };
  svn_ra_callbacks2_t *cbtable;
  svn_ra_session_t *session;
  svn_error_t *err;

  SVN_ERR(svn_ra_create_callbacks(&cbtable, pool));
  cbtable->check_tunnel_func = check_tunnel;
  cbtable->open_tunnel_func = open_tunnel;
  cbtable->tunnel_baton = &b;
  SVN_ERR(svn_cmdline_create_auth_baton2(&cbtable->auth_baton,
                                         TRUE  /* non_interactive */,
                                         "jrandom", "rayjandom",
                                         NULL,
                                         TRUE  /* no_auth_cache */,
                                         FALSE /* trust_server_cert */,
                                         FALSE, FALSE, FALSE, FALSE,
                                         NULL, NULL, NULL, pool));

  b.last_check = TRUE;
  err = svn_ra_open4(&session, NULL, "svn+foo://localhost/no-repo",
                     NULL, cbtable, NULL, NULL, pool);
  svn_error_clear(err);
  SVN_TEST_ASSERT(err);
  SVN_TEST_ASSERT(!b.last_check);
  return SVN_NO_ERROR;
}

static svn_error_t *
tunnel_callback_test(const svn_test_opts_t *opts,
                     apr_pool_t *pool)
{
  tunnel_baton_t b = { TUNNEL_MAGIC };
  apr_pool_t *scratch_pool = svn_pool_create(pool);
  const char *url;
  svn_ra_callbacks2_t *cbtable;
  svn_ra_session_t *session;
  svn_error_t *err;
  const char tunnel_repos_name[] = "test-repo-tunnel";

  SVN_ERR(svn_test__create_repos(NULL, tunnel_repos_name, opts, scratch_pool));

  /* Immediately close the repository to avoid race condition with svnserve
     (and then the cleanup code) with BDB when our pool is cleared. */
  svn_pool_clear(scratch_pool);

  url = apr_pstrcat(pool, "svn+test://localhost/", tunnel_repos_name,
                    SVN_VA_NULL);
  SVN_ERR(svn_ra_create_callbacks(&cbtable, pool));
  cbtable->check_tunnel_func = check_tunnel;
  cbtable->open_tunnel_func = open_tunnel;
  cbtable->tunnel_baton = &b;
  SVN_ERR(svn_cmdline_create_auth_baton2(&cbtable->auth_baton,
                                         TRUE  /* non_interactive */,
                                         "jrandom", "rayjandom",
                                         NULL,
                                         TRUE  /* no_auth_cache */,
                                         FALSE /* trust_server_cert */,
                                         FALSE, FALSE, FALSE, FALSE,
                                         NULL, NULL, NULL, pool));

  b.last_check = FALSE;
  err = svn_ra_open4(&session, NULL, url, NULL, cbtable, NULL, NULL,
                     scratch_pool);
  if (err && err->apr_err == SVN_ERR_TEST_FAILED)
    {
      svn_handle_error2(err, stderr, FALSE, "svn_tests: ");
      svn_error_clear(err);
      return SVN_NO_ERROR;
    }
  SVN_ERR(err);
  SVN_TEST_ASSERT(b.last_check);
  SVN_TEST_ASSERT(b.open_count > 0);
  svn_pool_destroy(scratch_pool);
  SVN_TEST_ASSERT(b.open_count == 0);
  return SVN_NO_ERROR;
}

struct lock_result_t {
  svn_lock_t *lock;
  svn_error_t *err;
};

struct lock_baton_t {
  apr_hash_t *results;
  apr_pool_t *pool;
};

/* Implements svn_ra_lock_callback_t. */
static svn_error_t *
lock_cb(void *baton,
        const char *path,
        svn_boolean_t do_lock,
        const svn_lock_t *lock,
        svn_error_t *ra_err,
        apr_pool_t *pool)
{
  struct lock_baton_t *b = baton;
  struct lock_result_t *result = apr_palloc(b->pool,
                                            sizeof(struct lock_result_t));

  if (lock)
    {
      result->lock = apr_palloc(b->pool, sizeof(svn_lock_t));
      *result->lock = *lock;
      result->lock->path = apr_pstrdup(b->pool, lock->path);
      result->lock->token = apr_pstrdup(b->pool, lock->token);
      result->lock->owner = apr_pstrdup(b->pool, lock->owner);
      result->lock->comment = apr_pstrdup(b->pool, lock->comment);
    }
  else
    result->lock = NULL;
  result->err = ra_err;

  svn_hash_sets(b->results, apr_pstrdup(b->pool, path), result);

  return SVN_NO_ERROR;
}

static svn_error_t *
expect_lock(const char *path,
            apr_hash_t *results,
            svn_ra_session_t *session,
            apr_pool_t *scratch_pool)
{
  svn_lock_t *lock;
  struct lock_result_t *result = svn_hash_gets(results, path);

  SVN_TEST_ASSERT(result && result->lock && !result->err);
  SVN_ERR(svn_ra_get_lock(session, &lock, path, scratch_pool));
  SVN_TEST_ASSERT(lock);
  return SVN_NO_ERROR;
}

static svn_error_t *
expect_error(const char *path,
             apr_hash_t *results,
             svn_ra_session_t *session,
             apr_pool_t *scratch_pool)
{
  svn_lock_t *lock;
  struct lock_result_t *result = svn_hash_gets(results, path);

  SVN_TEST_ASSERT(result && result->err);
  SVN_TEST_ASSERT(!result->lock);
  /* RA layers shouldn't report SVN_ERR_FS_NOT_FOUND */
  SVN_ERR(svn_ra_get_lock(session, &lock, path, scratch_pool));

  SVN_TEST_ASSERT(!lock);
  return SVN_NO_ERROR;
}

static svn_error_t *
expect_unlock(const char *path,
              apr_hash_t *results,
              svn_ra_session_t *session,
              apr_pool_t *scratch_pool)
{
  svn_lock_t *lock;
  struct lock_result_t *result = svn_hash_gets(results, path);

  SVN_TEST_ASSERT(result && !result->err);
  SVN_ERR(svn_ra_get_lock(session, &lock, path, scratch_pool));
  SVN_TEST_ASSERT(!lock);
  return SVN_NO_ERROR;
}

static svn_error_t *
expect_unlock_error(const char *path,
                    apr_hash_t *results,
                    svn_ra_session_t *session,
                    apr_pool_t *scratch_pool)
{
  svn_lock_t *lock;
  struct lock_result_t *result = svn_hash_gets(results, path);

  SVN_TEST_ASSERT(result && result->err);
  SVN_ERR(svn_ra_get_lock(session, &lock, path, scratch_pool));
  SVN_TEST_ASSERT(lock);
  return SVN_NO_ERROR;
}

/* Test svn_ra_lock(). */
static svn_error_t *
lock_test(const svn_test_opts_t *opts,
          apr_pool_t *pool)
{
  svn_ra_session_t *session;
  apr_hash_t *lock_targets = apr_hash_make(pool);
  apr_hash_t *unlock_targets = apr_hash_make(pool);
  svn_revnum_t rev = 1;
  struct lock_result_t *result;
  struct lock_baton_t baton;
  apr_hash_index_t *hi;

  SVN_ERR(make_and_open_repos(&session, "test-repo-lock", opts, pool));
  SVN_ERR(commit_tree(session, pool));

  baton.results = apr_hash_make(pool);
  baton.pool = pool;

  svn_hash_sets(lock_targets, "A/B/f", &rev);
  svn_hash_sets(lock_targets, "A/B/g", &rev);
  svn_hash_sets(lock_targets, "A/B/z", &rev);
  svn_hash_sets(lock_targets, "A/BB/f", &rev);
  svn_hash_sets(lock_targets, "X/z", &rev);

  /* Lock some paths. */
  SVN_ERR(svn_ra_lock(session, lock_targets, "foo", FALSE, lock_cb, &baton,
                      pool));

  SVN_ERR(expect_lock("A/B/f", baton.results, session, pool));
  SVN_ERR(expect_lock("A/B/g", baton.results, session, pool));
  SVN_ERR(expect_error("A/B/z", baton.results, session, pool));
  SVN_ERR(expect_lock("A/BB/f", baton.results, session, pool));
  SVN_ERR(expect_error("X/z", baton.results, session, pool));

  /* Unlock without force and wrong lock tokens */
  for (hi = apr_hash_first(pool, lock_targets); hi; hi = apr_hash_next(hi))
    svn_hash_sets(unlock_targets, apr_hash_this_key(hi), "wrong-token");
  apr_hash_clear(baton.results);
  SVN_ERR(svn_ra_unlock(session, unlock_targets, FALSE, lock_cb, &baton, pool));

  SVN_ERR(expect_unlock_error("A/B/f", baton.results, session, pool));
  SVN_ERR(expect_unlock_error("A/B/g", baton.results, session, pool));
  SVN_ERR(expect_error("A/B/z", baton.results, session, pool));
  SVN_ERR(expect_unlock_error("A/BB/f", baton.results, session, pool));
  SVN_ERR(expect_error("X/z", baton.results, session, pool));

  /* Force unlock */
  for (hi = apr_hash_first(pool, lock_targets); hi; hi = apr_hash_next(hi))
    svn_hash_sets(unlock_targets, apr_hash_this_key(hi), "");
  apr_hash_clear(baton.results);
  SVN_ERR(svn_ra_unlock(session, unlock_targets, TRUE, lock_cb, &baton, pool));

  SVN_ERR(expect_unlock("A/B/f", baton.results, session, pool));
  SVN_ERR(expect_unlock("A/B/g", baton.results, session, pool));
  SVN_ERR(expect_error("A/B/z", baton.results, session, pool));
  SVN_ERR(expect_unlock("A/BB/f", baton.results, session, pool));
  SVN_ERR(expect_error("X/z", baton.results, session, pool));

  /* Lock again. */
  apr_hash_clear(baton.results);
  SVN_ERR(svn_ra_lock(session, lock_targets, "foo", FALSE, lock_cb, &baton,
                      pool));

  SVN_ERR(expect_lock("A/B/f", baton.results, session, pool));
  SVN_ERR(expect_lock("A/B/g", baton.results, session, pool));
  SVN_ERR(expect_error("A/B/z", baton.results, session, pool));
  SVN_ERR(expect_lock("A/BB/f", baton.results, session, pool));
  SVN_ERR(expect_error("X/z", baton.results, session, pool));

  for (hi = apr_hash_first(pool, baton.results); hi; hi = apr_hash_next(hi))
    {
      result = apr_hash_this_val(hi);
      svn_hash_sets(unlock_targets, apr_hash_this_key(hi),
                    result->lock ? result->lock->token : "non-existent-token");
    }
  apr_hash_clear(baton.results);
  SVN_ERR(svn_ra_unlock(session, unlock_targets, FALSE, lock_cb, &baton, pool));

  SVN_ERR(expect_unlock("A/B/f", baton.results, session, pool));
  SVN_ERR(expect_unlock("A/B/g", baton.results, session, pool));
  SVN_ERR(expect_error("A/B/z", baton.results, session, pool));
  SVN_ERR(expect_unlock("A/BB/f", baton.results, session, pool));
  SVN_ERR(expect_error("X/z", baton.results, session, pool));

  return SVN_NO_ERROR;
}

/* Test svn_ra_get_dir2(). */
static svn_error_t *
get_dir_test(const svn_test_opts_t *opts,
             apr_pool_t *pool)
{
  svn_ra_session_t *session;
  apr_hash_t *dirents;

  SVN_ERR(make_and_open_repos(&session, "test-get-dir", opts, pool));
  SVN_ERR(commit_tree(session, pool));

  /* This call used to block on ra-svn for 1.8.0...r1656713 */
  SVN_TEST_ASSERT_ERROR(svn_ra_get_dir2(session, &dirents, NULL, NULL,
                                        "non/existing/relpath", 1,
                                        SVN_DIRENT_KIND, pool),
                        SVN_ERR_FS_NOT_FOUND);

  return SVN_NO_ERROR;
}

/* Implements svn_commit_callback2_t for commit_callback_failure() */
static svn_error_t *
commit_callback_with_failure(const svn_commit_info_t *info,
                             void *baton,
                             apr_pool_t *scratch_pool)
{
  apr_time_t timetemp;

  SVN_TEST_ASSERT(info != NULL);
  SVN_TEST_STRING_ASSERT(info->author, "jrandom");
  SVN_TEST_STRING_ASSERT(info->post_commit_err, NULL);

  SVN_ERR(svn_time_from_cstring(&timetemp, info->date, scratch_pool));
  SVN_TEST_ASSERT(timetemp != 0);
  SVN_TEST_ASSERT(info->repos_root != NULL);
  SVN_TEST_ASSERT(info->revision == 1);

  return svn_error_create(SVN_ERR_CANCELLED, NULL, NULL);
}

static svn_error_t *
commit_callback_failure(const svn_test_opts_t *opts,
                        apr_pool_t *pool)
{
  svn_ra_session_t *ra_session;
  const svn_delta_editor_t *editor;
  void *edit_baton;
  void *root_baton;
  SVN_ERR(make_and_open_repos(&ra_session, "commit_cb_failure", opts, pool));

  SVN_ERR(svn_ra_get_commit_editor3(ra_session, &editor, &edit_baton,
                                    apr_hash_make(pool), commit_callback_with_failure,
                                    NULL, NULL, FALSE, pool));

  SVN_ERR(editor->open_root(edit_baton, 0, pool, &root_baton));
  SVN_ERR(editor->change_dir_prop(root_baton, "A",
                                  svn_string_create("B", pool), pool));
  SVN_ERR(editor->close_directory(root_baton, pool));
  SVN_TEST_ASSERT_ERROR(editor->close_edit(edit_baton, pool),
                        SVN_ERR_CANCELLED);

  /* This is what users should do if close_edit fails... Except that in this case
     the commit actually succeeded*/
  SVN_ERR(editor->abort_edit(edit_baton, pool));
  return SVN_NO_ERROR;
}

static svn_error_t *
base_revision_above_youngest(const svn_test_opts_t *opts,
                              apr_pool_t *pool)
{
  svn_ra_session_t *ra_session;
  const svn_delta_editor_t *editor;
  void *edit_baton;
  void *root_baton;
  svn_error_t *err;
  SVN_ERR(make_and_open_repos(&ra_session, "base_revision_above_youngest",
                              opts, pool));

  SVN_ERR(svn_ra_get_commit_editor3(ra_session, &editor, &edit_baton,
                                    apr_hash_make(pool), NULL,
                                    NULL, NULL, FALSE, pool));

  /* r1 doesn't exist, but we say we want to apply changes against this
     revision to see how the ra layers behave.

     Some will see an error directly on open_root, others in a later
     state. */

  /* ra-local and http pre-v2 will see the error here */
  err = editor->open_root(edit_baton, 1, pool, &root_baton);

  if (!err)
    err = editor->change_dir_prop(root_baton, "A",
                                  svn_string_create("B", pool), pool);

  /* http v2 will notice it here (PROPPATCH) */
  if (!err)
    err = editor->close_directory(root_baton, pool);

  /* ra svn only notes it at some later point. Typically here */
  if (!err)
    err = editor->close_edit(edit_baton, pool);

  SVN_TEST_ASSERT_ERROR(err,
                        SVN_ERR_FS_NO_SUCH_REVISION);

  SVN_ERR(editor->abort_edit(edit_baton, pool));
  return SVN_NO_ERROR;
}

static svn_error_t *
delete_revision_above_youngest(const svn_test_opts_t *opts,
                               apr_pool_t *pool)
{
  svn_ra_session_t *ra_session;
  const svn_delta_editor_t *editor;
  svn_error_t *err;
  void *edit_baton;

  SVN_ERR(make_and_open_repos(&ra_session, "delete_revision_above_youngest",
                              opts, pool));

  SVN_ERR(svn_ra_get_commit_editor3(ra_session, &editor, &edit_baton,
                                    apr_hash_make(pool), NULL,
                                    NULL, NULL, FALSE, pool));

  {
    void *root_baton;
    void *dir_baton;

    SVN_ERR(editor->open_root(edit_baton, 0, pool, &root_baton));
    SVN_ERR(editor->add_directory("A", root_baton, NULL, SVN_INVALID_REVNUM,
                                  pool, &dir_baton));
    SVN_ERR(editor->close_directory(dir_baton, pool));
<<<<<<< HEAD
=======
    SVN_ERR(editor->close_directory(root_baton, pool));
>>>>>>> f664de50
    SVN_ERR(editor->close_edit(edit_baton, pool));
  }

  SVN_ERR(svn_ra_get_commit_editor3(ra_session, &editor, &edit_baton,
                                    apr_hash_make(pool), NULL,
                                    NULL, NULL, FALSE, pool));

  {
    void *root_baton;
    SVN_ERR(editor->open_root(edit_baton, 1, pool, &root_baton));

    /* Now we supply r2, while HEAD is r1 */
    err = editor->delete_entry("A", 2, root_baton, pool);

    if (!err)
      err = editor->close_edit(edit_baton, pool);

    SVN_TEST_ASSERT_ERROR(err,
                          SVN_ERR_FS_NO_SUCH_REVISION);

    SVN_ERR(editor->abort_edit(edit_baton, pool));
  }
  return SVN_NO_ERROR;
}

<<<<<<< HEAD
=======
/* Stub svn_log_entry_receiver_t */
static svn_error_t *
stub_log_receiver(void *baton,
                  svn_log_entry_t *entry,
                  apr_pool_t *scratch_pool)
{
  return SVN_NO_ERROR;
}

/* Stub svn_location_segment_receiver_t */
static svn_error_t *
stub_segment_receiver(svn_location_segment_t *segment,
                      void *baton,
                      apr_pool_t *scratch_pool)
{
  return SVN_NO_ERROR;
}
/* Stub svn_file_rev_handler_t */
static svn_error_t *
stub_file_rev_handler(void *baton,
                      const char *path,
                      svn_revnum_t rev,
                      apr_hash_t *rev_props,
                      svn_boolean_t result_of_merge,
                      svn_txdelta_window_handler_t *delta_handler,
                      void **delta_baton,
                      apr_array_header_t *prop_diffs,
                      apr_pool_t *pool)
{
  if (delta_handler)
    *delta_handler = svn_delta_noop_window_handler;

  return SVN_NO_ERROR;
}

struct lock_stub_baton_t
{
  apr_status_t result_code;
};

static svn_error_t *
store_lock_result(void *baton,
                  const char *path,
                  svn_boolean_t do_lock,
                  const svn_lock_t *lock,
                  svn_error_t *ra_err,
                  apr_pool_t *pool)
{
  struct lock_stub_baton_t *b = baton;

  b->result_code = ra_err ? ra_err->apr_err : APR_SUCCESS;
  return SVN_NO_ERROR;
}

static svn_error_t *
replay_range_rev_start(svn_revnum_t revision,
                       void *replay_baton,
                       const svn_delta_editor_t **editor,
                       void **edit_baton,
                       apr_hash_t *rev_props,
                       apr_pool_t *pool)
{
  *editor = svn_delta_default_editor(pool);
  *edit_baton = NULL;
  return SVN_NO_ERROR;
}

static svn_error_t *
replay_range_rev_end(svn_revnum_t revision,
                     void *replay_baton,
                     const svn_delta_editor_t *editor,
                     void *edit_baton,
                     apr_hash_t *rev_props,
                     apr_pool_t *pool)
{
  return SVN_NO_ERROR;
}

static svn_error_t *
ra_revision_errors(const svn_test_opts_t *opts,
                   apr_pool_t *pool)
{
  svn_ra_session_t *ra_session;
  const svn_delta_editor_t *editor;
  svn_error_t *err;
  void *edit_baton;

  /* This function DOESN'T use a scratch/iter pool between requests...

     That has a reason: some ra layers (e.g. Serf) are sensitive to
     reusing the same pool. In that case they may produce bad results
     that they wouldn't do (as often) when the pool wasn't reused.

     It the amount of memory used gets too big we should probably split
     this test... as the reuse already discovered a few issues that
     are now resolved in ra_serf.
   */
  SVN_ERR(make_and_open_repos(&ra_session, "ra_revision_errors",
                              opts, pool));

  SVN_ERR(svn_ra_get_commit_editor3(ra_session, &editor, &edit_baton,
                                    apr_hash_make(pool), NULL,
                                    NULL, NULL, FALSE, pool));

  {
    void *root_baton;
    void *dir_baton;
    void *file_baton;

    SVN_ERR(editor->open_root(edit_baton, 0, pool, &root_baton));
    SVN_ERR(editor->add_directory("A", root_baton, NULL, SVN_INVALID_REVNUM,
                                  pool, &dir_baton));
    SVN_ERR(editor->add_file("A/iota", dir_baton, NULL, SVN_INVALID_REVNUM,
                             pool, &file_baton));
    SVN_ERR(editor->close_file(file_baton, NULL, pool));
    SVN_ERR(editor->close_directory(dir_baton, pool));
    SVN_ERR(editor->add_directory("B", root_baton, NULL, SVN_INVALID_REVNUM,
                                  pool, &dir_baton));
    SVN_ERR(editor->close_directory(dir_baton, pool));
    SVN_ERR(editor->add_directory("C", root_baton, NULL, SVN_INVALID_REVNUM,
                                  pool, &dir_baton));
    SVN_ERR(editor->close_directory(dir_baton, pool));
    SVN_ERR(editor->add_directory("D", root_baton, NULL, SVN_INVALID_REVNUM,
                                  pool, &dir_baton));
    SVN_ERR(editor->close_directory(dir_baton, pool));
    SVN_ERR(editor->close_directory(root_baton, pool));
    SVN_ERR(editor->close_edit(edit_baton, pool));
  }

  {
    const svn_ra_reporter3_t *reporter;
    void *report_baton;

    err = svn_ra_do_update3(ra_session, &reporter, &report_baton,
                            2, "", svn_depth_infinity, FALSE, FALSE,
                            svn_delta_default_editor(pool), NULL,
                            pool, pool);

    if (!err)
      err = reporter->set_path(report_baton, "", 0, svn_depth_infinity, FALSE,
                               NULL, pool);

    if (!err)
      err = reporter->finish_report(report_baton, pool);

    SVN_TEST_ASSERT_ERROR(err, SVN_ERR_FS_NO_SUCH_REVISION);
  }

  {
    const svn_ra_reporter3_t *reporter;
    void *report_baton;

    err = svn_ra_do_update3(ra_session, &reporter, &report_baton,
                            1, "", svn_depth_infinity, FALSE, FALSE,
                            svn_delta_default_editor(pool), NULL,
                            pool, pool);

    if (!err)
      err = reporter->set_path(report_baton, "", 2, svn_depth_infinity, FALSE,
                               NULL, pool);

    if (!err)
      err = reporter->finish_report(report_baton, pool);

    SVN_TEST_ASSERT_ERROR(err, SVN_ERR_FS_NO_SUCH_REVISION);
  }

  {
    const svn_ra_reporter3_t *reporter;
    void *report_baton;

    err = svn_ra_do_update3(ra_session, &reporter, &report_baton,
                            1, "", svn_depth_infinity, FALSE, FALSE,
                            svn_delta_default_editor(pool), NULL,
                            pool, pool);

    if (!err)
      err = reporter->set_path(report_baton, "", 0, svn_depth_infinity, FALSE,
                               NULL, pool);

    if (!err)
      err = reporter->finish_report(report_baton, pool);

    SVN_ERR(err);
  }

  {
    svn_revnum_t revision;

    SVN_ERR(svn_ra_get_dated_revision(ra_session, &revision,
                                      apr_time_now() - apr_time_from_sec(3600),
                                      pool));

    SVN_TEST_ASSERT(revision == 0);

    SVN_ERR(svn_ra_get_dated_revision(ra_session, &revision,
                                      apr_time_now() + apr_time_from_sec(3600),
                                      pool));

    SVN_TEST_ASSERT(revision == 1);
  }

  {
    /* SVN_INVALID_REVNUM is protected by assert in ra loader */

    SVN_TEST_ASSERT_ERROR(svn_ra_change_rev_prop2(ra_session,
                                                  2,
                                                  "bad", NULL,
                                                  svn_string_create("value",
                                                                    pool),
                                                  pool),
                          SVN_ERR_FS_NO_SUCH_REVISION);
  }

  {
    apr_hash_t *props;
    svn_string_t *value;

    /* SVN_INVALID_REVNUM is protected by assert in ra loader */

    SVN_TEST_ASSERT_ERROR(svn_ra_rev_proplist(ra_session, 2, &props, pool),
                          SVN_ERR_FS_NO_SUCH_REVISION);

    SVN_TEST_ASSERT_ERROR(svn_ra_rev_prop(ra_session, 2, "bad", &value, pool),
                          SVN_ERR_FS_NO_SUCH_REVISION);
  }

  {
    apr_hash_t *props;
    svn_string_t *value;

    /* SVN_INVALID_REVNUM is protected by assert in ra loader */

    SVN_TEST_ASSERT_ERROR(svn_ra_rev_proplist(ra_session, 2, &props, pool),
                          SVN_ERR_FS_NO_SUCH_REVISION);

    SVN_TEST_ASSERT_ERROR(svn_ra_rev_prop(ra_session, 2, "bad", &value, pool),
                          SVN_ERR_FS_NO_SUCH_REVISION);
  }

  {
    svn_revnum_t fetched;
    apr_hash_t *props;

    SVN_TEST_ASSERT_ERROR(svn_ra_get_file(ra_session, "A", 1,
                                          svn_stream_empty(pool), &fetched,
                                          &props, pool),
                          SVN_ERR_FS_NOT_FILE);

    SVN_TEST_ASSERT_ERROR(svn_ra_get_file(ra_session, "A/iota", 2,
                                          svn_stream_empty(pool), &fetched,
                                          &props, pool),
                          SVN_ERR_FS_NO_SUCH_REVISION);

    SVN_TEST_ASSERT_ERROR(svn_ra_get_file(ra_session, "Z", 1,
                                          svn_stream_empty(pool), &fetched,
                                          &props, pool),
                          SVN_ERR_FS_NOT_FOUND);

    SVN_ERR(svn_ra_get_file(ra_session, "A/iota", SVN_INVALID_REVNUM,
                            svn_stream_empty(pool), &fetched,
                            &props, pool));
    SVN_TEST_ASSERT(fetched == 1);
  }

  {
    svn_revnum_t fetched;
    apr_hash_t *dirents;
    apr_hash_t *props;

    SVN_TEST_ASSERT_ERROR(svn_ra_get_dir2(ra_session, &dirents, &fetched,
                                          &props, "A/iota", 1,
                                          SVN_DIRENT_ALL, pool),
                          SVN_ERR_FS_NOT_DIRECTORY);

    SVN_TEST_ASSERT_ERROR(svn_ra_get_dir2(ra_session, &dirents, &fetched,
                                          &props, "A", 2,
                                          SVN_DIRENT_ALL, pool),
                          SVN_ERR_FS_NO_SUCH_REVISION);

    SVN_TEST_ASSERT_ERROR(svn_ra_get_dir2(ra_session, &dirents, &fetched,
                                          &props, "Z", 1,
                                          SVN_DIRENT_ALL, pool),
                          SVN_ERR_FS_NOT_FOUND);

    SVN_ERR(svn_ra_get_dir2(ra_session, &dirents, &fetched,
                            &props, "A", SVN_INVALID_REVNUM,
                            SVN_DIRENT_ALL, pool));
    SVN_TEST_ASSERT(fetched == 1);
    SVN_TEST_ASSERT(apr_hash_count(dirents) == 1);
  }

  {
    svn_mergeinfo_catalog_t catalog;
    apr_array_header_t *paths = apr_array_make(pool, 1, sizeof(const char*));
    APR_ARRAY_PUSH(paths, const char *) = "A";

    SVN_TEST_ASSERT_ERROR(svn_ra_get_mergeinfo(ra_session, &catalog, paths,
                                               2, svn_mergeinfo_inherited,
                                               FALSE, pool),
                          SVN_ERR_FS_NO_SUCH_REVISION);

    SVN_TEST_ASSERT_ERROR(svn_ra_get_mergeinfo(ra_session, &catalog, paths,
                                               0, svn_mergeinfo_inherited,
                                               FALSE, pool),
                          SVN_ERR_FS_NOT_FOUND);

    SVN_ERR(svn_ra_get_mergeinfo(ra_session, &catalog, paths,
                                 SVN_INVALID_REVNUM, svn_mergeinfo_inherited,
                                 FALSE, pool));
  }

  {
    apr_array_header_t *paths = apr_array_make(pool, 1, sizeof(const char*));
    APR_ARRAY_PUSH(paths, const char *) = "A";

    SVN_TEST_ASSERT_ERROR(svn_ra_get_log2(ra_session, paths, 0, 2, -1,
                                          FALSE, FALSE, FALSE, NULL,
                                          stub_log_receiver, NULL, pool),
                          SVN_ERR_FS_NO_SUCH_REVISION);

    SVN_TEST_ASSERT_ERROR(svn_ra_get_log2(ra_session, paths, 2, 0, -1,
                                          FALSE, FALSE, FALSE, NULL,
                                          stub_log_receiver, NULL, pool),
                          SVN_ERR_FS_NO_SUCH_REVISION);

    SVN_TEST_ASSERT_ERROR(svn_ra_get_log2(ra_session, paths,
                                          SVN_INVALID_REVNUM, 2, -1,
                                          FALSE, FALSE, FALSE, NULL,
                                          stub_log_receiver, NULL, pool),
                          SVN_ERR_FS_NO_SUCH_REVISION);

    SVN_TEST_ASSERT_ERROR(svn_ra_get_log2(ra_session, paths,
                                          2, SVN_INVALID_REVNUM, -1,
                                          FALSE, FALSE, FALSE, NULL,
                                          stub_log_receiver, NULL, pool),
                          SVN_ERR_FS_NO_SUCH_REVISION);
  }

  {
    svn_node_kind_t kind;
    SVN_TEST_ASSERT_ERROR(svn_ra_check_path(ra_session, "A", 2, &kind, pool),
                          SVN_ERR_FS_NO_SUCH_REVISION);

    SVN_ERR(svn_ra_check_path(ra_session, "A", SVN_INVALID_REVNUM, &kind,
                              pool));

    SVN_TEST_ASSERT(kind == svn_node_dir);
  }

  {
    svn_dirent_t *dirent;
    apr_array_header_t *paths = apr_array_make(pool, 1, sizeof(const char*));
    APR_ARRAY_PUSH(paths, const char *) = "A";

    SVN_TEST_ASSERT_ERROR(svn_ra_stat(ra_session, "A", 2, &dirent, pool),
                          SVN_ERR_FS_NO_SUCH_REVISION);

    SVN_ERR(svn_ra_stat(ra_session, "A", SVN_INVALID_REVNUM, &dirent,
                              pool));

    SVN_TEST_ASSERT(dirent->kind == svn_node_dir);
  }

  {
    apr_hash_t *locations;
    apr_array_header_t *revisions = apr_array_make(pool, 2, sizeof(svn_revnum_t));
    APR_ARRAY_PUSH(revisions, svn_revnum_t) = 1;

    /* SVN_INVALID_REVNUM as passed revision doesn't work */

    SVN_TEST_ASSERT_ERROR(svn_ra_get_locations(ra_session, &locations, "A", 2,
                                               revisions, pool),
                          SVN_ERR_FS_NO_SUCH_REVISION);

    APR_ARRAY_PUSH(revisions, svn_revnum_t) = 7;
    SVN_TEST_ASSERT_ERROR(svn_ra_get_locations(ra_session, &locations, "A", 1,
                                               revisions, pool),
                          SVN_ERR_FS_NO_SUCH_REVISION);

    /* Putting SVN_INVALID_REVNUM in the array doesn't marshal properly in svn://
     */
  }

  {
    /* peg_rev   -> SVN_INVALID_REVNUM -> youngest
       start_rev -> SVN_INVALID_REVNUM -> peg_rev
       end_rev   -> SVN_INVALID_REVNUM -> 0 */
    SVN_TEST_ASSERT_ERROR(svn_ra_get_location_segments(ra_session, "A",
                                                       2, 1, 0,
                                                       stub_segment_receiver,
                                                       NULL, pool),
                          SVN_ERR_FS_NO_SUCH_REVISION);

    SVN_TEST_ASSERT_ERROR(svn_ra_get_location_segments(ra_session, "A",
                                                       SVN_INVALID_REVNUM,
                                                       2, 0,
                                                       stub_segment_receiver,
                                                       NULL, pool),
                          SVN_ERR_FS_NO_SUCH_REVISION);


    SVN_TEST_ASSERT_ERROR(svn_ra_get_location_segments(ra_session, "A",
                                                       SVN_INVALID_REVNUM,
                                                       SVN_INVALID_REVNUM,
                                                       2,
                                                       stub_segment_receiver,
                                                       NULL, pool),
                          SVN_ERR_FS_NO_SUCH_REVISION);

    SVN_ERR(svn_ra_get_location_segments(ra_session, "A",
                                         SVN_INVALID_REVNUM,
                                         SVN_INVALID_REVNUM,
                                         SVN_INVALID_REVNUM,
                                         stub_segment_receiver,
                                         NULL, pool));
  }

  {
    SVN_TEST_ASSERT_ERROR(svn_ra_get_file_revs2(ra_session, "A/iota", 2, 0,
                                                FALSE, stub_file_rev_handler,
                                                NULL, pool),
                          SVN_ERR_FS_NO_SUCH_REVISION);

    SVN_TEST_ASSERT_ERROR(svn_ra_get_file_revs2(ra_session, "A/iota", 0, 2,
                                                FALSE, stub_file_rev_handler,
                                                NULL, pool),
                          SVN_ERR_FS_NO_SUCH_REVISION);

    SVN_TEST_ASSERT_ERROR(svn_ra_get_file_revs2(ra_session, "A", 1, 1,
                                                FALSE, stub_file_rev_handler,
                                                NULL, pool),
                          SVN_ERR_FS_NOT_FILE);
  }

  {
    apr_hash_t *locks = apr_hash_make(pool);
    svn_revnum_t rev = 2;
    struct lock_stub_baton_t lr = {0};

    svn_hash_sets(locks, "A/iota", &rev);

    SVN_ERR(svn_ra_lock(ra_session, locks, "comment", FALSE,
                         store_lock_result, &lr, pool));
    SVN_TEST_ASSERT(lr.result_code == SVN_ERR_FS_NO_SUCH_REVISION);

    rev = 0;
    SVN_ERR(svn_ra_lock(ra_session, locks, "comment", FALSE,
                         store_lock_result, &lr, pool));
    SVN_TEST_ASSERT(lr.result_code == SVN_ERR_FS_OUT_OF_DATE);

    svn_hash_sets(locks, "A/iota", NULL);
    svn_hash_sets(locks, "A", &rev);
    rev = SVN_INVALID_REVNUM;
    SVN_ERR(svn_ra_lock(ra_session, locks, "comment", FALSE,
                        store_lock_result, &lr, pool));
    SVN_TEST_ASSERT(lr.result_code == SVN_ERR_FS_NOT_FILE);
  }

  {
    apr_hash_t *locks = apr_hash_make(pool);
    struct lock_stub_baton_t lr = {0};

    svn_hash_sets(locks, "A/iota", "no-token");

    SVN_ERR(svn_ra_unlock(ra_session, locks, FALSE,
                          store_lock_result, &lr, pool));
    SVN_TEST_ASSERT(lr.result_code == SVN_ERR_FS_NO_SUCH_LOCK);


    svn_hash_sets(locks, "A/iota", NULL);
    svn_hash_sets(locks, "A", "no-token");
    SVN_ERR(svn_ra_unlock(ra_session, locks, FALSE,
                          store_lock_result, &lr, pool));
    SVN_TEST_ASSERT(lr.result_code == SVN_ERR_FS_NO_SUCH_LOCK);
  }

  {
    svn_lock_t *lock;
    SVN_ERR(svn_ra_get_lock(ra_session, &lock, "A", pool));
    SVN_TEST_ASSERT(lock == NULL);
  }

  {
    SVN_TEST_ASSERT_ERROR(svn_ra_replay(ra_session, 2, 0, TRUE,
                                        svn_delta_default_editor(pool), NULL,
                                        pool),
                          SVN_ERR_FS_NO_SUCH_REVISION);

    /* Simply assumes everything is there*/
    SVN_ERR(svn_ra_replay(ra_session, 1, 2, TRUE,
                          svn_delta_default_editor(pool), NULL,
                          pool));
  }

  {
    SVN_TEST_ASSERT_ERROR(svn_ra_replay_range(ra_session, 1, 2, 0,
                                              TRUE,
                                              replay_range_rev_start,
                                              replay_range_rev_end, NULL,
                                              pool),
                          SVN_ERR_FS_NO_SUCH_REVISION);

    /* Simply assumes everything is there*/
    SVN_TEST_ASSERT_ERROR(svn_ra_replay_range(ra_session, 2, 2, 0,
                                              TRUE,
                                              replay_range_rev_start,
                                              replay_range_rev_end, NULL,
                                              pool),
                          SVN_ERR_FS_NO_SUCH_REVISION);
  }

  {
    svn_revnum_t del_rev;

    /* ### Explicitly documented to not return an FS or RA error???? */

    SVN_TEST_ASSERT_ERROR(svn_ra_get_deleted_rev(ra_session, "Z", 2, 1,
                                                 &del_rev, pool),
                          SVN_ERR_CLIENT_BAD_REVISION);

    SVN_TEST_ASSERT_ERROR(svn_ra_get_deleted_rev(ra_session, "Z",
                                                 SVN_INVALID_REVNUM, 2,
                                                 &del_rev, pool),
                          SVN_ERR_CLIENT_BAD_REVISION);

  }

  {
    apr_array_header_t *iprops;

    SVN_TEST_ASSERT_ERROR(svn_ra_get_inherited_props(ra_session, &iprops,
                                                     "A", 2, pool, pool),
                          SVN_ERR_FS_NO_SUCH_REVISION);
    SVN_TEST_ASSERT_ERROR(svn_ra_get_inherited_props(ra_session, &iprops,
                                                     "A", SVN_INVALID_REVNUM,
                                                     pool, pool),
                          SVN_ERR_FS_NO_SUCH_REVISION);

    SVN_TEST_ASSERT_ERROR(svn_ra_get_inherited_props(ra_session, &iprops,
                                                     "Z", 1,
                                                     pool, pool),
                          SVN_ERR_FS_NOT_FOUND);
  }

  return SVN_NO_ERROR;
}
/* svn_log_entry_receiver_t returning cease invocation */
static svn_error_t *
error_log_receiver(void *baton,
                  svn_log_entry_t *entry,
                  apr_pool_t *scratch_pool)
{
  return svn_error_create(SVN_ERR_CEASE_INVOCATION, NULL, NULL);
}

/* Stub svn_location_segment_receiver_t */
static svn_error_t *
error_segment_receiver(svn_location_segment_t *segment,
                      void *baton,
                      apr_pool_t *scratch_pool)
{
  return svn_error_create(SVN_ERR_CEASE_INVOCATION, NULL, NULL);
}


static svn_error_t *
errors_from_callbacks(const svn_test_opts_t *opts,
                      apr_pool_t *pool)
{
  svn_ra_session_t *ra_session;
  const svn_delta_editor_t *editor;
  void *edit_baton;

  /* This function DOESN'T use a scratch/iter pool between requests...

     That has a reason: some ra layers (e.g. Serf) are sensitive to
     reusing the same pool. In that case they may produce bad results
     that they wouldn't do (as often) when the pool wasn't reused.

     It the amount of memory used gets too big we should probably split
     this test... as the reuse already discovered a few issues that
     are now resolved in ra_serf.
   */
  SVN_ERR(make_and_open_repos(&ra_session, "errors_from_callbacks",
                              opts, pool));

  SVN_ERR(svn_ra_get_commit_editor3(ra_session, &editor, &edit_baton,
                                    apr_hash_make(pool), NULL,
                                    NULL, NULL, FALSE, pool));

  {
    void *root_baton;
    void *dir_baton;
    void *file_baton;

    SVN_ERR(editor->open_root(edit_baton, 0, pool, &root_baton));
    SVN_ERR(editor->add_directory("A", root_baton, NULL, SVN_INVALID_REVNUM,
                                  pool, &dir_baton));
    SVN_ERR(editor->add_file("A/iota", dir_baton, NULL, SVN_INVALID_REVNUM,
                             pool, &file_baton));
    SVN_ERR(editor->close_file(file_baton, NULL, pool));
    SVN_ERR(editor->close_directory(dir_baton, pool));
    SVN_ERR(editor->add_directory("B", root_baton, NULL, SVN_INVALID_REVNUM,
                                  pool, &dir_baton));
    SVN_ERR(editor->close_directory(dir_baton, pool));
    SVN_ERR(editor->add_directory("C", root_baton, NULL, SVN_INVALID_REVNUM,
                                  pool, &dir_baton));
    SVN_ERR(editor->close_directory(dir_baton, pool));
    SVN_ERR(editor->add_directory("D", root_baton, NULL, SVN_INVALID_REVNUM,
                                  pool, &dir_baton));
    SVN_ERR(editor->close_directory(dir_baton, pool));
    SVN_ERR(editor->close_directory(root_baton, pool));
    SVN_ERR(editor->close_edit(edit_baton, pool));
  }

  SVN_ERR(svn_ra_get_commit_editor3(ra_session, &editor, &edit_baton,
                                    apr_hash_make(pool), NULL,
                                    NULL, NULL, FALSE, pool));

  {
    void *root_baton;
    void *dir_baton;
    void *file_baton;

    SVN_ERR(editor->open_root(edit_baton, 1, pool, &root_baton));
    SVN_ERR(editor->open_directory("A", root_baton, 1, pool, &dir_baton));
    SVN_ERR(editor->open_file("A/iota", dir_baton, 1, pool, &file_baton));

    SVN_ERR(editor->change_file_prop(file_baton, "A", svn_string_create("B",
                                                                        pool),
                                     pool));

    SVN_ERR(editor->close_file(file_baton, NULL, pool));

    SVN_ERR(editor->change_dir_prop(dir_baton, "A", svn_string_create("B",
                                                                        pool),
                                     pool));
    SVN_ERR(editor->close_directory(dir_baton, pool));
    SVN_ERR(editor->close_directory(root_baton, pool));
    SVN_ERR(editor->close_edit(edit_baton, pool));
  }

  {
    apr_array_header_t *paths = apr_array_make(pool, 1, sizeof(const char*));
    APR_ARRAY_PUSH(paths, const char *) = "A/iota";

    /* Note that ra_svn performs OK for SVN_ERR_CEASE_INVOCATION, but any
       other error will make it break the ra session for further operations */

    SVN_TEST_ASSERT_ERROR(svn_ra_get_log2(ra_session, paths, 2, 0, -1,
                                          FALSE, FALSE, FALSE, NULL,
                                          error_log_receiver, NULL, pool),
                          SVN_ERR_CEASE_INVOCATION);
  }

  {
    /* Note that ra_svn performs OK for SVN_ERR_CEASE_INVOCATION, but any
       other error will make it break the ra session for further operations */

    SVN_TEST_ASSERT_ERROR(svn_ra_get_location_segments(ra_session, "A/iota",
                                                       2, 2, 0,
                                                       error_segment_receiver,
                                                       NULL, pool),
                          SVN_ERR_CEASE_INVOCATION);
  }

  /* And a final check to see if the ra session is still ok */
  {
    svn_node_kind_t kind;

    SVN_ERR(svn_ra_check_path(ra_session, "A", 2, &kind, pool));

    SVN_TEST_ASSERT(kind == svn_node_dir);
  }
  return SVN_NO_ERROR;
}

>>>>>>> f664de50

/* The test table.  */

static int max_threads = 4;

static struct svn_test_descriptor_t test_funcs[] =
  {
    SVN_TEST_NULL,
    SVN_TEST_OPTS_PASS(location_segments_test,
                       "test svn_ra_get_location_segments"),
    SVN_TEST_OPTS_PASS(check_tunnel_callback_test,
                       "test ra_svn tunnel callback check"),
    SVN_TEST_OPTS_PASS(tunnel_callback_test,
                       "test ra_svn tunnel creation callbacks"),
    SVN_TEST_OPTS_PASS(lock_test,
                       "lock multiple paths"),
    SVN_TEST_OPTS_PASS(get_dir_test,
                       "test ra_get_dir2"),
    SVN_TEST_OPTS_PASS(commit_callback_failure,
                       "commit callback failure"),
    SVN_TEST_OPTS_PASS(base_revision_above_youngest,
                       "base revision newer than youngest"),
    SVN_TEST_OPTS_PASS(delete_revision_above_youngest,
                       "delete revision newer than youngest"),
<<<<<<< HEAD
=======
    SVN_TEST_OPTS_PASS(ra_revision_errors,
                       "check how ra functions handle bad revisions"),
    SVN_TEST_OPTS_PASS(errors_from_callbacks,
                       "check how ra layers handle errors from callbacks"),
>>>>>>> f664de50
    SVN_TEST_NULL
  };

SVN_TEST_MAIN<|MERGE_RESOLUTION|>--- conflicted
+++ resolved
@@ -739,10 +739,7 @@
     SVN_ERR(editor->add_directory("A", root_baton, NULL, SVN_INVALID_REVNUM,
                                   pool, &dir_baton));
     SVN_ERR(editor->close_directory(dir_baton, pool));
-<<<<<<< HEAD
-=======
     SVN_ERR(editor->close_directory(root_baton, pool));
->>>>>>> f664de50
     SVN_ERR(editor->close_edit(edit_baton, pool));
   }
 
@@ -768,8 +765,6 @@
   return SVN_NO_ERROR;
 }
 
-<<<<<<< HEAD
-=======
 /* Stub svn_log_entry_receiver_t */
 static svn_error_t *
 stub_log_receiver(void *baton,
@@ -1448,7 +1443,6 @@
   return SVN_NO_ERROR;
 }
 
->>>>>>> f664de50
  
 /* The test table.  */
@@ -1474,13 +1468,10 @@
                        "base revision newer than youngest"),
     SVN_TEST_OPTS_PASS(delete_revision_above_youngest,
                        "delete revision newer than youngest"),
-<<<<<<< HEAD
-=======
     SVN_TEST_OPTS_PASS(ra_revision_errors,
                        "check how ra functions handle bad revisions"),
     SVN_TEST_OPTS_PASS(errors_from_callbacks,
                        "check how ra layers handle errors from callbacks"),
->>>>>>> f664de50
     SVN_TEST_NULL
   };
 
