/*
 * svn_server.h :  declarations for the svn server
 *
 * ====================================================================
 *    Licensed to the Apache Software Foundation (ASF) under one
 *    or more contributor license agreements.  See the NOTICE file
 *    distributed with this work for additional information
 *    regarding copyright ownership.  The ASF licenses this file
 *    to you under the Apache License, Version 2.0 (the
 *    "License"); you may not use this file except in compliance
 *    with the License.  You may obtain a copy of the License at
 *
 *      http://www.apache.org/licenses/LICENSE-2.0
 *
 *    Unless required by applicable law or agreed to in writing,
 *    software distributed under the License is distributed on an
 *    "AS IS" BASIS, WITHOUT WARRANTIES OR CONDITIONS OF ANY
 *    KIND, either express or implied.  See the License for the
 *    specific language governing permissions and limitations
 *    under the License.
 * ====================================================================
 */



#ifndef SERVER_H
#define SERVER_H

#include <apr_network_io.h>

#ifdef __cplusplus
extern "C" {
#endif /* __cplusplus */

#include "svn_config.h"
#include "svn_repos.h"
#include "svn_ra_svn.h"

enum username_case_type { CASE_FORCE_UPPER, CASE_FORCE_LOWER, CASE_ASIS };

typedef struct server_baton_t {
  svn_repos_t *repos;
  const char *repos_name;  /* URI-encoded name of repository (not for authz) */
  svn_fs_t *fs;            /* For convenience; same as svn_repos_fs(repos) */
  svn_config_t *cfg;       /* Parsed repository svnserve.conf */
  svn_config_t *pwdb;      /* Parsed password database */
  svn_authz_t *authzdb;    /* Parsed authz rules */
  const char *authz_repos_name; /* The name of the repository for authz */
  const char *realm;       /* Authentication realm */
  const char *repos_url;   /* URL to base of repository */
  svn_stringbuf_t *fs_path;/* Decoded base in-repos path (w/ leading slash) */
  const char *user;        /* Authenticated username of the user */
  enum username_case_type username_case; /* Case-normalize the username? */
  const char *authz_user;  /* Username for authz ('user' + 'username_case') */
  svn_boolean_t tunnel;    /* Tunneled through login agent */
  const char *tunnel_user; /* Allow EXTERNAL to authenticate as this */
  svn_boolean_t read_only; /* Disallow write access (global flag) */
  svn_boolean_t use_sasl;  /* Use Cyrus SASL for authentication;
                              always false if SVN_HAVE_SASL not defined */
  apr_file_t *log_file;    /* Log filehandle. */
  apr_pool_t *pool;
} server_baton_t;

enum authn_type { UNAUTHENTICATED, AUTHENTICATED };
enum access_type { NO_ACCESS, READ_ACCESS, WRITE_ACCESS };

enum access_type get_access(server_baton_t *b, enum authn_type auth);

typedef struct serve_params_t {
  /* The virtual root of the repositories to serve.  The client URL
     path is interpreted relative to this root and is not allowed to
     escape it. */
  const char *root;

  /* True if the connection is tunneled over an ssh-like transport,
     such that the client may use EXTERNAL to authenticate as the
     current uid's username. */
  svn_boolean_t tunnel;

  /* If tunnel is true, overrides the current uid's username as the
     identity EXTERNAL authenticates as. */
  const char *tunnel_user;

  /* True if the read-only flag was specified on the command-line,
     which forces all connections to be read-only. */
  svn_boolean_t read_only;

  /* A parsed repository svnserve configuration file, ala
     svnserve.conf.  If this is NULL, then no configuration file was
     specified on the command line.  If this is non-NULL, then
     per-repository svnserve.conf are not read. */
  svn_config_t *cfg;

  /* A parsed repository password database.  If this is NULL, then
     either no svnserve configuration file was specified on the
     command line, or it was specified and it did not refer to a
     password database. */
  svn_config_t *pwdb;

  /* A parsed repository authorization database.  If this is NULL,
     then either no svnserve configuration file was specified on the
     command line, or it was specified and it did not refer to a
     authorization database. */
  svn_authz_t *authzdb;

  /* A filehandle open for writing logs to; possibly NULL. */
  apr_file_t *log_file;

<<<<<<< HEAD
  /* Username case normalization style. */
  enum username_case_type username_case;

=======
  /* Size of the in-memory cache (used by FSFS only). */
  apr_uint64_t memory_cache_size;
>>>>>>> 512dbb16
} serve_params_t;

/* Serve the connection CONN according to the parameters PARAMS. */
svn_error_t *serve(svn_ra_svn_conn_t *conn, serve_params_t *params,
                   apr_pool_t *pool);

/* Load a svnserve configuration file located at FILENAME into CFG,
   and if such as found, then:

    - set *PWDB to any referenced password database,
    - set *AUTHZDB to any referenced authorization database, and
    - set *USERNAME_CASE to the enumerated value of the
      'force-username-case' configuration value (or its default).

   If MUST_EXIST is true and FILENAME does not exist, then return an
   error.  BASE may be specified as the base path to any referenced
   password and authorization files found in FILENAME.

   If SERVER is not NULL, log the real errors with SERVER and CONN but
   return generic errors to the client.  CONN must not be NULL if SERVER
   is not NULL. */
svn_error_t *load_configs(svn_config_t **cfg,
                          svn_config_t **pwdb,
                          svn_authz_t **authzdb,
                          enum username_case_type *username_case,
                          const char *filename,
                          svn_boolean_t must_exist,
                          const char *base,
                          server_baton_t *server,
                          svn_ra_svn_conn_t *conn,
                          apr_pool_t *pool);

/* Initialize the Cyrus SASL library. POOL is used for allocations. */
svn_error_t *cyrus_init(apr_pool_t *pool);

/* Authenticate using Cyrus SASL. */
svn_error_t *cyrus_auth_request(svn_ra_svn_conn_t *conn,
                                apr_pool_t *pool,
                                server_baton_t *b,
                                enum access_type required,
                                svn_boolean_t needs_username);

/* Escape SOURCE into DEST where SOURCE is null-terminated and DEST is
   size BUFLEN DEST will be null-terminated.  Returns number of bytes
   written, including terminating null byte. */
apr_size_t escape_errorlog_item(char *dest, const char *source,
                                apr_size_t buflen);

/* Log ERR to LOG_FILE if LOG_FILE is not NULL.  Include REMOTE_HOST,
   USER, and REPOS in the log if they are not NULL.  Allocate temporary
   char buffers in POOL (which caller can then clear or dispose of). */
void
log_error(svn_error_t *err, apr_file_t *log_file, const char *remote_host,
          const char *user, const char *repos, apr_pool_t *pool);

#ifdef __cplusplus
}
#endif /* __cplusplus */

#endif  /* SERVER_H */<|MERGE_RESOLUTION|>--- conflicted
+++ resolved
@@ -107,14 +107,12 @@
   /* A filehandle open for writing logs to; possibly NULL. */
   apr_file_t *log_file;
 
-<<<<<<< HEAD
   /* Username case normalization style. */
   enum username_case_type username_case;
 
-=======
   /* Size of the in-memory cache (used by FSFS only). */
   apr_uint64_t memory_cache_size;
->>>>>>> 512dbb16
+
 } serve_params_t;
 
 /* Serve the connection CONN according to the parameters PARAMS. */
