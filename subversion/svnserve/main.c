--- conflicted
+++ resolved
@@ -459,12 +459,9 @@
   params.authzdb = NULL;
   params.compression_level = SVNDIFF1_COMPRESS_LEVEL;
   params.log_file = NULL;
-<<<<<<< HEAD
+  params.username_case = CASE_ASIS;
   params.memory_cache_size = (apr_uint64_t)-1;
   params.open_file_count = (apr_size_t)-1;
-=======
-  params.username_case = CASE_ASIS;
->>>>>>> 970e31b1
 
   while (1)
     {
