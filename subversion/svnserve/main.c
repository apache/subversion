/*
 * main.c :  Main control function for svnserve
 *
 * ====================================================================
 *    Licensed to the Apache Software Foundation (ASF) under one
 *    or more contributor license agreements.  See the NOTICE file
 *    distributed with this work for additional information
 *    regarding copyright ownership.  The ASF licenses this file
 *    to you under the Apache License, Version 2.0 (the
 *    "License"); you may not use this file except in compliance
 *    with the License.  You may obtain a copy of the License at
 *
 *      http://www.apache.org/licenses/LICENSE-2.0
 *
 *    Unless required by applicable law or agreed to in writing,
 *    software distributed under the License is distributed on an
 *    "AS IS" BASIS, WITHOUT WARRANTIES OR CONDITIONS OF ANY
 *    KIND, either express or implied.  See the License for the
 *    specific language governing permissions and limitations
 *    under the License.
 * ====================================================================
 */



#define APR_WANT_STRFUNC
#include <apr_want.h>
#include <apr_general.h>
#include <apr_getopt.h>
#include <apr_network_io.h>
#include <apr_signal.h>
#include <apr_thread_proc.h>
#include <apr_portable.h>

#include <locale.h>

#include "svn_cmdline.h"
#include "svn_types.h"
#include "svn_pools.h"
#include "svn_error.h"
#include "svn_ra_svn.h"
#include "svn_utf.h"
#include "svn_dirent_uri.h"
#include "svn_path.h"
#include "svn_opt.h"
#include "svn_repos.h"
#include "svn_string.h"
#include "svn_fs.h"
#include "svn_version.h"
#include "svn_io.h"

#include "svn_private_config.h"
#include "private/svn_dep_compat.h"
#include "winservice.h"

#ifdef HAVE_UNISTD_H
#include <unistd.h>   /* For getpid() */
#endif

#include "server.h"

/* The strategy for handling incoming connections.  Some of these may be
   unavailable due to platform limitations. */
enum connection_handling_mode {
  connection_mode_fork,   /* Create a process per connection */
  connection_mode_thread, /* Create a thread per connection */
  connection_mode_single  /* One connection at a time in this process */
};

/* The mode in which to run svnserve */
enum run_mode {
  run_mode_unspecified,
  run_mode_inetd,
  run_mode_daemon,
  run_mode_tunnel,
  run_mode_listen_once,
  run_mode_service
};

#if APR_HAS_FORK
#if APR_HAS_THREADS

#define CONNECTION_DEFAULT connection_mode_fork
#define CONNECTION_HAVE_THREAD_OPTION

#else /* ! APR_HAS_THREADS */

#define CONNECTION_DEFAULT connection_mode_fork

#endif /* ! APR_HAS_THREADS */
#elif APR_HAS_THREADS /* and ! APR_HAS_FORK */

#define CONNECTION_DEFAULT connection_mode_thread

#else /* ! APR_HAS_THREADS and ! APR_HAS_FORK */

#define CONNECTION_DEFAULT connection_mode_single

#endif


#ifdef WIN32
static apr_os_sock_t winservice_svnserve_accept_socket = INVALID_SOCKET;

/* The SCM calls this function (on an arbitrary thread, not the main()
   thread!) when it wants to stop the service.

   For now, our strategy is to close the listener socket, in order to
   unblock main() and cause it to exit its accept loop.  We cannot use
   apr_socket_close, because that function deletes the apr_socket_t
   structure, as well as closing the socket handle.  If we called
   apr_socket_close here, then main() will also call apr_socket_close,
   resulting in a double-free.  This way, we just close the kernel
   socket handle, which causes the accept() function call to fail,
   which causes main() to clean up the socket.  So, memory gets freed
   only once.

   This isn't pretty, but it's better than a lot of other options.
   Currently, there is no "right" way to shut down svnserve.

   We store the OS handle rather than a pointer to the apr_socket_t
   structure in order to eliminate any possibility of illegal memory
   access. */
void winservice_notify_stop(void)
{
  if (winservice_svnserve_accept_socket != INVALID_SOCKET)
    closesocket(winservice_svnserve_accept_socket);
}
#endif /* _WIN32 */


/* Option codes and descriptions for svnserve.
 *
 * The entire list must be terminated with an entry of nulls.
 *
 * APR requires that options without abbreviations
 * have codes greater than 255.
 */
#define SVNSERVE_OPT_LISTEN_PORT 256
#define SVNSERVE_OPT_LISTEN_HOST 257
#define SVNSERVE_OPT_FOREGROUND  258
#define SVNSERVE_OPT_TUNNEL_USER 259
#define SVNSERVE_OPT_VERSION     260
#define SVNSERVE_OPT_PID_FILE    261
#define SVNSERVE_OPT_SERVICE     262
#define SVNSERVE_OPT_CONFIG_FILE 263
#define SVNSERVE_OPT_LOG_FILE 264

static const apr_getopt_option_t svnserve__options[] =
  {
    {"daemon",           'd', 0, N_("daemon mode")},
    {"inetd",            'i', 0, N_("inetd mode")},
    {"tunnel",           't', 0, N_("tunnel mode")},
    {"listen-once",      'X', 0, N_("listen-once mode (useful for debugging)")},
#ifdef WIN32
    {"service",          SVNSERVE_OPT_SERVICE, 0,
     N_("Windows service mode (Service Control Manager)")},
#endif
    {"root",             'r', 1, N_("root of directory to serve")},
    {"read-only",        'R', 0,
     N_("force read only, overriding repository config file")},
    {"config-file",      SVNSERVE_OPT_CONFIG_FILE, 1,
     N_("read configuration from file ARG")},
    {"listen-port",       SVNSERVE_OPT_LISTEN_PORT, 1,
#ifdef WIN32
     N_("listen port\n"
        "                             "
        "[mode: daemon, service, listen-once]")},
#else
     N_("listen port\n"
        "                             "
        "[mode: daemon, listen-once]")},
#endif
    {"listen-host",       SVNSERVE_OPT_LISTEN_HOST, 1,
#ifdef WIN32
     N_("listen hostname or IP address\n"
        "                             "
        "[mode: daemon, service, listen-once]")},
#else
     N_("listen hostname or IP address\n"
        "                             "
        "[mode: daemon, listen-once]")},
#endif
    {"prefer-ipv6",      '6', 0,
     N_("prefer IPv6 when resolving the listen hostname\n"
        "                             "
        "[IPv4 is preferred by default. Using IPv4 and IPv6\n"
        "                             "
        "at the same time is not supported in daemon mode.\n"
        "                             "
        "Use inetd mode or tunnel mode if you need this.]")},
    {"memory-cache-size", 'M', 1, 
     N_("size of the extra in-memory cache in MB used to\n"
        "                             "
        "minimize redundant operations.\n"
        "                             "
        "Default is 128 for threaded and 16 for non-\n"
        "                             "
        "threaded mode.\n"
        "                             "
        "[used for FSFS repositories only]")},
#ifdef CONNECTION_HAVE_THREAD_OPTION
    /* ### Making the assumption here that WIN32 never has fork and so
     * ### this option never exists when --service exists. */
    {"threads",          'T', 0, N_("use threads instead of fork "
                                    "[mode: daemon]")},
#endif
    {"foreground",        SVNSERVE_OPT_FOREGROUND, 0,
     N_("run in foreground (useful for debugging)\n"
        "                             "
        "[mode: daemon]")},
    {"log-file",         SVNSERVE_OPT_LOG_FILE, 1,
     N_("svnserve log file")},
    {"pid-file",         SVNSERVE_OPT_PID_FILE, 1,
#ifdef WIN32
     N_("write server process ID to file ARG\n"
        "                             "
        "[mode: daemon, listen-once, service]")},
#else
     N_("write server process ID to file ARG\n"
        "                             "
        "[mode: daemon, listen-once]")},
#endif
    {"tunnel-user",      SVNSERVE_OPT_TUNNEL_USER, 1,
     N_("tunnel username (default is current uid's name)\n"
        "                             "
        "[mode: tunnel]")},
    {"help",             'h', 0, N_("display this help")},
    {"version",           SVNSERVE_OPT_VERSION, 0,
     N_("show program version information")},
    {"quiet",            'q', 0,
     N_("no progress (only errors) to stderr")},
    {0,                  0,   0, 0}
  };


static void usage(const char *progname, apr_pool_t *pool)
{
  if (!progname)
    progname = "svnserve";

  svn_error_clear(svn_cmdline_fprintf(stderr, pool,
                                      _("Type '%s --help' for usage.\n"),
                                      progname));
  exit(1);
}

static void help(apr_pool_t *pool)
{
  apr_size_t i;

#ifdef WIN32
  svn_error_clear(svn_cmdline_fputs(_("usage: svnserve [-d | -i | -t | -X "
                                      "| --service] [options]\n"
                                      "\n"
                                      "Valid options:\n"),
                                    stdout, pool));
#else
  svn_error_clear(svn_cmdline_fputs(_("usage: svnserve [-d | -i | -t | -X] "
                                      "[options]\n"
                                      "\n"
                                      "Valid options:\n"),
                                    stdout, pool));
#endif
  for (i = 0; svnserve__options[i].name && svnserve__options[i].optch; i++)
    {
      const char *optstr;
      svn_opt_format_option(&optstr, svnserve__options + i, TRUE, pool);
      svn_error_clear(svn_cmdline_fprintf(stdout, pool, "  %s\n", optstr));
    }
  svn_error_clear(svn_cmdline_fprintf(stdout, pool, "\n"));
  exit(0);
}

static svn_error_t * version(svn_boolean_t quiet, apr_pool_t *pool)
{
  const char *fs_desc_start
    = _("The following repository back-end (FS) modules are available:\n\n");

  svn_stringbuf_t *version_footer;

  version_footer = svn_stringbuf_create(fs_desc_start, pool);
  SVN_ERR(svn_fs_print_modules(version_footer, pool));

#ifdef SVN_HAVE_SASL
  svn_stringbuf_appendcstr(version_footer,
                           _("\nCyrus SASL authentication is available.\n"));
#endif

  return svn_opt_print_help3(NULL, "svnserve", TRUE, quiet, version_footer->data,
                             NULL, NULL, NULL, NULL, NULL, pool);
}


#if APR_HAS_FORK
static void sigchld_handler(int signo)
{
  /* Nothing to do; we just need to interrupt the accept(). */
}
#endif

/* In tunnel or inetd mode, we don't want hook scripts corrupting the
 * data stream by sending data to stdout, so we need to redirect
 * stdout somewhere else.  Sending it to stderr is acceptable; sending
 * it to /dev/null is another option, but apr doesn't provide a way to
 * do that without also detaching from the controlling terminal.
 */
static apr_status_t redirect_stdout(void *arg)
{
  apr_pool_t *pool = arg;
  apr_file_t *out_file, *err_file;
  apr_status_t apr_err;

  if ((apr_err = apr_file_open_stdout(&out_file, pool)))
    return apr_err;
  if ((apr_err = apr_file_open_stderr(&err_file, pool)))
    return apr_err;
  return apr_file_dup2(out_file, err_file, pool);
}

/* "Arguments" passed from the main thread to the connection thread */
struct serve_thread_t {
  svn_ra_svn_conn_t *conn;
  serve_params_t *params;
  apr_pool_t *pool;
};

#if APR_HAS_THREADS
static void * APR_THREAD_FUNC serve_thread(apr_thread_t *tid, void *data)
{
  struct serve_thread_t *d = data;

  svn_error_clear(serve(d->conn, d->params, d->pool));
  svn_pool_destroy(d->pool);

  return NULL;
}
#endif

/* Write the PID of the current process as a decimal number, followed by a
   newline to the file FILENAME, using POOL for temporary allocations. */
static svn_error_t *write_pid_file(const char *filename, apr_pool_t *pool)
{
  apr_file_t *file;
  const char *contents = apr_psprintf(pool, "%" APR_PID_T_FMT "\n",
                                             getpid());

  SVN_ERR(svn_io_file_open(&file, filename,
                           APR_WRITE | APR_CREATE | APR_TRUNCATE,
                           APR_OS_DEFAULT, pool));
  SVN_ERR(svn_io_file_write_full(file, contents, strlen(contents), NULL,
                                 pool));

  SVN_ERR(svn_io_file_close(file, pool));

  return SVN_NO_ERROR;
}

/* Version compatibility check */
static svn_error_t *
check_lib_versions(void)
{
  static const svn_version_checklist_t checklist[] =
    {
      { "svn_subr",  svn_subr_version },
      { "svn_repos", svn_repos_version },
      { "svn_fs",    svn_fs_version },
      { "svn_delta", svn_delta_version },
      { "svn_ra_svn", svn_ra_svn_version },
      { NULL, NULL }
    };

  SVN_VERSION_DEFINE(my_version);
  return svn_ver_check_list(&my_version, checklist);
}


int main(int argc, const char *argv[])
{
  enum run_mode run_mode = run_mode_unspecified;
  svn_boolean_t foreground = FALSE;
  apr_socket_t *sock, *usock;
  apr_file_t *in_file, *out_file;
  apr_sockaddr_t *sa;
  apr_pool_t *pool;
  apr_pool_t *connection_pool;
  apr_allocator_t *allocator;
  svn_error_t *err;
  apr_getopt_t *os;
  int opt;
  serve_params_t params;
  const char *arg;
  apr_status_t status;
  svn_ra_svn_conn_t *conn;
  apr_proc_t proc;
#if APR_HAS_THREADS
  apr_threadattr_t *tattr;
  apr_thread_t *tid;

  struct serve_thread_t *thread_data;
#endif
  enum connection_handling_mode handling_mode = CONNECTION_DEFAULT;
  apr_uint16_t port = SVN_RA_SVN_PORT;
  const char *host = NULL;
  int family = APR_INET;
  apr_int32_t sockaddr_info_flags = 0;
  svn_boolean_t prefer_v6 = FALSE;
  svn_boolean_t quiet = FALSE;
  svn_boolean_t is_version = FALSE;
  int mode_opt_count = 0;
  const char *config_filename = NULL;
  const char *pid_filename = NULL;
  const char *log_filename = NULL;
  svn_node_kind_t kind;

  /* Initialize the app. */
  if (svn_cmdline_init("svnserve", stderr) != EXIT_SUCCESS)
    return EXIT_FAILURE;

  /* Create our top-level pool. */
  pool = svn_pool_create(NULL);

#ifdef SVN_HAVE_SASL
  SVN_INT_ERR(cyrus_init(pool));
#endif

  /* Check library versions */
  err = check_lib_versions();
  if (err)
    return svn_cmdline_handle_exit_error(err, pool, "svnserve: ");

  /* Initialize the FS library. */
  err = svn_fs_initialize(pool);
  if (err)
    return svn_cmdline_handle_exit_error(err, pool, "svnserve: ");

  err = svn_cmdline__getopt_init(&os, argc, argv, pool);
  if (err)
    return svn_cmdline_handle_exit_error(err, pool, "svnserve: ");

  params.root = "/";
  params.tunnel = FALSE;
  params.tunnel_user = NULL;
  params.read_only = FALSE;
  params.cfg = NULL;
  params.pwdb = NULL;
  params.authzdb = NULL;
  params.log_file = NULL;
<<<<<<< HEAD
  params.username_case = CASE_ASIS;
=======
  params.memory_cache_size = (apr_uint64_t)-1;
>>>>>>> 512dbb16

  while (1)
    {
      status = apr_getopt_long(os, svnserve__options, &opt, &arg);
      if (APR_STATUS_IS_EOF(status))
        break;
      if (status != APR_SUCCESS)
        usage(argv[0], pool);
      switch (opt)
        {
        case '6':
          prefer_v6 = TRUE;
          break;

        case 'h':
          help(pool);
          break;

        case 'q':
          quiet = TRUE;
          break;

        case SVNSERVE_OPT_VERSION:
          is_version = TRUE;
          break;

        case 'd':
          if (run_mode != run_mode_daemon)
            {
              run_mode = run_mode_daemon;
              mode_opt_count++;
            }
          break;

        case SVNSERVE_OPT_FOREGROUND:
          foreground = TRUE;
          break;

        case 'i':
          if (run_mode != run_mode_inetd)
            {
              run_mode = run_mode_inetd;
              mode_opt_count++;
            }
          break;

        case SVNSERVE_OPT_LISTEN_PORT:
          {
            apr_uint64_t val;

            err = svn_cstring_strtoui64(&val, arg, 0, APR_UINT16_MAX, 10);
            if (err)
              return svn_cmdline_handle_exit_error(
                       svn_error_createf(SVN_ERR_CL_ARG_PARSING_ERROR, err,
                                         _("Invalid port '%s'"), arg),
                       pool, "svnserve: ");
            port = (apr_uint16_t)val;
          }
          break;

        case SVNSERVE_OPT_LISTEN_HOST:
          host = arg;
          break;

        case 't':
          if (run_mode != run_mode_tunnel)
            {
              run_mode = run_mode_tunnel;
              mode_opt_count++;
            }
          break;

        case SVNSERVE_OPT_TUNNEL_USER:
          params.tunnel_user = arg;
          break;

        case 'X':
          if (run_mode != run_mode_listen_once)
            {
              run_mode = run_mode_listen_once;
              mode_opt_count++;
            }
          break;

        case 'r':
          SVN_INT_ERR(svn_utf_cstring_to_utf8(&params.root, arg, pool));

          err = svn_io_check_resolved_path(params.root, &kind, pool);
          if (err)
            return svn_cmdline_handle_exit_error(err, pool, "svnserve: ");
          if (kind != svn_node_dir)
            {
              svn_error_clear
                (svn_cmdline_fprintf
                   (stderr, pool,
                    _("svnserve: Root path '%s' does not exist "
                      "or is not a directory.\n"), params.root));
              return EXIT_FAILURE;
            }

          params.root = svn_dirent_internal_style(params.root, pool);
          SVN_INT_ERR(svn_dirent_get_absolute(&params.root, params.root, pool));
          break;

        case 'R':
          params.read_only = TRUE;
          break;

        case 'T':
          handling_mode = connection_mode_thread;
          break;

        case 'M':
          params.memory_cache_size = 0x100000 * apr_strtoi64(arg, NULL, 0);
          break;

#ifdef WIN32
        case SVNSERVE_OPT_SERVICE:
          if (run_mode != run_mode_service)
            {
              run_mode = run_mode_service;
              mode_opt_count++;
            }
          break;
#endif

        case SVNSERVE_OPT_CONFIG_FILE:
          SVN_INT_ERR(svn_utf_cstring_to_utf8(&config_filename, arg, pool));
          config_filename = svn_dirent_internal_style(config_filename, pool);
          SVN_INT_ERR(svn_dirent_get_absolute(&config_filename, config_filename,
                                              pool));
          break;

        case SVNSERVE_OPT_PID_FILE:
          SVN_INT_ERR(svn_utf_cstring_to_utf8(&pid_filename, arg, pool));
          pid_filename = svn_dirent_internal_style(pid_filename, pool);
          SVN_INT_ERR(svn_dirent_get_absolute(&pid_filename, pid_filename,
                                              pool));
          break;

        case SVNSERVE_OPT_LOG_FILE:
          SVN_INT_ERR(svn_utf_cstring_to_utf8(&log_filename, arg, pool));
          log_filename = svn_dirent_internal_style(log_filename, pool);
          SVN_INT_ERR(svn_dirent_get_absolute(&log_filename, log_filename,
                                              pool));
          break;

        }
    }

  if (is_version)
    {
      SVN_INT_ERR(version(quiet, pool));
      exit(0);
    }

  if (os->ind != argc)
    usage(argv[0], pool);

  if (mode_opt_count != 1)
    {
      svn_error_clear(svn_cmdline_fputs(
#ifdef WIN32
                      _("You must specify exactly one of -d, -i, -t, "
                        "--service or -X.\n"),
#else
                      _("You must specify exactly one of -d, -i, -t or -X.\n"),
#endif
                       stderr, pool));
      usage(argv[0], pool);
    }

  /* If a configuration file is specified, load it and any referenced
   * password and authorization files. */
  if (config_filename)
    SVN_INT_ERR(load_configs(&params.cfg, &params.pwdb, &params.authzdb,
                             &params.username_case, config_filename, TRUE,
                             svn_dirent_dirname(config_filename, pool),
                             NULL, NULL, /* server baton, conn */
                             pool));

  if (log_filename)
    SVN_INT_ERR(svn_io_file_open(&params.log_file, log_filename,
                                 APR_WRITE | APR_CREATE | APR_APPEND,
                                 APR_OS_DEFAULT, pool));

  if (params.tunnel_user && run_mode != run_mode_tunnel)
    {
      svn_error_clear
        (svn_cmdline_fprintf
           (stderr, pool,
            _("Option --tunnel-user is only valid in tunnel mode.\n")));
      exit(1);
    }

  if (run_mode == run_mode_inetd || run_mode == run_mode_tunnel)
    {
      params.tunnel = (run_mode == run_mode_tunnel);
      apr_pool_cleanup_register(pool, pool, apr_pool_cleanup_null,
                                redirect_stdout);
      status = apr_file_open_stdin(&in_file, pool);
      if (status)
        {
          err = svn_error_wrap_apr(status, _("Can't open stdin"));
          return svn_cmdline_handle_exit_error(err, pool, "svnserve: ");
        }

      status = apr_file_open_stdout(&out_file, pool);
      if (status)
        {
          err = svn_error_wrap_apr(status, _("Can't open stdout"));
          return svn_cmdline_handle_exit_error(err, pool, "svnserve: ");
        }

      conn = svn_ra_svn_create_conn(NULL, in_file, out_file, pool);
      svn_error_clear(serve(conn, &params, pool));
      exit(0);
    }

#ifdef WIN32
  /* If svnserve needs to run as a Win32 service, then we need to
     coordinate with the Service Control Manager (SCM) before
     continuing.  This function call registers the svnserve.exe
     process with the SCM, waits for the "start" command from the SCM
     (which will come very quickly), and confirms that those steps
     succeeded.

     After this call succeeds, the service is free to run.  At some
     point in the future, the SCM will send a message to the service,
     requesting that it stop.  This is translated into a call to
     winservice_notify_stop().  The service is then responsible for
     cleanly terminating.

     We need to do this before actually starting the service logic
     (opening files, sockets, etc.) because the SCM wants you to
     connect *first*, then do your service-specific logic.  If the
     service process takes too long to connect to the SCM, then the
     SCM will decide that the service is busted, and will give up on
     it.
     */
  if (run_mode == run_mode_service)
    {
      err = winservice_start();
      if (err)
        {
          svn_handle_error2(err, stderr, FALSE, "svnserve: ");

          /* This is the most common error.  It means the user started
             svnserve from a shell, and specified the --service
             argument.  svnserve cannot be started, as a service, in
             this way.  The --service argument is valid only valid if
             svnserve is started by the SCM. */
          if (err->apr_err ==
              APR_FROM_OS_ERROR(ERROR_FAILED_SERVICE_CONTROLLER_CONNECT))
            {
              svn_error_clear(svn_cmdline_fprintf(stderr, pool,
                  _("svnserve: The --service flag is only valid if the"
                    " process is started by the Service Control Manager.\n")));
            }

          svn_error_clear(err);
          exit(1);
        }

      /* The service is now in the "starting" state.  Before the SCM will
         consider the service "started", this thread must call the
         winservice_running() function. */
    }
#endif /* WIN32 */

  /* Make sure we have IPV6 support first before giving apr_sockaddr_info_get
     APR_UNSPEC, because it may give us back an IPV6 address even if we can't
     create IPV6 sockets. */

#if APR_HAVE_IPV6
#ifdef MAX_SECS_TO_LINGER
  /* ### old APR interface */
  status = apr_socket_create(&sock, APR_INET6, SOCK_STREAM, pool);
#else
  status = apr_socket_create(&sock, APR_INET6, SOCK_STREAM, APR_PROTO_TCP,
                             pool);
#endif
  if (status == 0)
    {
      apr_socket_close(sock);
      family = APR_UNSPEC;

      if (prefer_v6)
        {
          if (host == NULL)
            host = "::";
          sockaddr_info_flags = APR_IPV6_ADDR_OK;
        }
      else
        {
          if (host == NULL)
            host = "0.0.0.0";
          sockaddr_info_flags = APR_IPV4_ADDR_OK;
        }
    }
#endif

  status = apr_sockaddr_info_get(&sa, host, family, port,
                                 sockaddr_info_flags, pool);
  if (status)
    {
      err = svn_error_wrap_apr(status, _("Can't get address info"));
      return svn_cmdline_handle_exit_error(err, pool, "svnserve: ");
    }


#ifdef MAX_SECS_TO_LINGER
  /* ### old APR interface */
  status = apr_socket_create(&sock, sa->family, SOCK_STREAM, pool);
#else
  status = apr_socket_create(&sock, sa->family, SOCK_STREAM, APR_PROTO_TCP,
                             pool);
#endif
  if (status)
    {
      err = svn_error_wrap_apr(status, _("Can't create server socket"));
      return svn_cmdline_handle_exit_error(err, pool, "svnserve: ");
    }

  /* Prevents "socket in use" errors when server is killed and quickly
   * restarted. */
  apr_socket_opt_set(sock, APR_SO_REUSEADDR, 1);

  status = apr_socket_bind(sock, sa);
  if (status)
    {
      err = svn_error_wrap_apr(status, _("Can't bind server socket"));
      return svn_cmdline_handle_exit_error(err, pool, "svnserve: ");
    }

  apr_socket_listen(sock, 7);

#if APR_HAS_FORK
  if (run_mode != run_mode_listen_once && !foreground)
    apr_proc_detach(APR_PROC_DETACH_DAEMONIZE);

  apr_signal(SIGCHLD, sigchld_handler);
#endif

#ifdef SIGPIPE
  /* Disable SIGPIPE generation for the platforms that have it. */
  apr_signal(SIGPIPE, SIG_IGN);
#endif

#ifdef SIGXFSZ
  /* Disable SIGXFSZ generation for the platforms that have it, otherwise
   * working with large files when compiled against an APR that doesn't have
   * large file support will crash the program, which is uncool. */
  apr_signal(SIGXFSZ, SIG_IGN);
#endif

  if (pid_filename)
    SVN_INT_ERR(write_pid_file(pid_filename, pool));

#ifdef WIN32
  status = apr_os_sock_get(&winservice_svnserve_accept_socket, sock);
  if (status)
    winservice_svnserve_accept_socket = INVALID_SOCKET;

  /* At this point, the service is "running".  Notify the SCM. */
  if (run_mode == run_mode_service)
    winservice_running();
#endif

  /* Configure FS caches for maximum efficiency with svnserve. 
   * For pre-forked (i.e. multi-processed) mode of operation,
   * keep the per-process caches smaller than the default.
   * Also, apply the respective command line parameters, if given. */
  {
    svn_fs_cache_config_t settings = *svn_fs_get_cache_config();

    if (params.memory_cache_size != -1)
      settings.cache_size = params.memory_cache_size;
    else if (handling_mode != connection_mode_thread)
      settings.cache_size = 0x1000000;

    settings.cache_fulltexts = TRUE;
    settings.cache_txdeltas = FALSE;
    settings.single_threaded = handling_mode != connection_mode_thread;

    svn_fs_set_cache_config(&settings);
  }

  while (1)
    {
#ifdef WIN32
      if (winservice_is_stopping())
        return ERROR_SUCCESS;
#endif

      /* If we are using fulltext caches etc. we will allocate many large
         chunks of memory of various sizes outside the cache for those
         fulltexts. Make sure we use the memory wisely: use an allocator
         that causes memory fragments to be given back to the OS early. */

      if (apr_allocator_create(&allocator))
        return EXIT_FAILURE;

      apr_allocator_max_free_set(allocator, SVN_ALLOCATOR_RECOMMENDED_MAX_FREE);

      /* Non-standard pool handling.  The main thread never blocks to join
         the connection threads so it cannot clean up after each one.  So
         separate pools that can be cleared at thread exit are used. */

      connection_pool = svn_pool_create_ex(NULL, allocator);
      apr_allocator_owner_set(allocator, connection_pool);

      status = apr_socket_accept(&usock, sock, connection_pool);
      if (handling_mode == connection_mode_fork)
        {
          /* Collect any zombie child processes. */
          while (apr_proc_wait_all_procs(&proc, NULL, NULL, APR_NOWAIT,
                                         connection_pool) == APR_CHILD_DONE)
            ;
        }
      if (APR_STATUS_IS_EINTR(status))
        {
          svn_pool_destroy(connection_pool);
          continue;
        }
      if (status)
        {
          err = svn_error_wrap_apr
            (status, _("Can't accept client connection"));
          return svn_cmdline_handle_exit_error(err, pool, "svnserve: ");
        }

      /* Enable TCP keep-alives on the socket so we time out when
       * the connection breaks due to network-layer problems.
       * If the peer has dropped the connection due to a network partition
       * or a crash, or if the peer no longer considers the connection
       * valid because we are behind a NAT and our public IP has changed,
       * it will respond to the keep-alive probe with a RST instead of an
       * acknowledgment segment, which will cause svn to abort the session
       * even while it is currently blocked waiting for data from the peer. */
      status = apr_socket_opt_set(usock, APR_SO_KEEPALIVE, 1);
      if (status)
        {
          /* It's not a fatal error if we cannot enable keep-alives. */
        }

      conn = svn_ra_svn_create_conn(usock, NULL, NULL, connection_pool);

      if (run_mode == run_mode_listen_once)
        {
          err = serve(conn, &params, connection_pool);

          if (err)
            svn_handle_error2(err, stdout, FALSE, "svnserve: ");
          svn_error_clear(err);

          apr_socket_close(usock);
          apr_socket_close(sock);
          exit(0);
        }

      switch (handling_mode)
        {
        case connection_mode_fork:
#if APR_HAS_FORK
          status = apr_proc_fork(&proc, connection_pool);
          if (status == APR_INCHILD)
            {
              apr_socket_close(sock);
              err = serve(conn, &params, connection_pool);
              log_error(err, params.log_file,
                        svn_ra_svn_conn_remote_host(conn),
                        NULL, NULL, /* user, repos */
                        connection_pool);
              svn_error_clear(err);
              apr_socket_close(usock);
              exit(0);
            }
          else if (status == APR_INPARENT)
            {
              apr_socket_close(usock);
            }
          else
            {
              err = svn_error_wrap_apr(status, "apr_proc_fork");
              log_error(err, params.log_file,
                        svn_ra_svn_conn_remote_host(conn),
                        NULL, NULL, /* user, repos */
                        connection_pool);
              svn_error_clear(err);
              apr_socket_close(usock);
            }
          svn_pool_destroy(connection_pool);
#endif
          break;

        case connection_mode_thread:
          /* Create a detached thread for each connection.  That's not a
             particularly sophisticated strategy for a threaded server, it's
             little different from forking one process per connection. */
#if APR_HAS_THREADS
          status = apr_threadattr_create(&tattr, connection_pool);
          if (status)
            {
              err = svn_error_wrap_apr(status, _("Can't create threadattr"));
              svn_handle_error2(err, stderr, FALSE, "svnserve: ");
              svn_error_clear(err);
              exit(1);
            }
          status = apr_threadattr_detach_set(tattr, 1);
          if (status)
            {
              err = svn_error_wrap_apr(status, _("Can't set detached state"));
              svn_handle_error2(err, stderr, FALSE, "svnserve: ");
              svn_error_clear(err);
              exit(1);
            }
          thread_data = apr_palloc(connection_pool, sizeof(*thread_data));
          thread_data->conn = conn;
          thread_data->params = &params;
          thread_data->pool = connection_pool;
          status = apr_thread_create(&tid, tattr, serve_thread, thread_data,
                                     connection_pool);
          if (status)
            {
              err = svn_error_wrap_apr(status, _("Can't create thread"));
              svn_handle_error2(err, stderr, FALSE, "svnserve: ");
              svn_error_clear(err);
              exit(1);
            }
#endif
          break;

        case connection_mode_single:
          /* Serve one connection at a time. */
          svn_error_clear(serve(conn, &params, connection_pool));
          svn_pool_destroy(connection_pool);
        }
    }

  /* NOTREACHED */
}<|MERGE_RESOLUTION|>--- conflicted
+++ resolved
@@ -447,11 +447,8 @@
   params.pwdb = NULL;
   params.authzdb = NULL;
   params.log_file = NULL;
-<<<<<<< HEAD
   params.username_case = CASE_ASIS;
-=======
   params.memory_cache_size = (apr_uint64_t)-1;
->>>>>>> 512dbb16
 
   while (1)
     {
