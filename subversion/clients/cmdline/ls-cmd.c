/*
 * ls-cmd.c -- list a URL
 *
 * ====================================================================
 * Copyright (c) 2000-2004 CollabNet.  All rights reserved.
 *
 * This software is licensed as described in the file COPYING, which
 * you should have received as part of this distribution.  The terms
 * are also available at http://subversion.tigris.org/license-1.html.
 * If newer versions of this license are posted there, you may use a
 * newer version instead, at your option.
 *
 * This software consists of voluntary contributions made by many
 * individuals.  For exact contribution history, see the revision
 * history and logs, available at http://subversion.tigris.org/.
 * ====================================================================
 */

/* ==================================================================== */



/*** Includes. ***/

#include "svn_cmdline.h"
#include "svn_client.h"
#include "svn_error.h"
#include "svn_sorts.h"
#include "svn_pools.h"
#include "svn_time.h"
#include "svn_xml.h"
#include "cl.h"

#include "svn_private_config.h"

/*** Code. ***/

static svn_error_t *
print_dirents (apr_hash_t *dirents,
               apr_hash_t *locks,
               svn_boolean_t verbose,
               svn_client_ctx_t *ctx,
               apr_pool_t *pool)
{
  apr_array_header_t *array;
  int i;
  apr_pool_t *subpool = svn_pool_create (pool); 

  array = svn_sort__hash (dirents, svn_sort_compare_items_as_paths, pool);
  
  for (i = 0; i < array->nelts; ++i)
    {
      const char *utf8_entryname;
      svn_dirent_t *dirent;
      svn_lock_t *lock;
      svn_sort__item_t *item;

      svn_pool_clear (subpool);

      if (ctx->cancel_func)
        SVN_ERR (ctx->cancel_func (ctx->cancel_baton));
     
      item = &APR_ARRAY_IDX (array, i, svn_sort__item_t);

      utf8_entryname = item->key;

      dirent = apr_hash_get (dirents, utf8_entryname, item->klen);
      lock = apr_hash_get (locks, utf8_entryname, item->klen);

      if (verbose)
        {
          apr_time_t now = apr_time_now();
          apr_time_exp_t exp_time;
          apr_status_t apr_err;
          apr_size_t size;
          char timestr[20];
<<<<<<< HEAD
          const char *sizestr, *utf8_timestr, *lock_owner;
          
=======
          const char *sizestr, *utf8_timestr;
          svn_lock_t *lock;

>>>>>>> d622cdc0
          /* svn_time_to_human_cstring gives us something *way* too long
             to use for this, so we have to roll our own.  We include
             the year if the entry's time is not within half a year. */
          apr_time_exp_lt (&exp_time, dirent->time);
          if (apr_time_sec(now - dirent->time) < (365 * 86400 / 2)
              && apr_time_sec(dirent->time - now) < (365 * 86400 / 2))
            {
              apr_err = apr_strftime (timestr, &size, sizeof (timestr),
                                      "%b %d %H:%M", &exp_time);
            }
          else
            {
              apr_err = apr_strftime (timestr, &size, sizeof (timestr),
                                      "%b %d  %Y", &exp_time);
            }

          /* if that failed, just zero out the string and print nothing */
          if (apr_err)
            timestr[0] = '\0';

          /* we need it in UTF-8. */
          SVN_ERR (svn_utf_cstring_to_utf8 (&utf8_timestr, timestr, subpool));

          sizestr = apr_psprintf (subpool, "%" SVN_FILESIZE_T_FMT,
                                  dirent->size);
<<<<<<< HEAD
          if (lock)
            lock_owner = apr_psprintf (subpool, "*%s", lock->owner);

          SVN_ERR (svn_cmdline_printf
                   (subpool, "%7ld %-8.8s %-8.8s %10s %12s %s%s\n",
                    dirent->created_rev,
                    dirent->last_author ? dirent->last_author : " ? ",
                    lock ? lock_owner : "",
=======
          lock = apr_hash_get (locks, utf8_entryname, item->klen);

          SVN_ERR (svn_cmdline_printf
                   (subpool, "%7ld %-8.8s %c %10s %12s %s%s\n",
                    dirent->created_rev,
                    dirent->last_author ? dirent->last_author : " ? ",
                    lock ? 'O' : ' ',
>>>>>>> d622cdc0
                    (dirent->kind == svn_node_file) ? sizestr : "",
                    utf8_timestr,
                    utf8_entryname,
                    (dirent->kind == svn_node_dir) ? "/" : ""));
        }
      else
        {
          SVN_ERR (svn_cmdline_printf (subpool, "%s%s\n", utf8_entryname,
                                       (dirent->kind == svn_node_dir)
                                       ? "/" : ""));
        }
    }

  svn_pool_destroy (subpool);
  
  return SVN_NO_ERROR;
}


static svn_error_t *
print_header_xml (apr_pool_t *pool)
{
  svn_stringbuf_t *sb = svn_stringbuf_create ("", pool);

  /* <?xml version="1.0" encoding="utf-8"?> */
  svn_xml_make_header (&sb, pool);
  
  /* "<lists>" */
  svn_xml_make_open_tag (&sb, pool, svn_xml_normal, "lists", NULL);
  
  return svn_cl__error_checked_fputs (sb->data, stdout);
}


static svn_error_t *
print_dirents_xml (apr_hash_t *dirents,
                   apr_hash_t *locks,
                   const char *path,
                   svn_client_ctx_t *ctx,
                   apr_pool_t *pool)
{
  apr_array_header_t *array;
  int i;
  apr_pool_t *subpool = svn_pool_create (pool); 

  array = svn_sort__hash (dirents, svn_sort_compare_items_as_paths, pool);

  {
    /* "<list path=...>" */
    svn_stringbuf_t *sb = svn_stringbuf_create ("", pool);
    svn_xml_make_open_tag (&sb, pool, svn_xml_normal, "list",
                           "path", path[0] == '\0' ? "." : path,
                           NULL);
    SVN_ERR (svn_cl__error_checked_fputs (sb->data, stdout));
  }

  for (i = 0; i < array->nelts; ++i)
    {
      svn_stringbuf_t *sb;
      const char *utf8_entryname;
      svn_dirent_t *dirent;
      svn_sort__item_t *item;
      svn_lock_t *lock;

      svn_pool_clear (subpool);

      if (ctx->cancel_func)
        SVN_ERR (ctx->cancel_func (ctx->cancel_baton));
     
      item = &APR_ARRAY_IDX (array, i, svn_sort__item_t);

      utf8_entryname = item->key;

      dirent = apr_hash_get (dirents, utf8_entryname, item->klen);
      lock = apr_hash_get (locks, utf8_entryname, APR_HASH_KEY_STRING);

      sb = svn_stringbuf_create ("", subpool);

      /* "<entry ...>" */
      svn_xml_make_open_tag (&sb, subpool, svn_xml_normal, "entry",
                             "kind", svn_cl__node_kind_str (dirent->kind),
                             NULL);

      /* "<name>xxx</name> */
      svn_cl__xml_tagged_cdata (&sb, subpool, "name", utf8_entryname);

      /* "<size>xxx</size>" */
      if (dirent->kind == svn_node_file)
        {
          svn_cl__xml_tagged_cdata
            (&sb, subpool, "size",
             apr_psprintf (subpool, "%" SVN_FILESIZE_T_FMT, dirent->size));
        }

      /* "<commit revision=...>" */
      svn_xml_make_open_tag (&sb, subpool, svn_xml_normal, "commit",
                             "revision",
                             apr_psprintf (subpool, "%ld",
                                           dirent->created_rev),
                             NULL);
      /* "<author>xxx</author>" */
      svn_cl__xml_tagged_cdata (&sb, subpool, "author", dirent->last_author);
      /* "<date>xxx</date>" */
      svn_cl__xml_tagged_cdata (&sb, subpool, "date",
                                svn_time_to_cstring (dirent->time, subpool));
      /* "</commit>" */
      svn_xml_make_close_tag (&sb, subpool, "commit");

<<<<<<< HEAD
      /* "<lock>" */
      if (lock)
        {
          svn_xml_make_open_tag (&sb, pool, svn_xml_normal, "lock", NULL);

          svn_xml_make_open_tag (&sb, pool, svn_xml_protect_pcdata,
                                 "token", NULL);
          svn_xml_escape_cdata_cstring (&sb, lock->token, pool);
          svn_xml_make_close_tag (&sb, pool, "token");

          svn_xml_make_open_tag (&sb, pool, svn_xml_protect_pcdata,
                                 "owner", NULL);
          svn_xml_escape_cdata_cstring (&sb, lock->owner, pool);
          svn_xml_make_close_tag (&sb, pool, "owner");

          if (lock->comment)
            {
              svn_xml_make_open_tag (&sb, pool, svn_xml_normal,
                                     "comment", NULL);
              svn_xml_escape_cdata_cstring (&sb, lock->comment, pool);
              svn_xml_make_close_tag (&sb, pool, "comment");
            }

          svn_xml_make_open_tag (&sb, pool, svn_xml_protect_pcdata,
                                 "created", NULL);
          svn_xml_escape_cdata_cstring (&sb, svn_time_to_cstring
                                        (lock->creation_date, pool),
                                        pool);
          svn_xml_make_close_tag (&sb, pool, "created");

          if (lock->expiration_date != 0)
            {
              svn_xml_make_open_tag (&sb, pool, svn_xml_protect_pcdata,
                                     "expires", NULL);
              svn_xml_escape_cdata_cstring (&sb, svn_time_to_cstring
                                            (lock->expiration_date, pool),
                                            pool);
              svn_xml_make_close_tag (&sb, pool, "expires");
            }

          /* "<lock>" */
=======
      if (lock)
        {
          /* "<lock>" */
          svn_xml_make_open_tag (&sb, subpool, svn_xml_normal, "lock", NULL);

          svn_cl__xml_tagged_cdata (&sb, subpool, "token", lock->token);

          svn_cl__xml_tagged_cdata (&sb, subpool, "owner", lock->owner);

          svn_cl__xml_tagged_cdata (&sb, subpool, "comment", lock->comment);

          svn_cl__xml_tagged_cdata (&sb, subpool, "created",
                                    svn_time_to_cstring (lock->creation_date,
                                                         subpool));

          if (lock->expiration_date != 0)
            svn_cl__xml_tagged_cdata (&sb, subpool, "expires",
                                      svn_time_to_cstring
                                        (lock->expiration_date, subpool));

          /* "</lock>" */
>>>>>>> d622cdc0
          svn_xml_make_close_tag (&sb, subpool, "lock");
        }
      /* "</entry>" */
      svn_xml_make_close_tag (&sb, subpool, "entry");

      SVN_ERR (svn_cl__error_checked_fputs (sb->data, stdout));
    }

  svn_pool_destroy (subpool);
  
  {
    /* "</list>" */
    svn_stringbuf_t *sb = svn_stringbuf_create ("", pool);
    svn_xml_make_close_tag (&sb, pool, "list");
    SVN_ERR (svn_cl__error_checked_fputs (sb->data, stdout));
  }

  return SVN_NO_ERROR;
}


static svn_error_t *
print_footer_xml (apr_pool_t *pool)
{
  /* "</lists>" */
  svn_stringbuf_t *sb = svn_stringbuf_create ("", pool);
  svn_xml_make_close_tag (&sb, pool, "lists");
  return svn_cl__error_checked_fputs (sb->data, stdout);
}


/* This implements the `svn_opt_subcommand_t' interface. */
svn_error_t *
svn_cl__ls (apr_getopt_t *os,
            void *baton,
            apr_pool_t *pool)
{
  svn_cl__opt_state_t *opt_state = ((svn_cl__cmd_baton_t *) baton)->opt_state;
  svn_client_ctx_t *ctx = ((svn_cl__cmd_baton_t *) baton)->ctx;
  apr_array_header_t *targets;
  int i;
  apr_pool_t *subpool = svn_pool_create (pool); 

  SVN_ERR (svn_opt_args_to_target_array2 (&targets, os, 
                                          opt_state->targets, pool));

  /* Add "." if user passed 0 arguments */
  svn_opt_push_implicit_dot_target (targets, pool);

  if (opt_state->xml)
    {
      /* The XML output contains all the information, so "--verbose"
        does not apply. */
      if (opt_state->verbose)
        return svn_error_create (SVN_ERR_CL_ARG_PARSING_ERROR, NULL,
                                 _("'verbose' option invalid in XML mode"));

      /* If output is not incremental, output the XML header and wrap
         everything in a top-level element. This makes the output in
         its entirety a well-formed XML document. */
      if (! opt_state->incremental)
        SVN_ERR (print_header_xml (pool));
    }
  else
    {
      if (opt_state->incremental)
        return svn_error_create (SVN_ERR_CL_ARG_PARSING_ERROR, NULL,
                                 _("'incremental' option only valid in XML "
                                   "mode"));
    }

  /* For each target, try to list it. */
  for (i = 0; i < targets->nelts; i++)
    {
      apr_hash_t *dirents;
      apr_hash_t *locks;
      const char *target = ((const char **) (targets->elts))[i];
      const char *truepath;
      svn_opt_revision_t peg_revision;

      svn_pool_clear (subpool);
     
      SVN_ERR (svn_cl__check_cancel (ctx->cancel_baton));

      /* Get peg revisions. */
      SVN_ERR (svn_opt_parse_path (&peg_revision, &truepath, target,
                                   subpool));

<<<<<<< HEAD
      SVN_ERR (svn_client_ls3 (&dirents, &locks, truepath, &peg_revision,
=======
      SVN_ERR (svn_client_ls3 (&dirents,
                               (opt_state->xml || opt_state->verbose)
                                 ? &locks : NULL,
                               truepath, &peg_revision,
>>>>>>> d622cdc0
                               &(opt_state->start_revision),
                               opt_state->recursive, ctx, subpool));

      if (opt_state->xml)
        SVN_ERR (print_dirents_xml (dirents, locks, truepath, ctx, subpool));
      else
        SVN_ERR (print_dirents (dirents, locks, opt_state->verbose, ctx, subpool));
    }

  svn_pool_destroy (subpool);
  
  if (opt_state->xml)
    {
      if (! opt_state->incremental)
        SVN_ERR (print_footer_xml (pool));
    }

  return SVN_NO_ERROR;
}<|MERGE_RESOLUTION|>--- conflicted
+++ resolved
@@ -54,7 +54,6 @@
     {
       const char *utf8_entryname;
       svn_dirent_t *dirent;
-      svn_lock_t *lock;
       svn_sort__item_t *item;
 
       svn_pool_clear (subpool);
@@ -67,7 +66,6 @@
       utf8_entryname = item->key;
 
       dirent = apr_hash_get (dirents, utf8_entryname, item->klen);
-      lock = apr_hash_get (locks, utf8_entryname, item->klen);
 
       if (verbose)
         {
@@ -76,14 +74,9 @@
           apr_status_t apr_err;
           apr_size_t size;
           char timestr[20];
-<<<<<<< HEAD
-          const char *sizestr, *utf8_timestr, *lock_owner;
-          
-=======
           const char *sizestr, *utf8_timestr;
           svn_lock_t *lock;
 
->>>>>>> d622cdc0
           /* svn_time_to_human_cstring gives us something *way* too long
              to use for this, so we have to roll our own.  We include
              the year if the entry's time is not within half a year. */
@@ -109,16 +102,6 @@
 
           sizestr = apr_psprintf (subpool, "%" SVN_FILESIZE_T_FMT,
                                   dirent->size);
-<<<<<<< HEAD
-          if (lock)
-            lock_owner = apr_psprintf (subpool, "*%s", lock->owner);
-
-          SVN_ERR (svn_cmdline_printf
-                   (subpool, "%7ld %-8.8s %-8.8s %10s %12s %s%s\n",
-                    dirent->created_rev,
-                    dirent->last_author ? dirent->last_author : " ? ",
-                    lock ? lock_owner : "",
-=======
           lock = apr_hash_get (locks, utf8_entryname, item->klen);
 
           SVN_ERR (svn_cmdline_printf
@@ -126,7 +109,6 @@
                     dirent->created_rev,
                     dirent->last_author ? dirent->last_author : " ? ",
                     lock ? 'O' : ' ',
->>>>>>> d622cdc0
                     (dirent->kind == svn_node_file) ? sizestr : "",
                     utf8_timestr,
                     utf8_entryname,
@@ -235,49 +217,6 @@
       /* "</commit>" */
       svn_xml_make_close_tag (&sb, subpool, "commit");
 
-<<<<<<< HEAD
-      /* "<lock>" */
-      if (lock)
-        {
-          svn_xml_make_open_tag (&sb, pool, svn_xml_normal, "lock", NULL);
-
-          svn_xml_make_open_tag (&sb, pool, svn_xml_protect_pcdata,
-                                 "token", NULL);
-          svn_xml_escape_cdata_cstring (&sb, lock->token, pool);
-          svn_xml_make_close_tag (&sb, pool, "token");
-
-          svn_xml_make_open_tag (&sb, pool, svn_xml_protect_pcdata,
-                                 "owner", NULL);
-          svn_xml_escape_cdata_cstring (&sb, lock->owner, pool);
-          svn_xml_make_close_tag (&sb, pool, "owner");
-
-          if (lock->comment)
-            {
-              svn_xml_make_open_tag (&sb, pool, svn_xml_normal,
-                                     "comment", NULL);
-              svn_xml_escape_cdata_cstring (&sb, lock->comment, pool);
-              svn_xml_make_close_tag (&sb, pool, "comment");
-            }
-
-          svn_xml_make_open_tag (&sb, pool, svn_xml_protect_pcdata,
-                                 "created", NULL);
-          svn_xml_escape_cdata_cstring (&sb, svn_time_to_cstring
-                                        (lock->creation_date, pool),
-                                        pool);
-          svn_xml_make_close_tag (&sb, pool, "created");
-
-          if (lock->expiration_date != 0)
-            {
-              svn_xml_make_open_tag (&sb, pool, svn_xml_protect_pcdata,
-                                     "expires", NULL);
-              svn_xml_escape_cdata_cstring (&sb, svn_time_to_cstring
-                                            (lock->expiration_date, pool),
-                                            pool);
-              svn_xml_make_close_tag (&sb, pool, "expires");
-            }
-
-          /* "<lock>" */
-=======
       if (lock)
         {
           /* "<lock>" */
@@ -299,7 +238,6 @@
                                         (lock->expiration_date, subpool));
 
           /* "</lock>" */
->>>>>>> d622cdc0
           svn_xml_make_close_tag (&sb, subpool, "lock");
         }
       /* "</entry>" */
@@ -388,14 +326,10 @@
       SVN_ERR (svn_opt_parse_path (&peg_revision, &truepath, target,
                                    subpool));
 
-<<<<<<< HEAD
-      SVN_ERR (svn_client_ls3 (&dirents, &locks, truepath, &peg_revision,
-=======
       SVN_ERR (svn_client_ls3 (&dirents,
                                (opt_state->xml || opt_state->verbose)
                                  ? &locks : NULL,
                                truepath, &peg_revision,
->>>>>>> d622cdc0
                                &(opt_state->start_revision),
                                opt_state->recursive, ctx, subpool));
 
