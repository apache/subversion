--- conflicted
+++ resolved
@@ -45,11 +45,7 @@
   svn_client_ctx_t *ctx = ((svn_cl__cmd_baton_t *) baton)->ctx;
   apr_array_header_t *targets;
   apr_pool_t *subpool = svn_pool_create (pool);
-<<<<<<< HEAD
-  svn_client_commit_info2_t *commit_info = NULL;
-=======
   svn_commit_info_t *commit_info = NULL;
->>>>>>> d622cdc0
   svn_error_t *err;
 
   SVN_ERR (svn_opt_args_to_target_array2 (&targets, os, 
