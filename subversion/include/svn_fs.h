/**
 * @copyright
 * ====================================================================
 * Copyright (c) 2000-2007 CollabNet.  All rights reserved.
 *
 * This software is licensed as described in the file COPYING, which
 * you should have received as part of this distribution.  The terms
 * are also available at http://subversion.tigris.org/license-1.html.
 * If newer versions of this license are posted there, you may use a
 * newer version instead, at your option.
 *
 * This software consists of voluntary contributions made by many
 * individuals.  For exact contribution history, see the revision
 * history and logs, available at http://subversion.tigris.org/.
 * ====================================================================
 * @endcopyright
 *
 * @file svn_fs.h
 * @brief Interface to the Subversion filesystem.
 */


#ifndef SVN_FS_H
#define SVN_FS_H

#include <apr_pools.h>
#include <apr_hash.h>
#include <apr_tables.h>
#include "svn_types.h"
#include "svn_error.h"
#include "svn_delta.h"
#include "svn_io.h"


#ifdef __cplusplus
extern "C" {
#endif /* __cplusplus */


/**
 * Get libsvn_fs version information.
 *
 * @since New in 1.1.
 */
const svn_version_t *svn_fs_version(void);


/* Opening and creating filesystems.  */


/** An object representing a Subversion filesystem.  */
typedef struct svn_fs_t svn_fs_t;


/**
 * @name Filesystem configuration options
 * @{
 */
#define SVN_FS_CONFIG_BDB_TXN_NOSYNC            "bdb-txn-nosync"
#define SVN_FS_CONFIG_BDB_LOG_AUTOREMOVE        "bdb-log-autoremove"

/* See also svn_fs_type(). */
/** @since New in 1.1. */
#define SVN_FS_CONFIG_FS_TYPE                   "fs-type"
/** @since New in 1.1. */
#define SVN_FS_TYPE_BDB                         "bdb"
/** @since New in 1.1. */
#define SVN_FS_TYPE_FSFS                        "fsfs"

/** Create repository format compatible with Subversion versions
 * earlier than 1.4.
 * 
 *  @since New in 1.4. 
 */
#define SVN_FS_CONFIG_PRE_1_4_COMPATIBLE        "pre-1.4-compatible"

/** Create repository format compatible with Subversion versions
 * earlier than 1.5.
 *
 * @since New in 1.5.
 */
#define SVN_FS_CONFIG_PRE_1_5_COMPATIBLE        "pre-1.5-compatible"
/** @} */


/**
 * Callers should invoke this function to initialize global state in
 * the FS library before creating FS objects.  If this function is
 * invoked, no FS objects may be created in another thread at the same
 * time as this invocation, and the provided @a pool must last longer
 * than any FS object created subsequently.
 *
 * If this function is not called, the FS library will make a best
 * effort to bootstrap a mutex for protecting data common to FS
 * objects; however, there is a small window of failure.  Also, a
 * small amount of data will be leaked if the Subversion FS library is
 * dynamically unloaded, and using the bdb FS can potentially segfault
 * or invoke other undefined behavior if this function is not called
 * with an appropriate pool (such as the pool the module was loaded into)
 * when loaded dynamically.
 *
 * If this function is called multiple times before the pool passed to
 * the first call is destroyed or cleared, the later calls will have
 * no effect.
 *
 * @since New in 1.2.
 */
svn_error_t *svn_fs_initialize(apr_pool_t *pool);


/** The type of a warning callback function.  @a baton is the value specified
 * in the call to svn_fs_set_warning_func(); the filesystem passes it through
 * to the callback.  @a err contains the warning message.
 *
 * The callback function should not clear the error that is passed to it;
 * its caller should do that.
 */
typedef void (*svn_fs_warning_callback_t)(void *baton, svn_error_t *err);


/** Provide a callback function, @a warning, that @a fs should use to 
 * report (non-fatal) errors.  To print an error, the filesystem will call
 * @a warning, passing it @a warning_baton and the error.
 *
 * By default, this is set to a function that will crash the process.
 * Dumping to @c stderr or <tt>/dev/tty</tt> is not acceptable default 
 * behavior for server processes, since those may both be equivalent to
 * <tt>/dev/null</tt>.
 */
void svn_fs_set_warning_func(svn_fs_t *fs,
                             svn_fs_warning_callback_t warning,
                             void *warning_baton);



/**
 * Create a new, empty Subversion filesystem, stored in the directory
 * @a path, and return a pointer to it in @a *fs_p.  @a path must not
 * currently exist, but its parent must exist.  If @a fs_config is not
 * @c NULL, the options it contains modify the behavior of the
 * filesystem.  The interpretation of @a fs_config is specific to the
 * filesystem back-end.  The new filesystem may be closed by
 * destroying @a pool.
 *
 * @note The lifetime of @a fs_config must not be shorter than @a
 * pool's. It's a good idea to allocate @a fs_config from @a pool or
 * one of its ancestors.
 *
 * If @a fs_config contains a value for @c SVN_FS_CONFIG_FS_TYPE, that
 * value determines the filesystem type for the new filesystem.
 * Currently defined values are:
 *
 *   SVN_FS_TYPE_BDB   Berkeley-DB implementation
 *   SVN_FS_TYPE_FSFS  Native-filesystem implementation
 *
 * If @a fs_config is @c NULL or does not contain a value for
 * @c SVN_FS_CONFIG_FS_TYPE then the default filesystem type will be used.
 * This will typically be BDB for version 1.1 and FSFS for later versions,
 * though the caller should not rely upon any particular default if they
 * wish to ensure that a filesystem of a specific type is created.
 *
 * @since New in 1.1.
 */
svn_error_t *svn_fs_create(svn_fs_t **fs_p, const char *path,
                           apr_hash_t *fs_config, apr_pool_t *pool);

/**
 * Open a Subversion filesystem located in the directory @a path, and
 * return a pointer to it in @a *fs_p.  If @a fs_config is not @c
 * NULL, the options it contains modify the behavior of the
 * filesystem.  The interpretation of @a fs_config is specific to the
 * filesystem back-end.  The opened filesystem may be closed by
 * destroying @a pool.
 *
 * @note The lifetime of @a fs_config must not be shorter than @a
 * pool's. It's a good idea to allocate @a fs_config from @a pool or
 * one of its ancestors.
 *
 * Only one thread may operate on any given filesystem object at once.
 * Two threads may access the same filesystem simultaneously only if
 * they open separate filesystem objects.
 *
 * @note You probably don't want to use this directly.  Take a look at
 * svn_repos_open() instead.
 * 
 * @since New in 1.1.
 */
svn_error_t *svn_fs_open(svn_fs_t **fs_p, const char *path,
                         apr_hash_t *fs_config, apr_pool_t *pool);

/**
 * Return, in @a *fs_type, a string identifying the back-end type of
 * the Subversion filesystem located in @a path.  Allocate @a *fs_type
 * in @a pool.
 *
 * The string should be equal to one of the @c SVN_FS_TYPE_* defined
 * constants, unless the filesystem is a new back-end type added in
 * a later version of Subversion.
 *
 * In general, the type should make no difference in the filesystem's
 * semantics, but there are a few situations (such as backups) where
 * it might matter.
 *
 * @since New in 1.3.
 */
svn_error_t *svn_fs_type(const char **fs_type, const char *path,
                         apr_pool_t *pool);

/**
 * Return the path to @a fs's repository, allocated in @a pool.
 * @note This is just what was passed to svn_fs_create() or
 * svn_fs_open() -- might be absolute, might not.
 * 
 * @since New in 1.1.
 */
const char *svn_fs_path(svn_fs_t *fs, apr_pool_t *pool);

/**
 * Delete the filesystem at @a path.
 *
 * @since New in 1.1.
 */
svn_error_t *svn_fs_delete_fs(const char *path, apr_pool_t *pool);

/**
 * Copy a possibly live Subversion filesystem from @a src_path to
 * @a dest_path.  If @a clean is @c TRUE, perform cleanup on the
 * source filesystem as part of the copy operation; currently, this
 * means deleting copied, unused logfiles for a Berkeley DB source
 * filesystem.
 * 
 * @since New in 1.1.
 */
svn_error_t *svn_fs_hotcopy(const char *src_path, const char *dest_path,
                            svn_boolean_t clean, apr_pool_t *pool);

/** Perform any necessary non-catastrophic recovery on the Subversion
 * filesystem located at @a path.
 *
 * If @a cancel_func is not @c NULL, it is called periodically with
 * @a cancel_baton as argument to see if the client wishes to cancel
 * recovery.  BDB filesystems do not currently support cancellation.
 *
 * Do any necessary allocation within @a pool.
 *
 * For FSFS filesystems, recovery is currently limited to recreating
 * the db/current file, and does not require exclusive access.
 *
 * For BDB filesystems, recovery requires exclusive access, and is
 * described in detail below.
 *
 * After an unexpected server exit, due to a server crash or a system
 * crash, a Subversion filesystem based on Berkeley DB needs to run
 * recovery procedures to bring the database back into a consistent
 * state and release any locks that were held by the deceased process.
 * The recovery procedures require exclusive access to the database
 * --- while they execute, no other process or thread may access the
 * database.
 *
 * In a server with multiple worker processes, like Apache, if a
 * worker process accessing the filesystem dies, you must stop the
 * other worker processes, and run recovery.  Then, the other worker
 * processes can re-open the database and resume work.
 *
 * If the server exited cleanly, there is no need to run recovery, but
 * there is no harm in it, either, and it take very little time.  So
 * it's a fine idea to run recovery when the server process starts,
 * before it begins handling any requests.
 *
 * @since New in 1.5.
 */
svn_error_t *svn_fs_recover(const char *path,
                            svn_cancel_func_t cancel_func,
                            void *cancel_baton,
                            apr_pool_t *pool);


/** Subversion filesystems based on Berkeley DB.
 *
 * The following functions are specific to Berkeley DB filesystems.
 *
 * @defgroup svn_fs_bdb berkeley db filesystems
 * @{
 */

/** Register an error handling function for Berkeley DB error messages.
 *
 * @deprecated Provided for backward compatibility with the 1.2 API.
 *
 * Despite being first declared deprecated in Subversion 1.3, this API
 * is redundant in versions 1.1 and 1.2 as well.
 *
 * Berkeley DB's error codes are seldom sufficiently informative to allow
 * adequate troubleshooting.  Berkeley DB provides extra messages through
 * a callback function - if an error occurs, the @a handler will be called
 * with two strings: an error message prefix, which will be zero, and
 * an error message.  @a handler might print it out, log it somewhere,
 * etc.
 *
 * Subversion 1.1 and later install their own handler internally, and
 * wrap the messages from Berkeley DB into the standard svn_error_t object,
 * making any information gained through this interface redundant.
 *
 * It is only worth using this function if your program will be used
 * with Subversion 1.0.
 *
 * This function connects to the Berkeley DB @c DBENV->set_errcall interface.
 * Since that interface supports only a single callback, Subversion's internal
 * callback is registered with Berkeley DB, and will forward notifications to
 * a user provided callback after performing its own processing.
 */
svn_error_t *svn_fs_set_berkeley_errcall(svn_fs_t *fs, 
                                         void (*handler)(const char *errpfx,
                                                         char *msg));

/** Set @a *logfiles to an array of <tt>const char *</tt> log file names
 * of Berkeley DB-based Subversion filesystem.
 *
 * If @a only_unused is @c TRUE, set @a *logfiles to an array which
 * contains only the names of Berkeley DB log files no longer in use
 * by the filesystem.  Otherwise, all log files (used and unused) are
 * returned.
 
 * This function wraps the Berkeley DB 'log_archive' function
 * called by the db_archive binary.  Repository administrators may
 * want to run this function periodically and delete the unused log
 * files, as a way of reclaiming disk space.
 */
svn_error_t *svn_fs_berkeley_logfiles(apr_array_header_t **logfiles,
                                      const char *path,
                                      svn_boolean_t only_unused,
                                      apr_pool_t *pool);


/**
 * The following functions are similar to their generic counterparts.
 *
 * In Subversion 1.2 and earlier, they only work on Berkeley DB filesystems.
 * In Subversion 1.3 and later, they perform largely as aliases for their
 * generic counterparts (with the exception of recover, which only gained
 * a generic counterpart in 1.5).
 *
 * @defgroup svn_fs_bdb_deprecated berkeley db filesystem compatibility
 * @{
 */

/** @deprecated Provided for backward compatibility with the 1.0 API. */
svn_fs_t *svn_fs_new(apr_hash_t *fs_config, apr_pool_t *pool);

/** @deprecated Provided for backward compatibility with the 1.0 API. */
svn_error_t *svn_fs_create_berkeley(svn_fs_t *fs, const char *path);

/** @deprecated Provided for backward compatibility with the 1.0 API. */
svn_error_t *svn_fs_open_berkeley(svn_fs_t *fs, const char *path);

/** @deprecated Provided for backward compatibility with the 1.0 API. */
const char *svn_fs_berkeley_path(svn_fs_t *fs, apr_pool_t *pool);

/** @deprecated Provided for backward compatibility with the 1.0 API. */
svn_error_t *svn_fs_delete_berkeley(const char *path, apr_pool_t *pool);

/** @deprecated Provided for backward compatibility with the 1.0 API. */
svn_error_t *svn_fs_hotcopy_berkeley(const char *src_path, 
                                     const char *dest_path, 
                                     svn_boolean_t clean_logs,
                                     apr_pool_t *pool);

/** @deprecated Provided for backward compatibility with the 1.4 API. */
svn_error_t *svn_fs_berkeley_recover(const char *path,
                                     apr_pool_t *pool);
/** @} */

/** @} */


/** Filesystem Access Contexts.
 *
 * @since New in 1.2.
 *
 * At certain times, filesystem functions need access to temporary
 * user data.  For example, which user is changing a file?  If the
 * file is locked, has an appropriate lock-token been supplied?
 *
 * This temporary user data is stored in an "access context" object,
 * and the access context is then connected to the filesystem object.
 * Whenever a filesystem function requires information, it can pull
 * things out of the context as needed.
 *
 * @defgroup svn_fs_access_ctx filesystem access contexts
 * @{
 */

/** An opaque object representing temporary user data. */
typedef struct svn_fs_access_t svn_fs_access_t;


/** Set @a *access_ctx to a new @c svn_fs_access_t object representing
 *  @a username, allocated in @a pool.  @a username is presumed to
 *  have been authenticated by the caller.
 */
svn_error_t *svn_fs_create_access(svn_fs_access_t **access_ctx,
                                  const char *username,
                                  apr_pool_t *pool);


/** Associate @a access_ctx with an open @a fs.
 *
 * This function can be run multiple times on the same open
 * filesystem, in order to change the filesystem access context for
 * different filesystem operations.  Pass a NULL value for @a
 * access_ctx to disassociate the current access context from the
 * filesystem.
 */
svn_error_t *svn_fs_set_access(svn_fs_t *fs,
                               svn_fs_access_t *access_ctx);


/** Set @a *access_ctx to the current @a fs access context, or NULL if
 * there is no current fs access context.
 */
svn_error_t *svn_fs_get_access(svn_fs_access_t **access_ctx,
                               svn_fs_t *fs);


/** Accessors for the access context: */

/** Set @a *username to the name represented by @a access_ctx. */
svn_error_t *svn_fs_access_get_username(const char **username,
                                        svn_fs_access_t *access_ctx);


/** Push a lock-token @a token into the context @a access_ctx.  The
 * context remembers all tokens it receives, and makes them available
 * to fs functions.  The token is not duplicated into @a access_ctx's
 * pool;  make sure the token's lifetime is at least as long as @a
 * access_ctx. */
svn_error_t *svn_fs_access_add_lock_token(svn_fs_access_t *access_ctx,
                                          const char *token);

/** @} */


/** Filesystem Nodes.
 *
 * In a Subversion filesystem, a `node' corresponds roughly to an
 * `inode' in a Unix filesystem:
 * - A node is either a file or a directory.
 * - A node's contents change over time.
 * - When you change a node's contents, it's still the same node; it's
 *   just been changed.  So a node's identity isn't bound to a specific
 *   set of contents.
 * - If you rename a node, it's still the same node, just under a
 *   different name.  So a node's identity isn't bound to a particular
 *   filename.
 *
 * A `node revision' refers to a node's contents at a specific point in
 * time.  Changing a node's contents always creates a new revision of that
 * node.  Once created, a node revision's contents never change.
 *
 * When we create a node, its initial contents are the initial revision of
 * the node.  As users make changes to the node over time, we create new
 * revisions of that same node.  When a user commits a change that deletes
 * a file from the filesystem, we don't delete the node, or any revision
 * of it --- those stick around to allow us to recreate prior revisions of
 * the filesystem.  Instead, we just remove the reference to the node
 * from the directory.
 *
 * @defgroup svn_fs_nodes filesystem nodes
 * @{
 */

/** An object representing a node-id.  */
typedef struct svn_fs_id_t svn_fs_id_t;


/** Return -1, 0, or 1 if node revisions @a a and @a b are unrelated,
 * equivalent, or otherwise related (respectively).
 */
int svn_fs_compare_ids(const svn_fs_id_t *a, const svn_fs_id_t *b);



/** Return non-zero IFF the nodes associated with @a id1 and @a id2 are
 * related, else return zero.  
 */
svn_boolean_t svn_fs_check_related(const svn_fs_id_t *id1,
                                   const svn_fs_id_t *id2);


/**
 * @note This function is not guaranteed to work with all filesystem
 * types.  There is currently no un-deprecated equivalent; contact the
 * Subversion developers if you have a need for it.
 *
 * @deprecated Provided for backward compatibility with the 1.0 API.
 */
svn_fs_id_t *svn_fs_parse_id(const char *data, 
                             apr_size_t len,
                             apr_pool_t *pool);


/** Return a Subversion string containing the unparsed form of the
 * node or node revision id @a id.  Allocate the string containing the
 * unparsed form in @a pool.
 */
svn_string_t *svn_fs_unparse_id(const svn_fs_id_t *id, 
                                apr_pool_t *pool);

/** @} */


/** Filesystem Transactions.
 *
 * To make a change to a Subversion filesystem:
 * - Create a transaction object, using svn_fs_begin_txn().
 * - Call svn_fs_txn_root(), to get the transaction's root directory.
 * - Make whatever changes you like in that tree.
 * - Commit the transaction, using svn_fs_commit_txn().
 *
 * The filesystem implementation guarantees that your commit will
 * either:
 * - succeed completely, so that all of the changes are committed to
 *   create a new revision of the filesystem, or
 * - fail completely, leaving the filesystem unchanged.
 *
 * Until you commit the transaction, any changes you make are
 * invisible.  Only when your commit succeeds do they become visible
 * to the outside world, as a new revision of the filesystem.
 *
 * If you begin a transaction, and then decide you don't want to make
 * the change after all (say, because your net connection with the
 * client disappeared before the change was complete), you can call
 * svn_fs_abort_txn(), to cancel the entire transaction; this
 * leaves the filesystem unchanged.
 *
 * The only way to change the contents of files or directories, or
 * their properties, is by making a transaction and creating a new
 * revision, as described above.  Once a revision has been committed, it
 * never changes again; the filesystem interface provides no means to
 * go back and edit the contents of an old revision.  Once history has
 * been recorded, it is set in stone.  Clients depend on this property
 * to do updates and commits reliably; proxies depend on this property
 * to cache changes accurately; and so on.
 *
 * There are two kinds of nodes in the filesystem: mutable, and
 * immutable.  Revisions in the filesystem consist entirely of
 * immutable nodes, whose contents never change.  A transaction in
 * progress, which the user is still constructing, uses mutable nodes
 * for those nodes which have been changed so far, and refers to
 * immutable nodes from existing revisions for portions of the tree
 * which haven't been changed yet in that transaction.
 *
 * Immutable nodes, as part of revisions, never refer to mutable
 * nodes, which are part of uncommitted transactions.  Mutable nodes
 * may refer to immutable nodes, or other mutable nodes.
 *
 * Note that the terms "immutable" and "mutable" describe whether or
 * not the nodes have been changed as part of a transaction --- not
 * the permissions on the nodes they refer to.  Even if you aren't
 * authorized to modify the filesystem's root directory, you might be
 * authorized to change some descendant of the root; doing so would
 * create a new mutable copy of the root directory.  Mutability refers
 * to the role of the node: part of an existing revision, or part of a
 * new one.  This is independent of your authorization to make changes
 * to a given node.
 *
 * Transactions are actually persistent objects, stored in the
 * database.  You can open a filesystem, begin a transaction, and
 * close the filesystem, and then a separate process could open the
 * filesystem, pick up the same transaction, and continue work on it.
 * When a transaction is successfully committed, it is removed from
 * the database.
 *
 * Every transaction is assigned a name.  You can open a transaction
 * by name, and resume work on it, or find out the name of a
 * transaction you already have open.  You can also list all the
 * transactions currently present in the database.
 *
 * You may assign properties to transactions; these are name/value
 * pairs.  When you commit a transaction, all of its properties become
 * unversioned revision properties of the new revision.  (There is one
 * exception: the svn:date property will be automatically set on new
 * transactions to the date that the transaction was created, and will
 * be overwritten when the transaction is committed by the current
 * time; changes to a transaction's svn:date property will not affect
 * its committed value.)
 * 
 * Transaction names are guaranteed to contain only letters (upper-
 * and lower-case), digits, `-', and `.', from the ASCII character
 * set.
 *
 * The Subversion filesystem will make a best effort to not reuse
 * transaction names.  The Berkeley DB backend generates transaction
 * names using a sequence, or a counter, which is stored in the BDB
 * database.  Each new transaction increments the counter.  The
 * current value of the counter is not serialized into a filesystem
 * dump file, so dumping and restoring the repository will reset the
 * sequence and reuse transaction names.  The FSFS backend generates a
 * transaction name using the hostname, process ID and current time in
 * microseconds since 00:00:00 January 1, 1970 UTC.  So it is
 * extremely unlikely that a transaction name will be reused.
 *
 * @defgroup svn_fs_txns filesystem transactions
 * @{
 */

/** The type of a Subversion transaction object.  */
typedef struct svn_fs_txn_t svn_fs_txn_t;


/** @defgroup svn_fs_begin_txn2_flags Bitmask flags for svn_fs_begin_txn2()
 * @since New in 1.2.
 * @{ */

/** Do on-the-fly out-of-dateness checks.  That is, an fs routine may
 * throw error if a caller tries to edit an out-of-date item in the
 * transaction.  
 * 
 * @warning ### Not yet implemented. 
 */
#define SVN_FS_TXN_CHECK_OOD                     0x00001

/** Do on-the-fly lock checks.  That is, an fs routine may throw error
 * if a caller tries to edit a locked item without having rights to the lock.
 */
#define SVN_FS_TXN_CHECK_LOCKS                   0x00002
/** @} */

/**
 * Begin a new transaction on the filesystem @a fs, based on existing
 * revision @a rev.  Set @a *txn_p to a pointer to the new transaction.
 * When committed, this transaction will create a new revision.
 *
 * Allocate the new transaction in @a pool; when @a pool is freed, the new
 * transaction will be closed (neither committed nor aborted).
 *
 * @a flags determines transaction enforcement behaviors, and is composed
 * from the constants SVN_FS_TXN_* (@c SVN_FS_TXN_CHECK_OOD etc.).
 *
 * @note If you're building a txn for committing, you probably
 * don't want to call this directly.  Instead, call
 * svn_repos_fs_begin_txn_for_commit(), which honors the
 * repository's hook configurations.
 *
 * @since New in 1.2.
 */
svn_error_t *svn_fs_begin_txn2(svn_fs_txn_t **txn_p,
                               svn_fs_t *fs,
                               svn_revnum_t rev,
                               apr_uint32_t flags,
                               apr_pool_t *pool);


/**
 * Same as svn_fs_begin_txn2(), but with @a flags set to 0.
 *
 * @deprecated Provided for backward compatibility with the 1.1 API.
 */
svn_error_t *svn_fs_begin_txn(svn_fs_txn_t **txn_p,
                              svn_fs_t *fs,
                              svn_revnum_t rev,
                              apr_pool_t *pool);



/** Commit @a txn.
 *
 * @note You usually don't want to call this directly.
 * Instead, call svn_repos_fs_commit_txn(), which honors the
 * repository's hook configurations.
 *
 * If the transaction conflicts with other changes committed to the
 * repository, return an @c SVN_ERR_FS_CONFLICT error.  Otherwise, create
 * a new filesystem revision containing the changes made in @a txn,
 * storing that new revision number in @a *new_rev, and return zero.
 *
 * If @a conflict_p is non-zero, use it to provide details on any
 * conflicts encountered merging @a txn with the most recent committed
 * revisions.  If a conflict occurs, set @a *conflict_p to the path of
 * the conflict in @a txn, with the same lifetime as @a txn;
 * otherwise, set @a *conflict_p to null.
 *
 * If the commit succeeds, @a txn is invalid.
 *
 * If the commit fails, @a txn is still valid; you can make more
 * operations to resolve the conflict, or call svn_fs_abort_txn() to
 * abort the transaction.
 *
 * @note Success or failure of the commit of @a txn is determined by
 * examining the value of @a *new_rev upon this function's return.  If
 * the value is a valid revision number, the commit was successful,
 * even though a non-@c NULL function return value may indicate that
 * something else went wrong.
 */
svn_error_t *svn_fs_commit_txn(const char **conflict_p,
                               svn_revnum_t *new_rev,
                               svn_fs_txn_t *txn,
                               apr_pool_t *pool);


/** Abort the transaction @a txn.  Any changes made in @a txn are
 * discarded, and the filesystem is left unchanged.  Use @a pool for
 * any necessary allocations.
 *
 * @note This function first sets the state of @a txn to "dead", and
 * then attempts to purge it and any related data from the filesystem.
 * If some part of the cleanup process fails, @a txn and some portion
 * of its data may remain in the database after this function returns.
 * Use svn_fs_purge_txn() to retry the transaction cleanup.
 */
svn_error_t *svn_fs_abort_txn(svn_fs_txn_t *txn,
                              apr_pool_t *pool);


/** Cleanup the dead transaction in @a fs whose ID is @a txn_id.  Use
 * @a pool for all allocations.  If the transaction is not yet dead,
 * the error @c SVN_ERR_FS_TRANSACTION_NOT_DEAD is returned.  (The
 * caller probably forgot to abort the transaction, or the cleanup
 * step of that abort failed for some reason.)
 */
svn_error_t *svn_fs_purge_txn(svn_fs_t *fs,
                              const char *txn_id,
                              apr_pool_t *pool);


/** Set @a *name_p to the name of the transaction @a txn, as a
 * null-terminated string.  Allocate the name in @a pool.
 */
svn_error_t *svn_fs_txn_name(const char **name_p,
                             svn_fs_txn_t *txn,
                             apr_pool_t *pool);

/** Return @a txn's base revision. */
svn_revnum_t svn_fs_txn_base_revision(svn_fs_txn_t *txn);



/** Open the transaction named @a name in the filesystem @a fs.  Set @a *txn 
 * to the transaction.
 *
 * If there is no such transaction, @c SVN_ERR_FS_NO_SUCH_TRANSACTION is
 * the error returned.
 *
 * Allocate the new transaction in @a pool; when @a pool is freed, the new
 * transaction will be closed (neither committed nor aborted).
 */
svn_error_t *svn_fs_open_txn(svn_fs_txn_t **txn,
                             svn_fs_t *fs,
                             const char *name,
                             apr_pool_t *pool);


/** Set @a *names_p to an array of <tt>const char *</tt> ids which are the
 * names of all the currently active transactions in the filesystem @a fs.
 * Allocate the array in @a pool.
 */
svn_error_t *svn_fs_list_transactions(apr_array_header_t **names_p,
                                      svn_fs_t *fs,
                                      apr_pool_t *pool);

/* Transaction properties */

/** Set @a *value_p to the value of the property named @a propname on
 * transaction @a txn.  If @a txn has no property by that name, set 
 * @a *value_p to zero.  Allocate the result in @a pool.
 */
svn_error_t *svn_fs_txn_prop(svn_string_t **value_p,
                             svn_fs_txn_t *txn,
                             const char *propname,
                             apr_pool_t *pool);


/** Set @a *table_p to the entire property list of transaction @a txn, as
 * an APR hash table allocated in @a pool.  The resulting table maps property
 * names to pointers to @c svn_string_t objects containing the property value.
 */
svn_error_t *svn_fs_txn_proplist(apr_hash_t **table_p,
                                 svn_fs_txn_t *txn,
                                 apr_pool_t *pool);


/** Change a transactions @a txn's property's value, or add/delete a
 * property.  @a name is the name of the property to change, and @a value 
 * is the new value of the property, or zero if the property should be
 * removed altogether.  Do any necessary temporary allocation in @a pool.
 */
svn_error_t *svn_fs_change_txn_prop(svn_fs_txn_t *txn,
                                    const char *name,
                                    const svn_string_t *value,
                                    apr_pool_t *pool);

/** @} */


/** Roots.
 *
 * An @c svn_fs_root_t object represents the root directory of some
 * revision or transaction in a filesystem.  To refer to particular
 * node, you provide a root, and a directory path relative that root.
 *
 * @defgroup svn_fs_roots filesystem roots
 * @{
 */

/** The Filesystem Root object. */
typedef struct svn_fs_root_t svn_fs_root_t;


/** Set @a *root_p to the root directory of revision @a rev in filesystem 
 * @a fs.  Allocate @a *root_p in @a pool.
 */
svn_error_t *svn_fs_revision_root(svn_fs_root_t **root_p,
                                  svn_fs_t *fs,
                                  svn_revnum_t rev,
                                  apr_pool_t *pool);


/** Set @a *root_p to the root directory of @a txn.  Allocate @a *root_p in 
 * @a pool.
 */
svn_error_t *svn_fs_txn_root(svn_fs_root_t **root_p,
                             svn_fs_txn_t *txn,
                             apr_pool_t *pool);


/** Free the root directory @a root.  Simply clearing or destroying the
 * pool @a root was allocated in will have the same effect as calling
 * this function.
 */
void svn_fs_close_root(svn_fs_root_t *root);


/** Return the filesystem to which @a root belongs.  */
svn_fs_t *svn_fs_root_fs(svn_fs_root_t *root);


/** Return @c TRUE iff @a root is a transaction root.  */
svn_boolean_t svn_fs_is_txn_root(svn_fs_root_t *root);

/** Return @c TRUE iff @a root is a revision root.  */
svn_boolean_t svn_fs_is_revision_root(svn_fs_root_t *root);


/** If @a root is the root of a transaction, return the name of the
 * transaction, allocated in @a pool; otherwise, return null.
 */
const char *svn_fs_txn_root_name(svn_fs_root_t *root,
                                 apr_pool_t *pool);

/** If @a root is the root of a transaction, return the number of the
 * revision on which is was based when created.  Otherwise, return @c
 * SVN_INVALID_REVNUM.
 *
 * @since New in 1.5.
 */
svn_revnum_t svn_fs_txn_root_base_revision(svn_fs_root_t *root);

/** If @a root is the root of a revision, return the revision number.
 * Otherwise, return @c SVN_INVALID_REVNUM.
 */
svn_revnum_t svn_fs_revision_root_revision(svn_fs_root_t *root);

/** @} */


/** Directory entry names and directory paths.
 *
 * Here are the rules for directory entry names, and directory paths:
 *
 * A directory entry name is a Unicode string encoded in UTF-8, and
 * may not contain the null character (U+0000).  The name should be in
 * Unicode canonical decomposition and ordering.  No directory entry
 * may be named '.', '..', or the empty string.  Given a directory
 * entry name which fails to meet these requirements, a filesystem
 * function returns an SVN_ERR_FS_PATH_SYNTAX error.
 *
 * A directory path is a sequence of zero or more directory entry
 * names, separated by slash characters (U+002f), and possibly ending
 * with slash characters.  Sequences of two or more consecutive slash
 * characters are treated as if they were a single slash.  If a path
 * ends with a slash, it refers to the same node it would without the
 * slash, but that node must be a directory, or else the function
 * returns an SVN_ERR_FS_NOT_DIRECTORY error.
 *
 * A path consisting of the empty string, or a string containing only
 * slashes, refers to the root directory.
 *
 * @defgroup svn_fs_directories filesystem directories
 * @{
 */



/** The kind of change that occurred on the path. */
typedef enum
{
  /** default value */
  svn_fs_path_change_modify = 0,

  /** path added in txn */
  svn_fs_path_change_add,

  /** path removed in txn */
  svn_fs_path_change_delete,

  /** path removed and re-added in txn */
  svn_fs_path_change_replace,

  /** ignore all previous change items for path (internal-use only) */
  svn_fs_path_change_reset,

  /** path was moved in txn */
  svn_fs_path_change_move

} svn_fs_path_change_kind_t;

/** Change descriptor. */
typedef struct svn_fs_path_change_t
{
  /** node revision id of changed path */
  const svn_fs_id_t *node_rev_id;

  /** kind of change */
  svn_fs_path_change_kind_t change_kind;

  /** were there text mods? */
  svn_boolean_t text_mod;

  /** were there property mods? */
  svn_boolean_t prop_mod;

} svn_fs_path_change_t;


/** Determine what has changed under a @a root.
 *
 * Allocate and return a hash @a *changed_paths_p containing descriptions
 * of the paths changed under @a root.  The hash is keyed with 
 * <tt>const char *</tt> paths, and has @c svn_fs_path_change_t * values.  
 * Use @c pool for all allocations, including the hash and its values.
 */
svn_error_t *svn_fs_paths_changed(apr_hash_t **changed_paths_p,
                                  svn_fs_root_t *root,
                                  apr_pool_t *pool);

/** @} */


/* Operations appropriate to all kinds of nodes.  */

/** Set @a *kind_p to the type of node present at @a path under @a
 * root.  If @a path does not exist under @a root, set @a *kind_p to @c
 * svn_node_none.  Use @a pool for temporary allocation.
 */
svn_error_t *svn_fs_check_path(svn_node_kind_t *kind_p,
                               svn_fs_root_t *root,
                               const char *path,
                               apr_pool_t *pool);


/** An opaque node history object. */
typedef struct svn_fs_history_t svn_fs_history_t;


/** Set @a *history_p to an opaque node history object which
 * represents @a path under @a root.  @a root must be a revision root.
 * Use @a pool for all allocations.
 */
svn_error_t *svn_fs_node_history(svn_fs_history_t **history_p,
                                 svn_fs_root_t *root,
                                 const char *path,
                                 apr_pool_t *pool);


/** Set @a *prev_history_p to an opaque node history object which
 * represents the previous (or "next oldest") interesting history
 * location for the filesystem node represented by @a history, or @c
 * NULL if no such previous history exists.  If @a cross_copies is @c
 * FALSE, also return @c NULL if stepping backwards in history to @a
 * *prev_history_p would cross a filesystem copy operation.  
 *
 * @note If this is the first call to svn_fs_history_prev() for the @a
 * history object, it could return a history object whose location is
 * the same as the original.  This will happen if the original
 * location was an interesting one (where the node was modified, or
 * took place in a copy event).  This behavior allows looping callers
 * to avoid the calling svn_fs_history_location() on the object
 * returned by svn_fs_node_history(), and instead go ahead and begin
 * calling svn_fs_history_prev().
 *
 * @note This function uses node-id ancestry alone to determine
 * modifiedness, and therefore does NOT claim that in any of the
 * returned revisions file contents changed, properties changed,
 * directory entries lists changed, etc.  
 *
 * @note The revisions returned for @a path will be older than or
 * the same age as the revision of that path in @a root.  That is, if
 * @a root is a revision root based on revision X, and @a path was
 * modified in some revision(s) younger than X, those revisions
 * younger than X will not be included for @a path.  */
svn_error_t *svn_fs_history_prev(svn_fs_history_t **prev_history_p,
                                 svn_fs_history_t *history,
                                 svn_boolean_t cross_copies,
                                 apr_pool_t *pool);


/** Set @a *path and @a *revision to the path and revision,
 * respectively, of the @a history object.  Use @a pool for all
 * allocations. 
 */
svn_error_t *svn_fs_history_location(const char **path,
                                     svn_revnum_t *revision,
                                     svn_fs_history_t *history,
                                     apr_pool_t *pool);
                                      

/** Set @a *is_dir to @c TRUE iff @a path in @a root is a directory.
 * Do any necessary temporary allocation in @a pool.
 */
svn_error_t *svn_fs_is_dir(svn_boolean_t *is_dir,
                           svn_fs_root_t *root,
                           const char *path,
                           apr_pool_t *pool);


/** Set @a *is_file to @c TRUE iff @a path in @a root is a file.
 * Do any necessary temporary allocation in @a pool.
 */
svn_error_t *svn_fs_is_file(svn_boolean_t *is_file,
                            svn_fs_root_t *root,
                            const char *path,
                            apr_pool_t *pool);


/** Get the id of a node.
 *
 * Set @a *id_p to the node revision ID of @a path in @a root, allocated in 
 * @a pool.
 *
 * If @a root is the root of a transaction, keep in mind that other
 * changes to the transaction can change which node @a path refers to,
 * and even whether the path exists at all.
 */
svn_error_t *svn_fs_node_id(const svn_fs_id_t **id_p,
                            svn_fs_root_t *root,
                            const char *path,
                            apr_pool_t *pool);

/** Set @a *revision to the revision in which @a path under @a root was 
 * created.  Use @a pool for any temporary allocations.  @a *revision will 
 * be set to @c SVN_INVALID_REVNUM for uncommitted nodes (i.e. modified nodes 
 * under a transaction root).  Note that the root of an unmodified transaction
 * is not itself considered to be modified; in that case, return the revision
 * upon which the transaction was based.
 */
svn_error_t *svn_fs_node_created_rev(svn_revnum_t *revision,
                                     svn_fs_root_t *root,
                                     const char *path,
                                     apr_pool_t *pool);

/** Set @a *created_path to the path at which @a path under @a root was
 * created.  Use @a pool for all allocations.  Callers may use this
 * function in conjunction with svn_fs_node_created_rev() to perform a
 * reverse lookup of the mapping of (path, revision) -> node-id that
 * svn_fs_node_id() performs.
 */
svn_error_t *svn_fs_node_created_path(const char **created_path,
                                      svn_fs_root_t *root,
                                      const char *path,
                                      apr_pool_t *pool);


/** Set @a *value_p to the value of the property named @a propname of 
 * @a path in @a root.  If the node has no property by that name, set 
 * @a *value_p to zero.  Allocate the result in @a pool.
 */
svn_error_t *svn_fs_node_prop(svn_string_t **value_p,
                              svn_fs_root_t *root,
                              const char *path,
                              const char *propname,
                              apr_pool_t *pool);
   

/** Set @a *table_p to the entire property list of @a path in @a root, 
 * as an APR hash table allocated in @a pool.  The resulting table maps 
 * property names to pointers to @c svn_string_t objects containing the 
 * property value.
 */
svn_error_t *svn_fs_node_proplist(apr_hash_t **table_p,
                                  svn_fs_root_t *root,
                                  const char *path,
                                  apr_pool_t *pool);


/** Change a node's property's value, or add/delete a property.
 *
 * - @a root and @a path indicate the node whose property should change.
 *   @a root must be the root of a transaction, not the root of a revision.
 * - @a name is the name of the property to change.
 * - @a value is the new value of the property, or zero if the property should
 *   be removed altogether.
 * Do any necessary temporary allocation in @a pool.
 */
svn_error_t *svn_fs_change_node_prop(svn_fs_root_t *root,
                                     const char *path,
                                     const char *name,
                                     const svn_string_t *value,
                                     apr_pool_t *pool);


/** Determine if the properties of two path/root combinations are different.
 *
 * Set @a *changed_p to 1 if the properties at @a path1 under @a root1 differ
 * from those at @a path2 under @a root2, or set it to 0 if they are the
 * same.  Both paths must exist under their respective roots, and both
 * roots must be in the same filesystem.
 */
svn_error_t *svn_fs_props_changed(svn_boolean_t *changed_p,
                                  svn_fs_root_t *root1,
                                  const char *path1,
                                  svn_fs_root_t *root2,
                                  const char *path2,
                                  apr_pool_t *pool);


/** Discover a node's copy ancestry, if any.
 *
 * If the node at @a path in @a root was copied from some other node, set
 * @a *rev_p and @a *path_p to the revision and path of the other node,
 * allocating @a *path_p in @a pool.
 *
 * Else if there is no copy ancestry for the node, set @a *rev_p to
 * @c SVN_INVALID_REVNUM and @a *path_p to null.
 *
 * If an error is returned, the values of @a *rev_p and @a *path_p are
 * undefined, but otherwise, if one of them is set as described above,
 * you may assume the other is set correspondingly.
 *
 * @a root may be a revision root or a transaction root.
 *
 * Notes:
 *    - Copy ancestry does not descend.  After copying directory D to
 *      E, E will have copy ancestry referring to D, but E's children
 *      may not.  See also svn_fs_copy().
 *
 *    - Copy ancestry *under* a copy is preserved.  That is, if you
 *      copy /A/D/G/pi to /A/D/G/pi2, and then copy /A/D/G to /G, then
 *      /G/pi2 will still have copy ancestry pointing to /A/D/G/pi.
 *      We don't know if this is a feature or a bug yet; if it turns
 *      out to be a bug, then the fix is to make svn_fs_copied_from()
 *      observe the following logic, which currently callers may
 *      choose to follow themselves: if node X has copy history, but
 *      its ancestor A also has copy history, then you may ignore X's
 *      history if X's revision-of-origin is earlier than A's --
 *      because that would mean that X's copy history was preserved in
 *      a copy-under-a-copy scenario.  If X's revision-of-origin is
 *      the same as A's, then it was copied under A during the same
 *      transaction that created A.  (X's revision-of-origin cannot be
 *      greater than A's, if X has copy history.)  ### todo: See how
 *      people like this, it can always be hidden behind the curtain
 *      if necessary.
 *
 *    - Copy ancestry is not stored as a regular subversion property
 *      because it is not inherited.  Copying foo to bar results in a
 *      revision of bar with copy ancestry; but committing a text
 *      change to bar right after that results in a new revision of
 *      bar without copy ancestry.
 */
svn_error_t *svn_fs_copied_from(svn_revnum_t *rev_p,
                                const char **path_p,
                                svn_fs_root_t *root,
                                const char *path,
                                apr_pool_t *pool);


/** Set @a *root_p and @a *path_p to the revision root and path of the
 * destination of the most recent copy event that caused @a path to
 * exist where it does in @a root, or to null if no such copy exists.
 * When non-null, allocate @a *root_p and @a *path_p in @a pool.
 *
 * @a *path_p might be a parent of @a path, rather than @a path
 * itself.  However, it will always be the deepest relevant path.
 * That is, if a copy occurs underneath another copy in the same txn,
 * this function makes sure to set @a *path_p to the longest copy
 * destination path that is still a parent of or equal to @a path.
 *
 * @since New in 1.3.
 */
svn_error_t *svn_fs_closest_copy(svn_fs_root_t **root_p,
                                 const char **path_p,
                                 svn_fs_root_t *root,
                                 const char *path,
                                 apr_pool_t *pool);

/** Change a node's mergeinfo
 *
 * - @a root and @a path indicate the node whose property should change.
 *   @a root must be the root of a transaction, not the root of a
 *   revision.
 * - @a mergeinhash is the new value of the mergeinfo for PATH, or NULL if
 *   the mergeinfo for that path should be removed altogether.
 *
 * Do any necessary temporary allocation in @a pool.
 *
 * @since New in 1.5.
 */
svn_error_t *svn_fs_change_mergeinfo(svn_fs_root_t *root,
                                     const char *path,
                                     apr_hash_t *mergeinhash,
                                     apr_pool_t *pool);

/** Retrieve mergeinfo for multiple nodes.
 *
 * @a minfohash is filled with mergeinfo for each of the @a paths,
 * stored as a string.  It will never be @c NULL, but may be empty.
 *
 * @a root indicates the revision root to use when looking up paths.
 *
 * @a paths indicate the paths you are requesting information for
 *
 * @a inherit indicates whether explicit, explicit or inherited, or
<<<<<<< HEAD
 * only inherited merge info for @paths is retrieved.
 *
 * Do any necessary temporary allocation in @a pool.
 *
 * @since New in 1.5.
 */
svn_error_t *svn_fs_get_mergeinfo(apr_hash_t **minfohash,
                                  svn_fs_root_t *root,
                                  const apr_array_header_t *paths,
                                  svn_mergeinfo_inheritance_t inherit,
                                  apr_pool_t *pool);

/** Retrieve combined mergeinfo for multiple nodes, and their children.
 *
 * @a mergeinfo is filled with mergeinfo for each of the @a paths and
 * their children, stored as a mergeinfo hash.  It will never be @c NULL,
 * but may be empty.
 *
 * @a root indicate the revision root to use when looking up paths.
 *
 * @a paths indicate the paths you are requesting information for.
=======
 * only inherited mergeinfo for @paths is retrieved.
>>>>>>> 4eaf3f05
 *
 * Do any necessary temporary allocation in @a pool.
 *
 * @since New in 1.5.
 */
<<<<<<< HEAD
=======
svn_error_t *svn_fs_get_mergeinfo(apr_hash_t **minfohash,
                                  svn_fs_root_t *root,
                                  const apr_array_header_t *paths,
                                  svn_mergeinfo_inheritance_t inherit,
                                  apr_pool_t *pool);

/**
 * Optionally filter paths which are discoved to have mergeinfo.
 *
 * Set @a *omit to @c TRUE if @a path with @a path_mergeinfo should be omitted
 * from mergeinfo returned, or @c FALSE if not.  Use @a pool for allocations.
 *
 * @since New in 1.5.
 */
typedef svn_error_t *(*svn_fs_mergeinfo_filter_func_t)
  (void *baton,
   svn_boolean_t *omit,
   const char *path,
   apr_hash_t *path_mergeinfo,
   apr_pool_t *pool);

/** Retrieve combined mergeinfo for multiple nodes, and their children.
 *
 * @a mergeinfo is filled with mergeinfo for each of the @a paths and
 * their children, stored as a mergeinfo hash.  It will never be @c NULL,
 * but may be empty.
 *
 * @a root indicate the revision root to use when looking up paths.
 *
 * @a paths indicate the paths you are requesting information for.
 *
 * If @a filter_func is not @c NULL, use it to potentially filter each path
 * for which mergeinfo is found.
 *
 * Do any necessary temporary allocation in @a pool.
 *
 * @since New in 1.5.
 */
>>>>>>> 4eaf3f05
svn_error_t *
svn_fs_get_mergeinfo_for_tree(apr_hash_t **mergeinfo,
                              svn_fs_root_t *root,
                              const apr_array_header_t *paths,
<<<<<<< HEAD
=======
                              svn_fs_mergeinfo_filter_func_t filter_func,
                              void *filter_func_baton,
>>>>>>> 4eaf3f05
                              apr_pool_t *pool);

/** Merge changes between two nodes into a third node.
 *
 * Given nodes @a source and @a target, and a common ancestor @a ancestor,
 * modify @a target to contain all the changes made between @a ancestor and
 * @a source, as well as the changes made between @a ancestor and @a target.
 * @a target_root must be the root of a transaction, not a revision.
 *
 * @a source, @a target, and @a ancestor are generally directories; this
 * function recursively merges the directories' contents.  If they are
 * files, this function simply returns an error whenever @a source,
 * @a target, and @a ancestor are all distinct node revisions.
 *
 * If there are differences between @a ancestor and @a source that conflict
 * with changes between @a ancestor and @a target, this function returns an
 * @c SVN_ERR_FS_CONFLICT error.
 *
 * If the merge is successful, @a target is left in the merged state, and
 * the base root of @a target's txn is set to the root node of @a source.
 * If an error is returned (whether for conflict or otherwise), @a target
 * is left unaffected.
 *
 * If @a conflict_p is non-null, then: a conflict error sets @a *conflict_p
 * to the name of the node in @a target which couldn't be merged,
 * otherwise, success sets @a *conflict_p to null.
 *
 * Do any necessary temporary allocation in @a pool.
 */
svn_error_t *svn_fs_merge(const char **conflict_p,
                          svn_fs_root_t *source_root,
                          const char *source_path,
                          svn_fs_root_t *target_root,
                          const char *target_path,
                          svn_fs_root_t *ancestor_root,
                          const char *ancestor_path,
                          apr_pool_t *pool);



/* Directories.  */


/** The type of a Subversion directory entry.  */
typedef struct svn_fs_dirent_t
{

  /** The name of this directory entry.  */
  const char *name;

  /** The node revision ID it names.  */
  const svn_fs_id_t *id;

  /** The node kind. */
  svn_node_kind_t kind;

} svn_fs_dirent_t;


/** Set @a *entries_p to a newly allocated APR hash table containing the
 * entries of the directory at @a path in @a root.  The keys of the table
 * are entry names, as byte strings, excluding the final null
 * character; the table's values are pointers to @c svn_fs_dirent_t
 * structures.  Allocate the table and its contents in @a pool.
 */
svn_error_t *svn_fs_dir_entries(apr_hash_t **entries_p,
                                svn_fs_root_t *root,
                                const char *path,
                                apr_pool_t *pool);


/** Create a new directory named @a path in @a root.  The new directory has
 * no entries, and no properties.  @a root must be the root of a transaction, 
 * not a revision.
 *
 * Do any necessary temporary allocation in @a pool.
 */
svn_error_t *svn_fs_make_dir(svn_fs_root_t *root,
                             const char *path,
                             apr_pool_t *pool);
                              

/** Delete the node named @a path in @a root.  If the node being deleted is
 * a directory, its contents will be deleted recursively.  @a root must be
 * the root of a transaction, not of a revision.  Use @a pool for
 * temporary allocation.
 *
 * This function may be more efficient than making the equivalent
 * series of calls to svn_fs_delete(), because it takes advantage of the
 * fact that, to delete an immutable subtree, shared with some
 * committed revision, you need only remove the directory entry.  The
 * dumb algorithm would recurse into the subtree and end up cloning
 * each non-empty directory it contains, only to delete it later.
 *
 * If return @c SVN_ERR_FS_NO_SUCH_ENTRY, then the basename of @a path is
 * missing from its parent, that is, the final target of the deletion
 * is missing.
 *
 * Attempting to remove the root dir also results in an error,
 * @c SVN_ERR_FS_ROOT_DIR, even if the dir is empty.
 */
svn_error_t *svn_fs_delete(svn_fs_root_t *root,
                           const char *path,
                           apr_pool_t *pool);


/** Create a copy of @a from_path in @a from_root named @a to_path in 
 * @a to_root.  If @a from_path in @a from_root is a directory, copy the 
 * tree it refers to recursively.
 *
 * The copy will remember its source; use svn_fs_copied_from() to
 * access this information.
 *
 * @a to_root must be the root of a transaction; @a from_path must be the
 * root of a revision.  (Requiring @a from_path to be the root of a
 * revision makes the implementation trivial: there is no detectable
 * difference (modulo node revision ID's) between copying @a from and
 * simply adding a reference to it.  So the operation takes place in
 * constant time.  However, there's no reason not to extend this to
 * mutable nodes --- it's just more code.)  Further, @a to_root and @a
 * from_root must represent the same filesystem.
 *
 * @note To do a copy without preserving copy history, use
 * svn_fs_revision_link().
 *
 * Do any necessary temporary allocation in @a pool.
 */
svn_error_t *svn_fs_copy(svn_fs_root_t *from_root,
                         const char *from_path,
                         svn_fs_root_t *to_root,
                         const char *to_path,
                         apr_pool_t *pool);


svn_error_t *svn_fs_move(svn_fs_root_t *from_root,
                         const char *from_path,
                         svn_fs_root_t *to_root,
                         const char *to_path,
                         apr_pool_t *pool);

/** Like svn_fs_copy(), but doesn't record copy history, and preserves
 * the PATH.  You cannot use svn_fs_copied_from() later to find out
 * where this copy came from.
 *
 * Use svn_fs_revision_link() in situations where you don't care
 * about the copy history, and where @a to_path and @a from_path are
 * the same, because it is cheaper than svn_fs_copy().
 */
svn_error_t *svn_fs_revision_link(svn_fs_root_t *from_root,
                                  svn_fs_root_t *to_root,
                                  const char *path,
                                  apr_pool_t *pool);

/* Files.  */

/** Set @a *length_p to the length of the file @a path in @a root, in bytes. 
 * Do any necessary temporary allocation in @a pool.
 */
svn_error_t *svn_fs_file_length(svn_filesize_t *length_p,
                                svn_fs_root_t *root,
                                const char *path,
                                apr_pool_t *pool);


/** Put the MD5 checksum of file @a path into @a digest, which points
 * to @c APR_MD5_DIGESTSIZE bytes of storage.  Use @a pool only for temporary
 * allocations.
 *
 * If the filesystem does not have a prerecorded checksum for @a path,
 * do not calculate a checksum dynamically, just put all 0's into @a
 * digest.  (By convention, the all-zero checksum is considered to
 * match any checksum.)
 *
 * Notes:
 *
 * You might wonder, why do we only provide this interface for file
 * contents, and not for properties or directories?
 *
 * The answer is that property lists and directory entry lists are
 * essentially data structures, not text.  We serialize them for
 * transmission, but there is no guarantee that the consumer will
 * parse them into the same form, or even the same order, as the
 * producer.  It's difficult to find a checksumming method that
 * reaches the same result given such variation in input.  (I suppose
 * we could calculate an independent MD5 sum for each propname and
 * value, and XOR them together; same with directory entry names.
 * Maybe that's the solution?)  Anyway, for now we punt.  The most
 * important data, and the only data that goes through svndiff
 * processing, is file contents, so that's what we provide
 * checksumming for.
 *
 * Internally, of course, the filesystem checksums everything, because
 * it has access to the lowest level storage forms: strings behind
 * representations.
 */
svn_error_t *svn_fs_file_md5_checksum(unsigned char digest[],
                                      svn_fs_root_t *root,
                                      const char *path,
                                      apr_pool_t *pool);


/** Set @a *contents to a readable generic stream that will yield the
 * contents of the file @a path in @a root.  Allocate the stream in 
 * @a pool.  You can only use @a *contents for as long as the underlying
 * filesystem is open.  If @a path is not a file, return 
 * @c SVN_ERR_FS_NOT_FILE.
 *
 * If @a root is the root of a transaction, it is possible that the
 * contents of the file @a path will change between calls to
 * svn_fs_file_contents().  In that case, the result of reading from
 * @a *contents is undefined.  
 *
 * ### kff todo: I am worried about lifetime issues with this pool vs
 * the trail created farther down the call stack.  Trace this function
 * to investigate...
 */
svn_error_t *svn_fs_file_contents(svn_stream_t **contents,
                                  svn_fs_root_t *root,
                                  const char *path,
                                  apr_pool_t *pool);


/** Create a new file named @a path in @a root.  The file's initial contents
 * are the empty string, and it has no properties.  @a root must be the
 * root of a transaction, not a revision.
 *
 * Do any necessary temporary allocation in @a pool.
 */
svn_error_t *svn_fs_make_file(svn_fs_root_t *root,
                              const char *path,
                              apr_pool_t *pool);


/** Apply a text delta to the file @a path in @a root.  @a root must be the 
 * root of a transaction, not a revision.
 *
 * Set @a *contents_p to a function ready to receive text delta windows
 * describing how to change the file's contents, relative to its
 * current contents.  Set @a *contents_baton_p to a baton to pass to
 * @a *contents_p.
 *
 * If @a path does not exist in @a root, return an error.  (You cannot use
 * this routine to create new files;  use svn_fs_make_file() to create
 * an empty file first.)
 *
 * @a base_checksum is the hex MD5 digest for the base text against
 * which the delta is to be applied; it is ignored if null, and may be
 * ignored even if not null.  If it is not ignored, it must match the
 * checksum of the base text against which svndiff data is being
 * applied; if not, svn_fs_apply_textdelta() or the @a *contents_p call
 * which detects the mismatch will return the error
 * @c SVN_ERR_CHECKSUM_MISMATCH (if there is no base text, there may
 * still be an error if @a base_checksum is neither null nor the
 * checksum of the empty string).
 *
 * @a result_checksum is the hex MD5 digest for the fulltext that
 * results from this delta application.  It is ignored if null, but if
 * not null, it must match the checksum of the result; if it does not,
 * then the @a *contents_p call which detects the mismatch will return
 * the error @c SVN_ERR_CHECKSUM_MISMATCH.
 *
 * The caller must send all delta windows including the terminating
 * NULL window to @a *contents_p before making further changes to the
 * transaction.
 *
 * Do temporary allocation in @a pool.
 */
svn_error_t *svn_fs_apply_textdelta(svn_txdelta_window_handler_t *contents_p,
                                    void **contents_baton_p,
                                    svn_fs_root_t *root,
                                    const char *path,
                                    const char *base_checksum,
                                    const char *result_checksum,
                                    apr_pool_t *pool);


/** Write data directly to the file @a path in @a root.  @a root must be the
 * root of a transaction, not a revision.
 *
 * Set @a *contents_p to a stream ready to receive full textual data.
 * When the caller closes this stream, the data replaces the previous
 * contents of the file.  The caller must write all file data and close
 * the stream before making further changes to the transaction.
 *
 * If @a path does not exist in @a root, return an error.  (You cannot use
 * this routine to create new files;  use svn_fs_make_file() to create
 * an empty file first.)
 *
 * @a result_checksum is the hex MD5 digest for the final fulltext
 * written to the stream.  It is ignored if null, but if not null, it
 * must match the checksum of the result; if it does not, then the @a
 * *contents_p call which detects the mismatch will return the error
 * @c SVN_ERR_CHECKSUM_MISMATCH.
 *
 * Do any necessary temporary allocation in @a pool.
 *
 * ### This is like svn_fs_apply_textdelta(), but takes the text
 * straight.  It is currently used only by the loader, see
 * libsvn_repos/load.c.  It should accept a checksum, of course, which
 * would come from an (optional) header in the dump file.  See
 * http://subversion.tigris.org/issues/show_bug.cgi?id=1102 for more.
 */
svn_error_t *svn_fs_apply_text(svn_stream_t **contents_p,
                               svn_fs_root_t *root,
                               const char *path,
                               const char *result_checksum,
                               apr_pool_t *pool);


/** Check if the contents of two root/path combos have changed.
 *
 * Set @a *changed_p to 1 if the contents at @a path1 under @a root1 differ
 * from those at @a path2 under @a root2, or set it to 0 if they are the
 * same.  Both paths must exist under their respective roots, and both
 * roots must be in the same filesystem. 
 */
svn_error_t *svn_fs_contents_changed(svn_boolean_t *changed_p,
                                     svn_fs_root_t *root1,
                                     const char *path1,
                                     svn_fs_root_t *root2,
                                     const char *path2,
                                     apr_pool_t *pool);



/* Filesystem revisions.  */


/** Set @a *youngest_p to the number of the youngest revision in filesystem 
 * @a fs.  Use @a pool for all temporary allocation.
 *
 * The oldest revision in any filesystem is numbered zero.
 */
svn_error_t *svn_fs_youngest_rev(svn_revnum_t *youngest_p,
                                 svn_fs_t *fs,
                                 apr_pool_t *pool);


/** Deltify predecessors of paths modified in @a revision in
 * filesystem @a fs.  Use @a pool for all allocations. 
 * 
 * @note This can be a time-consuming process, depending the breadth
 * of the changes made in @a revision, and the depth of the history of
 * those changed paths. 
 */
svn_error_t *svn_fs_deltify_revision(svn_fs_t *fs,
                                     svn_revnum_t revision,
                                     apr_pool_t *pool);


/** Set @a *value_p to the value of the property named @a propname on
 * revision @a rev in the filesystem @a fs.  If @a rev has no property by 
 * that name, set @a *value_p to zero.  Allocate the result in @a pool.
 */
svn_error_t *svn_fs_revision_prop(svn_string_t **value_p,
                                  svn_fs_t *fs,
                                  svn_revnum_t rev,
                                  const char *propname,
                                  apr_pool_t *pool);


/** Set @a *table_p to the entire property list of revision @a rev in
 * filesystem @a fs, as an APR hash table allocated in @a pool.  The table
 * maps <tt>char *</tt> property names to @c svn_string_t * values; the names
 * and values are allocated in @a pool.
 */
svn_error_t *svn_fs_revision_proplist(apr_hash_t **table_p,
                                      svn_fs_t *fs,
                                      svn_revnum_t rev,
                                      apr_pool_t *pool);


/** Change a revision's property's value, or add/delete a property.
 *
 * - @a fs is a filesystem, and @a rev is the revision in that filesystem
 *   whose property should change.
 * - @a name is the name of the property to change.
 * - @a value is the new value of the property, or zero if the property should
 *   be removed altogether.
 *
 * Note that revision properties are non-historied --- you can change
 * them after the revision has been committed.  They are not protected
 * via transactions.
 *
 * Do any necessary temporary allocation in @a pool.
 */
svn_error_t *svn_fs_change_rev_prop(svn_fs_t *fs,
                                    svn_revnum_t rev,
                                    const char *name,
                                    const svn_string_t *value,
                                    apr_pool_t *pool);



/* Computing deltas.  */


/** Set @a *stream_p to a pointer to a delta stream that will turn the
 * contents of the file @a source into the contents of the file @a target.
 * If @a source_root is zero, use a file with zero length as the source.
 *
 * This function does not compare the two files' properties.
 *
 * Allocate @a *stream_p, and do any necessary temporary allocation, in
 * @a pool.
 */
svn_error_t *svn_fs_get_file_delta_stream(svn_txdelta_stream_t **stream_p,
                                          svn_fs_root_t *source_root,
                                          const char *source_path,
                                          svn_fs_root_t *target_root,
                                          const char *target_path,
                                          apr_pool_t *pool);



/* UUID manipulation. */

/** Populate @a *uuid with the UUID associated with @a fs.  Allocate
    @a *uuid in @a pool.  */
svn_error_t *svn_fs_get_uuid(svn_fs_t *fs,
                             const char **uuid,
                             apr_pool_t *pool);


/** Associate @a *uuid with @a fs.  Use @a pool for any scratchwork. */
svn_error_t *svn_fs_set_uuid(svn_fs_t *fs,
                             const char *uuid,
                             apr_pool_t *pool);


/* Non-historical properties.  */

/* [[Yes, do tell.]] */



/** @defgroup svn_fs_locks filesystem locks
 * @{ 
 * @since New in 1.2. */

/** A lock represents one user's exclusive right to modify a path in a
 * filesystem.  In order to create or destroy a lock, a username must
 * be associated with the filesystem's access context (see @c
 * svn_fs_access_t).
 *
 * When a lock is created, a 'lock-token' is returned.  The lock-token
 * is a unique URI that represents the lock (treated as an opaque
 * string by the client), and is required to make further use of the
 * lock (including removal of the lock.)  A lock-token can also be
 * queried to return a svn_lock_t structure that describes the details
 * of the lock.
 *
 * Locks are not secret; anyone can view existing locks in a
 * filesystem.  Locks are not omnipotent: they can broken and stolen
 * by people who don't "own" the lock.  (Though admins can tailor a
 * custom break/steal policy via libsvn_repos pre-lock hook script.)
 *
 * Locks can be created with an optional expiration date.  If a lock
 * has an expiration date, then the act of fetching/reading it might
 * cause it to automatically expire, returning either nothing or an
 * expiration error (depending on the API).
 */


/** Lock @a path in @a fs, and set @a *lock to a lock
 * representing the new lock, allocated in @a pool.
 *
 * @warning You may prefer to use svn_repos_fs_lock() instead,
 * which see.
 *
 * @a fs must have a username associated with it (see @c
 * svn_fs_access_t), else return @c SVN_ERR_FS_NO_USER.  Set the
 * 'owner' field in the new lock to the fs username.
 *
 * @a comment is optional: it's either an xml-escapable UTF8 string
 * which describes the lock, or it is @c NULL. 
 *
 * @a is_dav_comment describes whether the comment was created by a
 * generic DAV client; only mod_dav_svn's autoversioning feature needs
 * to use it.  If in doubt, pass 0.
 *
 * If path is already locked, then return @c SVN_ERR_FS_PATH_ALREADY_LOCKED,
 * unless @a steal_lock is true, in which case "steal" the existing
 * lock, even if the FS access-context's username does not match the
 * current lock's owner: delete the existing lock on @a path, and
 * create a new one.
 *
 * @a token is a lock token such as can be generated using
 * svn_fs_generate_lock_token() (indicating that the caller wants to
 * dictate the lock token used), or it is @c NULL (indicating that the
 * caller wishes to have a new token generated by this function).  If
 * @a token is not @c NULL, and represents an existing lock, then @a
 * path must match the path associated with that existing lock.
 *
 * If @a expiration_date is zero, then create a non-expiring lock.
 * Else, the lock will expire at @a expiration_date.
 *
 * If @a current_rev is a valid revnum, then do an out-of-dateness
 * check.  If the revnum is less than the last-changed-revision of @a
 * path (or if @a path doesn't exist in HEAD), return @c
 * SVN_ERR_FS_OUT_OF_DATE.
 *
 * @note At this time, only files can be locked.
 */
svn_error_t *svn_fs_lock(svn_lock_t **lock,
                         svn_fs_t *fs,
                         const char *path,
                         const char *token,
                         const char *comment,
                         svn_boolean_t is_dav_comment,
                         apr_time_t expiration_date,
                         svn_revnum_t current_rev,
                         svn_boolean_t steal_lock,
                         apr_pool_t *pool);


/** Generate a unique lock-token using @a fs. Return in @a *token,
 * allocated in @a pool.
 *
 * This can be used in to populate lock->token before calling
 * svn_fs_attach_lock().
 */
svn_error_t *svn_fs_generate_lock_token(const char **token,
                                        svn_fs_t *fs,
                                        apr_pool_t *pool);


/** Remove the lock on @a path represented by @a token in @a fs.
 *
 * If @a token doesn't point to a lock, return @c SVN_ERR_FS_BAD_LOCK_TOKEN.
 * If @a token points to an expired lock, return @c SVN_ERR_FS_LOCK_EXPIRED.
 * If @a fs has no username associated with it, return @c SVN_ERR_FS_NO_USER
 * unless @a break_lock is specified.
 *
 * If @a token points to a lock, but the username of @a fs's access
 * context doesn't match the lock's owner, return @c
 * SVN_ERR_FS_LOCK_OWNER_MISMATCH.  If @a break_lock is true, however, don't
 * return error;  allow the lock to be "broken" in any case.  In the latter
 * case, @a token shall be @c NULL.
 *
 * Use @a pool for temporary allocations.
 */
svn_error_t *svn_fs_unlock(svn_fs_t *fs,
                           const char *path,
                           const char *token,
                           svn_boolean_t break_lock,
                           apr_pool_t *pool);


/** If @a path is locked in @a fs, set @a *lock to an svn_lock_t which
 *  represents the lock, allocated in @a pool.
 *  
 * If @a path is not locked, set @a *lock to NULL.
 */
svn_error_t *svn_fs_get_lock(svn_lock_t **lock,
                             svn_fs_t *fs,
                             const char *path,
                             apr_pool_t *pool);


/** The type of a lock discovery callback function.  @a baton is the
 * value specified in the call to svn_fs_get_locks(); the filesystem
 * passes it through to the callback.  @a lock is a lock structure.
 * @a pool is a temporary subpool for use by the callback
 * implementation -- it is cleared after invocation of the callback.
 */
typedef svn_error_t *(*svn_fs_get_locks_callback_t)(void *baton,
                                                    svn_lock_t *lock,
                                                    apr_pool_t *pool);


/** Report locks on or below @a path in @a fs using the @a
 * get_locks_func / @a get_locks_baton.  Use @a pool for necessary
 * allocations.
 *
 * If the @a get_locks_func callback implementation returns an error,
 * lock iteration will terminate and that error will be returned by
 * this function.
 */
svn_error_t *svn_fs_get_locks(svn_fs_t *fs,
                              const char *path,
                              svn_fs_get_locks_callback_t get_locks_func,
                              void *get_locks_baton,
                              apr_pool_t *pool);

/** @} */

/**
 * Append a textual list of all available FS modules to the stringbuf
 * @a output.
 *
 * @since New in 1.2.
 */
svn_error_t *svn_fs_print_modules(svn_stringbuf_t *output,
                                  apr_pool_t *pool);

#ifdef __cplusplus
}
#endif /* __cplusplus */

#endif /* SVN_FS_H */<|MERGE_RESOLUTION|>--- conflicted
+++ resolved
@@ -1229,38 +1229,12 @@
  * @a paths indicate the paths you are requesting information for
  *
  * @a inherit indicates whether explicit, explicit or inherited, or
-<<<<<<< HEAD
- * only inherited merge info for @paths is retrieved.
+ * only inherited mergeinfo for @paths is retrieved.
  *
  * Do any necessary temporary allocation in @a pool.
  *
  * @since New in 1.5.
  */
-svn_error_t *svn_fs_get_mergeinfo(apr_hash_t **minfohash,
-                                  svn_fs_root_t *root,
-                                  const apr_array_header_t *paths,
-                                  svn_mergeinfo_inheritance_t inherit,
-                                  apr_pool_t *pool);
-
-/** Retrieve combined mergeinfo for multiple nodes, and their children.
- *
- * @a mergeinfo is filled with mergeinfo for each of the @a paths and
- * their children, stored as a mergeinfo hash.  It will never be @c NULL,
- * but may be empty.
- *
- * @a root indicate the revision root to use when looking up paths.
- *
- * @a paths indicate the paths you are requesting information for.
-=======
- * only inherited mergeinfo for @paths is retrieved.
->>>>>>> 4eaf3f05
- *
- * Do any necessary temporary allocation in @a pool.
- *
- * @since New in 1.5.
- */
-<<<<<<< HEAD
-=======
 svn_error_t *svn_fs_get_mergeinfo(apr_hash_t **minfohash,
                                   svn_fs_root_t *root,
                                   const apr_array_header_t *paths,
@@ -1299,16 +1273,12 @@
  *
  * @since New in 1.5.
  */
->>>>>>> 4eaf3f05
 svn_error_t *
 svn_fs_get_mergeinfo_for_tree(apr_hash_t **mergeinfo,
                               svn_fs_root_t *root,
                               const apr_array_header_t *paths,
-<<<<<<< HEAD
-=======
                               svn_fs_mergeinfo_filter_func_t filter_func,
                               void *filter_func_baton,
->>>>>>> 4eaf3f05
                               apr_pool_t *pool);
 
 /** Merge changes between two nodes into a third node.
