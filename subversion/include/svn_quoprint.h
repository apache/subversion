--- conflicted
+++ resolved
@@ -1,4 +1,3 @@
-<<<<<<< HEAD
 /**
  * @copyright
  * ====================================================================
@@ -74,82 +73,4 @@
 }
 #endif /* __cplusplus */
 
-#endif /* SVN_QUOPRINT_H */
-=======
-/**
- * @copyright
- * ====================================================================
- * Copyright (c) 2000-2003 CollabNet.  All rights reserved.
- *
- * This software is licensed as described in the file COPYING, which
- * you should have received as part of this distribution.  The terms
- * are also available at http://subversion.tigris.org/license-1.html.
- * If newer versions of this license are posted there, you may use a
- * newer version instead, at your option.
- *
- * This software consists of voluntary contributions made by many
- * individuals.  For exact contribution history, see the revision
- * history and logs, available at http://subversion.tigris.org/.
- * ====================================================================
- * @endcopyright
- *
- * @file svn_quoprint.h
- * @brief quoted-printable encoding and decoding functions.
- */
-
-
-#ifndef SVN_QUOPRINT_H
-#define SVN_QUOPRINT_H
-
-#include "svn_io.h"
-
-#ifdef __cplusplus
-extern "C" {
-#endif /* __cplusplus */
-
-/** Create a stream that encodes binary data in quoted-printable format and 
- * writes the data to @a output.
- *
- * Return a writable generic stream which will encode binary data in
- * quoted-printable format and write the encoded data to @a output.  Be
- * sure to close the stream when done writing in order to squeeze out
- * the last bit of encoded data.
- */
-svn_stream_t *svn_quoprint_encode (svn_stream_t *output, apr_pool_t *pool);
-
-/** Return a writable generic stream which will decode
- * quoted-printable-encoded data and write the decoded data to @a output.
- *
- * Return a writable generic stream which will decode binary data in
- * quoted-printable format and write the decoded data to @a output.  Be
- * sure to close the stream when done writing in order to squeeze out
- * the last bit of encoded data.
- */
-svn_stream_t *svn_quoprint_decode (svn_stream_t *output, apr_pool_t *pool);
-
-
-/** Simpler interface for encoding quoted-printable data assuming we have 
- * all of it present at once.
- *
- * Simpler interface for encoding quoted-printable data assuming we have all 
- * of it present at once.  The returned string will be allocated from @a pool.
- */
-svn_stringbuf_t *svn_quoprint_encode_string (svn_stringbuf_t *str,
-                                             apr_pool_t *pool);
-
-/** Simpler interface for decoding quoted-printable data assuming we have 
- * all of it present at once.
- *
- * Simpler interface for decoding quoted-printable data assuming we have all 
- * of it present at once.  The returned string will be allocated from @a pool.
- */
-svn_stringbuf_t *svn_quoprint_decode_string (svn_stringbuf_t *str,
-                                             apr_pool_t *pool);
-
-
-#ifdef __cplusplus
-}
-#endif /* __cplusplus */
-
-#endif /* SVN_QUOPRINT_H */
->>>>>>> 568fa1e5
+#endif /* SVN_QUOPRINT_H */