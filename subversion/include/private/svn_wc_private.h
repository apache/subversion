/**
 * @copyright
 * ====================================================================
 *    Licensed to the Apache Software Foundation (ASF) under one
 *    or more contributor license agreements.  See the NOTICE file
 *    distributed with this work for additional information
 *    regarding copyright ownership.  The ASF licenses this file
 *    to you under the Apache License, Version 2.0 (the
 *    "License"); you may not use this file except in compliance
 *    with the License.  You may obtain a copy of the License at
 *
 *      http://www.apache.org/licenses/LICENSE-2.0
 *
 *    Unless required by applicable law or agreed to in writing,
 *    software distributed under the License is distributed on an
 *    "AS IS" BASIS, WITHOUT WARRANTIES OR CONDITIONS OF ANY
 *    KIND, either express or implied.  See the License for the
 *    specific language governing permissions and limitations
 *    under the License.
 * ====================================================================
 * @endcopyright
 *
 * @file svn_wc_private.h
 * @brief The Subversion Working Copy Library - Internal routines
 *
 * Requires:
 *            - A working copy
 *
 * Provides:
 *            - Ability to manipulate working copy's versioned data.
 *            - Ability to manipulate working copy's administrative files.
 *
 * Used By:
 *            - Clients.
 */

#ifndef SVN_WC_PRIVATE_H
#define SVN_WC_PRIVATE_H

#include "svn_types.h"
#include "svn_wc.h"

#ifdef __cplusplus
extern "C" {
#endif /* __cplusplus */


/* Return TRUE iff CLHASH (a hash whose keys are const char *
   changelist names) is NULL or if LOCAL_ABSPATH is part of a changelist in
   CLHASH. */
svn_boolean_t
svn_wc__changelist_match(svn_wc_context_t *wc_ctx,
                         const char *local_abspath,
                         const apr_hash_t *clhash,
                         apr_pool_t *scratch_pool);

/* Like svn_wc_get_update_editorX and svn_wc_get_status_editorX, but only
   allows updating a file external LOCAL_ABSPATH */
svn_error_t *
svn_wc__get_file_external_editor(const svn_delta_editor_t **editor,
                                 void **edit_baton,
                                 svn_revnum_t *target_revision,
                                 svn_wc_context_t *wc_ctx,
                                 const char *local_abspath,
                                 const char *wri_abspath,
                                 const char *url,
                                 const char *repos_root_url,
                                 const char *repos_uuid,
                                 svn_boolean_t use_commit_times,
                                 const char *diff3_cmd,
                                 const apr_array_header_t *preserved_exts,
                                 const char *record_ancestor_abspath,
                                 const char *recorded_url,
                                 const svn_opt_revision_t *recorded_peg_rev,
                                 const svn_opt_revision_t *recorded_rev,
                                 svn_wc_conflict_resolver_func2_t conflict_func,
                                 void *conflict_baton,
                                 svn_cancel_func_t cancel_func,
                                 void *cancel_baton,
                                 svn_wc_notify_func2_t notify_func,
                                 void *notify_baton,
                                 apr_pool_t *result_pool,
                                 apr_pool_t *scratch_pool);

/* Like svn_wc_crawl_revisionsX, but only supports updating a file external
   LOCAL_ABSPATH which may or may not exist yet. */
svn_error_t *
svn_wc__crawl_file_external(svn_wc_context_t *wc_ctx,
                            const char *local_abspath,
                            const svn_ra_reporter3_t *reporter,
                            void *report_baton,
                            svn_boolean_t restore_files,
                            svn_boolean_t use_commit_times,
                            svn_cancel_func_t cancel_func,
                            void *cancel_baton,
                            svn_wc_notify_func2_t notify_func,
                            void *notify_baton,
                            apr_pool_t *scratch_pool);

/* Check if LOCAL_ABSPATH is an external in the working copy identified
   by WRI_ABSPATH. If not return SVN_ERR_WC_PATH_NOT_FOUND.

   If it is an external return more information on this external.

   If IGNORE_ENOENT, then set *external_kind to svn_node_none, when
   LOCAL_ABSPATH is not an external instead of returning an error.

   Here is an overview of how DEFINING_REVISION and
   DEFINING_OPERATIONAL_REVISION would be set for which kinds of externals
   definitions:

     svn:externals line   DEFINING_REV.       DEFINING_OP._REV.

         ^/foo@2 bar       2                   2
     -r1 ^/foo@2 bar       1                   2
     -r1 ^/foo   bar       1                  SVN_INVALID_REVNUM
         ^/foo   bar      SVN_INVALID_REVNUM  SVN_INVALID_REVNUM
         ^/foo@HEAD bar   SVN_INVALID_REVNUM  SVN_INVALID_REVNUM
     -rHEAD ^/foo bar     -- not a valid externals definition --
*/
svn_error_t *
svn_wc__read_external_info(svn_node_kind_t *external_kind,
                           const char **defining_abspath,
                           const char **defining_url,
                           svn_revnum_t *defining_operational_revision,
                           svn_revnum_t *defining_revision,
                           svn_wc_context_t *wc_ctx,
                           const char *wri_abspath,
                           const char *local_abspath,
                           svn_boolean_t ignore_enoent,
                           apr_pool_t *result_pool,
                           apr_pool_t *scratch_pool);

/** See svn_wc__committable_externals_below(). */
typedef struct svn_wc__committable_external_info_t {

  /* The local absolute path where the external should be checked out. */
  const char *local_abspath;

  /* The relpath part of the source URL the external should be checked out
   * from. */
  const char *repos_relpath;

  /* The root URL part of the source URL the external should be checked out
   * from. */
  const char *repos_root_url;

  /* Set to either svn_kind_file or svn_kind_dir. */
  svn_kind_t kind;

} svn_wc__committable_external_info_t;

/* Add svn_wc__committable_external_info_t* items to *EXTERNALS, describing
 * 'committable' externals checked out below LOCAL_ABSPATH. Recursively find
 * all nested externals (externals defined inside externals).
 *
 * In this context, a 'committable' external belongs to the same repository as
 * LOCAL_ABSPATH, is not revision-pegged and is currently checked out in the
 * WC. (Local modifications are not tested for.)
 *
 * *EXTERNALS must be initialized either to NULL or to a pointer created with
 * apr_array_make(..., sizeof(svn_wc__committable_external_info_t *)). If
 * *EXTERNALS is initialized to NULL, an array will be allocated from
 * RESULT_POOL as necessary. If no committable externals are found,
 * *EXTERNALS is left unchanged.
 *
 * DEPTH limits the recursion below LOCAL_ABSPATH.
 *
 * This function will not find externals defined in some parent WC above
 * LOCAL_ABSPATH's WC-root.
 *
 * ###TODO: Add a WRI_ABSPATH (wc root indicator) separate from LOCAL_ABSPATH,
 * to allow searching any wc-root for externals under LOCAL_ABSPATH, not only
 * LOCAL_ABSPATH's most immediate wc-root. */
svn_error_t *
svn_wc__committable_externals_below(apr_array_header_t **externals,
                                    svn_wc_context_t *wc_ctx,
                                    const char *local_abspath,
                                    svn_depth_t depth,
                                    apr_pool_t *result_pool,
                                    apr_pool_t *scratch_pool);

/* Gets a mapping from const char * local abspaths of externals to the const
   char * local abspath of where they are defined for all externals defined
   at or below LOCAL_ABSPATH.

   ### Returns NULL in *EXTERNALS until we bumped to format 29.

   Allocate the result in RESULT_POOL and perform temporary allocations in
   SCRATCH_POOL. */
svn_error_t *
svn_wc__externals_defined_below(apr_hash_t **externals,
                                svn_wc_context_t *wc_ctx,
                                const char *local_abspath,
                                apr_pool_t *result_pool,
                                apr_pool_t *scratch_pool);


/* Registers a new external at LOCAL_ABSPATH in the working copy containing
   DEFINING_ABSPATH.

   The node is registered as defined on DEFINING_ABSPATH (must be an ancestor
   of LOCAL_ABSPATH) of kind KIND.

   The external is registered as from repository REPOS_ROOT_URL with uuid
   REPOS_UUID and the defining relative path REPOS_RELPATH.

   If the revision of the node is locked OPERATIONAL_REVISION and REVISION
   are the peg and normal revision; otherwise their value is
   SVN_INVALID_REVNUM.

   ### Only KIND svn_node_dir is supported.

   Perform temporary allocations in SCRATCH_POOL.
 */
svn_error_t *
svn_wc__external_register(svn_wc_context_t *wc_ctx,
                          const char *defining_abspath,
                          const char *local_abspath,
                          svn_node_kind_t kind,
                          const char *repos_root_url,
                          const char *repos_uuid,
                          const char *repos_relpath,
                          svn_revnum_t operational_revision,
                          svn_revnum_t revision,
                          apr_pool_t *scratch_pool);

/* Remove the external at LOCAL_ABSPATH from the working copy identified by
   WRI_ABSPATH using WC_CTX.

   If not NULL, call CANCEL_FUNC with CANCEL_BATON to allow canceling while
   removing the working copy files.

   ### This function wraps svn_wc_remove_from_revision_control2().
 */
svn_error_t *
svn_wc__external_remove(svn_wc_context_t *wc_ctx,
                        const char *wri_abspath,
                        const char *local_abspath,
                        svn_cancel_func_t cancel_func,
                        void *cancel_baton,
                        apr_pool_t *scratch_pool);

/* Gather all svn:externals property values from the actual properties on
   directories below LOCAL_ABSPATH as a mapping of const char *local_abspath
   to const char * values.

   Use DEPTH as how it would be used to limit the externals property results
   on update. (So any depth < infinity will only read svn:externals on
   LOCAL_ABSPATH itself)

   If DEPTHS is not NULL, set *depths to an apr_hash_t* mapping the same
   local_abspaths to the const char * ambient depth of the node.

   Allocate the result in RESULT_POOL and perform temporary allocations in
   SCRATCH_POOL. */
svn_error_t *
svn_wc__externals_gather_definitions(apr_hash_t **externals,
                                     apr_hash_t **ambient_depths,
                                     svn_wc_context_t *wc_ctx,
                                     const char *local_abspath,
                                     svn_depth_t depth,
                                     apr_pool_t *result_pool,
                                     apr_pool_t *scratch_pool);

/* Close the DB for LOCAL_ABSPATH.  Perform temporary allocations in
   SCRATCH_POOL.

   Wraps svn_wc__db_drop_root(). */
svn_error_t *
svn_wc__close_db(const char *external_abspath,
                 svn_wc_context_t *wc_ctx,
                 apr_pool_t *scratch_pool);

/** Set @a *tree_conflict to a newly allocated @c
 * svn_wc_conflict_description_t structure describing the tree
 * conflict state of @a victim_abspath, or to @c NULL if @a victim_abspath
 * is not in a state of tree conflict. @a wc_ctx is a working copy context
 * used to access @a victim_path.  Allocate @a *tree_conflict in @a result_pool,
 * use @a scratch_pool for temporary allocations.
 */
svn_error_t *
svn_wc__get_tree_conflict(const svn_wc_conflict_description2_t **tree_conflict,
                          svn_wc_context_t *wc_ctx,
                          const char *victim_abspath,
                          apr_pool_t *result_pool,
                          apr_pool_t *scratch_pool);

/** Record the tree conflict described by @a conflict in the WC for
 * @a conflict->local_abspath.  Use @a scratch_pool for all temporary
 * allocations.
 */
svn_error_t *
svn_wc__add_tree_conflict(svn_wc_context_t *wc_ctx,
                          const svn_wc_conflict_description2_t *conflict,
                          apr_pool_t *scratch_pool);

/* Remove any tree conflict on victim @a victim_abspath using @a wc_ctx.
 * (If there is no such conflict recorded, do nothing and return success.)
 *
 * Do all temporary allocations in @a scratch_pool.
 */
svn_error_t *
svn_wc__del_tree_conflict(svn_wc_context_t *wc_ctx,
                          const char *victim_abspath,
                          apr_pool_t *scratch_pool);


/* Return a hash @a *tree_conflicts of all the children of @a
 * local_abspath that are in tree conflicts.  The hash maps local
 * abspaths to pointers to svn_wc_conflict_description2_t, all
 * allocated in result pool.
 */
svn_error_t *
svn_wc__get_all_tree_conflicts(apr_hash_t **tree_conflicts,
                               svn_wc_context_t *wc_ctx,
                               const char *local_abspath,
                               apr_pool_t *result_pool,
                               apr_pool_t *scratch_pool);


/** Like svn_wc_is_wc_root(), but it doesn't consider switched subdirs or
 * deleted entries as working copy roots.
 */
svn_error_t *
svn_wc__strictly_is_wc_root(svn_boolean_t *wc_root,
                            svn_wc_context_t *wc_ctx,
                            const char *local_abspath,
                            apr_pool_t *scratch_pool);


/** Set @a *wcroot_abspath to the local abspath of the root of the
 * working copy in which @a local_abspath resides.
 */
svn_error_t *
svn_wc__get_wc_root(const char **wcroot_abspath,
                    svn_wc_context_t *wc_ctx,
                    const char *local_abspath,
                    apr_pool_t *result_pool,
                    apr_pool_t *scratch_pool);

/**
 * The following are temporary APIs to aid in the transition from wc-1 to
 * wc-ng.  Use them for new development now, but they may be disappearing
 * before the 1.7 release.
 */


/*
 * Convert from svn_wc_conflict_description2_t to
 * svn_wc_conflict_description_t. This is needed by some backwards-compat
 * code in libsvn_client/ctx.c
 *
 * Allocate the result in RESULT_POOL.
 */
svn_wc_conflict_description_t *
svn_wc__cd2_to_cd(const svn_wc_conflict_description2_t *conflict,
                  apr_pool_t *result_pool);


/*
 * Convert from svn_wc_status3_t to svn_wc_status2_t.
 * Allocate the result in RESULT_POOL.
 */
svn_error_t *
svn_wc__status2_from_3(svn_wc_status2_t **status,
                       const svn_wc_status3_t *old_status,
                       svn_wc_context_t *wc_ctx,
                       const char *local_abspath,
                       apr_pool_t *result_pool,
                       apr_pool_t *scratch_pool);


/**
 * Set @a *children to a new array of the immediate children of the working
 * node at @a dir_abspath.  The elements of @a *children are (const char *)
 * absolute paths.
 *
 * Include children that are scheduled for deletion.  Iff @a show_hidden
 * is true, also include children that are 'excluded' or 'server-excluded' or
 * 'not-present'.
 *
 * Return every path that refers to a child of the working node at
 * @a dir_abspath.  Do not include a path just because it was a child of a
 * deleted directory that existed at @a dir_abspath if that directory is now
 * sheduled to be replaced by the working node at @a dir_abspath.
 *
 * Allocate @a *children in @a result_pool.  Use @a wc_ctx to access the
 * working copy, and @a scratch_pool for all temporary allocations.
 */
svn_error_t *
svn_wc__node_get_children_of_working_node(const apr_array_header_t **children,
                                          svn_wc_context_t *wc_ctx,
                                          const char *dir_abspath,
                                          svn_boolean_t show_hidden,
                                          apr_pool_t *result_pool,
                                          apr_pool_t *scratch_pool);

/**
 * Like svn_wc__node_get_children_of_working_node(), except also include any
 * path that was a child of a deleted directory that existed at
 * @a dir_abspath, even if that directory is now scheduled to be replaced by
 * the working node at @a dir_abspath.
 */
svn_error_t *
svn_wc__node_get_children(const apr_array_header_t **children,
                          svn_wc_context_t *wc_ctx,
                          const char *dir_abspath,
                          svn_boolean_t show_hidden,
                          apr_pool_t *result_pool,
                          apr_pool_t *scratch_pool);


/**
 * Fetch the repository root information for the working version
 * of the node at @a local_abspath into @a *repos_root_url
 * and @a *repos_uuid. Use @a wc_ctx to access the working copy
 * for @a local_abspath, @a scratch_pool for all temporary allocations,
 * @a result_pool for result allocations. Note: the results will be NULL if
 * the node does not exist or is not under version control. If the node is
 * locally added, return the repository root it will have if committed.
 *
 * Either output argument may be NULL, indicating no interest.
 */
svn_error_t *
svn_wc__node_get_repos_info(const char **repos_root_url,
                            const char **repos_uuid,
                            svn_wc_context_t *wc_ctx,
                            const char *local_abspath,
                            apr_pool_t *result_pool,
                            apr_pool_t *scratch_pool);



/**
 * Get the depth of @a local_abspath using @a wc_ctx.  If @a local_abspath is
 * not in the working copy, return @c SVN_ERR_WC_PATH_NOT_FOUND.
 */
svn_error_t *
svn_wc__node_get_depth(svn_depth_t *depth,
                       svn_wc_context_t *wc_ctx,
                       const char *local_abspath,
                       apr_pool_t *scratch_pool);

/**
 * Get the changed revision, date and author for @a local_abspath using @a
 * wc_ctx.  Allocate the return values in @a result_pool; use @a scratch_pool
 * for temporary allocations.  Any of the return pointers may be @c NULL, in
 * which case they are not set.
 *
 * If @a local_abspath is not in the working copy, return
 * @c SVN_ERR_WC_PATH_NOT_FOUND.
 */
svn_error_t *
svn_wc__node_get_changed_info(svn_revnum_t *changed_rev,
                              apr_time_t *changed_date,
                              const char **changed_author,
                              svn_wc_context_t *wc_ctx,
                              const char *local_abspath,
                              apr_pool_t *result_pool,
                              apr_pool_t *scratch_pool);


/**
 * Set @a *url to the corresponding url for @a local_abspath, using @a wc_ctx.
 * If the node is added, return the url it will have in the repository.
 *
 * If @a local_abspath is not in the working copy, return
 * @c SVN_ERR_WC_PATH_NOT_FOUND.
 */
svn_error_t *
svn_wc__node_get_url(const char **url,
                     svn_wc_context_t *wc_ctx,
                     const char *local_abspath,
                     apr_pool_t *result_pool,
                     apr_pool_t *scratch_pool);

/**
 * Retrieves the origin of the node as it is known in the repository. For
 * a copied node this retrieves where the node is copied from, for an added
 * node this returns NULL/INVALID outputs, and for any other node this
 * retrieves the repository location.
 *
 * All output arguments may be NULL.
 *
 * If @a is_copy is not NULL, sets @a *is_copy to TRUE if the origin is a copy
 * of the original node.
 *
 * If not NULL, sets @a revision, @a repos_relpath, @a repos_root_url and
 * @a repos_uuid to the original (if a copy) or their current values.
 *
 * If @a copy_root_abspath is not NULL, and @a *is_copy indicates that the
 * node was copied, set @a *copy_root_abspath to the local absolute path of
 * the root of the copied subtree containing the node. If the copied node is
 * a root by itself, @a *copy_root_abspath will match @a local_abspath (but
 * won't necessarily point to the same string in memory).
 *
 * If @a scan_deleted is TRUE, determine the origin of the deleted node. If
 * @a scan_deleted is FALSE, return NULL, SVN_INVALID_REVNUM or FALSE for
 * deleted nodes.
 *
 * Allocate the result in @a result_pool. Perform temporary allocations in
 * @a scratch_pool */
svn_error_t *
svn_wc__node_get_origin(svn_boolean_t *is_copy,
                        svn_revnum_t *revision,
                        const char **repos_relpath,
                        const char **repos_root_url,
                        const char **repos_uuid,
                        const char **copy_root_abspath,
                        svn_wc_context_t *wc_ctx,
                        const char *local_abspath,
                        svn_boolean_t scan_deleted,
                        apr_pool_t *result_pool,
                        apr_pool_t *scratch_pool);


/**
 * Set @a *repos_relpath to the corresponding repos_relpath for @a
 * local_abspath, using @a wc_ctx. If the node is added, return the
 * repos_relpath it will have in the repository.
 *
 * If @a local_abspath is not in the working copy, return @c
 * SVN_ERR_WC_PATH_NOT_FOUND.
 * */
svn_error_t *
svn_wc__node_get_repos_relpath(const char **repos_relpath,
                               svn_wc_context_t *wc_ctx,
                               const char *local_abspath,
                               apr_pool_t *result_pool,
                               apr_pool_t *scratch_pool);

/**
 * Set @a *is_deleted to TRUE if @a local_abspath is deleted, using
 * @a wc_ctx.  If @a local_abspath is not in the working copy, return
 * @c SVN_ERR_WC_PATH_NOT_FOUND.  Use @a scratch_pool for all temporary
 * allocations.
 */
svn_error_t *
svn_wc__node_is_status_deleted(svn_boolean_t *is_deleted,
                               svn_wc_context_t *wc_ctx,
                               const char *local_abspath,
                               apr_pool_t *scratch_pool);

/**
 * Set @a *deleted_ancestor_abspath to the root of the delete operation
 * that deleted @a local_abspath. If @a local_abspath itself was deleted
 * and has no deleted ancestor, @a *deleted_ancestor_abspath will equal
 * @a local_abspath. If @a local_abspath was not deleted,
 * set @a *deleted_ancestor_abspath to @c NULL.
 * @a *deleted_ancestor_abspath is allocated in @a result_pool.
 * Use @a scratch_pool for all temporary allocations.
 */
svn_error_t *
svn_wc__node_get_deleted_ancestor(const char **deleted_ancestor_abspath,
                                  svn_wc_context_t *wc_ctx,
                                  const char *local_abspath,
                                  apr_pool_t *result_pool,
                                  apr_pool_t *scratch_pool);

/**
 * Set @a *is_server_excluded to whether @a local_abspath has been
 * excluded by the server, using @a wc_ctx.  If @a local_abspath is not
 * in the working copy, return @c SVN_ERR_WC_PATH_NOT_FOUND.
 * Use @a scratch_pool for all temporary allocations.
 */
svn_error_t *
svn_wc__node_is_status_server_excluded(svn_boolean_t *is_server_excluded,
                                       svn_wc_context_t *wc_ctx,
                                       const char *local_abspath,
                                       apr_pool_t *scratch_pool);

/**
 * Set @a *is_not_present to whether the status of @a local_abspath is
 * #svn_wc__db_status_not_present, using @a wc_ctx.
 * If @a local_abspath is not in the working copy, return
 * @c SVN_ERR_WC_PATH_NOT_FOUND.  Use @a scratch_pool for all temporary
 * allocations.
 */
svn_error_t *
svn_wc__node_is_status_not_present(svn_boolean_t *is_not_present,
                                   svn_wc_context_t *wc_ctx,
                                   const char *local_abspath,
                                   apr_pool_t *scratch_pool);

/**
 * Set @a *is_excluded to whether the status of @a local_abspath is
 * #svn_wc__db_status_excluded, using @a wc_ctx.
 * If @a local_abspath is not in the working copy, return
 * @c SVN_ERR_WC_PATH_NOT_FOUND.  Use @a scratch_pool for all temporary
 * allocations.
 */
svn_error_t *
svn_wc__node_is_status_excluded(svn_boolean_t *is_excluded,
                                   svn_wc_context_t *wc_ctx,
                                   const char *local_abspath,
                                   apr_pool_t *scratch_pool);

/**
 * Set @a *is_added to whether @a local_abspath is added, using
 * @a wc_ctx.  If @a local_abspath is not in the working copy, return
 * @c SVN_ERR_WC_PATH_NOT_FOUND.  Use @a scratch_pool for all temporary
 * allocations.
 *
 * NOTE: "added" in this sense, means it was added, copied-here, or
 *   moved-here. This function provides NO information on whether this
 *   addition has replaced another node.
 *
 *   To be clear, this does NOT correspond to svn_wc_schedule_add.
 */
svn_error_t *
svn_wc__node_is_added(svn_boolean_t *is_added,
                      svn_wc_context_t *wc_ctx,
                      const char *local_abspath,
                      apr_pool_t *scratch_pool);

/**
 * Set @a *has_working to whether @a local_abspath has a working node (which
 * might shadow BASE nodes)
 *
 * This is a check similar to status = added or status = deleted.
 */
svn_error_t *
svn_wc__node_has_working(svn_boolean_t *has_working,
                         svn_wc_context_t *wc_ctx,
                         const char *local_abspath,
                         apr_pool_t *scratch_pool);


/**
 * Get the repository location of the base node at @a local_abspath.
 *
 * Set *REVISION, *REPOS_RELPATH, *REPOS_ROOT_URL and *REPOS_UUID to the
 * location that this node was checked out at or last updated/switched to,
 * regardless of any uncommitted changes (delete, replace and/or
 * copy-here/move-here).
 *
 * If there is no base node at @a local_abspath (such as when there is a
 * locally added/copied/moved-here node that is not part of a replace),
 * return @c SVN_INVALID_REVNUM/NULL/NULL/NULL.
 *
 * All output arguments may be NULL.
 *
 * Allocate the results in @a result_pool. Perform temporary allocations in
 * @a scratch_pool.
 */
svn_error_t *
svn_wc__node_get_base(svn_revnum_t *revision,
                      const char **repos_relpath,
                      const char **repos_root_url,
                      const char **repos_uuid,
                      svn_wc_context_t *wc_ctx,
                      const char *local_abspath,
                      apr_pool_t *result_pool,
                      apr_pool_t *scratch_pool);


/* Get the working revision of @a local_abspath using @a wc_ctx. If @a
 * local_abspath is not in the working copy, return @c
 * SVN_ERR_WC_PATH_NOT_FOUND.
 *
 * This function is meant as a temporary solution for using the old-style
 * semantics of entries. It will handle any uncommitted changes (delete,
 * replace and/or copy-here/move-here).
 *
 * For a delete the @a revision is the BASE node of the operation root, e.g
 * the path that was deleted. But if the delete is  below an add, the
 * revision is set to SVN_INVALID_REVNUM. For an add, copy or move we return
 * SVN_INVALID_REVNUM. In case of a replacement, we return the BASE
 * revision.
 *
 * The @a changed_rev is set to the latest committed change to @a
 * local_abspath before or equal to @a revision, unless the node is
 * copied-here or moved-here. Then it is the revision of the latest committed
 * change before or equal to the copyfrom_rev.  NOTE, that we use
 * SVN_INVALID_REVNUM for a scheduled copy or move.
 *
 * The @a changed_date and @a changed_author are the ones associated with @a
 * changed_rev.
 */
svn_error_t *
svn_wc__node_get_pre_ng_status_data(svn_revnum_t *revision,
                                    svn_revnum_t *changed_rev,
                                    apr_time_t *changed_date,
                                    const char **changed_author,
                                    svn_wc_context_t *wc_ctx,
                                    const char *local_abspath,
                                    apr_pool_t *result_pool,
                                    apr_pool_t *scratch_pool);


/**
 * Return the location of the base for this node's next commit,
 * reflecting any local tree modifications affecting this node.
 *
 * Get the base location of @a local_abspath using @a wc_ctx.  If @a
 * local_abspath is not in the working copy, return @c
 * SVN_ERR_WC_PATH_NOT_FOUND.
 *
 * If this node has no uncommitted changes, return the same location as
 * svn_wc__node_get_base().
 *
 * If this node is moved-here or copied-here (possibly as part of a replace),
 * return the location of the copy/move source. Do the same even when the node
 * has been removed from a recursive copy (subpath excluded from the copy).
 *
 * Else, if this node is locally added, return SVN_INVALID_REVNUM/NULL, or
 * if locally deleted or replaced, return the revert-base location.
 */
svn_error_t *
svn_wc__node_get_commit_base(svn_revnum_t *revision,
                             const char **repos_relpath,
                             const char **repos_root_url,
                             const char **repos_uuid,
                             svn_wc_context_t *wc_ctx,
                             const char *local_abspath,
                             apr_pool_t *result_pool,
                             apr_pool_t *scratch_pool);

/**
 * Fetch lock information (if any) for @a local_abspath using @a wc_ctx:
 *
 *   Set @a *lock_token to the lock token (or NULL)
 *   Set @a *lock_owner to the owner of the lock (or NULL)
 *   Set @a *lock_comment to the comment associated with the lock (or NULL)
 *   Set @a *lock_date to the timestamp of the lock (or 0)
 *
 * Any of the aforementioned return values may be NULL to indicate
 * that the caller doesn't care about those values.
 *
 * If @a local_abspath is not in the working copy, return @c
 * SVN_ERR_WC_PATH_NOT_FOUND.
 */
svn_error_t *
svn_wc__node_get_lock_info(const char **lock_token,
                           const char **lock_owner,
                           const char **lock_comment,
                           apr_time_t *lock_date,
                           svn_wc_context_t *wc_ctx,
                           const char *local_abspath,
                           apr_pool_t *result_pool,
                           apr_pool_t *scratch_pool);

/**
 * A hack to remove the last entry from libsvn_client.  This simply fetches an
 * some values from WC-NG, and puts the needed bits into the output parameters,
 * allocated in @a result_pool.
 *
 * All output arguments can be NULL to indicate that the
 * caller is not interested in the specific result.
 *
 * @a local_abspath and @a wc_ctx are what you think they are.
 */
svn_error_t *
svn_wc__node_get_conflict_info(const char **conflict_old,
                               const char **conflict_new,
                               const char **conflict_wrk,
                               const char **prejfile,
                               svn_wc_context_t *wc_ctx,
                               const char *local_abspath,
                               apr_pool_t *result_pool,
                               apr_pool_t *scratch_pool);


/**
 * Acquire a recursive write lock for @a local_abspath.  If @a lock_anchor
 * is true, determine if @a local_abspath has an anchor that should be locked
 * instead; otherwise, @a local_abspath must be a versioned directory.
 * Store the obtained lock in @a wc_ctx.
 *
 * If @a lock_root_abspath is not NULL, store the root of the lock in
 * @a *lock_root_abspath. If @a lock_root_abspath is NULL, then @a
 * lock_anchor must be FALSE.
 *
 * Returns @c SVN_ERR_WC_LOCKED if an existing lock is encountered, in
 * which case any locks acquired will have been released.
 *
 * If @a lock_anchor is TRUE and @a lock_root_abspath is not NULL, @a
 * lock_root_abspath will be set even when SVN_ERR_WC_LOCKED is returned.
 */
svn_error_t *
svn_wc__acquire_write_lock(const char **lock_root_abspath,
                           svn_wc_context_t *wc_ctx,
                           const char *local_abspath,
                           svn_boolean_t lock_anchor,
                           apr_pool_t *result_pool,
                           apr_pool_t *scratch_pool);


/**
 * Recursively release write locks for @a local_abspath, using @a wc_ctx
 * for working copy access.  Only locks held by @a wc_ctx are released.
 * Locks are not removed if work queue items are present.
 *
 * If @a local_abspath is not the root of an owned SVN_ERR_WC_NOT_LOCKED
 * is returned.
 */
svn_error_t *
svn_wc__release_write_lock(svn_wc_context_t *wc_ctx,
                           const char *local_abspath,
                           apr_pool_t *scratch_pool);

/** A callback invoked by the svn_wc__call_with_write_lock() function.  */
typedef svn_error_t *(*svn_wc__with_write_lock_func_t)(void *baton,
                                                       apr_pool_t *result_pool,
                                                       apr_pool_t *scratch_pool);


/** Call function @a func while holding a write lock on
 * @a local_abspath. The @a baton, and @a result_pool and
 * @a scratch_pool, is passed @a func.
 *
 * If @a lock_anchor is TRUE, determine if @a local_abspath has an anchor
 * that should be locked instead.
 *
 * Use @a wc_ctx for working copy access.
 * The lock is guaranteed to be released after @a func returns.
 */
svn_error_t *
svn_wc__call_with_write_lock(svn_wc__with_write_lock_func_t func,
                             void *baton,
                             svn_wc_context_t *wc_ctx,
                             const char *local_abspath,
                             svn_boolean_t lock_anchor,
                             apr_pool_t *result_pool,
                             apr_pool_t *scratch_pool);

/** Evaluate the expression @a expr while holding a write lock on
 * @a local_abspath.
 *
 * @a expr must yield an (svn_error_t *) error code.  If the error code
 * is not #SVN_NO_ERROR, cause the function using this macro to return
 * the error to its caller.
 *
 * If @a lock_anchor is TRUE, determine if @a local_abspath has an anchor
 * that should be locked instead.
 *
 * Use @a wc_ctx for working copy access.
 *
 * The lock is guaranteed to be released after evaluating @a expr.
 */
#define SVN_WC__CALL_WITH_WRITE_LOCK(expr, wc_ctx, local_abspath,             \
                                     lock_anchor, scratch_pool)               \
  do {                                                                        \
    svn_error_t *svn_wc__err1, *svn_wc__err2;                                 \
    const char *svn_wc__lock_root_abspath;                                    \
    SVN_ERR(svn_wc__acquire_write_lock(&svn_wc__lock_root_abspath, wc_ctx,    \
                                       local_abspath, lock_anchor,            \
                                       scratch_pool, scratch_pool));          \
    svn_wc__err1 = (expr);                                                    \
    svn_wc__err2 = svn_wc__release_write_lock(                                \
                     wc_ctx, svn_wc__lock_root_abspath, scratch_pool);        \
    SVN_ERR(svn_error_compose_create(svn_wc__err1, svn_wc__err2));            \
  } while (0)


/**
 * Calculates the schedule and copied status of a node as that would
 * have been stored in an svn_wc_entry_t instance.
 *
 * If not @c NULL, @a schedule and @a copied are set to their calculated
 * values.
 */
svn_error_t *
svn_wc__node_get_schedule(svn_wc_schedule_t *schedule,
                          svn_boolean_t *copied,
                          svn_wc_context_t *wc_ctx,
                          const char *local_abspath,
                          apr_pool_t *scratch_pool);

/** A callback invoked by svn_wc__prop_list_recursive().
 * It is equivalent to svn_proplist_receiver_t declared in svn_client.h,
 * but kept private within the svn_wc__ namespace because it is used within
 * the bowels of libsvn_wc which don't include svn_client.h.
 *
 * @since New in 1.7. */
typedef svn_error_t *(*svn_wc__proplist_receiver_t)(void *baton,
                                                    const char *local_abspath,
                                                    apr_hash_t *props,
                                                    apr_pool_t *scratch_pool);

/** Call @a receiver_func, passing @a receiver_baton, an absolute path, and
 * a hash table mapping <tt>const char *</tt> names onto <tt>const
 * svn_string_t *</tt> values for all the regular properties of the node
 * at @a local_abspath and any node beneath @a local_abspath within the
 * specified @a depth. @a receiver_fun must not be NULL.
 *
 * If @a propname is not NULL, the passed hash table will only contain
 * the property @a propname.
 *
 * If @a pristine is not @c TRUE, and @a base_props is FALSE show local
 * modifications to the properties.
 *
 * If a node has no properties, @a receiver_func is not called for the node.
 *
 * If @a changelists are non-NULL and non-empty, filter by them.
 *
 * Use @a wc_ctx to access the working copy, and @a scratch_pool for
 * temporary allocations.
 *
 * If the node at @a local_abspath does not exist,
 * #SVN_ERR_WC_PATH_NOT_FOUND is returned.
 *
 * @since New in 1.7.
 */
svn_error_t *
svn_wc__prop_list_recursive(svn_wc_context_t *wc_ctx,
                            const char *local_abspath,
                            const char *propname,
                            svn_depth_t depth,
                            svn_boolean_t pristine,
                            const apr_array_header_t *changelists,
                            svn_wc__proplist_receiver_t receiver_func,
                            void *receiver_baton,
                            svn_cancel_func_t cancel_func,
                            void *cancel_baton,
                            apr_pool_t *scratch_pool);

<<<<<<< HEAD
/**
 * Set @a *inherited_props to a depth-first ordered array of
 * #svn_prop_inherited_item_t * structures representing the properties
 * inherited by @a local_abspath from the ACTUAL tree above
 * @a local_abspath (looking through to the WORKING or BASE tree as
 * required), up to and including the root of the working copy and
 * any cached inherited properties inherited by the root.  If any
 * cached inherited properties are found or a working copy parent
 * representing the repository root is reached, then set
 * @a *cached_iprops_found to TRUE, set it to FALSE otherwise.
 *
 * Allocate @a *inherited_props in @a result_pool.  Use @a scratch_pool
 * for temporary allocations.
 */
svn_error_t *
svn_wc__get_iprops(apr_array_header_t **inherited_props,
                   svn_boolean_t *cached_iprops_found,
                   svn_wc_context_t *wc_ctx,
                   const char *local_abspath,
                   const char *propname,
                   apr_pool_t *result_pool,
                   apr_pool_t *scratch_pool);

/**
 * Cache the inherited properties @a inherited_props (a depth-first ordered
 * array of #svn_prop_inherited_item_t * structures) for the BASE node at
 * @a local_abspath.  If there is no base node at @a local_abspath, then do
 * nothing.  If @a local_abspath is not in the working copy, return
 * @c SVN_ERR_WC_PATH_NOT_FOUND.
 *
 * Use @a scratch_pool for temporary allocations.
 */
svn_error_t *
svn_wc__cache_iprops(apr_array_header_t *inherited_props,
                     svn_wc_context_t *wc_ctx,
                     const char *local_abspath,
                     apr_pool_t *scratch_pool);

/**
 * Delete all cached inherited properties for the BASE node at LOCAL_ABSPATH.
 *
 * Use @a scratch_pool for temporary allocations.
 */
svn_error_t *
svn_wc__delete_iprops(svn_wc_context_t *wc_ctx,
                      const char *local_abspath,
                      apr_pool_t *scratch_pool);

/**
 * Set @a *iprops_paths to a hash mapping const char * absolute working
 * copy paths to the same for each path in the working copy at or below
 * @a local_abspath, limited by @a depth, that has cached inherited
 * properties for the base node of the path.  Allocate @a *iprop_paths
 * in @a result_pool.  Use @a scratch_pool for temporary allocations.
 */
svn_error_t *
svn_wc__get_cached_iprop_children(apr_hash_t **iprop_paths,
                                  svn_depth_t depth,
                                  svn_wc_context_t *wc_ctx,
                                  const char *local_abspath,
                                  apr_pool_t *result_pool,
                                  apr_pool_t *scratch_pool);

=======
/** Obtain a mapping of const char * local_abspaths to const svn_string_t*
 * property values in *VALUES, of all PROPNAME properties on LOCAL_ABSPATH
 * and its descendants.
 *
 * Allocate the result in RESULT_POOL, and perform temporary allocations in
 * SCRATCH_POOL.
 */
svn_error_t *
svn_wc__prop_retrieve_recursive(apr_hash_t **values,
                                svn_wc_context_t *wc_ctx,
                                const char *local_abspath,
                                const char *propname,
                                apr_pool_t *result_pool,
                                apr_pool_t *scratch_pool);
>>>>>>> 9b831933

/**
 * For use by entries.c and entries-dump.c to read old-format working copies.
 */
svn_error_t *
svn_wc__read_entries_old(apr_hash_t **entries,
                         const char *dir_abspath,
                         apr_pool_t *result_pool,
                         apr_pool_t *scratch_pool);

/**
 * Recursively clear the dav cache (wcprops) in @a wc_ctx for the tree
 * rooted at @a local_abspath.
 */
svn_error_t *
svn_wc__node_clear_dav_cache_recursive(svn_wc_context_t *wc_ctx,
                                       const char *local_abspath,
                                       apr_pool_t *scratch_pool);

/**
 * Set @a lock_tokens to a hash mapping <tt>const char *</tt> URL
 * to <tt>const char *</tt> lock tokens for every path at or under
 * @a local_abspath in @a wc_ctx which has such a lock token set on it.
 * Allocate the hash and all items therein from @a result_pool.
 */
svn_error_t *
svn_wc__node_get_lock_tokens_recursive(apr_hash_t **lock_tokens,
                                       svn_wc_context_t *wc_ctx,
                                       const char *local_abspath,
                                       apr_pool_t *result_pool,
                                       apr_pool_t *scratch_pool);

/* Set @a *min_revision and @a *max_revision to the lowest and highest revision
 * numbers found within @a local_abspath, using context @a wc_ctx.
 * If @a committed is TRUE, set @a *min_revision and @a *max_revision
 * to the lowest and highest comitted (i.e. "last changed") revision numbers,
 * respectively. Use @a scratch_pool for temporary allocations.
 *
 * Either of MIN_REVISION and MAX_REVISION may be passed as NULL if
 * the caller doesn't care about that return value.
 *
 * This function provides a subset of the functionality of
 * svn_wc_revision_status2() and is more efficient if the caller
 * doesn't need all information returned by svn_wc_revision_status2(). */
svn_error_t *
svn_wc__min_max_revisions(svn_revnum_t *min_revision,
                          svn_revnum_t *max_revision,
                          svn_wc_context_t *wc_ctx,
                          const char *local_abspath,
                          svn_boolean_t committed,
                          apr_pool_t *scratch_pool);

/* Indicate in @a is_switched whether any node beneath @a local_abspath
 * is switched, using context @a wc_ctx.
 * Use @a scratch_pool for temporary allocations.
 *
 * If @a trail_url is non-NULL, use it to determine if @a local_abspath itself
 * is switched.  It should be any trailing portion of @a local_abspath's
 * expected URL, long enough to include any parts that the caller considers
 * might be changed by a switch.  If it does not match the end of
 * @a local_abspath's actual URL, then report a "switched" status.
 *
 * This function provides a subset of the functionality of
 * svn_wc_revision_status2() and is more efficient if the caller
 * doesn't need all information returned by svn_wc_revision_status2(). */
svn_error_t *
svn_wc__has_switched_subtrees(svn_boolean_t *is_switched,
                              svn_wc_context_t *wc_ctx,
                              const char *local_abspath,
                              const char *trail_url,
                              apr_pool_t *scratch_pool);

/* Set @a *excluded_subtrees to a hash mapping <tt>const char *</tt>
 * local * absolute paths to <tt>const char *</tt> local absolute paths for
 * every path under @a local_abspath in @a wc_ctx which are excluded
 * by the server (e.g. because of authz) or the users.
 * If no excluded paths are found then @a *server_excluded_subtrees
 * is set to @c NULL.
 * Allocate the hash and all items therein from @a result_pool.
 */
svn_error_t *
svn_wc__get_excluded_subtrees(apr_hash_t **server_excluded_subtrees,
                              svn_wc_context_t *wc_ctx,
                              const char *local_abspath,
                              apr_pool_t *result_pool,
                              apr_pool_t *scratch_pool);

/* Indicate in @a *is_modified whether the working copy has local
 * modifications, using context @a wc_ctx.
 * Use @a scratch_pool for temporary allocations.
 *
 * This function provides a subset of the functionality of
 * svn_wc_revision_status2() and is more efficient if the caller
 * doesn't need all information returned by svn_wc_revision_status2(). */
svn_error_t *
svn_wc__has_local_mods(svn_boolean_t *is_modified,
                       svn_wc_context_t *wc_ctx,
                       const char *local_abspath,
                       svn_cancel_func_t cancel_func,
                       void *cancel_baton,
                       apr_pool_t *scratch_pool);

/* Renames a working copy from @a from_abspath to @a dst_abspath and makes sure
   open handles are closed to allow this on all platforms.

   Summary: This avoids a file lock problem on wc.db on Windows, that is
            triggered by libsvn_client'ss copy to working copy code. */
svn_error_t *
svn_wc__rename_wc(svn_wc_context_t *wc_ctx,
                  const char *from_abspath,
                  const char *dst_abspath,
                  apr_pool_t *scratch_pool);

/* Set *TMPDIR_ABSPATH to a directory that is suitable for temporary
   files which may need to be moved (atomically and same-device) into
   the working copy indicated by WRI_ABSPATH.  */
svn_error_t *
svn_wc__get_tmpdir(const char **tmpdir_abspath,
                   svn_wc_context_t *wc_ctx,
                   const char *wri_abspath,
                   apr_pool_t *result_pool,
                   apr_pool_t *scratch_pool);

/* Gets information needed by the commit harvester.
 *
 * ### Currently this API is work in progress and is designed for just this
 * ### caller. It is certainly possible (and likely) that this function and
 * ### it's caller will eventually move into a wc and maybe wc_db api.
 */
svn_error_t *
svn_wc__node_get_commit_status(svn_boolean_t *added,
                               svn_boolean_t *deleted,
                               svn_boolean_t *is_replace_root,
                               svn_boolean_t *is_op_root,
                               svn_revnum_t *revision,
                               svn_revnum_t *original_revision,
                               const char **original_repos_relpath,
                               svn_wc_context_t *wc_ctx,
                               const char *local_abspath,
                               apr_pool_t *result_pool,
                               apr_pool_t *scratch_pool);

/* Gets the md5 checksum for the pristine file identified by a sha1_checksum in the
   working copy identified by wri_abspath.

   Wraps svn_wc__db_pristine_get_md5().
 */
svn_error_t *
svn_wc__node_get_md5_from_sha1(const svn_checksum_t **md5_checksum,
                               svn_wc_context_t *wc_ctx,
                               const char *wri_abspath,
                               const svn_checksum_t *sha1_checksum,
                               apr_pool_t *result_pool,
                               apr_pool_t *scratch_pool);

/* Like svn_wc_get_pristine_contents2(), but keyed on the CHECKSUM
   rather than on the local absolute path of the working file.
   WRI_ABSPATH is any versioned path of the working copy in whose
   pristine database we'll be looking for these contents.  */
svn_error_t *
svn_wc__get_pristine_contents_by_checksum(svn_stream_t **contents,
                                          svn_wc_context_t *wc_ctx,
                                          const char *wri_abspath,
                                          const svn_checksum_t *checksum,
                                          apr_pool_t *result_pool,
                                          apr_pool_t *scratch_pool);

/* Gets an array of const char *repos_relpaths of descendants of LOCAL_ABSPATH,
 * which must be the op root of an addition, copy or move. The descendants
 * returned are at the same op_depth, but are to be deleted by the commit
 * processing because they are not present in the local copy.
 */
svn_error_t *
svn_wc__get_not_present_descendants(const apr_array_header_t **descendants,
                                    svn_wc_context_t *wc_ctx,
                                    const char *local_abspath,
                                    apr_pool_t *result_pool,
                                    apr_pool_t *scratch_pool);


/* Checks a node LOCAL_ABSPATH in WC_CTX for several kinds of obstructions
 * for tasks like merge processing.
 *
 * If a node is not obstructed it sets *OBSTRUCTION_STATE to
 * svn_wc_notify_state_inapplicable. If a node is obstructed or when its
 * direct parent does not exist or is deleted return _state_obstructed. When
 * a node doesn't exist but should exist return svn_wc_notify_state_missing.
 *
 * A node is also obstructed if it is marked excluded or server-excluded or when
 * an unversioned file or directory exists. And if NO_WCROOT_CHECK is FALSE,
 * the root of a working copy is also obstructed; this to allow detecting
 * obstructing working copies.
 *
 * If KIND is not NULL, set *KIND to the kind of node registered in the working
 * copy, or SVN_NODE_NONE if the node doesn't
 *
 * If ADDED is not NULL, set *ADDED to TRUE if the node is added. (Addition,
 * copy or moved).
 *
 * If DELETED is not NULL, set *DELETED to TRUE if the node is marked as
 * deleted in the working copy.
 *
 * All output arguments except OBSTRUCTION_STATE can be NULL to ommit the
 * result.
 *
 * This function performs temporary allocations in SCRATCH_POOL.
 */
svn_error_t *
svn_wc__check_for_obstructions(svn_wc_notify_state_t *obstruction_state,
                               svn_node_kind_t *kind,
                               svn_boolean_t *added,
                               svn_boolean_t *deleted,
                               svn_wc_context_t *wc_ctx,
                               const char *local_abspath,
                               svn_boolean_t no_wcroot_check,
                               apr_pool_t *scratch_pool);


/**
 * A structure which describes various system-generated metadata about
 * a working-copy path or URL.
 *
 * @note Fields may be added to the end of this structure in future
 * versions.  Therefore, users shouldn't allocate structures of this
 * type, to preserve binary compatibility.
 *
 * @since New in 1.7.
 */
typedef struct svn_wc__info2_t
{
  /** Where the item lives in the repository. */
  const char *URL;

  /** The root URL of the repository. */
  const char *repos_root_URL;

  /** The repository's UUID. */
  const char *repos_UUID;

  /** The revision of the object.  If the target is a working-copy
   * path, then this is its current working revision number.  If the target
   * is a URL, then this is the repository revision that it lives in. */
  svn_revnum_t rev;

  /** The node's kind. */
  svn_node_kind_t kind;

  /** The size of the file in the repository (untranslated,
   * e.g. without adjustment of line endings and keyword
   * expansion). Only applicable for file -- not directory -- URLs.
   * For working copy paths, @a size will be #SVN_INVALID_FILESIZE. */
  svn_filesize_t size;

  /** The last revision in which this object changed. */
  svn_revnum_t last_changed_rev;

  /** The date of the last_changed_rev. */
  apr_time_t last_changed_date;

  /** The author of the last_changed_rev. */
  const char *last_changed_author;

  /** An exclusive lock, if present.  Could be either local or remote. */
  svn_lock_t *lock;

  /* Possible information about the working copy, NULL if not valid. */
  struct svn_wc_info_t *wc_info;

} svn_wc__info2_t;

/** The callback invoked by info retrievers.  Each invocation
 * describes @a local_abspath with the information present in @a info.
 * Use @a scratch_pool for all temporary allocation.
 *
 * @since New in 1.7.
 */
typedef svn_error_t *(*svn_wc__info_receiver2_t)(void *baton,
                                                 const char *local_abspath,
                                                 const svn_wc__info2_t *info,
                                                 apr_pool_t *scratch_pool);

/* Walk the children of LOCAL_ABSPATH and push svn_wc__info2_t's through
   RECEIVER/RECEIVER_BATON.  Honor DEPTH while crawling children, and
   filter the pushed items against CHANGELISTS.

   If FETCH_EXCLUDED is TRUE, also fetch excluded nodes.
   If FETCH_ACTUAL_ONLY is TRUE, also fetch actual-only nodes. */
svn_error_t *
svn_wc__get_info(svn_wc_context_t *wc_ctx,
                 const char *local_abspath,
                 svn_depth_t depth,
                 svn_boolean_t fetch_excluded,
                 svn_boolean_t fetch_actual_only,
                 const apr_array_header_t *changelists,
                 svn_wc__info_receiver2_t receiver,
                 void *receiver_baton,
                 svn_cancel_func_t cancel_func,
                 void *cancel_baton,
                 apr_pool_t *scratch_pool);

/* Internal version of svn_wc_delete4(). It has one additional parameter,
 * MOVED_TO_ABSPATH. If not NULL, this parameter indicates that the
 * delete operation is the delete-half of a move. */
svn_error_t *
svn_wc__delete_internal(svn_wc_context_t *wc_ctx,
                        const char *local_abspath,
                        svn_boolean_t keep_local,
                        svn_boolean_t delete_unversioned_target,
                        const char *moved_to_abspath,
                        svn_cancel_func_t cancel_func,
                        void *cancel_baton,
                        svn_wc_notify_func2_t notify_func,
                        void *notify_baton,
                        apr_pool_t *scratch_pool);


/* Alternative version of svn_wc_delete4().
 * It can delete multiple TARGETS more efficiently (within a single sqlite
 * transaction per working copy), but lacks support for moves. */
svn_error_t *
svn_wc__delete_many(svn_wc_context_t *wc_ctx,
                    const apr_array_header_t *targets,
                    svn_boolean_t keep_local,
                    svn_boolean_t delete_unversioned_target,
                    svn_cancel_func_t cancel_func,
                    void *cancel_baton,
                    svn_wc_notify_func2_t notify_func,
                    void *notify_baton,
                    apr_pool_t *scratch_pool);


/* If the node at LOCAL_ABSPATH was moved away set *MOVED_TO_ABSPATH to
 * the absolute path of the copied move-target node, and *COPY_OP_ROOT_ABSPATH
 * to the absolute path of the root node of the copy operation.
 *
 * If the node was not moved, set *MOVED_TO_ABSPATH and *COPY_OP_ROOT_ABSPATH
 * to NULL.
 *
 * Either MOVED_TO_ABSPATH or OP_ROOT_ABSPATH may be NULL to indicate
 * that the caller is not interested in the result.
 */
svn_error_t *
svn_wc__node_was_moved_away(const char **moved_to_abspath,
                            const char **copy_op_root_abspath,
                            svn_wc_context_t *wc_ctx,
                            const char *local_abspath,
                            apr_pool_t *result_pool,
                            apr_pool_t *scratch_pool);

/* If the node at LOCAL_ABSPATH was moved here set *MOVED_FROM_ABSPATH to
 * the absolute path of the deleted move-source node, and set
 * *DELETE_OP_ROOT_ABSPATH to the absolute path of the root node of the
 * delete operation.
 *
 * If the node was not moved, set *MOVED_FROM_ABSPATH and
 * *DELETE_OP_ROOT_ABSPATH to NULL.
 *
 * Either MOVED_FROM_ABSPATH or OP_ROOT_ABSPATH may be NULL to indicate
 * that the caller is not interested in the result.
 */
svn_error_t *
svn_wc__node_was_moved_here(const char **moved_from_abspath,
                            const char **delete_op_root_abspath,
                            svn_wc_context_t *wc_ctx,
                            const char *local_abspath,
                            apr_pool_t *result_pool,
                            apr_pool_t *scratch_pool);

/* During an upgrade to wc-ng, supply known details about an existing
 * external.  The working copy will suck in and store the information supplied
 * about the existing external at @a local_abspath. */
svn_error_t *
svn_wc__upgrade_add_external_info(svn_wc_context_t *wc_ctx,
                                  const char *local_abspath,
                                  svn_node_kind_t kind,
                                  const char *def_local_abspath,
                                  const char *repos_relpath,
                                  const char *repos_root_url,
                                  const char *repos_uuid,
                                  svn_revnum_t def_peg_revision,
                                  svn_revnum_t def_revision,
                                  apr_pool_t *scratch_pool);

/* If the URL for @a item is relative, then using the repository root
   URL @a repos_root_url and the parent directory URL @parent_dir_url,
   resolve it into an absolute URL and save it in @a *resolved_url.

   Regardless if the URL is absolute or not, if there are no errors,
   the URL returned in @a *resolved_url will be canonicalized.

   The following relative URL formats are supported:

     ../    relative to the parent directory of the external
     ^/     relative to the repository root
     //     relative to the scheme
     /      relative to the server's hostname

   The ../ and ^/ relative URLs may use .. to remove path elements up
   to the server root.

   The external URL should not be canonicalized before calling this function,
   as otherwise the scheme relative URL '//host/some/path' would have been
   canonicalized to '/host/some/path' and we would not be able to match on
   the leading '//'. */
svn_error_t *
svn_wc__resolve_relative_external_url(const char **resolved_url,
                                      const svn_wc_external_item2_t *item,
                                      const char *repos_root_url,
                                      const char *parent_dir_url,
                                      apr_pool_t *result_pool,
                                      apr_pool_t *scratch_pool);


/**
 * Set @a *editor and @a *edit_baton to an editor that generates
 * #svn_wc_status3_t structures and sends them through @a status_func /
 * @a status_baton.  @a anchor_abspath is a working copy directory
 * directory which will be used as the root of our editor.  If @a
 * target_basename is not "", it represents a node in the @a anchor_abspath
 * which is the subject of the editor drive (otherwise, the @a
 * anchor_abspath is the subject).
 *
 * If @a set_locks_baton is non-@c NULL, it will be set to a baton that can
 * be used in a call to the svn_wc_status_set_repos_locks() function.
 *
 * Callers drive this editor to describe working copy out-of-dateness
 * with respect to the repository.  If this information is not
 * available or not desired, callers should simply call the
 * close_edit() function of the @a editor vtable.
 *
 * If the editor driver calls @a editor's set_target_revision() vtable
 * function, then when the edit drive is completed, @a *edit_revision
 * will contain the revision delivered via that interface.
 *
 * Assuming the target is a directory, then:
 *
 *   - If @a get_all is FALSE, then only locally-modified entries will be
 *     returned.  If TRUE, then all entries will be returned.
 *
 *   - If @a depth is #svn_depth_empty, a status structure will
 *     be returned for the target only; if #svn_depth_files, for the
 *     target and its immediate file children; if
 *     #svn_depth_immediates, for the target and its immediate
 *     children; if #svn_depth_infinity, for the target and
 *     everything underneath it, fully recursively.
 *
 *     If @a depth is #svn_depth_unknown, take depths from the
 *     working copy and behave as above in each directory's case.
 *
 *     If the given @a depth is incompatible with the depth found in a
 *     working copy directory, the found depth always governs.
 *
 * If @a no_ignore is set, statuses that would typically be ignored
 * will instead be reported.
 *
 * @a ignore_patterns is an array of file patterns matching
 * unversioned files to ignore for the purposes of status reporting,
 * or @c NULL if the default set of ignorable file patterns should be used.
 *
 * If @a cancel_func is non-NULL, call it with @a cancel_baton while building
 * the @a statushash to determine if the client has canceled the operation.
 *
 * If @a depth_as_sticky is set handle @a depth like when depth_is_sticky is
 * passed for updating. This will show excluded nodes show up as added in the
 * repository.
 *
 * If @a server_performs_filtering is TRUE, assume that the server handles
 * the ambient depth filtering, so this doesn't have to be handled in the
 * editor.
 *
 * Allocate the editor itself in @a result_pool, and use @a scratch_pool
 * for temporary allocations. The editor will do its temporary allocations
 * in a subpool of @a result_pool.
 *
 * @since New in 1.8.
 */
svn_error_t *
svn_wc__get_status_editor(const svn_delta_editor_t **editor,
                          void **edit_baton,
                          void **set_locks_baton,
                          svn_revnum_t *edit_revision,
                          svn_wc_context_t *wc_ctx,
                          const char *anchor_abspath,
                          const char *target_basename,
                          svn_depth_t depth,
                          svn_boolean_t get_all,
                          svn_boolean_t no_ignore,
                          svn_boolean_t depth_as_sticky,
                          svn_boolean_t server_performs_filtering,
                          const apr_array_header_t *ignore_patterns,
                          svn_wc_status_func4_t status_func,
                          void *status_baton,
                          svn_cancel_func_t cancel_func,
                          void *cancel_baton,
                          apr_pool_t *result_pool,
                          apr_pool_t *scratch_pool);


/**
 * Set @a *editor and @a *edit_baton to an editor and baton for updating a
 * working copy.
 *
 * @a anchor_abspath is a local working copy directory, with a fully recursive
 * write lock in @a wc_ctx, which will be used as the root of our editor.
 *
 * @a target_basename is the entry in @a anchor_abspath that will actually be
 * updated, or the empty string if all of @a anchor_abspath should be updated.
 *
 * The editor invokes @a notify_func with @a notify_baton as the update
 * progresses, if @a notify_func is non-NULL.
 *
 * If @a cancel_func is non-NULL, the editor will invoke @a cancel_func with
 * @a cancel_baton as the update progresses to see if it should continue.
 *
 * If @a conflict_func is non-NULL, then invoke it with @a
 * conflict_baton whenever a conflict is encountered, giving the
 * callback a chance to resolve the conflict before the editor takes
 * more drastic measures (such as marking a file conflicted, or
 * bailing out of the update).
 *
 * If @a external_func is non-NULL, then invoke it with @a external_baton
 * whenever external changes are encountered, giving the callback a chance
 * to store the external information for processing.
 *
 * If @a diff3_cmd is non-NULL, then use it as the diff3 command for
 * any merging; otherwise, use the built-in merge code.
 *
 * @a preserved_exts is an array of filename patterns which, when
 * matched against the extensions of versioned files, determine for
 * which such files any related generated conflict files will preserve
 * the original file's extension as their own.  If a file's extension
 * does not match any of the patterns in @a preserved_exts (which is
 * certainly the case if @a preserved_exts is @c NULL or empty),
 * generated conflict files will carry Subversion's custom extensions.
 *
 * @a target_revision is a pointer to a revision location which, after
 * successful completion of the drive of this editor, will be
 * populated with the revision to which the working copy was updated.
 *
 * If @a use_commit_times is TRUE, then all edited/added files will
 * have their working timestamp set to the last-committed-time.  If
 * FALSE, the working files will be touched with the 'now' time.
 *
 * If @a allow_unver_obstructions is TRUE, then allow unversioned
 * obstructions when adding a path.
 *
 * If @a adds_as_modification is TRUE, a local addition at the same path
 * as an incoming addition of the same node kind results in a normal node
 * with a possible local modification, instead of a tree conflict.
 *
 * If @a depth is #svn_depth_infinity, update fully recursively.
 * Else if it is #svn_depth_immediates, update the uppermost
 * directory, its file entries, and the presence or absence of
 * subdirectories (but do not descend into the subdirectories).
 * Else if it is #svn_depth_files, update the uppermost directory
 * and its immediate file entries, but not subdirectories.
 * Else if it is #svn_depth_empty, update exactly the uppermost
 * target, and don't touch its entries.
 *
 * If @a depth_is_sticky is set and @a depth is not
 * #svn_depth_unknown, then in addition to updating PATHS, also set
 * their sticky ambient depth value to @a depth.
 *
 * If @a server_performs_filtering is TRUE, assume that the server handles
 * the ambient depth filtering, so this doesn't have to be handled in the
 * editor.
 *
 * If @a fetch_dirents_func is not NULL, the update editor may call this
 * callback, when asked to perform a depth restricted update. It will do this
 * before returning the editor to allow using the primary ra session for this.
 *
 * @since New in 1.8.
 */
svn_error_t *
svn_wc__get_update_editor(const svn_delta_editor_t **editor,
                          void **edit_baton,
                          svn_revnum_t *target_revision,
                          svn_wc_context_t *wc_ctx,
                          const char *anchor_abspath,
                          const char *target_basename,
                          svn_boolean_t use_commit_times,
                          svn_depth_t depth,
                          svn_boolean_t depth_is_sticky,
                          svn_boolean_t allow_unver_obstructions,
                          svn_boolean_t adds_as_modification,
                          svn_boolean_t server_performs_filtering,
                          svn_boolean_t clean_checkout,
                          const char *diff3_cmd,
                          const apr_array_header_t *preserved_exts,
                          svn_wc_dirents_func_t fetch_dirents_func,
                          void *fetch_dirents_baton,
                          svn_wc_conflict_resolver_func2_t conflict_func,
                          void *conflict_baton,
                          svn_wc_external_update_t external_func,
                          void *external_baton,
                          svn_cancel_func_t cancel_func,
                          void *cancel_baton,
                          svn_wc_notify_func2_t notify_func,
                          void *notify_baton,
                          apr_pool_t *result_pool,
                          apr_pool_t *scratch_pool);


/**
 * A variant of svn_wc__get_update_editor().
 *
 * Set @a *editor and @a *edit_baton to an editor and baton for "switching"
 * a working copy to a new @a switch_url.  (Right now, this URL must be
 * within the same repository that the working copy already comes
 * from.)  @a switch_url must not be @c NULL.
 *
 * All other parameters behave as for svn_wc__get_update_editor().
 *
 * @since New in 1.8.
 */
svn_error_t *
svn_wc__get_switch_editor(const svn_delta_editor_t **editor,
                          void **edit_baton,
                          svn_revnum_t *target_revision,
                          svn_wc_context_t *wc_ctx,
                          const char *anchor_abspath,
                          const char *target_basename,
                          const char *switch_url,
                          svn_boolean_t use_commit_times,
                          svn_depth_t depth,
                          svn_boolean_t depth_is_sticky,
                          svn_boolean_t allow_unver_obstructions,
                          svn_boolean_t server_performs_filtering,
                          const char *diff3_cmd,
                          const apr_array_header_t *preserved_exts,
                          svn_wc_dirents_func_t fetch_dirents_func,
                          void *fetch_dirents_baton,
                          svn_wc_conflict_resolver_func2_t conflict_func,
                          void *conflict_baton,
                          svn_wc_external_update_t external_func,
                          void *external_baton,
                          svn_cancel_func_t cancel_func,
                          void *cancel_baton,
                          svn_wc_notify_func2_t notify_func,
                          void *notify_baton,
                          apr_pool_t *result_pool,
                          apr_pool_t *scratch_pool);



/**
 * Return an @a editor/@a edit_baton for diffing a working copy against the
 * repository. The editor is allocated in @a result_pool; temporary
 * calculations are performed in @a scratch_pool.
 *
 * This editor supports diffing either the actual files and properties in the
 * working copy (when @a use_text_base is #FALSE), or the current pristine
 * information (when @a use_text_base is #TRUE) against the editor driver.
 *
 * @a anchor_abspath/@a target represent the base of the hierarchy to be
 * compared. The diff callback paths will be relative to this path.
 *
 * Diffs will be reported as valid relpaths, with @a anchor_abspath being
 * the root ("").
 *
 * @a callbacks/@a callback_baton is the callback table to use.
 *
 * If @a depth is #svn_depth_empty, just diff exactly @a target or
 * @a anchor_path if @a target is empty.  If #svn_depth_files then do the same
 * and for top-level file entries as well (if any).  If
 * #svn_depth_immediates, do the same as #svn_depth_files but also diff
 * top-level subdirectories at #svn_depth_empty.  If #svn_depth_infinity,
 * then diff fully recursively.
 *
 * @a ignore_ancestry determines whether paths that have discontinuous node
 * ancestry are treated as delete/add or as simple modifications.  If
 * @a ignore_ancestry is @c FALSE, then any discontinuous node ancestry will
 * result in the diff given as a full delete followed by an add.
 *
 * @a show_copies_as_adds determines whether paths added with history will
 * appear as a diff against their copy source, or whether such paths will
 * appear as if they were newly added in their entirety.
 *
 * If @a use_git_diff_format is TRUE, copied paths will be treated as added
 * if they weren't modified after being copied. This allows the callbacks
 * to generate appropriate --git diff headers for such files.
 *
 * Normally, the difference from repository->working_copy is shown.
 * If @a reverse_order is TRUE, then show working_copy->repository diffs.
 *
 * If @a cancel_func is non-NULL, it will be used along with @a cancel_baton
 * to periodically check if the client has canceled the operation.
 *
 * @a changelist_filter is an array of <tt>const char *</tt> changelist
 * names, used as a restrictive filter on items whose differences are
 * reported; that is, don't generate diffs about any item unless
 * it's a member of one of those changelists.  If @a changelist_filter is
 * empty (or altogether @c NULL), no changelist filtering occurs.
 *
  * If @a server_performs_filtering is TRUE, assume that the server handles
 * the ambient depth filtering, so this doesn't have to be handled in the
 * editor.
 *
 * @since New in 1.8.
 */
svn_error_t *
svn_wc__get_diff_editor(const svn_delta_editor_t **editor,
                        void **edit_baton,
                        svn_wc_context_t *wc_ctx,
                        const char *anchor_abspath,
                        const char *target,
                        svn_depth_t depth,
                        svn_boolean_t ignore_ancestry,
                        svn_boolean_t show_copies_as_adds,
                        svn_boolean_t use_git_diff_format,
                        svn_boolean_t use_text_base,
                        svn_boolean_t reverse_order,
                        svn_boolean_t server_performs_filtering,
                        const apr_array_header_t *changelist_filter,
                        const svn_wc_diff_callbacks4_t *callbacks,
                        void *callback_baton,
                        svn_cancel_func_t cancel_func,
                        void *cancel_baton,
                        apr_pool_t *result_pool,
                        apr_pool_t *scratch_pool);

/**
 * Assuming @a local_abspath itself or any of its children are under version
 * control or a tree conflict victim and in a state of conflict, take these
 * nodes out of this state. 
 *
 * If @a resolve_text is TRUE then any text conflict is resolved,
 * if @a resolve_tree is TRUE then any tree conflicts are resolved.
 * If @a resolve_prop is set to "" all property conflicts are resolved,
 * if it is set to any other string value, conflicts on that specific
 * property are resolved and when resolve_prop is NULL, no property
 * conflicts are resolved.
 *
 * If @a depth is #svn_depth_empty, act only on @a local_abspath; if
 * #svn_depth_files, resolve @a local_abspath and its conflicted file
 * children (if any); if #svn_depth_immediates, resolve @a local_abspath
 * and all its immediate conflicted children (both files and directories,
 * if any); if #svn_depth_infinity, resolve @a local_abspath and every
 * conflicted file or directory anywhere beneath it.
 *
 * If @a conflict_choice is #svn_wc_conflict_choose_base, resolve the
 * conflict with the old file contents; if
 * #svn_wc_conflict_choose_mine_full, use the original working contents;
 * if #svn_wc_conflict_choose_theirs_full, the new contents; and if
 * #svn_wc_conflict_choose_merged, don't change the contents at all,
 * just remove the conflict status, which is the pre-1.5 behavior.
 *
 * If @a conflict_choice is #svn_wc_conflict_choose_unspecified, invoke the
 * @a conflict_func with the @a conflict_baton argument to obtain a
 * resolution decision for each conflict.
 *
 * #svn_wc_conflict_choose_theirs_conflict and
 * #svn_wc_conflict_choose_mine_conflict are not legal for binary
 * files or properties.
 *
 * @a wc_ctx is a working copy context, with a write lock, for @a
 * local_abspath.
 *
 * The implementation details are opaque, as our "conflicted" criteria
 * might change over time.  (At the moment, this routine removes the
 * three fulltext 'backup' files and any .prej file created in a conflict,
 * and modifies @a local_abspath's entry.)
 *
 * If @a local_abspath is not under version control and not a tree
 * conflict, return #SVN_ERR_ENTRY_NOT_FOUND. If @a path isn't in a
 * state of conflict to begin with, do nothing, and return #SVN_NO_ERROR.
 *
 * If @c local_abspath was successfully taken out of a state of conflict,
 * report this information to @c notify_func (if non-@c NULL.)  If only
 * text, only property, or only tree conflict resolution was requested,
 * and it was successful, then success gets reported.
 *
 * Temporary allocations will be performed in @a scratch_pool.
 *
 * @since New in 1.8.
 */
svn_error_t *
svn_wc__resolve_conflicts(svn_wc_context_t *wc_ctx,
                          const char *local_abspath,
                          svn_depth_t depth,
                          svn_boolean_t resolve_text,
                          const char *resolve_prop,
                          svn_boolean_t resolve_tree,
                          svn_wc_conflict_choice_t conflict_choice,
                          svn_wc_conflict_resolver_func2_t conflict_func,
                          void *conflict_baton,
                          svn_cancel_func_t cancel_func,
                          void *cancel_baton,
                          svn_wc_notify_func2_t notify_func,
                          void *notify_baton,
                          apr_pool_t *scratch_pool);

#ifdef __cplusplus
}
#endif /* __cplusplus */

#endif /* SVN_WC_PRIVATE_H */<|MERGE_RESOLUTION|>--- conflicted
+++ resolved
@@ -916,7 +916,6 @@
                             void *cancel_baton,
                             apr_pool_t *scratch_pool);
 
-<<<<<<< HEAD
 /**
  * Set @a *inherited_props to a depth-first ordered array of
  * #svn_prop_inherited_item_t * structures representing the properties
@@ -940,6 +939,21 @@
                    apr_pool_t *result_pool,
                    apr_pool_t *scratch_pool);
 
+/** Obtain a mapping of const char * local_abspaths to const svn_string_t*
+ * property values in *VALUES, of all PROPNAME properties on LOCAL_ABSPATH
+ * and its descendants.
+ *
+ * Allocate the result in RESULT_POOL, and perform temporary allocations in
+ * SCRATCH_POOL.
+ */
+svn_error_t *
+svn_wc__prop_retrieve_recursive(apr_hash_t **values,
+                                svn_wc_context_t *wc_ctx,
+                                const char *local_abspath,
+                                const char *propname,
+                                apr_pool_t *result_pool,
+                                apr_pool_t *scratch_pool);
+
 /**
  * Cache the inherited properties @a inherited_props (a depth-first ordered
  * array of #svn_prop_inherited_item_t * structures) for the BASE node at
@@ -980,22 +994,6 @@
                                   apr_pool_t *result_pool,
                                   apr_pool_t *scratch_pool);
 
-=======
-/** Obtain a mapping of const char * local_abspaths to const svn_string_t*
- * property values in *VALUES, of all PROPNAME properties on LOCAL_ABSPATH
- * and its descendants.
- *
- * Allocate the result in RESULT_POOL, and perform temporary allocations in
- * SCRATCH_POOL.
- */
-svn_error_t *
-svn_wc__prop_retrieve_recursive(apr_hash_t **values,
-                                svn_wc_context_t *wc_ctx,
-                                const char *local_abspath,
-                                const char *propname,
-                                apr_pool_t *result_pool,
-                                apr_pool_t *scratch_pool);
->>>>>>> 9b831933
 
 /**
  * For use by entries.c and entries-dump.c to read old-format working copies.
