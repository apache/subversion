/**
 * @copyright
 * ====================================================================
 * Copyright (c) 2000-2007 CollabNet.  All rights reserved.
 *
 * This software is licensed as described in the file COPYING, which
 * you should have received as part of this distribution.  The terms
 * are also available at http://subversion.tigris.org/license-1.html.
 * If newer versions of this license are posted there, you may use a
 * newer version instead, at your option.
 *
 * This software consists of voluntary contributions made by many
 * individuals.  For exact contribution history, see the revision
 * history and logs, available at http://subversion.tigris.org/.
 * ====================================================================
 * @endcopyright
 *
 * @file svn_repos.h
 * @brief tools built on top of the filesystem.
 */


#ifndef SVN_REPOS_H
#define SVN_REPOS_H

#include <apr_pools.h>
#include <apr_hash.h>
#include "svn_fs.h"
#include "svn_delta.h"
#include "svn_types.h"
#include "svn_error.h"
#include "svn_version.h"


#ifdef __cplusplus
extern "C" {
#endif /* __cplusplus */

/* ---------------------------------------------------------------*/

/**
 * Get libsvn_repos version information.
 *
 * @since New in 1.1.
 */
const svn_version_t *svn_repos_version(void);



/** Callback type for checking authorization on paths produced by (at
 * least) svn_repos_dir_delta2().
 *
 * Set @a *allowed to TRUE to indicate that some operation is
 * authorized for @a path in @a root, or set it to FALSE to indicate
 * unauthorized (presumably according to state stored in @a baton).
 * 
 * Do not assume @a pool has any lifetime beyond this call.
 *
 * The exact operation being authorized depends on the callback
 * implementation.  For read authorization, for example, the caller
 * would implement an instance that does read checking, and pass it as
 * a parameter named [perhaps] 'authz_read_func'.  The receiver of
 * that parameter might also take another parameter named
 * 'authz_write_func', which although sharing this type, would be a
 * different implementation.
 *
 * @note If someday we want more sophisticated authorization states
 * than just yes/no, @a allowed can become an enum type.
 */
typedef svn_error_t *(*svn_repos_authz_func_t)(svn_boolean_t *allowed,
                                               svn_fs_root_t *root,
                                               const char *path,
                                               void *baton,
                                               apr_pool_t *pool);


/** An enum defining the kinds of access authz looks up.
 *
 * @since New in 1.3.
 */
typedef enum
{
  /** No access. */
  svn_authz_none = 0,

  /** Path can be read. */
  svn_authz_read = 1,

  /** Path can be altered. */
  svn_authz_write = 2,

  /** The other access credentials are recursive. */
  svn_authz_recursive = 4
} svn_repos_authz_access_t;


/** Callback type for checking authorization on paths produced by
 * the repository commit editor.
 *
 * Set @a *allowed to TRUE to indicate that the @a required access on
 * @a path in @a root is authorized, or set it to FALSE to indicate
 * unauthorized (presumable according to state stored in @a baton).
 *
 * If @a path is NULL, the callback should perform a global authz
 * lookup for the @a required access.  That is, the lookup should
 * check if the @a required access is granted for at least one path of
 * the repository, and set @a *allowed to TRUE if so.  @a root may
 * also be NULL if @a path is NULL.
 *
 * This callback is very similar to svn_repos_authz_func_t, with the
 * exception of the addition of the @a required parameter.
 * This is due to historical reasons: when authz was first implemented
 * for svn_repos_dir_delta2(), it seemed there would need only checks
 * for read and write operations, hence the svn_repos_authz_func_t
 * callback prototype and usage scenario.  But it was then realized
 * that lookups due to copying needed to be recursive, and that
 * brute-force recursive lookups didn't square with the O(1)
 * performances a copy operation should have.
 *
 * So a special way to ask for a recursive lookup was introduced.  The
 * commit editor needs this capability to retain acceptable
 * performance.  Instead of revving the existing callback, causing
 * unnecessary revving of functions that don't actually need the
 * extended functionality, this second, more complete callback was
 * introduced, for use by the commit editor.
 *
 * Some day, it would be nice to reunite these two callbacks and do
 * the necessary revving anyway, but for the time being, this dual
 * callback mechanism will do.
 */
typedef svn_error_t *(*svn_repos_authz_callback_t)
  (svn_repos_authz_access_t required,
   svn_boolean_t *allowed,
   svn_fs_root_t *root,
   const char *path,
   void *baton,
   apr_pool_t *pool);

/**
 * A callback function type for use in svn_repos_get_file_revs().
 * @a baton is provided by the caller, @a path is the pathname of the file
 * in revision @a rev and @a rev_props are the revision properties.
 * If @a delta_handler and @a delta_baton are non-NULL, they may be set to a
 * handler/baton which will be called with the delta between the previous
 * revision and this one after the return of this callback.  They may be
 * left as NULL/NULL.
 * @a prop_diffs is an array of svn_prop_t elements indicating the property
 * delta for this and the previous revision.
 * @a pool may be used for temporary allocations, but you can't rely
 * on objects allocated to live outside of this particular call and the
 * immediately following calls to @a *delta_handler if any.
 *
 * @since New in 1.1.
 */
typedef svn_error_t *(*svn_repos_file_rev_handler_t)
  (void *baton,
   const char *path,
   svn_revnum_t rev,
   apr_hash_t *rev_props,
   svn_txdelta_window_handler_t *delta_handler,
   void **delta_baton,
   apr_array_header_t *prop_diffs,
   apr_pool_t *pool);


/** The repository object. */
typedef struct svn_repos_t svn_repos_t;

/* Opening and creating repositories. */


/** Find the root path of the repository that contains @a path.
 *
 * If a repository was found, the path to the root of the repository
 * is returned, else @c NULL. The pointer to the returned path may be
 * equal to @a path.
 */
const char *svn_repos_find_root_path(const char *path,
                                     apr_pool_t *pool);

/** Set @a *repos_p to a repository object for the repository at @a path.
 *
 * Allocate @a *repos_p in @a pool.
 *
 * Acquires a shared lock on the repository, and attaches a cleanup
 * function to @a pool to remove the lock.  If no lock can be acquired,
 * returns error, with undefined effect on @a *repos_p.  If an exclusive
 * lock is present, this blocks until it's gone.
 */
svn_error_t *svn_repos_open(svn_repos_t **repos_p,
                            const char *path,
                            apr_pool_t *pool);

/** Create a new Subversion repository at @a path, building the necessary
 * directory structure, creating the filesystem, and so on.
 * Return the repository object in @a *repos_p, allocated in @a pool.
 *
 * @a config is a client configuration hash of @c svn_config_t * items
 * keyed on config category names, and may be NULL.
 *
 * @a fs_config is passed to the filesystem, and may be NULL.
 *
 * @a unused_1 and @a unused_2 are not used and should be NULL.
 */
svn_error_t *svn_repos_create(svn_repos_t **repos_p, 
                              const char *path,
                              const char *unused_1,
                              const char *unused_2,
                              apr_hash_t *config,
                              apr_hash_t *fs_config,
                              apr_pool_t *pool);

/** Destroy the Subversion repository found at @a path, using @a pool for any
 * necessary allocations.
 */
svn_error_t *svn_repos_delete(const char *path, apr_pool_t *pool);

/** Return the filesystem associated with repository object @a repos. */
svn_fs_t *svn_repos_fs(svn_repos_t *repos);


/** Make a hot copy of the Subversion repository found at @a src_path 
 * to @a dst_path. 
 *
 * Copy a possibly live Subversion repository from @a src_path to
 * @a dst_path.  If @a clean_logs is @c TRUE, perform cleanup on the
 * source filesystem as part of the copy operation; currently, this
 * means deleting copied, unused logfiles for a Berkeley DB source
 * repository.
 */
svn_error_t *svn_repos_hotcopy(const char *src_path,
                               const char *dst_path,
                               svn_boolean_t clean_logs,
                               apr_pool_t *pool);

/**
 * Run database recovery procedures on the repository at @a path,
 * returning the database to a consistent state.  Use @a pool for all
 * allocation.
 *
 * Acquires an exclusive lock on the repository, recovers the
 * database, and releases the lock.  If an exclusive lock can't be
 * acquired, returns error.
 *
 * If @a nonblocking is TRUE, an error of type EWOULDBLOCK is
 * returned if the lock is not immediately available.
 *
 * If @a start_callback is not NULL, it will be called with @a
 * start_callback_baton as argument before the recovery starts, but
 * after the exclusive lock has been acquired.
 *
 * If @a cancel_func is not @c NULL, it is called periodically with
 * @a cancel_baton as argument to see if the client wishes to cancel
 * the recovery.
 *
 * @note On some platforms the exclusive lock does not exclude other
 * threads in the same process so this function should only be called
 * by a single threaded process, or by a multi-threaded process when
 * no other threads are accessing the repository.
 *
 * @since New in 1.5.
 */
svn_error_t *svn_repos_recover3(const char *path,
                                svn_boolean_t nonblocking,
                                svn_error_t *(*start_callback)(void *baton),
                                void *start_callback_baton,
                                svn_cancel_func_t cancel_func,
                                void * cancel_baton,
                                apr_pool_t *pool);

/**
 * Similar to svn_repos_recover3(), but without cancellation support.
 *
 * @deprecated Provided for backward compatibility with the 1.4 API.
 */
svn_error_t *svn_repos_recover2(const char *path,
                                svn_boolean_t nonblocking,
                                svn_error_t *(*start_callback)(void *baton),
                                void *start_callback_baton,
                                apr_pool_t *pool);

/**
 * Similar to svn_repos_recover2(), but with nonblocking set to FALSE, and
 * with no callbacks provided.
 *
 * @deprecated Provided for backward compatibility with the 1.0 API.
 */
svn_error_t *svn_repos_recover(const char *path, apr_pool_t *pool);

/** This function is a wrapper around svn_fs_berkeley_logfiles(),
 * returning log file paths relative to the root of the repository.
 *
 * @copydoc svn_fs_berkeley_logfiles()
 */
svn_error_t *svn_repos_db_logfiles(apr_array_header_t **logfiles,
                                   const char *path,
                                   svn_boolean_t only_unused,
                                   apr_pool_t *pool);



/* Repository Paths */

/** Return the top-level repository path allocated in @a pool. */
const char *svn_repos_path(svn_repos_t *repos, apr_pool_t *pool);

/** Return the path to @a repos's filesystem directory, allocated in
 * @a pool.
 */
const char *svn_repos_db_env(svn_repos_t *repos, apr_pool_t *pool);

/** Return path to @a repos's config directory, allocated in @a pool. */
const char *svn_repos_conf_dir(svn_repos_t *repos, apr_pool_t *pool);

/** Return path to @a repos's svnserve.conf, allocated in @a pool. */
const char *svn_repos_svnserve_conf(svn_repos_t *repos, apr_pool_t *pool);

/** Return path to @a repos's lock directory, allocated in @a pool. */
const char *svn_repos_lock_dir(svn_repos_t *repos, apr_pool_t *pool);

/** Return path to @a repos's db lockfile, allocated in @a pool. */
const char *svn_repos_db_lockfile(svn_repos_t *repos, apr_pool_t *pool);

/** Return path to @a repos's db logs lockfile, allocated in @a pool. */
const char *svn_repos_db_logs_lockfile(svn_repos_t *repos, apr_pool_t *pool);

/** Return the path to @a repos's hook directory, allocated in @a pool. */
const char *svn_repos_hook_dir(svn_repos_t *repos, apr_pool_t *pool);

/** Return the path to @a repos's start-commit hook, allocated in @a pool. */
const char *svn_repos_start_commit_hook(svn_repos_t *repos, apr_pool_t *pool);

/** Return the path to @a repos's pre-commit hook, allocated in @a pool. */
const char *svn_repos_pre_commit_hook(svn_repos_t *repos, apr_pool_t *pool);

/** Return the path to @a repos's post-commit hook, allocated in @a pool. */
const char *svn_repos_post_commit_hook(svn_repos_t *repos, apr_pool_t *pool);

/** Return the path to @a repos's pre-revprop-change hook, allocated in 
 * @a pool.
 */
const char *svn_repos_pre_revprop_change_hook(svn_repos_t *repos,
                                              apr_pool_t *pool);

/** Return the path to @a repos's post-revprop-change hook, allocated in 
 * @a pool.
 */
const char *svn_repos_post_revprop_change_hook(svn_repos_t *repos,
                                               apr_pool_t *pool);


/** @defgroup svn_repos_lock_hooks paths to lock hooks
 * @{ 
 * @since New in 1.2. */

/** Return the path to @a repos's pre-lock hook, allocated in @a pool. */
const char *svn_repos_pre_lock_hook(svn_repos_t *repos, apr_pool_t *pool);

/** Return the path to @a repos's post-lock hook, allocated in @a pool. */
const char *svn_repos_post_lock_hook(svn_repos_t *repos, apr_pool_t *pool);

/** Return the path to @a repos's pre-unlock hook, allocated in @a pool. */
const char *svn_repos_pre_unlock_hook(svn_repos_t *repos, apr_pool_t *pool);

/** Return the path to @a repos's post-unlock hook, allocated in @a pool. */
const char *svn_repos_post_unlock_hook(svn_repos_t *repos, apr_pool_t *pool);

/** @} */

/* ---------------------------------------------------------------*/

/* Reporting the state of a working copy, for updates. */


/**
 * Construct and return a @a report_baton that will be passed to the
 * other functions in this section to describe the state of a pre-existing
 * tree (typically, a working copy).  When the report is finished,
 * @a editor/@a edit_baton will be driven in such a way as to transform the
 * existing tree to @a revnum and, if @a tgt_path is non-NULL, switch the
 * reported hierarchy to @a tgt_path.
 *
 * @a fs_base is the absolute path of the node in the filesystem at which
 * the comparison should be rooted.  @a target is a single path component,
 * used to limit the scope of the report to a single entry of @a fs_base,
 * or "" if all of @a fs_base itself is the main subject of the report.
 *
 * @a tgt_path and @a revnum is the fs path/revision pair that is the
 * "target" of the delta.  @a tgt_path should be provided only when
 * the source and target paths of the report differ.  That is, @a tgt_path
 * should *only* be specified when specifying that the resultant editor
 * drive be one that transforms the reported hierarchy into a pristine tree
 * of @a tgt_path at revision @a revnum.  A @c NULL value for @a tgt_path
 * will indicate that the editor should be driven in such a way as to
 * transform the reported hierarchy to revision @a revnum, preserving the
 * reported hierarchy.
 *
 * @a text_deltas instructs the driver of the @a editor to enable
 * the generation of text deltas.
 *
 * @a ignore_ancestry instructs the driver to ignore node ancestry
 * when determining how to transmit differences.
 *
 * The @a authz_read_func and @a authz_read_baton are passed along to
 * svn_repos_dir_delta2(); see that function for how they are used.
 *
 * All allocation for the context and collected state will occur in
 * @a pool.
 *
 * Drives of @a editor are recursive by default.  However, this depth
 * can be overridden for subpaths by explicitly telling the reporter
 * that they are at different depths using the @c
 * svn_repos_set_path3() or @c svn_repos_link_path3() APIs.  For
 * example, if the reported tree is the @c A subdir of the Greek Tree
 * (see Subversion's test suite), at depth @c svn_depth_empty, but the
 * @c A/B subdir is reported at depth @c svn_depth_infinity, then
 * repository-side changes to @c A/mu, or underneath @c A/C and @c
 * A/D, would not be reflected in the editor drive, but changes
 * underneath @c A/B would be.
 *
 * @since New in 1.5.
 */
svn_error_t *
svn_repos_begin_report2(void **report_baton,
                        svn_revnum_t revnum,
                        svn_repos_t *repos,
                        const char *fs_base,
                        const char *target,
                        const char *tgt_path,
                        svn_boolean_t text_deltas,
                        svn_boolean_t ignore_ancestry,
                        const svn_delta_editor_t *editor,
                        void *edit_baton,
                        svn_repos_authz_func_t authz_read_func,
                        void *authz_read_baton,
                        apr_pool_t *pool);

/**
 * The same as svn_repos_begin_report2(), but taking a boolean
 * @a recurse flag.
 *
 * If @a recurse is true, the editor driver will drive the editor with
 * a depth of @c svn_depth_infinity; if false, then with a depth of
 * @c svn_depth_files.
 *
 * @note In svn_repos_begin_report2(), @a depth is not passed as an
 * explicit parameter; instead, the reporting code's initial call to
 * svn_repos_set_path3() sets the default depth for the report; the
 * @a depth passed there serves an equivalent function to the
 * @a recurse passed here.
 *
 * ### TODO(sd): The depth behavior described above may not be
 * ### implemented yet, since r23967.  Investigate.
 *
 * @note @a username is ignored, and has been removed in a revised
 * version of this API.
 *
 * @deprecated Provided for backward compatibility with the 1.4 API.
 */
svn_error_t *
svn_repos_begin_report(void **report_baton,
                       svn_revnum_t revnum,
                       const char *username,
                       svn_repos_t *repos,
                       const char *fs_base,
                       const char *target,
                       const char *tgt_path,
                       svn_boolean_t text_deltas,
                       svn_boolean_t recurse,
                       svn_boolean_t ignore_ancestry,
                       const svn_delta_editor_t *editor,
                       void *edit_baton,
                       svn_repos_authz_func_t authz_read_func,
                       void *authz_read_baton,
                       apr_pool_t *pool);


/**
 * Given a @a report_baton constructed by svn_repos_begin_report2(),
 * record the presence of @a path, at @a revision with depth @a depth,
 * in the current tree.
 *
 * @a path is relative to the anchor/target used in the creation of the
 * @a report_baton.
 *
 * @a revision may be SVN_INVALID_REVNUM if (for example) @a path represents
 * a locally-added path with no revision number.
 *
 * The first call of this in a given report usually passes an empty
 * @a path; this is used to set up the correct root revision for the editor
 * drive.
 *
 * A depth of @c svn_depth_unknown is not allowed, and results in an
 * error.
 *
 * If @a start_empty is true and @a path is a directory, then require the
 * caller to explicitly provide all the children of @a path - do not assume
 * that the tree also contains all the children of @a path at @a revision.
 * This is for 'low confidence' client reporting.
 * 
 * If the caller has a lock token for @a path, then @a lock_token should
 * be set to that token.  Else, @a lock_token should be NULL.
 *
 * All temporary allocations are done in @a pool.
 *
 * @since New in 1.5.
 */
svn_error_t *svn_repos_set_path3(void *report_baton,
                                 const char *path,
                                 svn_revnum_t revision,
                                 svn_depth_t depth,
                                 svn_boolean_t start_empty,
                                 const char *lock_token,
                                 apr_pool_t *pool);

/**
 * Similar to svn_repos_set_path3(), but with @a depth set to
 * @c svn_depth_infinity.
 *
 * @deprecated Provided for backward compatibility with the 1.4 API.
 */
svn_error_t *svn_repos_set_path2(void *report_baton,
                                 const char *path,
                                 svn_revnum_t revision,
                                 svn_boolean_t start_empty,
                                 const char *lock_token,
                                 apr_pool_t *pool);

/**
 * Similar to svn_repos_set_path2(), but with @a lock_token set to @c NULL.
 *
 * @deprecated Provided for backward compatibility with the 1.1 API.
 */
svn_error_t *svn_repos_set_path(void *report_baton,
                                const char *path,
                                svn_revnum_t revision,
                                svn_boolean_t start_empty,
                                apr_pool_t *pool);

/**
 * Given a @a report_baton constructed by svn_repos_begin_report2(), 
 * record the presence of @a path in the current tree, containing the contents
 * of @a link_path at @a revision with depth @a depth.
 *
 * A depth of @c svn_depth_unknown is not allowed, and results in an
 * error.
 *
 * Note that while @a path is relative to the anchor/target used in the
 * creation of the @a report_baton, @a link_path is an absolute filesystem
 * path!
 *
 * If @a start_empty is true and @a path is a directory, then require the
 * caller to explicitly provide all the children of @a path - do not assume
 * that the tree also contains all the children of @a link_path at
 * @a revision.  This is for 'low confidence' client reporting.
 *
 * If the caller has a lock token for @a link_path, then @a lock_token
 * should be set to that token.  Else, @a lock_token should be NULL.
 *
 * All temporary allocations are done in @a pool.
 *
 * @since New in 1.5.
 */
svn_error_t *svn_repos_link_path3(void *report_baton,
                                  const char *path,
                                  const char *link_path,
                                  svn_revnum_t revision,
                                  svn_depth_t depth,
                                  svn_boolean_t start_empty,
                                  const char *lock_token,
                                  apr_pool_t *pool);

/**
 * Similar to svn_repos_link_path3(), but with @a depth set to
 * @c svn_depth_infinity.
 *
 * @deprecated Provided for backward compatibility with the 1.4 API.
 */
svn_error_t *svn_repos_link_path2(void *report_baton,
                                  const char *path,
                                  const char *link_path,
                                  svn_revnum_t revision,
                                  svn_boolean_t start_empty,
                                  const char *lock_token,
                                  apr_pool_t *pool);

/**
 * Similar to svn_repos_link_path2(), but with @a lock_token set to @c NULL.
 *
 * @deprecated Provided for backward compatibility with the 1.1 API.
 */
svn_error_t *svn_repos_link_path(void *report_baton,
                                 const char *path,
                                 const char *link_path,
                                 svn_revnum_t revision,
                                 svn_boolean_t start_empty,
                                 apr_pool_t *pool);

/** Given a @a report_baton constructed by svn_repos_begin_report2(), 
 * record the non-existence of @a path in the current tree.
 *
 * (This allows the reporter's driver to describe missing pieces of a
 * working copy, so that 'svn up' can recreate them.)
 *
 * All temporary allocations are done in @a pool.
 */
svn_error_t *svn_repos_delete_path(void *report_baton,
                                   const char *path,
                                   apr_pool_t *pool);

/** Given a @a report_baton constructed by svn_repos_begin_report2(),
 * finish the report and drive the editor as specified when the report
 * baton was constructed.
 *
 * If an error occurs during the driving of the editor, do NOT abort the
 * edit; that responsibility belongs to the caller of this function, if
 * it happens at all.
 *
 * After the call to this function, @a report_baton is no longer valid;
 * it should not be passed to any other reporting functions, including
 * svn_repos_abort_report().
 */
svn_error_t *svn_repos_finish_report(void *report_baton,
                                     apr_pool_t *pool);


/** Given a @a report_baton constructed by svn_repos_begin_report2(),
 * abort the report.  This function can be called anytime before
 * svn_repos_finish_report() is called.
 *
 * After the call to this function, @a report_baton is no longer valid;
 * it should not be passed to any other reporting functions.
 */
svn_error_t *svn_repos_abort_report(void *report_baton,
                                    apr_pool_t *pool);


/* ---------------------------------------------------------------*/

/* The magical dir_delta update routines. */

/** Use the provided @a editor and @a edit_baton to describe the changes
 * necessary for making a given node (and its descendants, if it is a
 * directory) under @a src_root look exactly like @a tgt_path under
 * @a tgt_root.  @a src_entry is the node to update.  If @a src_entry
 * is empty, then compute the difference between the entire tree
 * anchored at @a src_parent_dir under @a src_root and @a tgt_path
 * under @a tgt_root.  Else, describe the changes needed to update
 * only that entry in @a src_parent_dir.  Typically, callers of this
 * function will use a @a tgt_path that is the concatenation of @a
 * src_parent_dir and @a src_entry.
 *
 * @a src_root and @a tgt_root can both be either revision or transaction
 * roots.  If @a tgt_root is a revision, @a editor's set_target_revision()
 * will be called with the @a tgt_root's revision number, else it will
 * not be called at all.
 *
 * If @a authz_read_func is non-null, invoke it before any call to
 *
 *    @a editor->open_root
 *    @a editor->add_directory
 *    @a editor->open_directory
 *    @a editor->add_file
 *    @a editor->open_file
 *
 * passing @a tgt_root, the same path that would be passed to the
 * editor function in question, and @a authz_read_baton.  If the
 * @a *allowed parameter comes back TRUE, then proceed with the planned
 * editor call; else if FALSE, then invoke @a editor->absent_file or
 * @a editor->absent_directory as appropriate, except if the planned
 * editor call was open_root, throw SVN_ERR_AUTHZ_ROOT_UNREADABLE.
 *
 * If @a text_deltas is @c FALSE, send a single @c NULL txdelta window to 
 * the window handler returned by @a editor->apply_textdelta().
 *
 * ### TODO(sd): document @a depth.
 *
 * If @a entry_props is @c TRUE, accompany each opened/added entry with
 * propchange editor calls that relay special "entry props" (this
 * is typically used only for working copy updates).
 *
 * @a ignore_ancestry instructs the function to ignore node ancestry
 * when determining how to transmit differences.
 *
 * Before completing successfully, this function calls @a editor's
 * close_edit(), so the caller should expect its @a edit_baton to be
 * invalid after its use with this function.
 *
 * Do any allocation necessary for the delta computation in @a pool.
 * This function's maximum memory consumption is at most roughly
 * proportional to the greatest depth of the tree under @a tgt_root, not
 * the total size of the delta.
 *
 * @since XXX
 */
svn_error_t *
svn_repos_dir_delta2(svn_fs_root_t *src_root,
                     const char *src_parent_dir,
                     const char *src_entry,
                     svn_fs_root_t *tgt_root,
                     const char *tgt_path,
                     const svn_delta_editor2_t *editor,
                     void *edit_baton,
                     svn_repos_authz_func_t authz_read_func,
                     void *authz_read_baton,
                     svn_boolean_t text_deltas,
                     svn_depth_t depth,
                     svn_boolean_t entry_props,
                     svn_boolean_t ignore_ancestry,
                     apr_pool_t *pool);

/**
 * Similar to svn_repos_dir_delta2(), but if @a recurse is true, pass
 * @c svn_depth_infinity for @a depth, and if @a recurse is false,
 * pass @c svn_depth_files for @a depth.
 *
 * Also, use an @c svn_delta_editor_t instead of an @c svn_delta_editor2_t.
 *
 * @deprecated Provided for backward compatibility with the 1.4 API.
 */
svn_error_t *
svn_repos_dir_delta(svn_fs_root_t *src_root,
                    const char *src_parent_dir,
                    const char *src_entry,
                    svn_fs_root_t *tgt_root,
                    const char *tgt_path,
                    const svn_delta_editor_t *editor,
                    void *edit_baton,
                    svn_repos_authz_func_t authz_read_func,
                    void *authz_read_baton,
                    svn_boolean_t text_deltas,
                    svn_boolean_t recurse,
                    svn_boolean_t entry_props,
                    svn_boolean_t ignore_ancestry,
                    apr_pool_t *pool);


/** Use the provided @a editor and @a edit_baton to describe the
 * skeletal changes made in a particular filesystem @a root
 * (revision or transaction).
 *
 * Changes will be limited to those within @a base_dir, and if 
 * @a low_water_mark is set to something other than @c SVN_INVALID_REVNUM
 * it is assumed that the client has no knowledge of revisions prior to
 * @a low_water_mark.  Together, these two arguments define the portion of
 * the tree that the client is assumed to have knowledge of, and thus any
 * copies of data from outside that part of the tree will be sent in their
 * entirety, not as simple copies or deltas against a previous version.
 *
 * The @a editor passed to this function should be aware of the fact
 * that, if @a send_deltas is false, calls to its change_dir_prop(),
 * change_file_prop(), and apply_textdelta() functions will not
 * contain meaningful data, and merely serve as indications that
 * properties or textual contents were changed.
 *
 * If @a send_deltas is @c TRUE, the text and property deltas for changes
 * will be sent, otherwise null text deltas and empty prop changes will be
 * used.
 *
 * If @a authz_read_func is non-NULL, it will be used to determine if the
 * user has read access to the data being accessed.  Data that the user
 * cannot access will be skipped.
 *
 * @note This editor driver passes SVN_INVALID_REVNUM for all
 * revision parameters in the editor interface except the copyfrom
 * parameter of the add_file() and add_directory() editor functions.
 *
 * @since New in XXX
 */
svn_error_t *
svn_repos_replay3(svn_fs_root_t *root,
                  const char *base_dir,
                  svn_revnum_t low_water_mark,
                  svn_boolean_t send_deltas,
                  const svn_delta_editor2_t *editor,
                  void *edit_baton,
                  svn_repos_authz_func_t authz_read_func,
                  void *authz_read_baton,
                  apr_pool_t *pool);

/** 
 * Similar to @c svn_repos_replay3() but with an @c svn_delta_editor_t
 * instead of an @c svn_delta_editor2_t.
 *
 * @since New in 1.4.
 *
 * @deprecated Provided for compatibility with the 1.4 API.
 */
svn_error_t *
svn_repos_replay2(svn_fs_root_t *root,
                  const char *base_dir,
                  svn_revnum_t low_water_mark,
                  svn_boolean_t send_deltas,
                  const svn_delta_editor_t *editor,
                  void *edit_baton,
                  svn_repos_authz_func_t authz_read_func,
                  void *authz_read_baton,
                  apr_pool_t *pool);

/**
 * Similar to svn_repos_replay2(), but with @a base_dir set to @c "",
 * @a low_water_mark set to @c SVN_INVALID_REVNUM, @a send_deltas
 * set to @c FALSE, and @a authz_read_func and @a authz_read_baton
 * set to @c NULL.
 *
 * @deprecated Provided for backward compatibility with the 1.3 API.
 */
svn_error_t *
svn_repos_replay(svn_fs_root_t *root,
                 const svn_delta_editor_t *editor,
                 void *edit_baton,
                 apr_pool_t *pool);

/* ---------------------------------------------------------------*/

/* Making commits. */

/**
 * Return an @a editor and @a edit_baton to commit changes to the
 * filesystem of @a repos, beginning at location 'rev:@a base_path',
 * where "rev" is the argument given to open_root().
 *
 * @a repos is a previously opened repository.  @a repos_url is the
 * decoded URL to the base of the repository, and is used to check
 * copyfrom paths.  @a txn is a filesystem transaction object to use
 * during the commit, or @c NULL to indicate that this function should
 * create (and fully manage) a new transaction.
 *
 * Store the contents of @a revprop_table, a hash mapping <tt>const
 * char *</tt> property names to @c svn_string_t values, as properties
 * of the commit transaction, including author and log message if
 * present.
 *
 * @note @c SVN_PROP_REVISION_DATE may be present in @a revprop_table, but
 * it will be overwritten when the transaction is committed.
 *
 * Iff @a authz_callback is provided, check read/write authorizations
 * on paths accessed by editor operations.  An operation which fails
 * due to authz will return SVN_ERR_AUTHZ_UNREADABLE or
 * SVN_ERR_AUTHZ_UNWRITABLE.
 *
 * Calling @a (*editor)->close_edit completes the commit.  Before
 * @c close_edit returns, but after the commit has succeeded, it will
 * invoke @a callback with the new revision number, the commit date (as a
 * <tt>const char *</tt>), commit author (as a <tt>const char *</tt>), and
 * @a callback_baton as arguments.  If @a callback returns an error, that
 * error will be returned from @c close_edit, otherwise if there was a
 * post-commit hook failure, then that error will be returned and will
 * have code SVN_ERR_REPOS_POST_COMMIT_HOOK_FAILED.
 *
 * Calling @a (*editor)->abort_edit aborts the commit, and will also
 * abort the commit transaction unless @a txn was supplied (not @c
 * NULL).  Callers who supply their own transactions are responsible
 * for cleaning them up (either by committing them, or aborting them).
 *
 * @since New in 1.5.
 */
svn_error_t *
svn_repos_get_commit_editor5(const svn_delta_editor_t **editor,
                             void **edit_baton,
                             svn_repos_t *repos,
                             svn_fs_txn_t *txn,
                             const char *repos_url,
                             const char *base_path,
                             apr_hash_t *revprop_table,
                             svn_commit_callback2_t callback,
                             void *callback_baton,
                             svn_repos_authz_callback_t authz_callback,
                             void *authz_baton,
                             apr_pool_t *pool);

/**
 * Similar to svn_repos_get_commit_editor5(), but with @a revprop_table
 * set to a hash containing @a user and @a log_msg as the
 * @c SVN_PROP_REVISION_AUTHOR and @c SVN_PROP_REVISION_LOG properties,
 * respectively.  @a user and @a log_msg may both be @c NULL.
 *
 * @since New in 1.4.
 *
 * @deprecated Provided for backward compatibility with the 1.4 API.
 */
svn_error_t *
svn_repos_get_commit_editor4(const svn_delta_editor_t **editor,
                             void **edit_baton,
                             svn_repos_t *repos,
                             svn_fs_txn_t *txn,
                             const char *repos_url,
                             const char *base_path,
                             const char *user,
                             const char *log_msg,
                             svn_commit_callback2_t callback,
                             void *callback_baton,
                             svn_repos_authz_callback_t authz_callback,
                             void *authz_baton,
                             apr_pool_t *pool);

/**
 * Similar to svn_repos_get_commit_editor4(), but
 * uses the svn_commit_callback_t type.
 *
 * @since New in 1.3.
 *
 * @deprecated Provided for backward compatibility with the 1.3 API.
 */
svn_error_t *
svn_repos_get_commit_editor3(const svn_delta_editor_t **editor,
                             void **edit_baton,
                             svn_repos_t *repos,
                             svn_fs_txn_t *txn,
                             const char *repos_url,
                             const char *base_path,
                             const char *user,
                             const char *log_msg,
                             svn_commit_callback_t callback,
                             void *callback_baton,
                             svn_repos_authz_callback_t authz_callback,
                             void *authz_baton,
                             apr_pool_t *pool);

/**
 * Similar to svn_repos_get_commit_editor3(), but with @a
 * authz_callback and @a authz_baton set to @c NULL.
 *
 * @deprecated Provided for backward compatibility with the 1.2 API.
 */
svn_error_t *svn_repos_get_commit_editor2(const svn_delta_editor_t **editor,
                                          void **edit_baton,
                                          svn_repos_t *repos,
                                          svn_fs_txn_t *txn,
                                          const char *repos_url,
                                          const char *base_path,
                                          const char *user,
                                          const char *log_msg,
                                          svn_commit_callback_t callback,
                                          void *callback_baton,
                                          apr_pool_t *pool);


/**
 * Similar to svn_repos_get_commit_editor2(), but with @a txn always
 * set to @c NULL.
 *
 * @deprecated Provided for backward compatibility with the 1.1 API.
 */
svn_error_t *svn_repos_get_commit_editor(const svn_delta_editor_t **editor,
                                         void **edit_baton,
                                         svn_repos_t *repos,
                                         const char *repos_url,
                                         const char *base_path,
                                         const char *user,
                                         const char *log_msg,
                                         svn_commit_callback_t callback,
                                         void *callback_baton,
                                         apr_pool_t *pool);

/* ---------------------------------------------------------------*/

/* Finding particular revisions. */

/** Set @a *revision to the revision number in @a repos's filesystem that was
 * youngest at time @a tm.
 */
svn_error_t *
svn_repos_dated_revision(svn_revnum_t *revision,
                         svn_repos_t *repos,
                         apr_time_t tm,
                         apr_pool_t *pool);
                          

/** Given a @a root/@a path within some filesystem, return three pieces of
 * information allocated in @a pool:
 *
 *    - set @a *committed_rev to the revision in which the object was
 *      last modified.  (In fs parlance, this is the revision in which
 *      the particular node-rev-id was 'created'.)
 *  
 *    - set @a *committed_date to the date of said revision, or @c NULL
 *      if not available.
 *
 *    - set @a *last_author to the author of said revision, or @c NULL
 *      if not available.
 */
svn_error_t *
svn_repos_get_committed_info(svn_revnum_t *committed_rev,
                             const char **committed_date,
                             const char **last_author,
                             svn_fs_root_t *root,
                             const char *path,
                             apr_pool_t *pool);


/**
 * Set @a *dirent to an @c svn_dirent_t associated with @a path in @a
 * root.  If @a path does not exist in @a root, set @a *dirent to
 * NULL.  Use @a pool for memory allocation.
 *
 * @since New in 1.2.
 */
svn_error_t *
svn_repos_stat(svn_dirent_t **dirent,
               svn_fs_root_t *root,
               const char *path,
               apr_pool_t *pool);


/**
 * Given @a path which exists at revision @a start in @a fs, set
 * @a *deleted to the revision @a path was first deleted, within the
 * inclusive revision range set by @a start and @a end.  If @a path
 * does not exist at revision @a start or was not deleted within the
 * specified range, then set @a *deleted to SVN_INVALID_REVNUM.
 * Use @a pool for memory allocation.
 *
 * @since New in 1.5.
 */
svn_error_t *
svn_repos_deleted_rev(svn_fs_t *fs,
                      const char *path,
                      svn_revnum_t start,
                      svn_revnum_t end,
                      svn_revnum_t *deleted,
                      apr_pool_t *pool);


/** Callback type for use with svn_repos_history().  @a path and @a
 * revision represent interesting history locations in the lifetime
 * of the path passed to svn_repos_history().  @a baton is the same
 * baton given to svn_repos_history().  @a pool is provided for the
 * convenience of the implementor, who should not expect it to live
 * longer than a single callback call.
 *
 * Signal to callback driver to stop processing/invoking this callback
 * by returning the @c SVN_ERR_CEASE_INVOCATION error code.
 */
typedef svn_error_t *(*svn_repos_history_func_t)(void *baton,
                                                 const char *path,
                                                 svn_revnum_t revision,
                                                 apr_pool_t *pool);

/**
 * Call @a history_func (with @a history_baton) for each interesting
 * history location in the lifetime of @a path in @a fs, from the
 * youngest of @a end and @a start to the oldest.  Stop processing if
 * @a history_func returns @c SVN_ERR_CEASE_INVOCATION.  Only cross
 * filesystem copy history if @a cross_copies is @c TRUE.  And do all
 * of this in @a pool.
 *
 * If @a authz_read_func is non-NULL, then use it (and @a
 * authz_read_baton) to verify that @a path in @a end is readable; if
 * not, return SVN_ERR_AUTHZ_UNREADABLE.  Also verify the readability
 * of every ancestral path/revision pair before pushing them at @a
 * history_func.  If a pair is deemed unreadable, then do not send
 * them; instead, immediately stop traversing history and return
 * SVN_NO_ERROR.
 *
 * @since New in 1.1.
 */
svn_error_t *
svn_repos_history2(svn_fs_t *fs,
                   const char *path,
                   svn_repos_history_func_t history_func,
                   void *history_baton,
                   svn_repos_authz_func_t authz_read_func,
                   void *authz_read_baton,
                   svn_revnum_t start,
                   svn_revnum_t end,
                   svn_boolean_t cross_copies,
                   apr_pool_t *pool);

/**
 * Similar to svn_repos_history2(), but with @a authz_read_func
 * and @a authz_read_baton always set to NULL.
 *
 * @deprecated Provided for backward compatibility with the 1.0 API.
 */
svn_error_t *
svn_repos_history(svn_fs_t *fs,
                  const char *path,
                  svn_repos_history_func_t history_func,
                  void *history_baton,
                  svn_revnum_t start,
                  svn_revnum_t end,
                  svn_boolean_t cross_copies,
                  apr_pool_t *pool);


/**
 * Set @a *locations to be a mapping of the revisions to the paths of
 * the file @a fs_path present at the repository in revision
 * @a peg_revision, where the revisions are taken out of the array
 * @a location_revisions.
 *
 * @a location_revisions is an array of svn_revnum_t's and @a *locations
 * maps 'svn_revnum_t *' to 'const char *'.
 *
 * If optional @a authz_read_func is non-NULL, then use it (and @a
 * authz_read_baton) to verify that the peg-object is readable.  If not,
 * return SVN_ERR_AUTHZ_UNREADABLE.  Also use the @a authz_read_func
 * to check that every path returned in the hash is readable.  If an
 * unreadable path is encountered, stop tracing and return
 * SVN_NO_ERROR.
 *
 * @a pool is used for all allocations.
 *
 * @since New in 1.1.
 */
svn_error_t *
svn_repos_trace_node_locations(svn_fs_t *fs,
                               apr_hash_t **locations,
                               const char *fs_path,
                               svn_revnum_t peg_revision,
                               apr_array_header_t *location_revisions,
                               svn_repos_authz_func_t authz_read_func,
                               void *authz_read_baton,
                               apr_pool_t *pool);

/* ### other queries we can do someday --

     * fetch the last revision created by <user>
         (once usernames become revision properties!)
     * fetch the last revision where <path> was modified
     
*/



/* ---------------------------------------------------------------*/

/* Retrieving log messages. */


/**
 * Invoke @a receiver with @a receiver_baton on each log message from 
 * @a start to @a end in @a repos's filesystem.  @a start may be greater 
 * or less than @a end; this just controls whether the log messages are 
 * processed in descending or ascending revision number order.
 *
 * If @a start or @a end is @c SVN_INVALID_REVNUM, it defaults to youngest.
 *
 * If @a paths is non-null and has one or more elements, then only show
 * revisions in which at least one of @a paths was changed (i.e., if
 * file, text or props changed; if dir, props or entries changed or any node
 * changed below it).  Each path is a <tt>const char *</tt> representing
 * an absolute path in the repository.
 *
 * If @a limit is non-zero then only invoke @a receiver on the first
 * @a limit logs.
 *
 * If @a discover_changed_paths, then each call to @a receiver passes a
 * hash mapping paths committed in that revision to information about them
 * as the receiver's @a changed_paths argument.
 * Otherwise, each call to @a receiver passes null for @a changed_paths.
 *
 * If @a strict_node_history is set, copy history (if any exists) will
 * not be traversed while harvesting revision logs for each path.
 *
 * If @a omit_log_text is set, the text of the log message will not be
 * returned.
 *
 * If any invocation of @a receiver returns error, return that error
 * immediately and without wrapping it.
 *
 * If @a start or @a end is a non-existent revision, return the error
 * @c SVN_ERR_FS_NO_SUCH_REVISION, without ever invoking @a receiver.
 *
 * If optional @a authz_read_func is non-NULL, then use this function
 * (along with optional @a authz_read_baton) to check the readability
 * of each changed-path in each revision about to be "pushed" at
 * @a receiver.  If a revision has all unreadable changed-paths, then
 * don't push the revision at all.  If a revision has a mixture of
 * readable and unreadable changed-paths, then silently omit the
 * unreadable changed-paths when pushing the revision.
 *
 * See also the documentation for @c svn_log_message_receiver2_t.
 *
 * Use @a pool for temporary allocations.
 *
 * @since New in 1.5.
 */
svn_error_t *
svn_repos_get_logs4(svn_repos_t *repos,
                    const apr_array_header_t *paths,
                    svn_revnum_t start,
                    svn_revnum_t end,
                    int limit,
                    svn_boolean_t discover_changed_paths,
                    svn_boolean_t strict_node_history,
                    svn_boolean_t include_merged_revisions,
                    svn_boolean_t omit_log_text,
                    svn_repos_authz_func_t authz_read_func,
                    void *authz_read_baton,
                    svn_log_message_receiver2_t receiver,
                    void *receiver_baton,
                    apr_pool_t *pool);

/**
 * Same as svn_repos_get_logs4(), but with @a receiver being a 
 * @c svn_log_message_receiver_t instead of @c svn_log_message_receiver2_t.
 * Also, @a omit_log_text is set to @c FALSE.
 *
 * @since New in 1.2.
 * @deprecated Provided for backward compatibility with the 1.4 API.
 */
svn_error_t *
svn_repos_get_logs3(svn_repos_t *repos,
                    const apr_array_header_t *paths,
                    svn_revnum_t start,
                    svn_revnum_t end,
                    int limit,
                    svn_boolean_t discover_changed_paths,
                    svn_boolean_t strict_node_history,
                    svn_repos_authz_func_t authz_read_func,
                    void *authz_read_baton,
                    svn_log_message_receiver_t receiver,
                    void *receiver_baton,
                    apr_pool_t *pool);


/**
 * Same as svn_repos_get_logs3(), but with @a limit always set to 0.
 *
 * @deprecated Provided for backward compatibility with the 1.1 API.
 */
svn_error_t *
svn_repos_get_logs2(svn_repos_t *repos,
                    const apr_array_header_t *paths,
                    svn_revnum_t start,
                    svn_revnum_t end,
                    svn_boolean_t discover_changed_paths,
                    svn_boolean_t strict_node_history,
                    svn_repos_authz_func_t authz_read_func,
                    void *authz_read_baton,
                    svn_log_message_receiver_t receiver,
                    void *receiver_baton,
                    apr_pool_t *pool);

/**
 * Same as svn_repos_get_logs2(), but with @a authz_read_func and
 * @a authz_read_baton always set to NULL.
 * 
 * @deprecated Provided for backward compatibility with the 1.0 API.
 */
svn_error_t *
svn_repos_get_logs(svn_repos_t *repos,
                   const apr_array_header_t *paths,
                   svn_revnum_t start,
                   svn_revnum_t end,
                   svn_boolean_t discover_changed_paths,
                   svn_boolean_t strict_node_history,
                   svn_log_message_receiver_t receiver,
                   void *receiver_baton,
                   apr_pool_t *pool);



/* ---------------------------------------------------------------*/

/* Retrieving mergeinfo. */

/**
 * Fetch the mergeinfo for @a paths at @a rev, and save it to @a
 * mergeoutput.  @a mergeoutput is a mapping of @c char * target paths
 * (from @a paths) to textual (@c char *) representations of merge
 * info (as managed by svn_mergeinfo.h), or @c NULL if there is no
 * mergeinfo visible or available.
 *
 * @a inherit indicates whether explicit, explicit or inherited, or
<<<<<<< HEAD
 * only inherited merge info for @paths is fetched.
=======
 * only inherited mergeinfo for @paths is fetched.
>>>>>>> 4eaf3f05
 *
 * If @a revision is @c SVN_INVALID_REVNUM, it defaults to youngest.
 *
 * If optional @a authz_read_func is non-NULL, then use this function
 * (along with optional @a authz_read_baton) to check the readability
 * of each path which mergeinfo was requested for (from @a paths).
<<<<<<< HEAD
 * Silently omit unreadable paths from the request for merge info.
=======
 * Silently omit unreadable paths from the request for mergeinfo.
>>>>>>> 4eaf3f05
 *
 * Use @a pool for temporary allocations.
 *
 * @since New in 1.5.
 */
svn_error_t *
svn_repos_fs_get_mergeinfo(apr_hash_t **mergeoutput,
                           svn_repos_t *repos,
                           const apr_array_header_t *paths,
                           svn_revnum_t revision,
                           svn_mergeinfo_inheritance_t inherit,
                           svn_repos_authz_func_t authz_read_func,
                           void *authz_read_baton,
                           apr_pool_t *pool);


/* ---------------------------------------------------------------*/

/* Retrieving multiple revisions of a file. */

/**
 * Retrieve a subset of the interesting revisions of a file @a path in
 * @a repos as seen in revision @a end.  Invoke @a handler with
 * @a handler_baton as its first argument for each such revision.
 * @a pool is used for all allocations.  See svn_fs_history_prev() for
 * a discussion of interesting revisions.
 *
 * If optional @a authz_read_func is non-NULL, then use this function
 * (along with optional @a authz_read_baton) to check the readability
 * of the rev-path in each interesting revision encountered.
 *
 * Revision discovery happens from @a end to @a start, and if an
 * unreadable revision is encountered before @a start is reached, then
 * revision discovery stops and only the revisions from @a end to the
 * oldest readable revision are returned (So it will appear that @a
 * path was added without history in the latter revision).
 *
 * If there is an interesting revision of the file that is less than or
 * equal to start, the iteration will start at that revision.  Else, the
 * iteration will start at the first revision of the file in the repository,
 * which has to be less than or equal to end.  Note that if the function
 * succeeds, @a handler will have been called at least once.
 *
 * In a series of calls, the file contents for the first interesting revision
 * will be provided as a text delta against the empty file.  In the following
 * calls, the delta will be against the contents for the previous call.
 *
 * @since New in 1.1.
 */
svn_error_t *svn_repos_get_file_revs(svn_repos_t *repos,
                                     const char *path,
                                     svn_revnum_t start,
                                     svn_revnum_t end,
                                     svn_repos_authz_func_t authz_read_func,
                                     void *authz_read_baton,
                                     svn_repos_file_rev_handler_t handler,
                                     void *handler_baton,
                                     apr_pool_t *pool);


/* ---------------------------------------------------------------*/

/**
 * @defgroup svn_repos_hook_wrappers Hook-sensitive wrappers for libsvn_fs 
 * routines.
 * @{
 */

/** Like svn_fs_commit_txn(), but invoke the @a repos's pre- and
 * post-commit hooks around the commit.  Use @a pool for any necessary
 * allocations.
 *
 * If the pre-commit hook or svn_fs_commit_txn() fails, throw the
 * original error to caller.  If an error occurs when running the
 * post-commit hook, return the original error wrapped with
 * SVN_ERR_REPOS_POST_COMMIT_HOOK_FAILED.  If the caller sees this
 * error, it knows that the commit succeeded anyway.
 *
 * @a conflict_p, @a new_rev, and @a txn are as in svn_fs_commit_txn().
 */
svn_error_t *svn_repos_fs_commit_txn(const char **conflict_p,
                                     svn_repos_t *repos,
                                     svn_revnum_t *new_rev,
                                     svn_fs_txn_t *txn,
                                     apr_pool_t *pool);

/** Like svn_fs_begin_txn(), but use @a revprop_table, a hash mapping
 * <tt>const char *</tt> property names to @c svn_string_t values, to
 * set the properties on transaction @a *txn_p.  @a repos is the
 * repository object which contains the filesystem.  @a rev, @a
 * *txn_p, and @a pool are as in svn_fs_begin_txn().
 *
 * Before a txn is created, the repository's start-commit hooks are
 * run; if any of them fail, no txn is created, @a *txn_p is unaffected, 
 * and @c SVN_ERR_REPOS_HOOK_FAILURE is returned.
 *
 * @note @a revprop_table may contain an @c SVN_PROP_REVISION_DATE property,
 * which will be set on the transaction, but that will be overwritten
 * when the transaction is committed.
 *
 * @since New in 1.5.
 */
svn_error_t *svn_repos_fs_begin_txn_for_commit2(svn_fs_txn_t **txn_p,
                                                svn_repos_t *repos,
                                                svn_revnum_t rev,
                                                apr_hash_t *revprop_table,
                                                apr_pool_t *pool);


/**
 * Same as svn_repos_fs_begin_txn_for_commit2(), but with @a revprop_table
 * set to a hash containing @a author and @a log_msg as the
 * @c SVN_PROP_REVISION_AUTHOR and @c SVN_PROP_REVISION_LOG properties,
 * respectively.  @a author and @a log_msg may both be @c NULL.
 * 
 * @deprecated Provided for backward compatibility with the 1.4 API.
 */
svn_error_t *svn_repos_fs_begin_txn_for_commit(svn_fs_txn_t **txn_p,
                                               svn_repos_t *repos,
                                               svn_revnum_t rev,
                                               const char *author,
                                               const char *log_msg,
                                               apr_pool_t *pool);


/** Like svn_fs_begin_txn(), but use @a author to set the corresponding
 * property on transaction @a *txn_p.  @a repos is the repository object
 * which contains the filesystem.  @a rev, @a *txn_p, and @a pool are as in
 * svn_fs_begin_txn().
 *
 * ### Someday: before a txn is created, some kind of read-hook could
 *              be called here.
 */
svn_error_t *svn_repos_fs_begin_txn_for_update(svn_fs_txn_t **txn_p,
                                               svn_repos_t *repos,
                                               svn_revnum_t rev,
                                               const char *author,
                                               apr_pool_t *pool);


/** @defgroup svn_repos_fs_locks repository lock wrappers
 * @{ 
 * @since New in 1.2. */

/** Like svn_fs_lock(), but invoke the @a repos's pre- and
 * post-lock hooks before and after the locking action.  Use @a pool
 * for any necessary allocations.
 *
 * If the pre-lock hook or svn_fs_lock() fails, throw the original
 * error to caller.  If an error occurs when running the post-lock
 * hook, return the original error wrapped with
 * SVN_ERR_REPOS_POST_LOCK_HOOK_FAILED.  If the caller sees this
 * error, it knows that the lock succeeded anyway.
 */
svn_error_t *svn_repos_fs_lock(svn_lock_t **lock,
                               svn_repos_t *repos,
                               const char *path,
                               const char *token,
                               const char *comment,
                               svn_boolean_t is_dav_comment,
                               apr_time_t expiration_date,
                               svn_revnum_t current_rev,
                               svn_boolean_t steal_lock,
                               apr_pool_t *pool);


/** Like svn_fs_unlock(), but invoke the @a repos's pre- and
 * post-unlock hooks before and after the unlocking action.  Use @a
 * pool for any necessary allocations.
 *
 * If the pre-unlock hook or svn_fs_unlock() fails, throw the original
 * error to caller.  If an error occurs when running the post-unlock
 * hook, return the original error wrapped with
 * SVN_ERR_REPOS_POST_UNLOCK_HOOK_FAILED.  If the caller sees this
 * error, it knows that the unlock succeeded anyway.
 */
svn_error_t *svn_repos_fs_unlock(svn_repos_t *repos,
                                 const char *path,
                                 const char *token,
                                 svn_boolean_t break_lock,
                                 apr_pool_t *pool);



/** Look up all the locks in and under @a path in @a repos, setting @a
 * *locks to a hash which maps <tt>const char *</tt> paths to the @c
 * svn_lock_t locks associated with those paths.  Use @a
 * authz_read_func and @a authz_read_baton to "screen" all returned
 * locks.  That is: do not return any locks on any paths that are
 * unreadable in HEAD, just silently omit them.
 */
svn_error_t *svn_repos_fs_get_locks(apr_hash_t **locks,
                                    svn_repos_t *repos,
                                    const char *path,
                                    svn_repos_authz_func_t authz_read_func,
                                    void *authz_read_baton,
                                    apr_pool_t *pool);

/** @} */

/**
 * Like svn_fs_change_rev_prop(), but invoke the @a repos's pre- and
 * post-revprop-change hooks around the change as specified by @a
 * use_pre_revprop_change_hook and @a use_post_revprop_change_hook
 * (respectively).  Use @a pool for temporary allocations.
 *
 * @a rev is the revision whose property to change, @a name is the
 * name of the property, and @a new_value is the new value of the
 * property.   @a author is the authenticated username of the person
 * changing the property value, or null if not available.
 *
 * If @a authz_read_func is non-NULL, then use it (with @a
 * authz_read_baton) to validate the changed-paths associated with @a
 * rev.  If the revision contains any unreadable changed paths, then
 * return SVN_ERR_AUTHZ_UNREADABLE.
 * 
 * @since New in 1.5.
 */
svn_error_t *svn_repos_fs_change_rev_prop3(svn_repos_t *repos,
                                           svn_revnum_t rev,
                                           const char *author,
                                           const char *name,
                                           const svn_string_t *new_value,
                                           svn_boolean_t
                                           use_pre_revprop_change_hook,
                                           svn_boolean_t
                                           use_post_revprop_change_hook,
                                           svn_repos_authz_func_t
                                           authz_read_func,
                                           void *authz_read_baton,
                                           apr_pool_t *pool);

/**
 * Similar to svn_repos_fs_change_rev_prop3(), but with the @a
 * use_pre_revprop_change_hook and @a use_post_revprop_change_hook
 * always set to @c TRUE.
 * 
 * @deprecated Provided for backward compatibility with the 1.4 API.
 */
svn_error_t *svn_repos_fs_change_rev_prop2(svn_repos_t *repos,
                                           svn_revnum_t rev,
                                           const char *author,
                                           const char *name,
                                           const svn_string_t *new_value,
                                           svn_repos_authz_func_t
                                           authz_read_func,
                                           void *authz_read_baton,
                                           apr_pool_t *pool);

/**
 * Similar to svn_repos_fs_change_rev_prop2(), but with the
 * @a authz_read_func parameter always NULL.
 *
 * @deprecated Provided for backward compatibility with the 1.0 API.
 */
svn_error_t *svn_repos_fs_change_rev_prop(svn_repos_t *repos,
                                          svn_revnum_t rev,
                                          const char *author,
                                          const char *name,
                                          const svn_string_t *new_value,
                                          apr_pool_t *pool);



/**
 * Set @a *value_p to the value of the property named @a propname on
 * revision @a rev in the filesystem opened in @a repos.  If @a rev
 * has no property by that name, set @a *value_p to zero.  Allocate
 * the result in @a pool.
 *
 * If @a authz_read_func is non-NULL, then use it (with @a
 * authz_read_baton) to validate the changed-paths associated with @a
 * rev.  If the changed-paths are all unreadable, then set @a *value_p
 * to zero unconditionally.  If only some of the changed-paths are
 * unreadable, then allow 'svn:author' and 'svn:date' propvalues to be
 * fetched, but return 0 for any other property.
 *
 * @since New in 1.1.
 */
svn_error_t *svn_repos_fs_revision_prop(svn_string_t **value_p,
                                        svn_repos_t *repos,
                                        svn_revnum_t rev,
                                        const char *propname,
                                        svn_repos_authz_func_t
                                        authz_read_func,
                                        void *authz_read_baton,
                                        apr_pool_t *pool);


/**
 * Set @a *table_p to the entire property list of revision @a rev in
 * filesystem opened in @a repos, as a hash table allocated in @a
 * pool.  The table maps <tt>char *</tt> property names to @c
 * svn_string_t * values; the names and values are allocated in @a
 * pool.
 *
 * If @a authz_read_func is non-NULL, then use it (with @a
 * authz_read_baton) to validate the changed-paths associated with @a
 * rev.  If the changed-paths are all unreadable, then return an empty
 * hash. If only some of the changed-paths are unreadable, then return
 * an empty hash, except for 'svn:author' and 'svn:date' properties
 * (assuming those properties exist).
 *
 * @since New in 1.1.
 */
svn_error_t *svn_repos_fs_revision_proplist(apr_hash_t **table_p,
                                            svn_repos_t *repos,
                                            svn_revnum_t rev,
                                            svn_repos_authz_func_t
                                            authz_read_func,
                                            void *authz_read_baton,
                                            apr_pool_t *pool);



/* ---------------------------------------------------------------*/

/* Prop-changing wrappers for libsvn_fs routines. */

/* NOTE: svn_repos_fs_change_rev_prop() also exists, but is located
   above with the hook-related functions. */


/** Validating wrapper for svn_fs_change_node_prop() (which see for
 * argument descriptions).
 */
svn_error_t *svn_repos_fs_change_node_prop(svn_fs_root_t *root,
                                           const char *path,
                                           const char *name,
                                           const svn_string_t *value,
                                           apr_pool_t *pool);

/** Validating wrapper for svn_fs_change_txn_prop() (which see for
 * argument descriptions).
 */
svn_error_t *svn_repos_fs_change_txn_prop(svn_fs_txn_t *txn,
                                          const char *name,
                                          const svn_string_t *value,
                                          apr_pool_t *pool);

/** @} */

/* ---------------------------------------------------------------*/

/**
 * @defgroup svn_repos_inspection Data structures and editor things for 
 * repository inspection.
 * @{
 *
 * As it turns out, the svn_repos_dir_delta2() interface can be
 * extremely useful for examining the repository, or more exactly,
 * changes to the repository.  svn_repos_dir_delta2() allows for
 * differences between two trees to be described using an editor.
 *
 * By using the editor obtained from svn_repos_node_editor() with
 * svn_repos_dir_delta2(), the description of how to transform one tree
 * into another can be used to build an in-memory linked-list tree,
 * which each node representing a repository node that was changed as a
 * result of having svn_repos_dir_delta2() drive that editor.
 */

/** A node in the repository. */
typedef struct svn_repos_node_t
{
  /** Node type (file, dir, etc.) */
  svn_node_kind_t kind;

  /** How this node entered the node tree: 'A'dd, 'D'elete, 'R'eplace */
  char action; 

  /** Were there any textual mods? (files only) */
  svn_boolean_t text_mod;

  /** Where there any property mods? */
  svn_boolean_t prop_mod;

  /** The name of this node as it appears in its parent's entries list */
  const char *name;

  /** The filesystem revision where this was copied from (if any) */
  svn_revnum_t copyfrom_rev;

  /** The filesystem path where this was copied from (if any) */
  const char *copyfrom_path;

  /** Pointer to the next sibling of this node */
  struct svn_repos_node_t *sibling;

  /** Pointer to the first child of this node */
  struct svn_repos_node_t *child;

  /** Pointer to the parent of this node */
  struct svn_repos_node_t *parent;

} svn_repos_node_t;


/** Set @a *editor and @a *edit_baton to an editor that, when driven by
 * svn_repos_dir_delta2(), builds an <tt>svn_repos_node_t *</tt> tree
 * representing the delta from @a base_root to @a root in @a repos's 
 * filesystem.
 *  
 * Invoke svn_repos_node_from_baton() on @a edit_baton to obtain the root
 * node afterwards.
 *
 * Note that the delta includes "bubbled-up" directories; that is,
 * many of the directory nodes will have no prop_mods.
 *
 * Allocate the tree and its contents in @a node_pool; do all other
 * allocation in @a pool.
 */
svn_error_t *svn_repos_node_editor(const svn_delta_editor_t **editor,
                                   void **edit_baton,
                                   svn_repos_t *repos,
                                   svn_fs_root_t *base_root,
                                   svn_fs_root_t *root,
                                   apr_pool_t *node_pool,
                                   apr_pool_t *pool);

/** Return the root node of the linked-list tree generated by driving
 * the editor created by svn_repos_node_editor() with
 * svn_repos_dir_delta2(), which is stored in @a edit_baton.  This is 
 * only really useful if used *after* the editor drive is completed.
 */
svn_repos_node_t *svn_repos_node_from_baton(void *edit_baton);

/** @} */

/* ---------------------------------------------------------------*/

/**
 * @defgroup svn_repos_dump_load Dumping and loading filesystem data
 * @{
 *
 * The filesystem 'dump' format contains nothing but the abstract
 * structure of the filesystem -- independent of any internal node-id
 * schema or database back-end.  All of the data in the dumpfile is
 * acquired by public function calls into svn_fs.h.  Similarly, the
 * parser which reads the dumpfile is able to reconstruct the
 * filesystem using only public svn_fs.h routines.
 *
 * Thus the dump/load feature's main purpose is for *migrating* data
 * from one svn filesystem to another -- presumably two filesystems
 * which have different internal implementations.
 *
 * If you simply want to backup your filesystem, you're probably
 * better off using the built-in facilities of the DB backend (using
 * Berkeley DB's hot-backup feature, for example.)
 * 
 * For a description of the dumpfile format, see
 * /trunk/notes/fs_dumprestore.txt.
 */

/* The RFC822-style headers in our dumpfile format. */
#define SVN_REPOS_DUMPFILE_MAGIC_HEADER            "SVN-fs-dump-format-version"
#define SVN_REPOS_DUMPFILE_FORMAT_VERSION           3
#define SVN_REPOS_DUMPFILE_UUID                      "UUID"
#define SVN_REPOS_DUMPFILE_CONTENT_LENGTH            "Content-length"

#define SVN_REPOS_DUMPFILE_REVISION_NUMBER           "Revision-number"

#define SVN_REPOS_DUMPFILE_NODE_PATH                 "Node-path"
#define SVN_REPOS_DUMPFILE_NODE_KIND                 "Node-kind"
#define SVN_REPOS_DUMPFILE_NODE_ACTION               "Node-action"
#define SVN_REPOS_DUMPFILE_NODE_COPYFROM_PATH        "Node-copyfrom-path"
#define SVN_REPOS_DUMPFILE_NODE_COPYFROM_REV         "Node-copyfrom-rev"
#define SVN_REPOS_DUMPFILE_TEXT_COPY_SOURCE_CHECKSUM "Text-copy-source-md5"
#define SVN_REPOS_DUMPFILE_TEXT_CONTENT_CHECKSUM     "Text-content-md5"

#define SVN_REPOS_DUMPFILE_PROP_CONTENT_LENGTH       "Prop-content-length"
#define SVN_REPOS_DUMPFILE_TEXT_CONTENT_LENGTH       "Text-content-length"

/* @since New in 1.1. */
#define SVN_REPOS_DUMPFILE_PROP_DELTA                "Prop-delta"
/* @since New in 1.1. */
#define SVN_REPOS_DUMPFILE_TEXT_DELTA                "Text-delta"

/** The different "actions" attached to nodes in the dumpfile. */
enum svn_node_action
{
  svn_node_action_change,
  svn_node_action_add,
  svn_node_action_delete,
  svn_node_action_replace,
  svn_node_action_rename
};

/** The different policies for processing the UUID in the dumpfile. */
enum svn_repos_load_uuid
{
  svn_repos_load_uuid_default,
  svn_repos_load_uuid_ignore,
  svn_repos_load_uuid_force
};

/**
 * Dump the contents of the filesystem within already-open @a repos into
 * writable @a dumpstream.  Begin at revision @a start_rev, and dump every
 * revision up through @a end_rev.  Use @a pool for all allocation.  If
 * non-@c NULL, send feedback to @a feedback_stream. @a dumpstream can be
 * @c NULL for the purpose of verifying the repository.
 *
 * If @a start_rev is @c SVN_INVALID_REVNUM, then start dumping at revision 
 * 0.  If @a end_rev is @c SVN_INVALID_REVNUM, then dump through the @c HEAD 
 * revision.
 *
 * If @a incremental is @c TRUE, the first revision dumped will be a diff
 * against the previous revision (usually it looks like a full dump of
 * the tree).
 *
 * If @a use_deltas is @c TRUE, output only node properties which have
 * changed relative to the previous contents, and output text contents
 * as svndiff data against the previous contents.  Regardless of how
 * this flag is set, the first revision of a non-incremental dump will
 * be done with full plain text.  A dump with @a use_deltas set cannot
 * be loaded by Subversion 1.0.x.
 *
 * If @a cancel_func is not @c NULL, it is called periodically with
 * @a cancel_baton as argument to see if the client wishes to cancel
 * the dump.
 * 
 * @since New in 1.1.
 */
svn_error_t *svn_repos_dump_fs2(svn_repos_t *repos,
                                svn_stream_t *dumpstream,
                                svn_stream_t *feedback_stream,
                                svn_revnum_t start_rev,
                                svn_revnum_t end_rev,
                                svn_boolean_t incremental,
                                svn_boolean_t use_deltas,
                                svn_cancel_func_t cancel_func,
                                void *cancel_baton,
                                apr_pool_t *pool);


/**
 * Similar to svn_repos_dump_fs2(), but with the @a use_deltas
 * parameter always set to @c FALSE.
 *
 * @deprecated Provided for backward compatibility with the 1.0 API.
 */
svn_error_t *svn_repos_dump_fs(svn_repos_t *repos,
                               svn_stream_t *dumpstream,
                               svn_stream_t *feedback_stream,
                               svn_revnum_t start_rev,
                               svn_revnum_t end_rev,
                               svn_boolean_t incremental,
                               svn_cancel_func_t cancel_func,
                               void *cancel_baton,
                               apr_pool_t *pool);


/**
 * Read and parse dumpfile-formatted @a dumpstream, reconstructing
 * filesystem revisions in already-open @a repos, handling uuids
 * in accordance with @a uuid_action.
 *
 * Read and parse dumpfile-formatted @a dumpstream, reconstructing
 * filesystem revisions in already-open @a repos.  Use @a pool for all
 * allocation.  If non-@c NULL, send feedback to @a feedback_stream.
 *
 * If the dumpstream contains copy history that is unavailable in the
 * repository, an error will be thrown.
 *
 * The repository's UUID will be updated iff
 *   the dumpstream contains a UUID and
 *   @a uuid_action is not equal to @c svn_repos_load_uuid_ignore and
 *   either the repository contains no revisions or
 *          @a uuid_action is equal to @c svn_repos_load_uuid_force.
 *
 * If the dumpstream contains no UUID, then @a uuid_action is
 * ignored and the repository UUID is not touched.
 *
 * If @a parent_dir is not null, then the parser will reparent all the
 * loaded nodes, from root to @a parent_dir.  The directory @a parent_dir
 * must be an existing directory in the repository.
 *
 * If @a use_pre_commit_hook is set, call the repository's pre-commit
 * hook before committing each loaded revision.  
 *
 * If @a use_post_commit_hook is set, call the repository's
 * post-commit hook after committing each loaded revision.
 *
 * If @a cancel_func is not @c NULL, it is called periodically with
 * @a cancel_baton as argument to see if the client wishes to cancel
 * the load.
 * 
 * @since New in 1.2.
 */
svn_error_t *svn_repos_load_fs2(svn_repos_t *repos,
                                svn_stream_t *dumpstream,
                                svn_stream_t *feedback_stream,
                                enum svn_repos_load_uuid uuid_action,
                                const char *parent_dir,
                                svn_boolean_t use_pre_commit_hook,
                                svn_boolean_t use_post_commit_hook,
                                svn_cancel_func_t cancel_func,
                                void *cancel_baton,
                                apr_pool_t *pool);

/**
 * Similar to svn_repos_load_fs2(), but with @a use_pre_commit_hook and
 * @a use_post_commit_hook always @c FALSE.
 *
 * @deprecated Provided for backward compatibility with the 1.0 API.
 */
svn_error_t *svn_repos_load_fs(svn_repos_t *repos,
                               svn_stream_t *dumpstream,
                               svn_stream_t *feedback_stream,
                               enum svn_repos_load_uuid uuid_action,
                               const char *parent_dir,
                               svn_cancel_func_t cancel_func,
                               void *cancel_baton,
                               apr_pool_t *pool);


/**
 * A vtable that is driven by svn_repos_parse_dumpstream2().
 * 
 * @since New in 1.1.
 */
typedef struct svn_repos_parse_fns2_t
{
  /** The parser has discovered a new revision record within the
   * parsing session represented by @a parse_baton.  All the headers are
   * placed in @a headers (allocated in @a pool), which maps <tt>const 
   * char *</tt> header-name ==> <tt>const char *</tt> header-value.  
   * The @a revision_baton received back (also allocated in @a pool) 
   * represents the revision.
   */
  svn_error_t *(*new_revision_record)(void **revision_baton,
                                      apr_hash_t *headers,
                                      void *parse_baton,
                                      apr_pool_t *pool);

  /** The parser has discovered a new uuid record within the parsing
   * session represented by @a parse_baton.  The uuid's value is
   * @a uuid, and it is allocated in @a pool.
   */
  svn_error_t *(*uuid_record)(const char *uuid,
                              void *parse_baton,
                              apr_pool_t *pool);

  /** The parser has discovered a new node record within the current
   * revision represented by @a revision_baton.  All the headers are
   * placed in @a headers (as with @c new_revision_record), allocated in
   * @a pool.  The @a node_baton received back is allocated in @a pool
   * and represents the node.
   */
  svn_error_t *(*new_node_record)(void **node_baton,
                                  apr_hash_t *headers,
                                  void *revision_baton,
                                  apr_pool_t *pool);

  /** For a given @a revision_baton, set a property @a name to @a value. */
  svn_error_t *(*set_revision_property)(void *revision_baton,
                                        const char *name,
                                        const svn_string_t *value);

  /** For a given @a node_baton, set a property @a name to @a value. */
  svn_error_t *(*set_node_property)(void *node_baton,
                                    const char *name,
                                    const svn_string_t *value);

  /** For a given @a node_baton, delete property @a name. */
  svn_error_t *(*delete_node_property)(void *node_baton, const char *name);

  /** For a given @a node_baton, remove all properties. */
  svn_error_t *(*remove_node_props)(void *node_baton);

  /** For a given @a node_baton, receive a writable @a stream capable of
   * receiving the node's fulltext.  After writing the fulltext, call
   * the stream's close() function.
   *
   * If a @c NULL is returned instead of a stream, the vtable is
   * indicating that no text is desired, and the parser will not
   * attempt to send it.
   */
  svn_error_t *(*set_fulltext)(svn_stream_t **stream,
                               void *node_baton);

  /** For a given @a node_baton, set @a handler and @a handler_baton
   * to a window handler and baton capable of receiving a delta
   * against the node's previous contents.  A NULL window will be
   * sent to the handler after all the windows are sent.
   *
   * If a @c NULL is returned instead of a handler, the vtable is
   * indicating that no delta is desired, and the parser will not
   * attempt to send it.
   */
  svn_error_t *(*apply_textdelta)(svn_txdelta_window_handler_t *handler,
                                  void **handler_baton,
                                  void *node_baton);

  /** The parser has reached the end of the current node represented by
   * @a node_baton, it can be freed.
   */
  svn_error_t *(*close_node)(void *node_baton);

  /** The parser has reached the end of the current revision
   * represented by @a revision_baton.  In other words, there are no more
   * changed nodes within the revision.  The baton can be freed.
   */
  svn_error_t *(*close_revision)(void *revision_baton);

} svn_repos_parse_fns2_t;

/** @deprecated Provided for backward compatibility with the 1.2 API. */
typedef svn_repos_parse_fns2_t svn_repos_parser_fns2_t;


/**
 * Read and parse dumpfile-formatted @a stream, calling callbacks in
 * @a parse_fns/@a parse_baton, and using @a pool for allocations.
 *
 * If @a cancel_func is not @c NULL, it is called periodically with
 * @a cancel_baton as argument to see if the client wishes to cancel
 * the dump.
 *
 * This parser has built-in knowledge of the dumpfile format, but only
 * in a general sense:
 *
 *    * it recognizes revision and node records by looking for either
 *      a REVISION_NUMBER or NODE_PATH headers.
 *
 *    * it recognizes the CONTENT-LENGTH headers, so it knows if and
 *      how to suck up the content body.
 *
 *    * it knows how to parse a content body into two parts:  props
 *      and text, and pass the pieces to the vtable.
 *
 * This is enough knowledge to make it easy on vtable implementors,
 * but still allow expansion of the format:  most headers are ignored.
 * 
 * @since New in 1.1.
 */
svn_error_t *
svn_repos_parse_dumpstream2(svn_stream_t *stream,
                            const svn_repos_parse_fns2_t *parse_fns,
                            void *parse_baton,
                            svn_cancel_func_t cancel_func,
                            void *cancel_baton,
                            apr_pool_t *pool);


/**
 * Set @a *parser and @a *parse_baton to a vtable parser which commits new
 * revisions to the fs in @a repos.  The constructed parser will treat
 * UUID records in a manner consistent with @a uuid_action.  Use @a pool
 * to operate on the fs.
 *
 * If @a use_history is set, then the parser will require relative
 * 'copyfrom' history to exist in the repository when it encounters
 * nodes that are added-with-history.
 *
 * If @a parent_dir is not null, then the parser will reparent all the
 * loaded nodes, from root to @a parent_dir.  The directory @a parent_dir
 * must be an existing directory in the repository.
 *
 * Print all parsing feedback to @a outstream (if non-@c NULL).
 *
 * 
 * @since New in 1.1.
 */
svn_error_t *
svn_repos_get_fs_build_parser2(const svn_repos_parse_fns2_t **parser,
                               void **parse_baton,
                               svn_repos_t *repos,
                               svn_boolean_t use_history,
                               enum svn_repos_load_uuid uuid_action,
                               svn_stream_t *outstream,
                               const char *parent_dir,
                               apr_pool_t *pool);


/**
 * A vtable that is driven by svn_repos_parse_dumpstream().
 * Similar to @c svn_repos_parse_fns2_t except that it lacks
 * the delete_node_property and apply_textdelta callbacks.
 *
 * @deprecated Provided for backward compatibility with the 1.0 API.
 */
typedef struct svn_repos_parse_fns_t
{
  /** Same as the corresponding field in @c svn_repos_parse_fns2_t. */
  svn_error_t *(*new_revision_record)(void **revision_baton,
                                      apr_hash_t *headers,
                                      void *parse_baton,
                                      apr_pool_t *pool);
  /** Same as the corresponding field in @c svn_repos_parse_fns2_t. */
  svn_error_t *(*uuid_record)(const char *uuid,
                              void *parse_baton,
                              apr_pool_t *pool);
  /** Same as the corresponding field in @c svn_repos_parse_fns2_t. */
  svn_error_t *(*new_node_record)(void **node_baton,
                                  apr_hash_t *headers,
                                  void *revision_baton,
                                  apr_pool_t *pool);
  /** Same as the corresponding field in @c svn_repos_parse_fns2_t. */
  svn_error_t *(*set_revision_property)(void *revision_baton,
                                        const char *name,
                                        const svn_string_t *value);
  /** Same as the corresponding field in @c svn_repos_parse_fns2_t. */
  svn_error_t *(*set_node_property)(void *node_baton,
                                    const char *name,
                                    const svn_string_t *value);
  /** Same as the corresponding field in @c svn_repos_parse_fns2_t. */
  svn_error_t *(*remove_node_props)(void *node_baton);
  /** Same as the corresponding field in @c svn_repos_parse_fns2_t. */
  svn_error_t *(*set_fulltext)(svn_stream_t **stream,
                               void *node_baton);
  /** Same as the corresponding field in @c svn_repos_parse_fns2_t. */
  svn_error_t *(*close_node)(void *node_baton);
  /** Same as the corresponding field in @c svn_repos_parse_fns2_t. */
  svn_error_t *(*close_revision)(void *revision_baton);
} svn_repos_parser_fns_t;


/**
 * Similar to svn_repos_parse_dumpstream2(), but uses the more limited
 * @c svn_repos_parser_fns_t vtable type.
 *
 * @deprecated Provided for backward compatibility with the 1.0 API.
 */
svn_error_t *
svn_repos_parse_dumpstream(svn_stream_t *stream,
                           const svn_repos_parser_fns_t *parse_fns,
                           void *parse_baton,
                           svn_cancel_func_t cancel_func,
                           void *cancel_baton,
                           apr_pool_t *pool);


/**
 * Similar to svn_repos_get_fs_build_parser2(), but yields the more
 * limited svn_repos_parser_fns_t vtable type.
 *
 * @deprecated Provided for backward compatibility with the 1.0 API.
 */
svn_error_t *
svn_repos_get_fs_build_parser(const svn_repos_parser_fns_t **parser,
                              void **parse_baton,
                              svn_repos_t *repos,
                              svn_boolean_t use_history,
                              enum svn_repos_load_uuid uuid_action,
                              svn_stream_t *outstream,
                              const char *parent_dir,
                              apr_pool_t *pool);


/** @} */

/** A data type which stores the authz information. 
 *
 * @since New in 1.3.
 */
typedef struct svn_authz_t svn_authz_t;

/** Read authz configuration data from @a file (a file or registry
 * path) into @a *authz_p, allocated in @a pool.
 *
 * If @a file is not a valid authz rule file, then return
 * SVN_AUTHZ_INVALID_CONFIG.  The contents of @a *authz_p is then
 * undefined.  If @a must_exist is TRUE, a missing authz file is also
 * an error.
 *
 * @since New in 1.3.
 */
svn_error_t *
svn_repos_authz_read(svn_authz_t **authz_p, const char *file,
                     svn_boolean_t must_exist, apr_pool_t *pool);

/**
 * Check whether @a user can access @a path in the repository @a
 * repos_name with the @a required_access.  @a authz lists the ACLs to
 * check against.  Set @a *access_granted to indicate if the requested
 * access is granted.
 *
 * If @a path is NULL, then check whether @a user has the @a
 * required_access anywhere in the repository.  Set @a *access_granted
 * to TRUE if at least one path is accessible with the @a
 * required_access.
 *
 * @since New in 1.3.
 */
svn_error_t *
svn_repos_authz_check_access(svn_authz_t *authz, const char *repos_name,
                             const char *path, const char *user,
                             svn_repos_authz_access_t required_access,
                             svn_boolean_t *access_granted,
                             apr_pool_t *pool);



/** Revision Access Levels
 *
 * Like most version control systems, access to versioned objects in
 * Subversion is determined on primarily path-based system.  Users either
 * do or don't have the ability to read a given path.
 * 
 * However, unlike many version control systems where versioned objects
 * maintain their own distinct version information (revision numbers,
 * authors, log messages, change timestamps, etc.), Subversion binds
 * multiple paths changed as part of a single commit operation into a
 * set, calls the whole thing a revision, and hangs commit metadata
 * (author, date, log message, etc.) off of that revision.  So, commit
 * metadata is shared across all the paths changed as part of a given
 * commit operation.
 * 
 * It is common (or, at least, we hope it is) for log messages to give
 * detailed information about changes made in the commit to which the log
 * message is attached.  Such information might include a mention of all
 * the files changed, what was changed in them, and so on.  But this
 * causes a problem when presenting information to readers who aren't
 * authorized to read every path in the repository.  Simply knowing that
 * a given path exists may be a security leak, even if the user can't see
 * the contents of the data located at that path.
 * 
 * So Subversion does what it reasonably can to prevent the leak of this
 * information, and does so via a staged revision access policy.  A
 * reader can be said to have one of three levels of access to a given
 * revision's metadata, based solely on the reader's access rights to the
 * paths changed or copied in that revision:
 * 
 *   'full access' -- Granted when the reader has access to all paths
 *      changed or copied in the revision, or when no paths were 
 *      changed in the revision at all, this access level permits
 *      full visibility of all revision property names and values,
 *      and the full changed-paths information.
 * 
 *   'no access' -- Granted when the reader does not have access to any
 *      paths changed or copied in the revision, this access level
 *      denies the reader access to all revision properties and all
 *      changed-paths information.
 * 
 *   'partial access' -- Granted when the reader has access to at least
 *      one, but not all, of the paths changed or copied in the revision,
 *      this access level permits visibility of the svn:date and
 *      svn:author revision properties and only the paths of the
 *      changed-paths information to which the reader has access.
 *
 */


/** An enum defining levels of revision access.
 *
 * @since New in 1.5.
 */
typedef enum
{
  svn_repos_revision_access_none,
  svn_repos_revision_access_partial,
  svn_repos_revision_access_full
}
svn_repos_revision_access_level_t;


/**
 * Set @a access to the access level granted for @a revision in @a
 * repos, as determined by consulting the @a authz_read_func callback
 * function and its associated @a authz_read_baton.
 *
 * @a authz_read_func may be @c NULL, in which case @a access will be 
 * set to @c svn_repos_revision_access_full.
 *
 * @since New in 1.5.
 */
svn_error_t *
svn_repos_check_revision_access(svn_repos_revision_access_level_t *access_level,
                                svn_repos_t *repos,
                                svn_revnum_t revision,
                                svn_repos_authz_func_t authz_read_func,
                                void *authz_read_baton,
                                apr_pool_t *pool);


#ifdef __cplusplus
}
#endif /* __cplusplus */

#endif /* SVN_REPOS_H */<|MERGE_RESOLUTION|>--- conflicted
+++ resolved
@@ -1274,22 +1274,14 @@
  * mergeinfo visible or available.
  *
  * @a inherit indicates whether explicit, explicit or inherited, or
-<<<<<<< HEAD
- * only inherited merge info for @paths is fetched.
-=======
  * only inherited mergeinfo for @paths is fetched.
->>>>>>> 4eaf3f05
  *
  * If @a revision is @c SVN_INVALID_REVNUM, it defaults to youngest.
  *
  * If optional @a authz_read_func is non-NULL, then use this function
  * (along with optional @a authz_read_baton) to check the readability
  * of each path which mergeinfo was requested for (from @a paths).
-<<<<<<< HEAD
- * Silently omit unreadable paths from the request for merge info.
-=======
  * Silently omit unreadable paths from the request for mergeinfo.
->>>>>>> 4eaf3f05
  *
  * Use @a pool for temporary allocations.
  *
