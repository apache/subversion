--- conflicted
+++ resolved
@@ -3557,43 +3557,29 @@
  * @a ignore_ancestry is @c FALSE, then any discontinuous node ancestry will
  * result in the diff given as a full delete followed by an add.
  *
-<<<<<<< HEAD
  * @a svnpatch_file is the temporary file to which the function dumps
  * serialized ra_svn protocol editor commands.  It somehow determines whether
  * or not to utilize svnpatch format in the diff output when checked against @c
  * NULL.  The caller must allocate the file handler, open and close the file
  * respectively before and after the call.
  *
-=======
->>>>>>> 7630736d
  * @since New in 1.5.
  */
 svn_error_t *svn_wc_diff4(svn_wc_adm_access_t *anchor,
                           const char *target,
                           const svn_wc_diff_callbacks2_t *callbacks,
                           void *callback_baton,
-<<<<<<< HEAD
-                          svn_boolean_t recurse,
+                          svn_depth_t depth,
                           svn_boolean_t ignore_ancestry,
                           apr_file_t *svnpatch_file,
                           apr_pool_t *pool);
 
 /**
- * Similar to svn_wc_diff4(), but with @a svnpatch_format always set
- * to @c FALSE.
- *
- * @since New in 1.2.
-=======
-                          svn_depth_t depth,
-                          svn_boolean_t ignore_ancestry,
-                          apr_pool_t *pool);
-
-
-/**
  * Similar to svn_wc_diff4(), but with @a depth set to
  * @c svn_depth_infinity if @a recurse is true, or @a svn_depth_files
  * if @a recurse is false.
->>>>>>> 7630736d
+ *
+ * @a svnpatch_format is always set to @c FALSE.
  *
  * @deprecated Provided for backward compatibility with the 1.2 API.
  */
