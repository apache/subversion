/**
 * @copyright
 * ====================================================================
 * Copyright (c) 2000-2008 CollabNet.  All rights reserved.
 *
 * This software is licensed as described in the file COPYING, which
 * you should have received as part of this distribution.  The terms
 * are also available at http://subversion.tigris.org/license-1.html.
 * If newer versions of this license are posted there, you may use a
 * newer version instead, at your option.
 *
 * This software consists of voluntary contributions made by many
 * individuals.  For exact contribution history, see the revision
 * history and logs, available at http://subversion.tigris.org/.
 * ====================================================================
 * @endcopyright
 *
 * @file svn_wc.h
 * @brief Subversion's working copy library
 *
 * Requires:
 *            - A working copy
 *
 * Provides:
 *            - Ability to manipulate working copy's versioned data.
 *            - Ability to manipulate working copy's administrative files.
 *
 * Used By:
 *            - Clients.
 *
 * Notes:
 *            The 'path' parameters to most of these functions can be
 *            absolute or relative (relative to current working
 *            directory).  If there are any cases where they are
 *            relative to the path associated with the
 *            'svn_wc_adm_access_t *adm_access' baton passed along
 *            with the path, those cases should be explicitly
 *            documented, and if they are not, please fix it.
 */

#ifndef SVN_WC_H
#define SVN_WC_H


#include <apr.h>
#include <apr_pools.h>
#include <apr_tables.h>
#include <apr_hash.h>

#include "svn_types.h"
#include "svn_string.h"
#include "svn_delta.h"
#include "svn_error.h"
#include "svn_opt.h"
#include "svn_ra.h"    /* for svn_ra_reporter_t type */
#include "svn_ra_svn.h"

#ifdef __cplusplus
extern "C" {
#endif /* __cplusplus */


/**
 * Get libsvn_wc version information.
 *
 * @since New in 1.1.
 */
const svn_version_t *
svn_wc_version(void);

/**
 * @defgroup svn_wc  Working copy management
 * @{
 */

/** Flags for use with svn_wc_translated_file2
 *
 * @defgroup translate_flags Translation flags
 *
 * @{
 */

  /** Translate from Normal Form.
   *
   * The working copy text bases and repository files are stored
   * in normal form.  Some files' contents - or ever representation -
   * differs between the working copy and the normal form.  This flag
   * specifies to take the latter form as input and transform it
   * to the former.
   *
   * Either this flag or @c SVN_WC_TRANSLATE_TO_NF should be specified,
   * but not both.
   */
#define SVN_WC_TRANSLATE_FROM_NF                 0x00000000

  /** Translate to Normal Form.
   *
   * Either this flag or @c SVN_WC_TRANSLATE_FROM_NF should be specified,
   * but not both.
   */
#define SVN_WC_TRANSLATE_TO_NF                   0x00000001

  /** Force repair of eol styles, making sure the output file consistently
   * contains the one eol style as specified by the svn:eol-style
   * property and the required translation direction.
   *
   */
#define SVN_WC_TRANSLATE_FORCE_EOL_REPAIR        0x00000002

  /** Don't register a pool cleanup to delete the output file */
#define SVN_WC_TRANSLATE_NO_OUTPUT_CLEANUP       0x00000004

  /** Guarantee a new file is created on successful return.
   * The default shortcuts translation by returning the path
   * of the untranslated file when no translation is required.
   */
#define SVN_WC_TRANSLATE_FORCE_COPY              0x00000008

  /** Use a non-wc-local tmp directory for creating output files,
   * instead of in the working copy admin tmp area which is the default.
   *
   * @since New in 1.4.
   */
#define SVN_WC_TRANSLATE_USE_GLOBAL_TMP          0x00000010

/** @} */


/* Locking/Opening/Closing */

/** Baton for access to a working copy administrative area.
 *
 * One day all such access will require a baton, we're not there yet.
 *
 * Access batons can be grouped into sets, by passing an existing open
 * baton when opening a new baton.  Given one baton in a set, other batons
 * may be retrieved.  This allows an entire hierarchy to be locked, and
 * then the set of batons can be passed around by passing a single baton.
 */
typedef struct svn_wc_adm_access_t svn_wc_adm_access_t;


/**
 * Return, in @a *adm_access, a pointer to a new access baton for the working
 * copy administrative area associated with the directory @a path.  If
 * @a write_lock is TRUE the baton will include a write lock, otherwise the
 * baton can only be used for read access.  If @a path refers to a directory
 * that is already write locked then the error @c SVN_ERR_WC_LOCKED will be
 * returned.  The error @c SVN_ERR_WC_NOT_DIRECTORY will be returned if
 * @a path is not a versioned directory.
 *
 * If @a associated is an open access baton then @a adm_access will be added
 * to the set containing @a associated.  @a associated can be @c NULL, in
 * which case @a adm_access is the start of a new set.
 *
 * @a levels_to_lock specifies how far to lock.  Zero means just the specified
 * directory.  Any negative value means to lock the entire working copy
 * directory hierarchy under @a path.  A positive value indicates the number of
 * levels of directories to lock -- 1 means just immediate subdirectories, 2
 * means immediate subdirectories and their subdirectories, etc.  All the
 * access batons will become part of the set containing @a adm_access.  This
 * is an all-or-nothing option, if it is not possible to lock all the
 * requested directories then an error will be returned and @a adm_access will
 * be invalid, with the exception that subdirectories of @a path that are
 * missing from the physical filesystem will not be locked and will not cause
 * an error.  The error @c SVN_ERR_WC_LOCKED will be returned if a
 * subdirectory of @a path is already write locked.
 *
 * If @a cancel_func is non-NULL, call it with @a cancel_baton to determine
 * if the client has cancelled the operation.
 *
 * @a pool will be used to allocate memory for the baton and any subsequently
 * cached items.  If @a adm_access has not been closed when the pool is
 * cleared, it will be closed automatically at that point, and removed from
 * its set.  A baton closed in this way will not remove physical locks from
 * the working copy if cleanup is required.
 *
 * The first baton in a set, with @a associated passed as @c NULL, must have
 * the longest lifetime of all the batons in the set.  This implies it must be
 * the root of the hierarchy.
 *
 * @since New in 1.2.
 */
svn_error_t *
svn_wc_adm_open3(svn_wc_adm_access_t **adm_access,
                 svn_wc_adm_access_t *associated,
                 const char *path,
                 svn_boolean_t write_lock,
                 int levels_to_lock,
                 svn_cancel_func_t cancel_func,
                 void *cancel_baton,
                 apr_pool_t *pool);

/**
 * Similar to svn_wc_adm_open3(), but without cancellation support.
 *
 * @deprecated Provided for backward compatibility with the 1.1 API.
 */
SVN_DEPRECATED
svn_error_t *
svn_wc_adm_open2(svn_wc_adm_access_t **adm_access,
                 svn_wc_adm_access_t *associated,
                 const char *path,
                 svn_boolean_t write_lock,
                 int levels_to_lock,
                 apr_pool_t *pool);

/**
 * Similar to svn_wc_adm_open2(), but with @a tree_lock instead of
 * @a levels_to_lock.  @a levels_to_lock is set to -1 if @a tree_lock
 * is @c TRUE, else 0.
 *
 * @deprecated Provided for backward compatibility with the 1.0 API.
 */
SVN_DEPRECATED
svn_error_t *
svn_wc_adm_open(svn_wc_adm_access_t **adm_access,
                svn_wc_adm_access_t *associated,
                const char *path,
                svn_boolean_t write_lock,
                svn_boolean_t tree_lock,
                apr_pool_t *pool);

/**
 * Checks the working copy to determine the node type of @a path.  If
 * @a path is a versioned directory then the behaviour is like that of
 * svn_wc_adm_open3(), otherwise, if @a path is a file or does not
 * exist, then the behaviour is like that of svn_wc_adm_open3() with
 * @a path replaced by the parent directory of @a path.  If @a path is
 * an unversioned directory, the behaviour is also like that of
 * svn_wc_adm_open3() on the parent, except that if the open fails,
 * then the returned SVN_ERR_WC_NOT_DIRECTORY error refers to @a path,
 * not to @a path's parent.
 *
 * @since New in 1.2.
 */
svn_error_t *
svn_wc_adm_probe_open3(svn_wc_adm_access_t **adm_access,
                       svn_wc_adm_access_t *associated,
                       const char *path,
                       svn_boolean_t write_lock,
                       int levels_to_lock,
                       svn_cancel_func_t cancel_func,
                       void *cancel_baton,
                       apr_pool_t *pool);

/**
 * Similar to svn_wc_adm_probe_open3() without the cancel
 * functionality.
 *
 * @deprecated Provided for backward compatibility with the 1.1 API.
 */
SVN_DEPRECATED
svn_error_t *
svn_wc_adm_probe_open2(svn_wc_adm_access_t **adm_access,
                       svn_wc_adm_access_t *associated,
                       const char *path,
                       svn_boolean_t write_lock,
                       int levels_to_lock,
                       apr_pool_t *pool);

/**
 * Similar to svn_wc_adm_probe_open2(), but with @a tree_lock instead of
 * @a levels_to_lock.  @a levels_to_lock is set to -1 if @a tree_lock
 * is @c TRUE, else 0.
 *
 * @deprecated Provided for backward compatibility with the 1.0 API.
 */
SVN_DEPRECATED
svn_error_t *
svn_wc_adm_probe_open(svn_wc_adm_access_t **adm_access,
                      svn_wc_adm_access_t *associated,
                      const char *path,
                      svn_boolean_t write_lock,
                      svn_boolean_t tree_lock,
                      apr_pool_t *pool);

/**
 * Open access batons for @a path and return in @a *anchor_access and
 * @a *target the anchor and target required to drive an editor.  Return
 * in @a *target_access the access baton for the target, which may be the
 * same as @a *anchor_access (in which case @a *target is the empty
 * string, never NULL).  All the access batons will be in the
 * @a *anchor_access set.
 *
 * @a levels_to_lock determines the levels_to_lock used when opening
 * @a path if @a path is a versioned directory, @a levels_to_lock is
 * ignored otherwise.  If @a write_lock is  @c TRUE the access batons
 * will hold write locks.
 *
 * If @a cancel_func is non-NULL, call it with @a cancel_baton to determine
 * if the client has cancelled the operation.
 *
 * This function is essentially a combination of svn_wc_adm_open3() and
 * svn_wc_get_actual_target(), with the emphasis on reducing physical IO.
 *
 * @since New in 1.2.
 */
svn_error_t *
svn_wc_adm_open_anchor(svn_wc_adm_access_t **anchor_access,
                       svn_wc_adm_access_t **target_access,
                       const char **target,
                       const char *path,
                       svn_boolean_t write_lock,
                       int levels_to_lock,
                       svn_cancel_func_t cancel_func,
                       void *cancel_baton,
                       apr_pool_t *pool);

/** Return, in @a *adm_access, a pointer to an existing access baton associated
 * with @a path.  @a path must be a directory that is locked as part of the
 * set containing the @a associated access baton.
 *
 * If the requested access baton is marked as missing in, or is simply
 * absent from, @a associated, return SVN_ERR_WC_NOT_LOCKED.
 *
 * @a pool is used only for local processing, it is not used for the batons.
 */
svn_error_t *
svn_wc_adm_retrieve(svn_wc_adm_access_t **adm_access,
                    svn_wc_adm_access_t *associated,
                    const char *path,
                    apr_pool_t *pool);

/** Check the working copy to determine the node type of @a path.  If
 * @a path is a versioned directory then the behaviour is like that of
 * svn_wc_adm_retrieve(), otherwise, if @a path is a file, an unversioned
 * directory, or does not exist, then the behaviour is like that of
 * svn_wc_adm_retrieve() with @a path replaced by the parent directory of
 * @a path.
 */
svn_error_t *
svn_wc_adm_probe_retrieve(svn_wc_adm_access_t **adm_access,
                          svn_wc_adm_access_t *associated,
                          const char *path,
                          apr_pool_t *pool);

/**
 * Try various ways to obtain an access baton for @a path.
 *
 * First, try to obtain @a *adm_access via svn_wc_adm_probe_retrieve(),
 * but if this fails because @a associated can't give a baton for
 * @a path or @a path's parent, then try svn_wc_adm_probe_open3(),
 * this time passing @a write_lock and @a levels_to_lock.  If there is
 * still no access because @a path is not a versioned directory, then
 * just set @a *adm_access to NULL and return success.  But if it is
 * because @a path is locked, then return the error @c SVN_ERR_WC_LOCKED,
 * and the effect on @a *adm_access is undefined.  (Or if the attempt
 * fails for any other reason, return the corresponding error, and the
 * effect on @a *adm_access is also undefined.)
 *
 * If svn_wc_adm_probe_open3() succeeds, then add @a *adm_access to
 * @a associated.
 *
 * If @a cancel_func is non-NULL, call it with @a cancel_baton to determine
 * if the client has cancelled the operation.
 *
 * Use @a pool only for local processing, not to allocate @a *adm_access.
 *
 * @since New in 1.2.
 */
svn_error_t *
svn_wc_adm_probe_try3(svn_wc_adm_access_t **adm_access,
                      svn_wc_adm_access_t *associated,
                      const char *path,
                      svn_boolean_t write_lock,
                      int levels_to_lock,
                      svn_cancel_func_t cancel_func,
                      void *cancel_baton,
                      apr_pool_t *pool);

/**
 * Similar to svn_wc_adm_probe_try3() without the cancel
 * functionality.
 *
 * @deprecated Provided for backward compatibility with the 1.1 API.
 */
SVN_DEPRECATED
svn_error_t *
svn_wc_adm_probe_try2(svn_wc_adm_access_t **adm_access,
                      svn_wc_adm_access_t *associated,
                      const char *path,
                      svn_boolean_t write_lock,
                      int levels_to_lock,
                      apr_pool_t *pool);

/**
 * Similar to svn_wc_adm_probe_try2(), but with @a tree_lock instead of
 * @a levels_to_lock.  @a levels_to_lock is set to -1 if @a tree_lock
 * is @c TRUE, else 0.
 *
 * @deprecated Provided for backward compatibility with the 1.0 API.
 */
SVN_DEPRECATED
svn_error_t *
svn_wc_adm_probe_try(svn_wc_adm_access_t **adm_access,
                     svn_wc_adm_access_t *associated,
                     const char *path,
                     svn_boolean_t write_lock,
                     svn_boolean_t tree_lock,
                     apr_pool_t *pool);


/** Give up the access baton @a adm_access, and its lock if any. This will
 * recursively close any batons in the same set that are direct
 * subdirectories of @a adm_access.  Any physical locks will be removed from
 * the working copy.  Lock removal is unconditional, there is no check to
 * determine if cleanup is required.
 *
 * Any temporary allocations are performed using @a scratch_pool.
 *
 * @since New in 1.6
 */
svn_error_t *
svn_wc_adm_close2(svn_wc_adm_access_t *adm_access,
                  apr_pool_t *scratch_pool);

/* @deprecated Provided for backward compabibility with the 1.5 API. */
SVN_DEPRECATED
svn_error_t *
svn_wc_adm_close(svn_wc_adm_access_t *adm_access);

/** Return the path used to open the access baton @a adm_access */
const char *
svn_wc_adm_access_path(const svn_wc_adm_access_t *adm_access);

/** Return the pool used by access baton @a adm_access */
apr_pool_t *
svn_wc_adm_access_pool(const svn_wc_adm_access_t *adm_access);

/** Return @c TRUE is the access baton @a adm_access has a write lock,
 * @c FALSE otherwise. Compared to svn_wc_locked() this is a cheap, fast
 * function that doesn't access the filesystem.
 */
svn_boolean_t
svn_wc_adm_locked(const svn_wc_adm_access_t *adm_access);

/** Set @a *locked to non-zero if @a path is locked, else set it to zero. */
svn_error_t *
svn_wc_locked(svn_boolean_t *locked,
              const char *path,
              apr_pool_t *pool);


/**
 * Return @c TRUE if @a name is the name of the WC administrative
 * directory.  Use @a pool for any temporary allocations.  Only works
 * with base directory names, not paths or URIs.
 *
 * For compatibility, the default name (.svn) will always be treated
 * as an admin dir name, even if the working copy is actually using an
 * alternative name.
 *
 * @since New in 1.3.
 */
svn_boolean_t
svn_wc_is_adm_dir(const char *name, apr_pool_t *pool);


/**
 * Return the name of the administrative directory.
 * Use @a pool for any temporary allocations.
 *
 * The returned pointer will refer to either a statically allocated
 * string, or to a string allocated in @a pool.
 *
 * @since New in 1.3.
 */
const char *
svn_wc_get_adm_dir(apr_pool_t *pool);


/**
 * Use @a name for the administrative directory in the working copy.
 * Use @a pool for any temporary allocations.
 *
 * The list of valid names is limited.  Currently only ".svn" (the
 * default) and "_svn" are allowed.
 *
 * @note This function changes global (per-process) state and must be
 * called in a single-threaded context during the initialization of a
 * Subversion client.
 *
 * @since New in 1.3.
 */
svn_error_t *
svn_wc_set_adm_dir(const char *name,
                   apr_pool_t *pool);



/** Traversal information is information gathered by a working copy
 * crawl or update.  For example, the before and after values of the
 * svn:externals property are important after an update, and since
 * we're traversing the working tree anyway (a complete traversal
 * during the initial crawl, and a traversal of changed paths during
 * the checkout/update/switch), it makes sense to gather the
 * property's values then instead of making a second pass.
 */
typedef struct svn_wc_traversal_info_t svn_wc_traversal_info_t;


/** Return a new, empty traversal info object, allocated in @a pool. */
svn_wc_traversal_info_t *
svn_wc_init_traversal_info(apr_pool_t *pool);


/** Set @a *externals_old and @a *externals_new to hash tables representing
 * changes to values of the svn:externals property on directories
 * traversed by @a traversal_info.
 *
 * @a traversal_info is obtained from svn_wc_init_traversal_info(), but is
 * only useful after it has been passed through another function, such
 * as svn_wc_crawl_revisions(), svn_wc_get_update_editor(),
 * svn_wc_get_switch_editor(), etc.
 *
 * Each hash maps <tt>const char *</tt> directory names onto
 * <tt>const char *</tt> values of the externals property for that directory.
 * The dir names are full paths -- that is, anchor plus target, not target
 * alone. The values are not parsed, they are simply copied raw, and are
 * never NULL: directories that acquired or lost the property are
 * simply omitted from the appropriate table.  Directories whose value
 * of the property did not change show the same value in each hash.
 *
 * The hashes, keys, and values have the same lifetime as @a traversal_info.
 */
void
svn_wc_edited_externals(apr_hash_t **externals_old,
                        apr_hash_t **externals_new,
                        svn_wc_traversal_info_t *traversal_info);


/** Set @a *depths to a hash table mapping <tt>const char *</tt>
 * directory names (directories traversed by @a traversal_info) to
 * <tt>const char *</tt> values (the depths of those directories, as
 * converted by svn_depth_to_word()).
 *
 * @a traversal_info is obtained from svn_wc_init_traversal_info(), but is
 * only useful after it has been passed through another function, such
 * as svn_wc_crawl_revisions(), svn_wc_get_update_editor(),
 * svn_wc_get_switch_editor(), etc.
 *
 * The dir names are full paths -- that is, anchor plus target, not target
 * alone.  The values are not allocated, they are static constant strings.
 * Although the values are never NULL, not all directories traversed
 * are necessarily listed.  For example, directories which did not
 * have an svn:externals property set or modified are not included.
 *
 * The hashes and keys have the same lifetime as @a traversal_info.
 *
 * @since New in 1.5.
 */
void
svn_wc_traversed_depths(apr_hash_t **depths,
                        svn_wc_traversal_info_t *traversal_info);


/** One external item.  This usually represents one line from an
 * svn:externals description but with the path and URL
 * canonicalized.
 *
 * In order to avoid backwards compatibility problems clients should use
 * svn_wc_external_item_create() to allocate and initialize this structure
 * instead of doing so themselves.
 *
 * @since New in 1.5.
 */
typedef struct svn_wc_external_item2_t
{
  /** The name of the subdirectory into which this external should be
      checked out.  This is relative to the parent directory that
      holds this external item.  (Note that these structs are often
      stored in hash tables with the target dirs as keys, so this
      field will often be redundant.) */
  const char *target_dir;

  /** Where to check out from. */
  const char *url;

  /** What revision to check out.  The only valid kinds for this are
      svn_opt_revision_number, svn_opt_revision_date, and
      svn_opt_revision_head. */
  svn_opt_revision_t revision;

  /** The peg revision to use when checking out.  The only valid kinds are
      svn_opt_revision_number, svn_opt_revision_date, and
      svn_opt_revision_head. */
  svn_opt_revision_t peg_revision;

} svn_wc_external_item2_t;

/**
 * Initialize an external item.
 * Set @a *item to an external item object, allocated in @a pool.
 *
 * In order to avoid backwards compatibility problems, this function
 * is used to initialize and allocate the @c svn_wc_external_item2_t
 * structure rather than doing so explicitly, as the size of this
 * structure may change in the future.
 *
 * The current implementation never returns error, but callers should
 * still check for error, for compatibility with future versions.
 *
 * @since New in 1.5.
 */
svn_error_t *
svn_wc_external_item_create(const svn_wc_external_item2_t **item,
                            apr_pool_t *pool);

/**
 * Return a duplicate of @a item, allocated in @a pool.  No part of the new
 * item will be shared with @a item.
 *
 * @since New in 1.5.
 */
svn_wc_external_item2_t *
svn_wc_external_item2_dup(const svn_wc_external_item2_t *item,
                          apr_pool_t *pool);

/**
 * One external item.  Similar to svn_wc_external_item2_t, except
 * @a revision is interpreted as both the operational revision and the
 * peg revision.
 *
 * @deprecated Provided for backward compatibility with the 1.4 API.
 */
typedef struct svn_wc_external_item_t
{
  /** Same as @c svn_wc_external_item2_t.target_dir */
  const char *target_dir;

  /** Same as @c svn_wc_external_item2_t.url */
  const char *url;

  /** Same as @c svn_wc_external_item2_t.revision */
  svn_opt_revision_t revision;

} svn_wc_external_item_t;

/**
 * Return a duplicate of @a item, allocated in @a pool.  No part of the new
 * item will be shared with @a item.
 *
 * @since New in 1.3.
 *
 * @deprecated Provided for backward compatibility with the 1.4 API.
 */
SVN_DEPRECATED
svn_wc_external_item_t *
svn_wc_external_item_dup(const svn_wc_external_item_t *item,
                         apr_pool_t *pool);

/**
 * If @a externals_p is non-NULL, set @a *externals_p to an array of
 * @c svn_wc_external_item2_t * objects based on @a desc.  The @a url
 * member of the objects will be canonicalized if @a canonicalize_url
 * is @c TRUE.
 *
 * If the format of @a desc is invalid, don't touch @a *externals_p and
 * return @c SVN_ERR_CLIENT_INVALID_EXTERNALS_DESCRIPTION.  Thus, if
 * you just want to check the validity of an externals description,
 * and don't care about the parsed result, pass NULL for @a externals_p.
 *
 * The format of @a desc is the same as for values of the directory
 * property @c SVN_PROP_EXTERNALS, which see.
 *
 * Allocate the table, keys, and values in @a pool.
 *
 * Use @a parent_directory only in constructing error strings.
 *
 * @since New in 1.5.
 */
svn_error_t *
svn_wc_parse_externals_description3(apr_array_header_t **externals_p,
                                    const char *parent_directory,
                                    const char *desc,
                                    svn_boolean_t canonicalize_url,
                                    apr_pool_t *pool);

/**
 * Similar to svn_wc_parse_externals_description3() with @a
 * canonicalize_url set to @c TRUE, but returns an array of @c
 * svn_wc_external_item_t * objects instead of @c
 * svn_wc_external_item2_t * objects
 *
 * @since New in 1.1.
 *
 * @deprecated Provided for backward compatibility with the 1.4 API.
 */
SVN_DEPRECATED
svn_error_t *
svn_wc_parse_externals_description2(apr_array_header_t **externals_p,
                                    const char *parent_directory,
                                    const char *desc,
                                    apr_pool_t *pool);

/**
 * Similar to svn_wc_parse_externals_description2(), but returns the
 * parsed externals in a hash instead of an array.  This function
 * should not be used, as storing the externals in a hash causes their
 * order of evaluation to be not easily identifiable.
 *
 * @deprecated Provided for backward compatibility with the 1.0 API.
 */
SVN_DEPRECATED
svn_error_t *
svn_wc_parse_externals_description(apr_hash_t **externals_p,
                                   const char *parent_directory,
                                   const char *desc,
                                   apr_pool_t *pool);



/* Notification/callback handling. */

/**
 * @defgroup svn_wc_notifications Notification callback handling
 * @{
 *
 * In many cases, the WC library will scan a working copy and make
 * changes. The caller usually wants to know when each of these changes
 * has been made, so that it can display some kind of notification to
 * the user.
 *
 * These notifications have a standard callback function type, which
 * takes the path of the file that was affected, and a caller-
 * supplied baton.
 *
 * Note that the callback is a 'void' return -- this is a simple
 * reporting mechanism, rather than an opportunity for the caller to
 * alter the operation of the WC library.
 *
 * Note also that some of the actions are used across several
 * different Subversion commands.  For example, the update actions are
 * also used for checkouts, switches, and merges.
 */

/** The type of action occurring. */
typedef enum svn_wc_notify_action_t
{
  /** Adding a path to revision control. */
  svn_wc_notify_add = 0,

  /** Copying a versioned path. */
  svn_wc_notify_copy,

  /** Deleting a versioned path. */
  svn_wc_notify_delete,

  /** Restoring a missing path from the pristine text-base. */
  svn_wc_notify_restore,

  /** Reverting a modified path. */
  svn_wc_notify_revert,

  /** A revert operation has failed. */
  svn_wc_notify_failed_revert,

  /** Resolving a conflict. */
  svn_wc_notify_resolved,

  /** Skipping a path. */
  svn_wc_notify_skip,

  /** Got a delete in an update. */
  svn_wc_notify_update_delete,

  /** Got an add in an update. */
  svn_wc_notify_update_add,

  /** Got any other action in an update. */
  svn_wc_notify_update_update,

  /** The last notification in an update (including updates of externals). */
  svn_wc_notify_update_completed,

  /** Updating an external module. */
  svn_wc_notify_update_external,

  /** The last notification in a status (including status on externals). */
  svn_wc_notify_status_completed,

  /** Running status on an external module. */
  svn_wc_notify_status_external,

  /** Committing a modification. */
  svn_wc_notify_commit_modified,

  /** Committing an addition. */
  svn_wc_notify_commit_added,

  /** Committing a deletion. */
  svn_wc_notify_commit_deleted,

  /** Committing a replacement. */
  svn_wc_notify_commit_replaced,

  /** Transmitting post-fix text-delta data for a file. */
  svn_wc_notify_commit_postfix_txdelta,

  /** Processed a single revision's blame. */
  svn_wc_notify_blame_revision,

  /** Locking a path. @since New in 1.2. */
  svn_wc_notify_locked,

  /** Unlocking a path. @since New in 1.2. */
  svn_wc_notify_unlocked,

  /** Failed to lock a path. @since New in 1.2. */
  svn_wc_notify_failed_lock,

  /** Failed to unlock a path. @since New in 1.2. */
  svn_wc_notify_failed_unlock,

  /** Tried adding a path that already exists. @since New in 1.5. */
  svn_wc_notify_exists,

  /** Changelist name set. @since New in 1.5. */
  svn_wc_notify_changelist_set,

  /** Changelist name cleared. @since New in 1.5. */
  svn_wc_notify_changelist_clear,

  /** Warn user that a path has moved from one changelist to another.
      @since New in 1.5. */
  svn_wc_notify_changelist_moved,

  /** A merge operation (to path) has begun.  See @c merge_range in
      @c svn_wc_notify_t. @since New in 1.5. */
  svn_wc_notify_merge_begin,

  /** A merge operation (to path) from a foreign repository has begun.
      See @c merge_range in @c svn_wc_notify_t. @since New in 1.5. */
  svn_wc_notify_foreign_merge_begin,

  /** Replace notification. @since New in 1.5. */
  svn_wc_notify_update_replace,

  /** Property updated. @since New in 1.6. */
  svn_wc_notify_property_updated,

  /** The last notification in a merge. @since New in 1.6. */
  svn_wc_notify_merge_completed,

  /** The path is a tree-conflict victim of the intended action (*not*
   * a persistent tree-conflict from an earlier operation, but *this*
   * operation caused the tree-conflict). @since New in 1.6. */
  svn_wc_notify_tree_conflict

} svn_wc_notify_action_t;


/** The type of notification that is occurring. */
typedef enum svn_wc_notify_state_t
{
  svn_wc_notify_state_inapplicable = 0,

  /** Notifier doesn't know or isn't saying. */
  svn_wc_notify_state_unknown,

  /** The state did not change. */
  svn_wc_notify_state_unchanged,

  /** The item wasn't present. */
  svn_wc_notify_state_missing,

  /** An unversioned item obstructed work. */
  svn_wc_notify_state_obstructed,

  /** Pristine state was modified. */
  svn_wc_notify_state_changed,

  /** Modified state had mods merged in. */
  svn_wc_notify_state_merged,

  /** Modified state got conflicting mods. */
  svn_wc_notify_state_conflicted,

  /** The source to copy the file from is missing. */
  svn_wc_notify_state_source_missing

} svn_wc_notify_state_t;

/**
 * What happened to a lock during an operation.
 *
 * @since New in 1.2.
 */
typedef enum svn_wc_notify_lock_state_t
{
  svn_wc_notify_lock_state_inapplicable = 0,

  svn_wc_notify_lock_state_unknown,

  /** The lock wasn't changed. */
  svn_wc_notify_lock_state_unchanged,

  /** The item was locked. */
  svn_wc_notify_lock_state_locked,

  /** The item was unlocked. */
  svn_wc_notify_lock_state_unlocked

} svn_wc_notify_lock_state_t;

/**
 * Structure used in the @c svn_wc_notify_func2_t function.
 *
 * @c kind, @c content_state, @c prop_state and @c lock_state are from
 * after @c action, not before.
 *
 * @note If @c action is @c svn_wc_notify_update, then @c path has
 * already been installed, so it is legitimate for an implementation of
 * @c svn_wc_notify_func2_t to examine @c path in the working copy.
 *
 * @note The purpose of the @c kind, @c mime_type, @c content_state, and
 * @c prop_state fields is to provide "for free" information that an
 * implementation is likely to want, and which it would otherwise be
 * forced to deduce via expensive operations such as reading entries
 * and properties.  However, if the caller does not have this
 * information, it will simply pass the corresponding `*_unknown'
 * values, and it is up to the implementation how to handle that
 * (i.e., whether to attempt deduction, or just to punt and
 * give a less informative notification).
 *
 * @note Callers of notification functions should use svn_wc_create_notify()
 * to create structures of this type to allow for extensibility.
 *
 * @since New in 1.2.
 */
typedef struct svn_wc_notify_t {

  /** Path, either absolute or relative to the current working directory
   * (i.e., not relative to an anchor). */
  const char *path;

  /** Action that describes what happened to @c path. */
  svn_wc_notify_action_t action;

  /** Node kind of @c path. */
  svn_node_kind_t kind;

  /** If non-NULL, indicates the mime-type of @c path.
   * It is always @c NULL for directories. */
  const char *mime_type;

  /** Points to the lock structure received from the repository when
   * @c action is @c svn_wc_notify_locked.  For other actions, it is
   * @c NULL. */
  const svn_lock_t *lock;

  /** Points to an error describing the reason for the failure when @c
   * action is @c svn_wc_notify_failed_lock or @c svn_wc_notify_failed_unlock.
   * Is @c NULL otherwise. */
  svn_error_t *err;

  /** The type of notification that is occurring about node content. */
  svn_wc_notify_state_t content_state;

  /** The type of notification that is occurring about node properties. */
  svn_wc_notify_state_t prop_state;

  /** Reflects the addition or removal of a lock token in the working copy. */
  svn_wc_notify_lock_state_t lock_state;

  /** When @c action is @c svn_wc_notify_update_completed, target revision
   * of the update, or @c SVN_INVALID_REVNUM if not available; when @c
   * action is @c svn_wc_notify_blame_revision, processed revision.
   * In all other cases, it is @c SVN_INVALID_REVNUM. */
  svn_revnum_t revision;

  /** When @c action is @c svn_wc_notify_changelist_add or name.  In all other
   * cases, it is @c NULL.  @since New in 1.5 */
  const char *changelist_name;

  /** When @c action is @c svn_wc_notify_merge_begin, and both the
   * left and right sides of the merge are from the same URL.  In all
   * other cases, it is @c NULL.  @since New in 1.5 */
  svn_merge_range_t *merge_range;

  /** If non-NULL, specifies an absolute path prefix that can be subtracted
   * from the start of the absolute path in @c path.  Its purpose is to
   * allow notification to remove a common prefix from all the paths
   * displayed for an operation.  @since New in 1.6 */
  const char *path_prefix;

  /* NOTE: Add new fields at the end to preserve binary compatibility.
     Also, if you add fields here, you have to update svn_wc_create_notify
     and svn_wc_dup_notify. */
} svn_wc_notify_t;

/**
 * Allocate an @c svn_wc_notify_t structure in @a pool, initialize and return
 * it.
 *
 * Set the @c path field of the created struct to @a path, and @c action to
 * @a action.  Set all other fields to their @c _unknown, @c NULL or
 * invalid value, respectively. Make only a shallow copy of the pointer
 * @a path.
 *
 * @since New in 1.2.
 */
svn_wc_notify_t *
svn_wc_create_notify(const char *path,
                     svn_wc_notify_action_t action,
                     apr_pool_t *pool);

/**
 * Return a deep copy of @a notify, allocated in @a pool.
 *
 * @since New in 1.2.
 */
svn_wc_notify_t *
svn_wc_dup_notify(const svn_wc_notify_t *notify,
                  apr_pool_t *pool);

/**
 * Notify the world that @a notify->action has happened to @a notify->path.
 *
 * Recommendation: callers of @c svn_wc_notify_func2_t should avoid
 * invoking it multiple times on the same path within a given
 * operation, and implementations should not bother checking for such
 * duplicate calls.  For example, in an update, the caller should not
 * invoke the notify func on receiving a prop change and then again
 * on receiving a text change.  Instead, wait until all changes have
 * been received, and then invoke the notify func once (from within
 * an @c svn_delta_editor_t's close_file(), for example), passing
 * the appropriate @a notify->content_state and @a notify->prop_state flags.
 *
 * @since New in 1.2.
 */
typedef void (*svn_wc_notify_func2_t)(void *baton,
                                      const svn_wc_notify_t *notify,
                                      apr_pool_t *pool);

/**
 * Similar to @c svn_wc_notify_func2_t, but takes the information as arguments
 * instead of struct fields.
 *
 * @deprecated Provided for backward compatibility with the 1.1 API.
 */
typedef void (*svn_wc_notify_func_t)(void *baton,
                                     const char *path,
                                     svn_wc_notify_action_t action,
                                     svn_node_kind_t kind,
                                     const char *mime_type,
                                     svn_wc_notify_state_t content_state,
                                     svn_wc_notify_state_t prop_state,
                                     svn_revnum_t revision);

/** @} */


/**
 * A simple callback type to wrap svn_ra_get_file();  see that
 * docstring for more information.
 *
 * This technique allows libsvn_client to 'wrap' svn_ra_get_file() and
 * pass it down into libsvn_wc functions, thus allowing the WC layer
 * to legally call the RA function via (blind) callback.
 *
 * @since New in 1.5
 */
typedef svn_error_t *(*svn_wc_get_file_t)(void *baton,
                                          const char *path,
                                          svn_revnum_t revision,
                                          svn_stream_t *stream,
                                          svn_revnum_t *fetched_rev,
                                          apr_hash_t **props,
                                          apr_pool_t *pool);


/**
 * Interactive conflict handling
 *
 * @defgroup svn_wc_conflict Conflict callback functionality
 *
 * @{
 *
 * This API gives a Subversion client application the opportunity to
 * define a callback that allows the user to resolve conflicts
 * interactively during updates and merges.
 *
 * If a conflict is discovered, libsvn_wc invokes the callback with an
 * @c svn_wc_conflict_description_t.  This structure describes the
 * path in conflict, whether it's a text or property conflict, and may
 * also present up to three files that can be used to resolve the
 * conflict (perhaps by launching an editor or 3rd-party merging
 * tool).  The structure also provides a possible fourth file (@c
 * merged_file) which, if not NULL, represents libsvn_wc's attempt to
 * contextually merge the first three files.  (Note that libsvn_wc
 * will not attempt to merge a file that it believes is binary, and it
 * will only attempt to merge property values it believes to be a
 * series of multi-line text.)
 *
 * When the callback is finished interacting with the user, it
 * responds by returning a @c svn_wc_conflict_result_t.  This
 * structure indicates whether the user wants to postpone the conflict
 * for later (allowing libsvn_wc to mark the path "conflicted" as
 * usual), or whether the user wants libsvn_wc to use one of the four
 * files as the "final" state for resolving the conflict immediately.
 *
 * Note that the callback is at liberty (and encouraged) to merge the
 * three files itself.  If it does so, it signals this to libsvn_wc by
 * returning a choice of @c svn_wc_conflict_choose_merged.  To return
 * the 'final' merged file to libsvn_wc, the callback has the option of
 * either:
 *
 *    - editing the original @c merged_file in-place
 *
 *        or, if libsvn_wc never supplied a merged_file in the
 *        description structure (i.e. passed NULL for that field),
 *
 *    - return the merged file in the @c svn_wc_conflict_result_t.
 *
 */

/** The type of action being attempted on an object.
 *
 * @since New in 1.5.
 */
typedef enum svn_wc_conflict_action_t
{
  svn_wc_conflict_action_edit,    /* attempting to change text or props */
  svn_wc_conflict_action_add,     /* attempting to add object */
  svn_wc_conflict_action_delete   /* attempting to delete object */

} svn_wc_conflict_action_t;


/** The pre-existing condition which is causing a state of conflict.
 *
 * @since New in 1.5.
 */
typedef enum svn_wc_conflict_reason_t
{
  svn_wc_conflict_reason_edited,     /* local edits are already present */
  svn_wc_conflict_reason_obstructed, /* another object is in the way */
  svn_wc_conflict_reason_deleted,    /* object is already schedule-delete */
  svn_wc_conflict_reason_added,      /* object is already added or schedule-add */
  svn_wc_conflict_reason_missing,    /* object is unknown or missing */
  svn_wc_conflict_reason_unversioned /* object is unversioned */

} svn_wc_conflict_reason_t;


/** The type of conflict being described by an @c
 * svn_wc_conflict_description_t (see below).
 *
 * @since New in 1.5.
 */
typedef enum svn_wc_conflict_kind_t
{
  svn_wc_conflict_kind_text,         /* textual conflict (on a file) */
  svn_wc_conflict_kind_property,     /* property conflict (on a file or dir) */
  svn_wc_conflict_kind_tree          /* tree conflict (on a dir) */

} svn_wc_conflict_kind_t;


/** The user operation that exposed a conflict.
 *
 * @since New in 1.6.
 */
typedef enum svn_wc_operation_t
{
  svn_wc_operation_update,
  svn_wc_operation_switch,
  svn_wc_operation_merge

} svn_wc_operation_t;


/** A struct that describes a conflict that has occurred in the
 * working copy.  Passed to @c svn_wc_conflict_resolver_func_t.
 *
 * The conflict described by this structure is one of:
 *   - a conflict on the content of the file node @a path
 *   - a conflict on the property @a property_name of @a path
 *
 * @note Fields may be added to the end of this structure in future
 * versions.  Therefore, to preserve binary compatibility, users
 * should not directly allocate structures of this type but should use
 * svn_wc_create_conflict_description_text() or
 * svn_wc_create_conflict_description_prop() or
 * svn_wc_create_conflict_description_tree() instead.
 *
 * @since New in 1.5.
 */
typedef struct svn_wc_conflict_description_t
{
  /** The path that is in conflict (for a tree conflict, it is the victim) */
  const char *path;

  /** The node type of the path being operated on */
  svn_node_kind_t node_kind;

  /** What sort of conflict are we describing? */
  svn_wc_conflict_kind_t kind;

  /** The name of the property whose conflict is being described.
   *  (Only if @a kind is 'property'; else undefined.) */
  const char *property_name;

  /** Whether svn thinks ('my' version of) @c path is a 'binary' file.
   *  (Only if @c kind is 'text', else undefined.) */
  svn_boolean_t is_binary;

  /** The svn:mime-type property of ('my' version of) @c path, if available,
   *  else NULL.
   *  (Only if @c kind is 'text', else undefined.) */
  const char *mime_type;

  /** If not NULL, an open working copy access baton to either the
   *  path itself (if @c path is a directory), or to the parent
   *  directory (if @c path is a file.) */
  svn_wc_adm_access_t *access;

  /** The action being attempted on the conflicted node or property.
   *  (When @c kind is 'text', this action must be 'edit'.) */
  svn_wc_conflict_action_t action;

  /** The state of the target node or property, relative to its merge-left
   *  source, that is the reason for the conflict.
   *  (When @c kind is 'text', this reason must be 'edited'.) */
  svn_wc_conflict_reason_t reason;

  /** If this is text-conflict and involves the merging of two files
   * descended from a common ancestor, here are the paths of up to
   * four fulltext files that can be used to interactively resolve the
   * conflict.  All four files will be in repository-normal form -- LF
   * line endings and contracted keywords.  (If any of these files are
   * not available, they default to NULL.)
   *
   * On the other hand, if this is a property-conflict, then these
   * paths represent temporary files that contain the three different
   * property-values in conflict.  The fourth path (@c merged_file)
   * may or may not be NULL;  if set, it represents libsvn_wc's
   * attempt to merge the property values together.  (Remember that
   * property values are technically binary values, and thus can't
   * always be merged.)
   */
  const char *base_file;     /* common ancestor of the two files being merged */

  /** their version of the file */
  const char *their_file;

  /** my locally-edited version of the file */
  const char *my_file;

  /** merged version; may contain conflict markers */
  const char *merged_file;

  /** The operation that exposed the conflict.
   * Used only for tree conflicts.
   *
   * @since New in 1.6.
   */
  svn_wc_operation_t operation;

} svn_wc_conflict_description_t;

/**
 * Allocate an @c svn_wc_conflict_description_t structure in @a pool,
 * initialize to represent a text conflict, and return it.
 *
 * Set the @c path field of the created struct to @a path, the @c access
 * field to @a adm_access, the @c kind field to @c
 * svn_wc_conflict_kind_text, the @c node_kind to @c svn_node_file, the @c
 * action to @c svn_wc_conflict_action_edit, and the @c reason to @c
 * svn_wc_conflict_reason_edited. Make only shallow copies of the pointer
 * arguments.
 *
 * @note: It is the caller's responsibility to set the other required fields
 * (such as the four file names and @c mime_type and @c is_binary).
 *
 * @since New in 1.6.
 */
svn_wc_conflict_description_t *
svn_wc_conflict_description_create_text(const char *path,
                                        svn_wc_adm_access_t *adm_access,
                                        apr_pool_t *pool);

/**
 * Allocate an @c svn_wc_conflict_description_t structure in @a pool,
 * initialize to represent a property conflict, and return it.
 *
 * Set the @c path field of the created struct to @a path, the @c access
 * field to @a adm_access, the @c kind field to @c
 * svn_wc_conflict_kind_prop, the @c node_kind to @a node_kind, and the @c
 * property_name to @a property_name. Make only shallow copies of the pointer
 * arguments.
 *
 * @note: It is the caller's responsibility to set the other required fields
 * (such as the four file names and @c action and @c reason).
 *
 * @since New in 1.6.
 */
svn_wc_conflict_description_t *
svn_wc_conflict_description_create_prop(const char *path,
                                        svn_wc_adm_access_t *adm_access,
                                        svn_node_kind_t node_kind,
                                        const char *property_name,
                                        apr_pool_t *pool);

/**
 * Allocate an @c svn_wc_conflict_description_t structure in @a pool,
 * initialize to represent a tree conflict, and return it.
 *
 * Set the @c path field of the created struct to @a path, the @c access
 * field to @a adm_access, the @c kind field to @c
 * svn_wc_conflict_kind_tree, the @c node_kind to @a node_kind, and the @c
 * operation to @a operation. Make only shallow copies of the pointer
 * arguments.
 *
 * @note: It is the caller's responsibility to set the other required fields
 * (such as the four file names and @c action and @c reason).
 *
 * @since New in 1.6.
 */
svn_wc_conflict_description_t *
svn_wc_conflict_description_create_tree(const char *path,
                                        svn_wc_adm_access_t *adm_access,
                                        svn_node_kind_t node_kind,
                                        svn_wc_operation_t operation,
                                        apr_pool_t *pool);


/** The way in which the conflict callback chooses a course of action.
 *
 * @since New in 1.5.
 */
typedef enum svn_wc_conflict_choice_t
{
  /* Don't resolve the conflict now.  Let libsvn_wc mark the path
     'conflicted', so user can run 'svn resolved' later. */
  svn_wc_conflict_choose_postpone,

  /* If their were files to choose from, select one as a way of
     resolving the conflict here and now.  libsvn_wc will then do the
     work of "installing" the chosen file.
  */
  svn_wc_conflict_choose_base,            /* original version */
  svn_wc_conflict_choose_theirs_full,     /* incoming version */
  svn_wc_conflict_choose_mine_full,       /* own version */
  svn_wc_conflict_choose_theirs_conflict, /* incoming (for conflicted hunks) */
  svn_wc_conflict_choose_mine_conflict,   /* own (for conflicted hunks) */
  svn_wc_conflict_choose_merged           /* merged version */

} svn_wc_conflict_choice_t;


/** The final result returned by @c svn_wc_conflict_resolver_func_t.
 *
 * @note Fields may be added to the end of this structure in future
 * versions.  Therefore, to preserve binary compatibility, users
 * should not directly allocate structures of this type.  Instead,
 * construct this structure using @c svn_wc_create_conflict_result()
 * below.
 *
 * @since New in 1.5.
 */
typedef struct svn_wc_conflict_result_t
{
  /** A choice to either delay the conflict resolution or select a
      particular file to resolve the conflict. */
  svn_wc_conflict_choice_t choice;

  /** If not NULL, this is a path to a file which contains the client's
      (or more likely, the user's) merging of the three values in
      conflict.  libsvn_wc accepts this file if (and only if) @c choice
      is set to @c svn_wc_conflict_choose_merged.*/
  const char *merged_file;

  /** If true, save a backup copy of merged_file (or the original
      merged_file from the conflict description, if merged_file is
      NULL) in the user's working copy. */
  svn_boolean_t save_merged;

} svn_wc_conflict_result_t;


/**
 * Allocate an @c svn_wc_conflict_result_t structure in @a pool,
 * initialize and return it.
 *
 * Set the @c choice field of the structure to @a choice, and @c
 * merged_file to @a merged_file.  Set all other fields to their @c
 * _unknown, @c NULL or invalid value, respectively. Make only a shallow
 * copy of the pointer argument @a merged_file.
 *
 * @since New in 1.5.
 */
svn_wc_conflict_result_t *
svn_wc_create_conflict_result(svn_wc_conflict_choice_t choice,
                              const char *merged_file,
                              apr_pool_t *pool);


/** A callback used in svn_client_merge3(), svn_client_update3(), and
 * svn_client_switch2() for resolving conflicts during the application
 * of a tree delta to a working copy.
 *
 * @a description describes the exact nature of the conflict, and
 * provides information to help resolve it.  @a baton is a closure
 * object; it should be provided by the implementation, and passed by
 * the caller.  All allocations should be performed in @a pool.  When
 * finished, the callback signals its resolution by returning a
 * structure in @a *result.  (See @c svn_wc_conflict_result_t.)
 *
 * The values @c svn_wc_conflict_choose_mine_conflict and @c
 * svn_wc_conflict_choose_theirs_conflict are not legal for conflicts
 * in binary files or properties.
 *
 * Implementations of this callback are free to present the conflict
 * using any user interface.  This may include simple contextual
 * conflicts in a file's text or properties, or more complex
 * 'tree'-based conflcts related to obstructed additions, deletions,
 * and edits.  The callback implementation is free to decide which
 * sorts of conflicts to handle; it's also free to decide which types
 * of conflicts are automatically resolvable and which require user
 * interaction.
 *
 * @since New in 1.5.
 */
typedef svn_error_t *(*svn_wc_conflict_resolver_func_t)
    (svn_wc_conflict_result_t **result,
     const svn_wc_conflict_description_t *description,
     void *baton,
     apr_pool_t *pool);

/** @} */



/**
 * A callback vtable invoked by our diff-editors, as they receive diffs
 * from the server.  'svn diff', 'svn merge' and 'svn patch' all
 * implement their own versions of this vtable.
 *
 * Common parameters:
 *
 * @a adm_access will be an access baton for the directory containing
 * @a path, or @c NULL if the diff editor is not using access batons.
 *
 * If @a state is non-NULL, set @a *state to the state of the item
 * after the operation has been performed.  (In practice, this is only
 * useful with merge, not diff; diff callbacks will probably set
 * @a *state to @c svn_wc_notify_state_unknown, since they do not change
 * the state and therefore do not bother to know the state after the
 * operation.)  By default, @a state refers to the item's content
 * state.  Functions concerned with property state have separate
 * @a contentstate and @a propstate arguments.
 *
 * If @a tree_conflicted is non-NULL, set @a *tree_conflicted to true if
 * this operation caused a tree conflict, else to false. (Like with @a
 * state, this is only useful with merge, not diff; diff callbacks
 * should set this to false.)
 *
 * @since New in 1.6.
 */
typedef struct svn_wc_diff_callbacks3_t
{
  /**
   * A file @a path has changed.  If @a tmpfile2 is non-NULL, the
   * contents have changed and those changes can be seen by comparing
   * @a tmpfile1 and @a tmpfile2, which represent @a rev1 and @a rev2 of
   * the file, respectively.
   *
   * If known, the @c svn:mime-type value of each file is passed into
   * @a mimetype1 and @a mimetype2;  either or both of the values can
   * be NULL.  The implementor can use this information to decide if
   * (or how) to generate differences.
   *
   * @a propchanges is an array of (@c svn_prop_t) structures. If it contains
   * any elements, the original list of properties is provided in
   * @a originalprops, which is a hash of @c svn_string_t values, keyed on the
   * property name.
   *
   */
  svn_error_t *(*file_changed)(svn_wc_adm_access_t *adm_access,
                               svn_wc_notify_state_t *contentstate,
                               svn_wc_notify_state_t *propstate,
                               svn_boolean_t *tree_conflicted,
                               const char *path,
                               const char *tmpfile1,
                               const char *tmpfile2,
                               svn_revnum_t rev1,
                               svn_revnum_t rev2,
                               const char *mimetype1,
                               const char *mimetype2,
                               const apr_array_header_t *propchanges,
                               apr_hash_t *originalprops,
                               void *diff_baton);

  /**
   * A file @a path was added.  The contents can be seen by comparing
   * @a tmpfile1 and @a tmpfile2, which represent @a rev1 and @a rev2
   * of the file, respectively.  (If either file is empty, the rev
   * will be 0.)
   *
   * If known, the @c svn:mime-type value of each file is passed into
   * @a mimetype1 and @a mimetype2;  either or both of the values can
   * be NULL.  The implementor can use this information to decide if
   * (or how) to generate differences.
   *
   * @a propchanges is an array of (@c svn_prop_t) structures.  If it contains
   * any elements, the original list of properties is provided in
   * @a originalprops, which is a hash of @c svn_string_t values, keyed on the
   * property name.
   * If @a copyfrom_path is non-@c NULL, this add has history (i.e., is a
   * copy), and the origin of the copy may be recorded as
   * @a copyfrom_path under @a copyfrom_revision.
   */
  svn_error_t *(*file_added)(svn_wc_adm_access_t *adm_access,
                             svn_wc_notify_state_t *contentstate,
                             svn_wc_notify_state_t *propstate,
                             svn_boolean_t *tree_conflicted,
                             const char *path,
                             const char *tmpfile1,
                             const char *tmpfile2,
                             svn_revnum_t rev1,
                             svn_revnum_t rev2,
                             const char *mimetype1,
                             const char *mimetype2,
                             const char *copyfrom_path,
                             svn_revnum_t copyfrom_revision,
                             const apr_array_header_t *propchanges,
                             apr_hash_t *originalprops,
                             void *diff_baton);

  /**
   * A file @a path was deleted.  The [loss of] contents can be seen by
   * comparing @a tmpfile1 and @a tmpfile2.  @a originalprops provides
   * the properties of the file.
   *
   * If known, the @c svn:mime-type value of each file is passed into
   * @a mimetype1 and @a mimetype2;  either or both of the values can
   * be NULL.  The implementor can use this information to decide if
   * (or how) to generate differences.
   */
  svn_error_t *(*file_deleted)(svn_wc_adm_access_t *adm_access,
                               svn_wc_notify_state_t *state,
                               svn_boolean_t *tree_conflicted,
                               const char *path,
                               const char *tmpfile1,
                               const char *tmpfile2,
                               const char *mimetype1,
                               const char *mimetype2,
                               apr_hash_t *originalprops,
                               void *diff_baton);

  /**
   * A directory @a path was added.  @a rev is the revision that the
   * directory came from.
   *
   * If @a copyfrom_path is non-@c NULL, this add has history (i.e., is a
   * copy), and the origin of the copy may be recorded as
   * @a copyfrom_path under @a copyfrom_revision.
   */
  svn_error_t *(*dir_added)(svn_wc_adm_access_t *adm_access,
                            svn_wc_notify_state_t *state,
                            svn_boolean_t *tree_conflicted,
                            const char *path,
                            svn_revnum_t rev,
                            const char *copyfrom_path,
                            svn_revnum_t copyfrom_revision,
                            void *diff_baton);

  /**
   * A directory @a path was deleted.
   */
  svn_error_t *(*dir_deleted)(svn_wc_adm_access_t *adm_access,
                              svn_wc_notify_state_t *state,
                              svn_boolean_t *tree_conflicted,
                              const char *path,
                              void *diff_baton);

  /**
   * A list of property changes (@a propchanges) was applied to the
   * directory @a path.
   *
   * The array is a list of (@c svn_prop_t) structures.
   *
   * The original list of properties is provided in @a original_props,
   * which is a hash of @c svn_string_t values, keyed on the property
   * name.
   */
  svn_error_t *(*dir_props_changed)(svn_wc_adm_access_t *adm_access,
                                    svn_wc_notify_state_t *propstate,
                                    svn_boolean_t *tree_conflicted,
                                    const char *path,
                                    const apr_array_header_t *propchanges,
                                    apr_hash_t *original_props,
                                    void *diff_baton);

  /**
   * A directory @a path has been opened.  @a rev is the revision that the
   * directory came from.
   *
   * This function is called for @a path before any of the callbacks are
   * called for a child of @a path.
   */
  svn_error_t *(*dir_opened)(svn_wc_adm_access_t *adm_access,
                             svn_boolean_t *tree_conflicted,
                             const char *path,
                             svn_revnum_t rev,
                             void *diff_baton);

  /**
   * A directory @a path has been closed.
   */
  svn_error_t *(*dir_closed)(svn_wc_adm_access_t *adm_access,
                             svn_wc_notify_state_t *contentstate,
                             svn_wc_notify_state_t *propstate,
                             svn_boolean_t *tree_conflicted,
                             const char *path,
                             void *diff_baton);

} svn_wc_diff_callbacks3_t;

/**
<<<<<<< HEAD
 * Similar to @c svn_wc_diff_callbacks3_t, but without:
 *  - @a copyfrom_path and @a copyfrom_rev args for both @c file_added and @c
 *  dir_added functions.
 *  - @c dir_opened or @c dir_closed functions.
=======
 * Similar to @c svn_wc_diff_callbacks3_t, but without the dir_opened()
 * function, and without the 'tree_conflicted' argument to the functions.
>>>>>>> 577768e2
 *
 * @deprecated Provided for backward compatibility with the 1.2 API.
 */
typedef struct svn_wc_diff_callbacks2_t
{
  /** The same as @c file_changed in @c svn_wc_diff_callbacks3_t. */
  svn_error_t *(*file_changed)(svn_wc_adm_access_t *adm_access,
                               svn_wc_notify_state_t *contentstate,
                               svn_wc_notify_state_t *propstate,
                               const char *path,
                               const char *tmpfile1,
                               const char *tmpfile2,
                               svn_revnum_t rev1,
                               svn_revnum_t rev2,
                               const char *mimetype1,
                               const char *mimetype2,
                               const apr_array_header_t *propchanges,
                               apr_hash_t *originalprops,
                               void *diff_baton);

  /** Similar to @c svn_wc_diff_callbacks3_t's @c file_added but without
   * @a copyfrom_path and @a copyfrom_rev arguments. */
  svn_error_t *(*file_added)(svn_wc_adm_access_t *adm_access,
                             svn_wc_notify_state_t *contentstate,
                             svn_wc_notify_state_t *propstate,
                             const char *path,
                             const char *tmpfile1,
                             const char *tmpfile2,
                             svn_revnum_t rev1,
                             svn_revnum_t rev2,
                             const char *mimetype1,
                             const char *mimetype2,
                             const apr_array_header_t *propchanges,
                             apr_hash_t *originalprops,
                             void *diff_baton);

  /** The same as @c file_deleted in @c svn_wc_diff_callbacks3_t. */
  svn_error_t *(*file_deleted)(svn_wc_adm_access_t *adm_access,
                               svn_wc_notify_state_t *state,
                               const char *path,
                               const char *tmpfile1,
                               const char *tmpfile2,
                               const char *mimetype1,
                               const char *mimetype2,
                               apr_hash_t *originalprops,
                               void *diff_baton);

  /** Similar to @c svn_wc_diff_callbacks3_t's @c dir_added but without
   * @a copyfrom_path and @a copyfrom_rev arguments. */
  svn_error_t *(*dir_added)(svn_wc_adm_access_t *adm_access,
                            svn_wc_notify_state_t *state,
                            const char *path,
                            svn_revnum_t rev,
                            void *diff_baton);

  /** The same as @c dir_deleted in @c svn_wc_diff_callbacks3_t. */
  svn_error_t *(*dir_deleted)(svn_wc_adm_access_t *adm_access,
                              svn_wc_notify_state_t *state,
                              const char *path,
                              void *diff_baton);

  /** The same as @c dir_props_changed in @c svn_wc_diff_callbacks3_t. */
  svn_error_t *(*dir_props_changed)(svn_wc_adm_access_t *adm_access,
                                    svn_wc_notify_state_t *state,
                                    const char *path,
                                    const apr_array_header_t *propchanges,
                                    apr_hash_t *original_props,
                                    void *diff_baton);

} svn_wc_diff_callbacks2_t;

/**
 * Similar to @c svn_wc_diff_callbacks2_t, but with file additions/content
 * changes and property changes split into different functions.
 *
 * @deprecated Provided for backward compatibility with the 1.1 API.
 */
typedef struct svn_wc_diff_callbacks_t
{
  /** Similar to @c file_changed in @c svn_wc_diff_callbacks2_t, but without
   * property change information.  @a tmpfile2 is never NULL. @a state applies
   * to the file contents. */
  svn_error_t *(*file_changed)(svn_wc_adm_access_t *adm_access,
                               svn_wc_notify_state_t *state,
                               const char *path,
                               const char *tmpfile1,
                               const char *tmpfile2,
                               svn_revnum_t rev1,
                               svn_revnum_t rev2,
                               const char *mimetype1,
                               const char *mimetype2,
                               void *diff_baton);

  /** Similar to @c file_added in @c svn_wc_diff_callbacks2_t, but without
   * property change information.  @a *state applies to the file contents. */
  svn_error_t *(*file_added)(svn_wc_adm_access_t *adm_access,
                             svn_wc_notify_state_t *state,
                             const char *path,
                             const char *tmpfile1,
                             const char *tmpfile2,
                             svn_revnum_t rev1,
                             svn_revnum_t rev2,
                             const char *mimetype1,
                             const char *mimetype2,
                             void *diff_baton);

  /** Similar to @c file_deleted in @c svn_wc_diff_callbacks2_t, but without
   * the properties. */
  svn_error_t *(*file_deleted)(svn_wc_adm_access_t *adm_access,
                               svn_wc_notify_state_t *state,
                               const char *path,
                               const char *tmpfile1,
                               const char *tmpfile2,
                               const char *mimetype1,
                               const char *mimetype2,
                               void *diff_baton);

  /** The same as @c dir_added in @c svn_wc_diff_callbacks2_t. */
  svn_error_t *(*dir_added)(svn_wc_adm_access_t *adm_access,
                            svn_wc_notify_state_t *state,
                            const char *path,
                            svn_revnum_t rev,
                            void *diff_baton);

  /** The same as @c dir_deleted in @c svn_wc_diff_callbacks2_t. */
  svn_error_t *(*dir_deleted)(svn_wc_adm_access_t *adm_access,
                              svn_wc_notify_state_t *state,
                              const char *path,
                              void *diff_baton);

  /** Similar to @c dir_props_changed in @c svn_wc_diff_callbacks2_t, but this
   * function is called for files as well as directories. */
  svn_error_t *(*props_changed)(svn_wc_adm_access_t *adm_access,
                                svn_wc_notify_state_t *state,
                                const char *path,
                                const apr_array_header_t *propchanges,
                                apr_hash_t *original_props,
                                void *diff_baton);

} svn_wc_diff_callbacks_t;


/* Asking questions about a working copy. */

/** Set @a *wc_format to @a path's working copy format version number if
 * @a path is a valid working copy directory, else set it to 0.
 * Return error @c APR_ENOENT if @a path does not exist at all.
 */
svn_error_t *
svn_wc_check_wc(const char *path,
                int *wc_format,
                apr_pool_t *pool);


/** Set @a *has_binary_prop to @c TRUE iff @a path has been marked
 * with a property indicating that it is non-text (in other words, binary).
 * @a adm_access is an access baton set that contains @a path.
 */
svn_error_t *
svn_wc_has_binary_prop(svn_boolean_t *has_binary_prop,
                       const char *path,
                       svn_wc_adm_access_t *adm_access,
                       apr_pool_t *pool);


/* Detecting modification. */

/** Set @a *modified_p to non-zero if @a filename's text is modified
 * with regard to the base revision, else set @a *modified_p to zero.
 * @a filename is a path to the file, not just a basename. @a adm_access
 * must be an access baton for @a filename.
 *
 * If @a force_comparison is @c TRUE, this function will not allow
 * early return mechanisms that avoid actual content comparison.
 * Instead, if there is a text base, a full byte-by-byte comparison
 * will be done, and the entry checksum verified as well.  (This means
 * that if the text base is much longer than the working file, every
 * byte of the text base will still be examined.)
 *
 * If @a filename does not exist, consider it unmodified.  If it exists
 * but is not under revision control (not even scheduled for
 * addition), return the error @c SVN_ERR_ENTRY_NOT_FOUND.
 *
 * If @a filename is unmodified but has a timestamp variation then this
 * function may "repair" @a filename's text-time by setting it to
 * @a filename's last modification time.
 */
svn_error_t *
svn_wc_text_modified_p(svn_boolean_t *modified_p,
                       const char *filename,
                       svn_boolean_t force_comparison,
                       svn_wc_adm_access_t *adm_access,
                       apr_pool_t *pool);


/** Set @a *modified_p to non-zero if @a path's properties are modified
 * with regard to the base revision, else set @a modified_p to zero.
 * @a adm_access must be an access baton for @a path.
 */
svn_error_t *
svn_wc_props_modified_p(svn_boolean_t *modified_p,
                        const char *path,
                        svn_wc_adm_access_t *adm_access,
                        apr_pool_t *pool);




/** Administrative subdir.
 *
 * Ideally, this would be completely private to wc internals (in fact,
 * it used to be that adm_subdir() in adm_files.c was the only function
 * who knew the adm subdir's name).  However, import wants to protect
 * against importing administrative subdirs, so now the name is a
 * matter of public record.
 *
 * @deprecated Provided for backward compatibility with the 1.2 API.
 */
#define SVN_WC_ADM_DIR_NAME   ".svn"



/* Entries and status. */

/** The schedule states an entry can be in. */
typedef enum svn_wc_schedule_t
{
  /** Nothing special here */
  svn_wc_schedule_normal,

  /** Slated for addition */
  svn_wc_schedule_add,

  /** Slated for deletion */
  svn_wc_schedule_delete,

  /** Slated for replacement (delete + add) */
  svn_wc_schedule_replace

} svn_wc_schedule_t;


/**
 * Values for the working_size field in svn_wc_entry_t
 * when it isn't set to the actual size value of the unchanged
 * working file.
 *
 * @defgroup svn_wc_entry_working_size_constants Working size constants
 *
 * @{
 */

/** The value of the working size is unknown (hasn't been
 *  calculated and stored in the past for whatever reason).
 *
 * @since New in 1.5
 */
#define SVN_WC_ENTRY_WORKING_SIZE_UNKNOWN (-1)

/** @} */

/** A working copy entry -- that is, revision control information about
 * one versioned entity.
 */
typedef struct svn_wc_entry_t
{
  /* IMPORTANT: If you extend this structure, add new fields to the end. */

  /* General Attributes */

  /** entry's name */
  const char *name;

  /** base revision */
  svn_revnum_t revision;

  /** url in repository */
  const char *url;

  /** canonical repository URL or NULL if not known */
  const char *repos;

  /** repository uuid */
  const char *uuid;

  /** node kind (file, dir, ...) */
  svn_node_kind_t kind;

  /* State information */

  /** scheduling (add, delete, replace ...) */
  svn_wc_schedule_t schedule;

  /** in a copied state (possibly because the entry is a child of a
   *  path that is @c svn_wc_schedule_add or @c svn_wc_schedule_replace,
   *  when the entry itself is @c svn_wc_schedule_normal) */
  svn_boolean_t copied;

  /** The directory containing this entry had a versioned child of this
   * name, but this entry represents a different revision or a switched
   * path at which no item exists in the repository. This typically
   * arises from committing or updating to a deletion of this entry
   * without committing or updating the parent directory.
   *
   * The schedule can be 'normal' or 'add'. */
  svn_boolean_t deleted;

  /** absent -- we know an entry of this name exists, but that's all
      (usually this happens because of authz restrictions)  */
  svn_boolean_t absent;

  /** for THIS_DIR entry, implies whole entries file is incomplete */
  svn_boolean_t incomplete;

  /** copyfrom location */
  const char *copyfrom_url;

  /** copyfrom revision */
  svn_revnum_t copyfrom_rev;

  /** old version of conflicted file */
  const char *conflict_old;

  /** new version of conflicted file */
  const char *conflict_new;

  /** working version of conflicted file */
  const char *conflict_wrk;

  /** property reject file */
  const char *prejfile;

  /** last up-to-date time for text contents (0 means no information available)
   */
  apr_time_t text_time;

  /** last up-to-date time for properties (0 means no information available) */
  apr_time_t prop_time;

  /** Hex MD5 checksum for the untranslated text base file,
   * can be @c NULL for backwards compatibility.
   */
  const char *checksum;

  /* "Entry props" */

  /** last revision this was changed */
  svn_revnum_t cmt_rev;

  /** last date this was changed */
  apr_time_t cmt_date;

  /** last commit author of this item */
  const char *cmt_author;

  /** lock token or NULL if path not locked in this WC
   * @since New in 1.2.
   */
  const char *lock_token;

  /** lock owner, or NULL if not locked in this WC
   * @since New in 1.2.
   */
  const char *lock_owner;

  /** lock comment or NULL if not locked in this WC or no comment
   * @since New in 1.2.
   */
  const char *lock_comment;

  /** Lock creation date or 0 if not locked in this WC
   * @since New in 1.2.
   */
  apr_time_t lock_creation_date;

  /** Whether this entry has any working properties.
   * False if this information is not stored in the entry.
   *
   * @since New in 1.4. */
  svn_boolean_t has_props;

  /** Whether this entry has property modifications.
   *
   * @note For working copies in older formats, this flag is not valid.
   *
   * @see svn_wc_props_modified_p().
   *
   * @since New in 1.4. */
  svn_boolean_t has_prop_mods;

  /** A space-separated list of all properties whose presence/absence is cached
   * in this entry.
   *
   * @see @c present_props.
   *
   * @since New in 1.4. */
  const char *cachable_props;

  /** Cached property existence for this entry.
   * This is a space-separated list of property names.  If a name exists in
   * @c cachable_props but not in this list, this entry does not have that
   * property.  If a name exists in both lists, the property is present on this
   * entry.
   *
   * @since New in 1.4. */
  const char *present_props;

  /** which changelist this item is part of, or NULL if not part of any.
   * @since New in 1.5.
   */
  const char *changelist;

  /** Size of the file after being translated into local
   * representation, or @c SVN_WC_ENTRY_WORKING_SIZE_UNKNOWN if
   * unknown.
   *
   * @since New in 1.5.
   */
  apr_off_t working_size;

  /** Whether a local copy of this entry should be kept in the working copy
   * after a deletion has been committed,  Only valid for the this-dir entry
   * when it is scheduled for deletion.
   *
   * @since New in 1.5. */
  svn_boolean_t keep_local;

  /** The depth of this entry.
   *
   * ### It's a bit annoying that we only use this on this_dir
   * ### entries, yet it will exist (with value svn_depth_infinity) on
   * ### all entries.  Maybe some future extensibility would make this
   * ### field meaningful on entries besides this_dir.
   *
   * @since New in 1.5. */
  svn_depth_t depth;

  /** Serialized data for all of the tree conflicts detected in this_dir.
   *
   * @since New in 1.6. */
  const char *tree_conflict_data;

  /** The entry is a intra-repository file external and this is the
   * repository root relative path to the file specified in the
   * externals definition, otherwise NULL if the entry is not a file
   * external.
   *
   * @since New in 1.6. */
  const char *file_external_path;

  /** The entry is a intra-repository file external and this is the
   * peg revision number specified in the externals definition.  This
   * field is only valid when the file_external_path field is
   * non-NULL.  The only permissible values are
   * svn_opt_revision_unspecified if the entry is not an external,
   * svn_opt_revision_head if the external revision is unspecified or
   * specified with -r HEAD or svn_opt_revision_number for a specific
   * revision number.
   *
   * @since New in 1.6. */
  svn_opt_revision_t file_external_peg_rev;

  /** The entry is a intra-repository file external and this is the
   * operative revision number specified in the externals definition.
   * This field is only valid when the file_external_path field is
   * non-NULL.  The only permissible values are
   * svn_opt_revision_unspecified if the entry is not an external,
   * svn_opt_revision_head if the external revision is unspecified or
   * specified with -r HEAD or svn_opt_revision_number for a specific
   * revision number.
   *
   * @since New in 1.6. */
  svn_opt_revision_t file_external_rev;

  /* IMPORTANT: If you extend this structure, check the following functions in
   * subversion/libsvn_wc/entries.c, to see if you need to extend them as well.
   *
   * svn_wc__atts_to_entry()
   * svn_wc_entry_dup()
   * alloc_entry()
   * read_entry()
   * write_entry()
   * fold_entry()
   */
} svn_wc_entry_t;


/** How an entries file's owner dir is named in the entries file. */
#define SVN_WC_ENTRY_THIS_DIR  ""


/** Set @a *entry to an entry for @a path, allocated in the access baton pool.
 * If @a show_hidden is TRUE, return the entry even if it's in 'excluded',
 * 'deleted' or 'absent' state. Excluded entries are those with their depth
 * set to @c svn_depth_exclude. If @a path is not under revision control, or
 * if entry is hidden, not scheduled for re-addition, and @a show_hidden is @c
 * FALSE, then set @a *entry to @c NULL.
 *
 * @a *entry should not be modified, since doing so modifies the entries
 * cache in @a adm_access without changing the entries file on disk.
 *
 * If @a path is not a directory then @a adm_access must be an access baton
 * for the parent directory of @a path.  To avoid needing to know whether
 * @a path is a directory or not, if @a path is a directory @a adm_access
 * can still be an access baton for the parent of @a path so long as the
 * access baton for @a path itself is in the same access baton set.
 *
 * @a path can be relative or absolute but must share the same base used
 * to open @a adm_access.
 *
 * Note that it is possible for @a path to be absent from disk but still
 * under revision control; and conversely, it is possible for @a path to
 * be present, but not under revision control.
 *
 * Use @a pool only for local processing.
 */
svn_error_t *
svn_wc_entry(const svn_wc_entry_t **entry,
             const char *path,
             svn_wc_adm_access_t *adm_access,
             svn_boolean_t show_hidden,
             apr_pool_t *pool);


/** Parse the `entries' file for @a adm_access and return a hash @a entries,
 * whose keys are (<tt>const char *</tt>) entry names and values are
 * (<tt>svn_wc_entry_t *</tt>).  The hash @a entries, and its keys and
 * values, are allocated from the pool used to open the @a adm_access
 * baton (that's how the entries caching works).  @a pool is used for
 * transient allocations.
 *
 * Entries that are in a 'excluded', 'deleted' or 'absent' state (and not
 * scheduled for re-addition) are not returned in the hash, unless
 * @a show_hidden is TRUE. Excluded entries are those with their depth set to
 * @c svn_depth_exclude.
 *
 * @par Important:
 * The @a entries hash is the entries cache in @a adm_access
 * and so usually the hash itself, the keys and the values should be treated
 * as read-only.  If any of these are modified then it is the caller's
 * responsibility to ensure that the entries file on disk is updated.  Treat
 * the hash values as type (<tt>const svn_wc_entry_t *</tt>) if you wish to
 * avoid accidental modification.  Modifying the schedule member is a
 * particularly bad idea, as the entries writing process relies on having
 * access to the original schedule.  Use a duplicate entry to modify the
 * schedule.
 *
 * @par Important:
 * Only the entry structures representing files and
 * @c SVN_WC_ENTRY_THIS_DIR contain complete information.  The entry
 * structures representing subdirs have only the `kind' and `state'
 * fields filled in.  If you want info on a subdir, you must use this
 * routine to open its @a path and read the @c SVN_WC_ENTRY_THIS_DIR
 * structure, or call svn_wc_entry() on its @a path.
 */
svn_error_t *
svn_wc_entries_read(apr_hash_t **entries,
                    svn_wc_adm_access_t *adm_access,
                    svn_boolean_t show_hidden,
                    apr_pool_t *pool);


/** Return a duplicate of @a entry, allocated in @a pool.  No part of the new
 * entry will be shared with @a entry.
 */
svn_wc_entry_t *
svn_wc_entry_dup(const svn_wc_entry_t *entry,
                 apr_pool_t *pool);


/** Given a @a path in a dir under version control, decide if it is in
 * state of conflict; return the answers in @a *text_conflicted_p, @a
 * *prop_conflicted_p, and @a *tree_conflicted_p.  If one or two of the
 * answers are uninteresting, simply pass @c NULL pointers.
 *
 * If @a path is unversioned or does not exist, @a *text_conflicted_p and
 * @a *prop_conflicted_p will be @c FALSE if non-NULL.
 *
 * @a adm_access is the admin access baton of the parent directory.
 *
 * If the @a path has a corresponding text conflict file (with suffix
 * .mine, .theirs, etc.) that cannot be found, assume that the text
 * conflict has been resolved by the user and return @c FALSE in @a
 * *text_conflicted_p.
 *
 * Similarly, if a property conflicts file (.prej suffix) exists, but
 * it cannot be found, assume that the property conflicts have been
 * resolved by the user and return @c FALSE in @a *prop_conflicted_p.
 *
 * @a *tree_conflicted_p can't be auto-resolved in this fashion.  An
 * explicit `resolved' is needed.
 *
 * @since New in 1.6.
 */
svn_error_t *
svn_wc_conflicted_p2(svn_boolean_t *text_conflicted_p,
                     svn_boolean_t *prop_conflicted_p,
                     svn_boolean_t *tree_conflicted_p,
                     const char *path,
                     svn_wc_adm_access_t *adm_access,
                     apr_pool_t *pool);

/** Like svn_wc_conflicted_p2, but without the capability to
 * detect tree conflicts.
 *
 * @deprecated Provided for backward compatibility with the 1.5 API.
 */
SVN_DEPRECATED
svn_error_t *
svn_wc_conflicted_p(svn_boolean_t *text_conflicted_p,
                    svn_boolean_t *prop_conflicted_p,
                    const char *dir_path,
                    const svn_wc_entry_t *entry,
                    apr_pool_t *pool);

/** Set @a *url and @a *rev to the ancestor URL and revision for @a path,
 * allocating in @a pool.  @a adm_access must be an access baton for @a path.
 *
 * If @a url or @a rev is NULL, then ignore it (just don't return the
 * corresponding information).
 */
svn_error_t *
svn_wc_get_ancestry(char **url,
                    svn_revnum_t *rev,
                    const char *path,
                    svn_wc_adm_access_t *adm_access,
                    apr_pool_t *pool);


/** A callback vtable invoked by the generic entry-walker function.
 * @since New in 1.5.
 */
typedef struct svn_wc_entry_callbacks2_t
{
  /** An @a entry was found at @a path. */
  svn_error_t *(*found_entry)(const char *path,
                              const svn_wc_entry_t *entry,
                              void *walk_baton,
                              apr_pool_t *pool);

  /** Handle the error @a err encountered while processing @a path.
   * Wrap or squelch @a err as desired, and return an @c svn_error_t
   * *, or @c SVN_NO_ERROR.
   */
  svn_error_t *(*handle_error)(const char *path,
                               svn_error_t *err,
                               void *walk_baton,
                               apr_pool_t *pool);

} svn_wc_entry_callbacks2_t;

/** @deprecated Provided for backward compatibility with the 1.4 API. */
typedef struct svn_wc_entry_callbacks_t
{
  /** An @a entry was found at @a path. */
  svn_error_t *(*found_entry)(const char *path,
                              const svn_wc_entry_t *entry,
                              void *walk_baton,
                              apr_pool_t *pool);

} svn_wc_entry_callbacks_t;

/**
 * A generic entry-walker.
 *
 * Do a potentially recursive depth-first entry-walk beginning on
 * @a path, which can be a file or dir.  Call callbacks in
 * @a walk_callbacks, passing @a walk_baton to each.  Use @a pool for
 * looping, recursion, and to allocate all entries returned.
 * @a adm_access must be an access baton for @a path.
 *
 * If @a depth is @c svn_depth_empty, invoke the callbacks on @a path
 * and return without recursing further.  If @c svn_depth_files, do
 * the same and invoke the callbacks on file children (if any) of
 * @a path, then return.  If @c svn_depth_immediates, do the preceding
 * but also invoke callbacks on immediate subdirectories, then return.
 * If @c svn_depth_infinity, recurse fully starting from @a path.
 *
 * If @a cancel_func is non-NULL, call it with @a cancel_baton to determine
 * if the client has cancelled the operation.
 *
 * Like our other entries interfaces, entries that are in a 'excluded',
 * 'deleted' or 'absent' state (and not scheduled for re-addition) are not
 * discovered, unless @a show_hidden is TRUE. Excluded entries are those with
 * their depth set to @c svn_depth_exclude.
 *
 * When a new directory is entered, @c SVN_WC_ENTRY_THIS_DIR will always
 * be returned first.
 *
 * @note Callers should be aware that each directory will be
 * returned *twice*:  first as an entry within its parent, and
 * subsequently as the '.' entry within itself.  The two calls can be
 * distinguished by looking for @c SVN_WC_ENTRY_THIS_DIR in the 'name'
 * field of the entry.
 *
 * @since New in 1.5.
 */
svn_error_t *
svn_wc_walk_entries3(const char *path,
                     svn_wc_adm_access_t *adm_access,
                     const svn_wc_entry_callbacks2_t
                     *walk_callbacks,
                     void *walk_baton,
                     svn_depth_t depth,
                     svn_boolean_t show_hidden,
                     svn_cancel_func_t cancel_func,
                     void *cancel_baton,
                     apr_pool_t *pool);

/**
 * Similar to svn_wc_walk_entries3(), but without cancellation support
 * or error handling from @a walk_callbacks, and with @a depth always
 * set to @c svn_depth_infinity.
 *
 * @deprecated Provided for backward compatibility with the 1.4 API.
 */
SVN_DEPRECATED
svn_error_t *
svn_wc_walk_entries2(const char *path,
                     svn_wc_adm_access_t *adm_access,
                     const svn_wc_entry_callbacks_t
                     *walk_callbacks,
                     void *walk_baton,
                     svn_boolean_t show_hidden,
                     svn_cancel_func_t cancel_func,
                     void *cancel_baton,
                     apr_pool_t *pool);

/**
 * Similar to svn_wc_walk_entries2(), but without cancellation support.
 *
 * @deprecated Provided for backward compatibility with the 1.0 API.
 */
SVN_DEPRECATED
svn_error_t *
svn_wc_walk_entries(const char *path,
                    svn_wc_adm_access_t *adm_access,
                    const svn_wc_entry_callbacks_t
                    *walk_callbacks,
                    void *walk_baton,
                    svn_boolean_t show_hidden,
                    apr_pool_t *pool);


/** Mark missing @a path as 'deleted' in its @a parent's list of entries.
 *
 * Return @c SVN_ERR_WC_PATH_FOUND if @a path isn't actually missing.
 */
svn_error_t *
svn_wc_mark_missing_deleted(const char *path,
                            svn_wc_adm_access_t *parent,
                            apr_pool_t *pool);


/** Ensure that an administrative area exists for @a path, so that @a
 * path is a working copy subdir based on @a url at @a revision, with
 * depth @a depth, and with repository UUID @a uuid and repository
 * root URL @a repos.
 *
 * @a depth must be a definite depth, it cannot be @c svn_depth_unknown.
 * @a uuid and @a repos may be @c NULL.  If non-@c NULL, @a repos must
 * be a prefix of @a url.
 *
 * If the administrative area does not exist, then create it and
 * initialize it to an unlocked state.
 *
 * If the administrative area already exists then the given @a url
 * must match the URL in the administrative area and the given
 * @a revision must match the BASE of the working copy dir unless
 * the admin directory is scheduled for deletion or the
 * SVN_ERR_WC_OBSTRUCTED_UPDATE error will be returned.
 *
 * Do not ensure existence of @a path itself; if @a path does not
 * exist, return error.
 *
 * @since New in 1.5.
 */
svn_error_t *
svn_wc_ensure_adm3(const char *path,
                   const char *uuid,
                   const char *url,
                   const char *repos,
                   svn_revnum_t revision,
                   svn_depth_t depth,
                   apr_pool_t *pool);


/**
 * Similar to svn_wc_ensure_adm3(), but with @a depth set to
 * @c svn_depth_infinity.
 *
 * @deprecated Provided for backwards compatibility with the 1.4 API.
 *
 * @since New in 1.3.
 */
SVN_DEPRECATED
svn_error_t *
svn_wc_ensure_adm2(const char *path,
                   const char *uuid,
                   const char *url,
                   const char *repos,
                   svn_revnum_t revision,
                   apr_pool_t *pool);


/**
 * Similar to svn_wc_ensure_adm2(), but with @a repos set to @c NULL.
 *
 * @deprecated Provided for backwards compatibility with the 1.2 API.
 */
SVN_DEPRECATED
svn_error_t *
svn_wc_ensure_adm(const char *path,
                  const char *uuid,
                  const char *url,
                  svn_revnum_t revision,
                  apr_pool_t *pool);


/** Set the repository root URL of @a path to @a repos, if possible.
 *
 * @a adm_access must contain @a path and be write-locked, if @a path
 * is versioned.  Return no error if path is missing or unversioned.
 * Use @a pool for temporary allocations.
 *
 * @note In some circumstances, the repository root can't be set
 * without making the working copy corrupt.  In such cases, this
 * function just returns no error, without modifying the @a path entry.
 *
 * @note This function exists to make it possible to try to set the repository
 * root in old working copies; new working copies normally get this set at
 * creation time.
 *
 * @since New in 1.3.
 */
svn_error_t *
svn_wc_maybe_set_repos_root(svn_wc_adm_access_t *adm_access,
                            const char *path,
                            const char *repos,
                            apr_pool_t *pool);


/**
 * @defgroup svn_wc_status Working copy status.
 * @{
 *
 * We have two functions for getting working copy status: one function
 * for getting the status of exactly one thing, and another for
 * getting the statuses of (potentially) multiple things.
 *
 * The concept of depth, as explained in the documentation for
 * svn_depth_t, may be useful in understanding this.  Suppose we're
 * getting the status of directory D:
 *
 * To offer all three levels, we could have one unified function,
 * taking a `depth' parameter.  Unfortunately, because this function
 * would have to handle multiple return values as well as the single
 * return value case, getting the status of just one entity would
 * become cumbersome: you'd have to roll through a hash to find one
 * lone status.
 *
 * So we have svn_wc_status() for depth-empty (just D itself), and
 * svn_wc_get_status_editor() for depth-immediates and depth-infinity,
 * since the latter two involve multiple return values.
 *
 * @note The status structures may contain a @c NULL ->entry field.
 * This indicates an item that is not versioned in the working copy.
 */

/** The type of status for the working copy. */
enum svn_wc_status_kind
{
    /** does not exist */
    svn_wc_status_none = 1,

    /** is not a versioned thing in this wc */
    svn_wc_status_unversioned,

    /** exists, but uninteresting */
    svn_wc_status_normal,

    /** is scheduled for addition */
    svn_wc_status_added,

    /** under v.c., but is missing */
    svn_wc_status_missing,

    /** scheduled for deletion */
    svn_wc_status_deleted,

    /** was deleted and then re-added */
    svn_wc_status_replaced,

    /** text or props have been modified */
    svn_wc_status_modified,

    /** local mods received repos mods */
    svn_wc_status_merged,

    /** local mods received conflicting repos mods */
    svn_wc_status_conflicted,

    /** is unversioned but configured to be ignored */
    svn_wc_status_ignored,

    /** an unversioned resource is in the way of the versioned resource */
    svn_wc_status_obstructed,

    /** an unversioned directory path populated by an svn:externals
        property; this status is not used for file externals */
    svn_wc_status_external,

    /** a directory doesn't contain a complete entries list */
    svn_wc_status_incomplete
};

/**
 * Structure for holding the "status" of a working copy item.
 *
 * The item's entry data is in @a entry, augmented and possibly shadowed
 * by the other fields.  @a entry is @c NULL if this item is not under
 * version control.
 *
 * @note Fields may be added to the end of this structure in future
 * versions.  Therefore, to preserve binary compatibility, users
 * should not directly allocate structures of this type.
 *
 * @since New in 1.2.
 */
typedef struct svn_wc_status2_t
{
  /** Can be @c NULL if not under version control. */
  svn_wc_entry_t *entry;

  /** The status of the entries text. */
  enum svn_wc_status_kind text_status;

  /** The status of the entries properties. */
  enum svn_wc_status_kind prop_status;

  /** a directory can be 'locked' if a working copy update was interrupted. */
  svn_boolean_t locked;

  /** a file or directory can be 'copied' if it's scheduled for
   * addition-with-history (or part of a subtree that is scheduled as such.).
   */
  svn_boolean_t copied;

  /** a file or directory can be 'switched' if the switch command has been
   * used.  If this is TRUE, then file_external will be FALSE.
   */
  svn_boolean_t switched;

  /** The entry's text status in the repository. */
  enum svn_wc_status_kind repos_text_status;

  /** The entry's property status in the repository. */
  enum svn_wc_status_kind repos_prop_status;

  /** The entry's lock in the repository, if any. */
  svn_lock_t *repos_lock;

  /** Set to the URI (actual or expected) of the item.
   * @since New in 1.3
   */
  const char *url;

  /**
   * @defgroup svn_wc_status_ood WC out-of-date info from the repository
   * @{
   *
   * When the working copy item is out-of-date compared to the
   * repository, the following fields represent the state of the
   * youngest revision of the item in the repository.  If the working
   * copy is not out of date, the fields are initialized as described
   * below.
   */

  /** Set to the youngest committed revision, or @c SVN_INVALID_REVNUM
   * if not out of date.
   * @since New in 1.3
   */
  svn_revnum_t ood_last_cmt_rev;

  /** Set to the most recent commit date, or @c 0 if not out of date.
   * @since New in 1.3
   */
  apr_time_t ood_last_cmt_date;

  /** Set to the node kind of the youngest commit, or @c svn_node_none
   * if not out of date.
   * @since New in 1.3
   */
  svn_node_kind_t ood_kind;

  /** Set to the user name of the youngest commit, or @c NULL if not
   * out of date or non-existent.  Because a non-existent @c
   * svn:author property has the same behavior as an out-of-date
   * working copy, examine @c ood_last_cmt_rev to determine whether
   * the working copy is out of date.
   * @since New in 1.3
   */
  const char *ood_last_cmt_author;

  /** @} */

  /** True if the entry is the victim of a tree conflict.
   * @since New in 1.6
   */
  svn_boolean_t tree_conflicted;

  /** If the item is a file that was added to the working copy with an
      svn:externals; if file_external is TRUE, then switched is always
      FALSE. */
  svn_boolean_t file_external;

  /* NOTE! Please update svn_wc_dup_status2() when adding new fields here. */
} svn_wc_status2_t;



/**
 * Same as @c svn_wc_status2_t, but without the svn_lock_t 'repos_lock' field.
 *
 * @deprecated Provided for backward compatibility with the 1.1 API.
 */
typedef struct svn_wc_status_t
{
  /** Can be @c NULL if not under version control. */
  svn_wc_entry_t *entry;

  /** The status of the entries text. */
  enum svn_wc_status_kind text_status;

  /** The status of the entries properties. */
  enum svn_wc_status_kind prop_status;

  /** a directory can be 'locked' if a working copy update was interrupted. */
  svn_boolean_t locked;

  /** a file or directory can be 'copied' if it's scheduled for
   * addition-with-history (or part of a subtree that is scheduled as such.).
   */
  svn_boolean_t copied;

  /** a file or directory can be 'switched' if the switch command has been
   * used.
   */
  svn_boolean_t switched;

  /** The entry's text status in the repository. */
  enum svn_wc_status_kind repos_text_status;

  /** The entry's property status in the repository. */
  enum svn_wc_status_kind repos_prop_status;

} svn_wc_status_t;



/**
 * Return a deep copy of the @a orig_stat status structure, allocated
 * in @a pool.
 *
 * @since New in 1.2.
 */
svn_wc_status2_t *
svn_wc_dup_status2(const svn_wc_status2_t *orig_stat,
                   apr_pool_t *pool);


/**
 * Same as svn_wc_dup_status2(), but for older svn_wc_status_t structures.
 *
 * @deprecated Provided for backward compatibility with the 1.1 API.
 */
SVN_DEPRECATED
svn_wc_status_t *
svn_wc_dup_status(const svn_wc_status_t *orig_stat,
                  apr_pool_t *pool);


/**
 * Fill @a *status for @a path, allocating in @a pool.
 * @a adm_access must be an access baton for @a path.
 *
 * Here are some things to note about the returned structure.  A quick
 * examination of the @c status->text_status after a successful return of
 * this function can reveal the following things:
 *
 *    - @c svn_wc_status_none : @a path is not versioned, and is either not
 *                              present on disk, or is ignored by svn's
 *                              default ignore regular expressions or the
 *                              svn:ignore property setting for @a path's
 *                              parent directory.
 *
 *    - @c svn_wc_status_missing : @a path is versioned, but is missing from
 *                                 the working copy.
 *
 *    - @c svn_wc_status_unversioned : @a path is not versioned, but is
 *                                     present on disk and not being
 *                                     ignored (see above).
 *
 * The other available results for the @c text_status field are more
 * straightforward in their meanings.  See the comments on the
 * @c svn_wc_status_kind structure for some hints.
 *
 * @since New in 1.2.
 */
svn_error_t *
svn_wc_status2(svn_wc_status2_t **status,
               const char *path,
               svn_wc_adm_access_t *adm_access,
               apr_pool_t *pool);


/**
 *  Same as svn_wc_status2(), but for older svn_wc_status_t structures.
 *
 * @deprecated Provided for backward compatibility with the 1.1 API.
 */
SVN_DEPRECATED
svn_error_t *
svn_wc_status(svn_wc_status_t **status,
              const char *path,
              svn_wc_adm_access_t *adm_access,
              apr_pool_t *pool);




/**
 * A callback for reporting a @a status about @a path.
 *
 * @a baton is a closure object; it should be provided by the
 * implementation, and passed by the caller.
 *
 * @a pool will be cleared between invocations to the callback.
 *
 * @since New in 1.6.
 */
typedef svn_error_t *(*svn_wc_status_func3_t)(void *baton,
                                              const char *path,
                                              svn_wc_status2_t *status,
                                              apr_pool_t *pool);

/**
 * Same as svn_wc_status_func3_t(), but without a provided pool or
 * the ability to propagate errors.
 *
 * @since New in 1.2.
 * @deprecated Provided for backward compatibility with the 1.5 API.
 */
typedef void (*svn_wc_status_func2_t)(void *baton,
                                      const char *path,
                                      svn_wc_status2_t *status);

/**
 *  Same as svn_wc_status_func2_t(), but for older svn_wc_status_t structures.
 *
 * @deprecated Provided for backward compatibility with the 1.1 API.
 */
typedef void (*svn_wc_status_func_t)(void *baton,
                                     const char *path,
                                     svn_wc_status_t *status);


/**
 * Set @a *editor and @a *edit_baton to an editor that generates @c
 * svn_wc_status2_t structures and sends them through @a status_func /
 * @a status_baton.  @a anchor is an access baton, with a tree lock,
 * for the local path to the working copy which will be used as the
 * root of our editor.  If @a target is not empty, it represents an
 * entry in the @a anchor path which is the subject of the editor
 * drive (otherwise, the @a anchor is the subject).
 *
 * If @a set_locks_baton is non-@c NULL, it will be set to a baton that can
 * be used in a call to the svn_wc_status_set_repos_locks() function.
 *
 * Callers drive this editor to describe working copy out-of-dateness
 * with respect to the repository.  If this information is not
 * available or not desired, callers should simply call the
 * close_edit() function of the @a editor vtable.
 *
 * If the editor driver calls @a editor's set_target_revision() vtable
 * function, then when the edit drive is completed, @a *edit_revision
 * will contain the revision delivered via that interface.
 *
 * Assuming the target is a directory, then:
 *
 *   - If @a get_all is FALSE, then only locally-modified entries will be
 *     returned.  If TRUE, then all entries will be returned.
 *
 *   - If @a depth is @c svn_depth_empty, a status structure will
 *     be returned for the target only; if @c svn_depth_files, for the
 *     target and its immediate file children; if
 *     @c svn_depth_immediates, for the target and its immediate
 *     children; if @c svn_depth_infinity, for the target and
 *     everything underneath it, fully recursively.
 *
 *     If @a depth is @c svn_depth_unknown, take depths from the
 *     working copy and behave as above in each directory's case.
 *
 *     If the given @a depth is incompatible with the depth found in a
 *     working copy directory, the found depth always governs.
 *
 * If @a no_ignore is set, statuses that would typically be ignored
 * will instead be reported.
 *
 * @a ignore_patterns is an array of file patterns matching
 * unversioned files to ignore for the purposes of status reporting,
 * or @c NULL if the default set of ignorable file patterns should be used.
 *
 * If @a cancel_func is non-NULL, call it with @a cancel_baton while building
 * the @a statushash to determine if the client has cancelled the operation.
 *
 * If @a traversal_info is non-NULL, then record pre-update traversal
 * state in it.  (Caller should obtain @a traversal_info from
 * svn_wc_init_traversal_info().)
 *
 * Allocate the editor itself in @a pool, but the editor does temporary
 * allocations in a subpool of @a pool.
 *
 * @since New in 1.6.
 */
svn_error_t *
svn_wc_get_status_editor4(const svn_delta_editor_t **editor,
                          void **edit_baton,
                          void **set_locks_baton,
                          svn_revnum_t *edit_revision,
                          svn_wc_adm_access_t *anchor,
                          const char *target,
                          svn_depth_t depth,
                          svn_boolean_t get_all,
                          svn_boolean_t no_ignore,
                          const apr_array_header_t *ignore_patterns,
                          svn_wc_status_func3_t status_func,
                          void *status_baton,
                          svn_cancel_func_t cancel_func,
                          void *cancel_baton,
                          svn_wc_traversal_info_t *traversal_info,
                          apr_pool_t *pool);

/**
 * Same as svn_wc_get_status_editor4(), but using @c svn_wc_status_func2_t
 * instead of @c svn_wc_status_func3_t.
 *
 * @since New in 1.5.
 * @deprecated Provided for backward compatibility with the 1.4 API.
 */
SVN_DEPRECATED
svn_error_t *
svn_wc_get_status_editor3(const svn_delta_editor_t **editor,
                          void **edit_baton,
                          void **set_locks_baton,
                          svn_revnum_t *edit_revision,
                          svn_wc_adm_access_t *anchor,
                          const char *target,
                          svn_depth_t depth,
                          svn_boolean_t get_all,
                          svn_boolean_t no_ignore,
                          apr_array_header_t *ignore_patterns,
                          svn_wc_status_func2_t status_func,
                          void *status_baton,
                          svn_cancel_func_t cancel_func,
                          void *cancel_baton,
                          svn_wc_traversal_info_t *traversal_info,
                          apr_pool_t *pool);

/**
 * Like svn_wc_get_status_editor3(), but with @a ignore_patterns
 * provided from the corresponding value in @a config, and @a recurse
 * instead of @a depth.  If @a recurse is TRUE, behave as if for @c
 * svn_depth_infinity; else if @a recurse is FALSE, behave as if for
 * @c svn_depth_immediates.
 *
 * @since New in 1.2.
 * @deprecated Provided for backward compatibility with the 1.4 API.
 */
SVN_DEPRECATED
svn_error_t *
svn_wc_get_status_editor2(const svn_delta_editor_t **editor,
                          void **edit_baton,
                          void **set_locks_baton,
                          svn_revnum_t *edit_revision,
                          svn_wc_adm_access_t *anchor,
                          const char *target,
                          apr_hash_t *config,
                          svn_boolean_t recurse,
                          svn_boolean_t get_all,
                          svn_boolean_t no_ignore,
                          svn_wc_status_func2_t status_func,
                          void *status_baton,
                          svn_cancel_func_t cancel_func,
                          void *cancel_baton,
                          svn_wc_traversal_info_t *traversal_info,
                          apr_pool_t *pool);

/**
 * Same as svn_wc_get_status_editor2(), but with @a set_locks_baton set
 * to @c NULL, and taking a deprecated svn_wc_status_func_t argument.
 *
 * @deprecated Provided for backward compatibility with the 1.1 API.
 */
SVN_DEPRECATED
svn_error_t *
svn_wc_get_status_editor(const svn_delta_editor_t **editor,
                         void **edit_baton,
                         svn_revnum_t *edit_revision,
                         svn_wc_adm_access_t *anchor,
                         const char *target,
                         apr_hash_t *config,
                         svn_boolean_t recurse,
                         svn_boolean_t get_all,
                         svn_boolean_t no_ignore,
                         svn_wc_status_func_t status_func,
                         void *status_baton,
                         svn_cancel_func_t cancel_func,
                         void *cancel_baton,
                         svn_wc_traversal_info_t *traversal_info,
                         apr_pool_t *pool);


/**
 * Associate @a locks, a hash table mapping <tt>const char*</tt>
 * absolute repository paths to <tt>svn_lock_t</tt> objects, with a
 * @a set_locks_baton returned by an earlier call to
 * svn_wc_get_status_editor3().  @a repos_root is the repository root URL.
 * Perform all allocations in @a pool.
 *
 * @note @a locks will not be copied, so it must be valid throughout the
 * edit.  @a pool must also not be destroyed or cleared before the edit is
 * finished.
 *
 * @since New in 1.2.
 */
svn_error_t *
svn_wc_status_set_repos_locks(void *set_locks_baton,
                              apr_hash_t *locks,
                              const char *repos_root,
                              apr_pool_t *pool);

/** @} */


/**
 * Copy @a src to @a dst_basename in @a dst_parent, and schedule
 * @a dst_basename for addition to the repository, remembering the copy
 * history.
 *
 * @a src must be a file or directory under version control; @a dst_parent
 * must be a directory under version control in the same working copy;
 * @a dst_basename will be the name of the copied item, and it must not
 * exist already.  Note that when @a src points to a versioned file, the
 * working file doesn't necessarily exist in which case its text-base is
 * used instead.
 *
 * If @a cancel_func is non-NULL, call it with @a cancel_baton at
 * various points during the operation.  If it returns an error
 * (typically @c SVN_ERR_CANCELLED), return that error immediately.
 *
 * For each file or directory copied, @a notify_func will be called
 * with its path and the @a notify_baton.  @a notify_func may be @c NULL
 * if you are not interested in this information.
 *
 * @par Important:
 * This is a variant of svn_wc_add().  No changes will happen
 * to the repository until a commit occurs.  This scheduling can be
 * removed with svn_client_revert2().
 *
 * @since New in 1.2.
 */
svn_error_t *
svn_wc_copy2(const char *src,
             svn_wc_adm_access_t *dst_parent,
             const char *dst_basename,
             svn_cancel_func_t cancel_func,
             void *cancel_baton,
             svn_wc_notify_func2_t notify_func,
             void *notify_baton,
             apr_pool_t *pool);

/**
 * Similar to svn_wc_copy2(), but takes an @c svn_wc_notify_func_t instead.
 *
 * @deprecated Provided for backward compatibility with the 1.1 API.
 */
SVN_DEPRECATED
svn_error_t *
svn_wc_copy(const char *src,
            svn_wc_adm_access_t *dst_parent,
            const char *dst_basename,
            svn_cancel_func_t cancel_func,
            void *cancel_baton,
            svn_wc_notify_func_t notify_func,
            void *notify_baton,
            apr_pool_t *pool);

/**
 * Schedule @a path for deletion, it will be deleted from the repository on
 * the next commit.  If @a path refers to a directory, then a recursive
 * deletion will occur.  @a adm_access must hold a write lock for the parent
 * of @a path.
 *
 * If @a keep_local is FALSE, this function immediately deletes all files,
 * modified and unmodified, versioned and unversioned from the working copy.
 * It also immediately deletes unversioned directories and directories that
 * are scheduled to be added.  Only versioned directories will remain in the
 * working copy, these get deleted by the update following the commit.
 *
 * If @a keep_local is TRUE, all files and directories will be kept in the
 * working copy (and will become unversioned on the next commit).
 *
 * If @a cancel_func is non-NULL, call it with @a cancel_baton at
 * various points during the operation.  If it returns an error
 * (typically @c SVN_ERR_CANCELLED), return that error immediately.
 *
 * For each path marked for deletion, @a notify_func will be called with
 * the @a notify_baton and that path. The @a notify_func callback may be
 * @c NULL if notification is not needed.
 *
 * @since New in 1.5.
 */
svn_error_t *
svn_wc_delete3(const char *path,
               svn_wc_adm_access_t *adm_access,
               svn_cancel_func_t cancel_func,
               void *cancel_baton,
               svn_wc_notify_func2_t notify_func,
               void *notify_baton,
               svn_boolean_t keep_local,
               apr_pool_t *pool);

/**
 * Similar to svn_wc_delete3(), but with @a keep_local always set to FALSE.
 *
 * @deprecated Provided for backward compatibility with the 1.4 API.
 */
SVN_DEPRECATED
svn_error_t *
svn_wc_delete2(const char *path,
               svn_wc_adm_access_t *adm_access,
               svn_cancel_func_t cancel_func,
               void *cancel_baton,
               svn_wc_notify_func2_t notify_func,
               void *notify_baton,
               apr_pool_t *pool);

/**
 * Similar to svn_wc_delete2(), but takes an @c svn_wc_notify_func_t instead.
 *
 * @deprecated Provided for backward compatibility with the 1.1 API.
 */
SVN_DEPRECATED
svn_error_t *
svn_wc_delete(const char *path,
              svn_wc_adm_access_t *adm_access,
              svn_cancel_func_t cancel_func,
              void *cancel_baton,
              svn_wc_notify_func_t notify_func,
              void *notify_baton,
              apr_pool_t *pool);


/**
 * Put @a path under version control by adding an entry in its parent,
 * and, if @a path is a directory, adding an administrative area.  The
 * new entry and anything under it is scheduled for addition to the
 * repository.  @a parent_access should hold a write lock for the parent
 * directory of @a path.  If @a path is a directory then an access baton
 * for @a path will be added to the set containing @a parent_access.
 *
 * If @a path does not exist, return @c SVN_ERR_WC_PATH_NOT_FOUND.
 *
 * If @a path is a directory, add it at @a depth; otherwise, ignore
 * @a depth.
 *
 * If @a copyfrom_url is non-NULL, it and @a copyfrom_rev are used as
 * `copyfrom' args.  This is for copy operations, where one wants
 * to schedule @a path for addition with a particular history.
 *
 * If @a cancel_func is non-NULL, call it with @a cancel_baton at
 * various points during the operation.  If it returns an error
 * (typically @c SVN_ERR_CANCELLED), return that error immediately.
 *
 * When the @a path has been added, then @a notify_func will be called
 * (if it is not @c NULL) with the @a notify_baton and the path.
 *
 * Return @c SVN_ERR_WC_NODE_KIND_CHANGE if @a path is both an unversioned
 * directory and a file that is scheduled for deletion or in state deleted.
 *
 *<pre> ### This function currently does double duty -- it is also
 * ### responsible for "switching" a working copy directory over to a
 * ### new copyfrom ancestry and scheduling it for addition.  Here is
 * ### the old doc string from Ben, lightly edited to bring it
 * ### up-to-date, explaining the TRUE, secret life of this function:</pre>
 *
 * Given a @a path within a working copy of type KIND, follow this algorithm:
 *
 *    - if @a path is not under version control:
 *       - Place it under version control and schedule for addition;
 *         if @a copyfrom_url is non-NULL, use it and @a copyfrom_rev as
 *         'copyfrom' history
 *
 *    - if @a path is already under version control:
 *          (This can only happen when a directory is copied, in which
 *           case ancestry must have been supplied as well.)
 *
 *       -  Schedule the directory itself for addition with copyfrom history.
 *       -  Mark all its children with a 'copied' flag
 *       -  Rewrite all the URLs to what they will be after a commit.
 *       -  ### @todo Remove old wcprops too, see the '###' below.
 *
 *<pre> ### I think possibly the "switchover" functionality should be
 * ### broken out into a separate function, but its all intertwined in
 * ### the code right now.  Ben, thoughts?  Hard?  Easy?  Mauve?</pre>
 *
 * ### Update: see "###" comment in svn_wc_add_repos_file3()'s doc
 * string about this.
 *
 * @since New in 1.6.
 */
svn_error_t *
svn_wc_add3(const char *path,
            svn_wc_adm_access_t *parent_access,
            svn_depth_t depth,
            const char *copyfrom_url,
            svn_revnum_t copyfrom_rev,
            svn_cancel_func_t cancel_func,
            void *cancel_baton,
            svn_wc_notify_func2_t notify_func,
            void *notify_baton,
            apr_pool_t *pool);

/**
 * Similar to svn_wc_add3(), but with the @a depth parameter always
 * @c svn_depth_infinity.
 *
 * @since New in 1.2.
 * @deprecated Provided for backward compatibility with the 1.5 API.
 */
SVN_DEPRECATED
svn_error_t *
svn_wc_add2(const char *path,
            svn_wc_adm_access_t *parent_access,
            const char *copyfrom_url,
            svn_revnum_t copyfrom_rev,
            svn_cancel_func_t cancel_func,
            void *cancel_baton,
            svn_wc_notify_func2_t notify_func,
            void *notify_baton,
            apr_pool_t *pool);

/**
 * Similar to svn_wc_add2(), but takes an @c svn_wc_notify_func_t instead.
 *
 * @deprecated Provided for backward compatibility with the 1.1 API.
 */
SVN_DEPRECATED
svn_error_t *
svn_wc_add(const char *path,
           svn_wc_adm_access_t *parent_access,
           const char *copyfrom_url,
           svn_revnum_t copyfrom_rev,
           svn_cancel_func_t cancel_func,
           void *cancel_baton,
           svn_wc_notify_func_t notify_func,
           void *notify_baton,
           apr_pool_t *pool);

/** Add a file to a working copy at @a dst_path, obtaining the text-base's
 * contents from @a new_base_contents, the wc file's content from
 * @a new_contents, its base properties from @a new_base_props and
 * wc properties from @a new_props.
 *
 * The base text and props normally come from the repository file
 * represented by the copyfrom args, see below.  The new file will
 * be scheduled for addition with history.
 *
 * @a new_contents and @a new_props may be NULL, in which case
 * the working copy text and props are taken from the base files with
 * appropriate translation of the file's content.
 *
 * @a new_contents must be provided in Normal Form. This is required
 * in order to pass both special and non-special files through a stream.
 *
 * @a adm_access, or an access baton in its associated set, must
 * contain a write lock for the parent of @a dst_path.
 *
 * If @a copyfrom_url is non-NULL, then @a copyfrom_rev must be a
 * valid revision number, and together they are the copyfrom history
 * for the new file.
 *
 * The @a cancel_func and @a cancel_baton are a standard cancellation
 * callback, or NULL if no callback is needed. @a notify_func and
 * @a notify_baton are a notification callback, and will be notified
 * of the addition of this file.
 *
 * Use @a scratch_pool for temporary allocations.
 *
 * ### NOTE: the notification callback/baton is not yet used.
 *
 * ### This function is very redundant with svn_wc_add().  Ideally,
 * we'd merge them, so that svn_wc_add() would just take optional
 * new_props and optional copyfrom information.  That way it could be
 * used for both 'svn add somefilesittingonmydisk' and for adding
 * files from repositories, with or without copyfrom history.
 *
 * The problem with this Ideal Plan is that svn_wc_add() also takes
 * care of recursive URL-rewriting.  There's a whole comment in its
 * doc string about how that's really weird, outside its core mission,
 * etc, etc.  So another part of the Ideal Plan is that that
 * functionality of svn_wc_add() would move into a separate function.
 *
 * @since New in 1.6
 */
svn_error_t *
svn_wc_add_repos_file3(const char *dst_path,
                       svn_wc_adm_access_t *adm_access,
                       svn_stream_t *new_base_contents,
                       svn_stream_t *new_contents,
                       apr_hash_t *new_base_props,
                       apr_hash_t *new_props,
                       const char *copyfrom_url,
                       svn_revnum_t copyfrom_rev,
                       svn_cancel_func_t cancel_func,
                       void *cancel_baton,
                       svn_wc_notify_func2_t notify_func,
                       void *notify_baton,
                       apr_pool_t *scratch_pool);


/** Same as svn_wc_add_repos_file3(), except that it has pathnames rather
 * than streams for the text base, and actual text, and has no cancellation.
 *
 * @since New in 1.4.
 * @deprecated Provided for compatibility with the 1.5 API
 */
SVN_DEPRECATED
svn_error_t *
svn_wc_add_repos_file2(const char *dst_path,
                       svn_wc_adm_access_t *adm_access,
                       const char *new_text_base_path,
                       const char *new_text_path,
                       apr_hash_t *new_base_props,
                       apr_hash_t *new_props,
                       const char *copyfrom_url,
                       svn_revnum_t copyfrom_rev,
                       apr_pool_t *pool);

/** Same as svn_wc_add_repos_file3(), except that it doesn't have the
 * BASE arguments or cancellation.
 *
 * @deprecated Provided for compatibility with the 1.3 API
 */
SVN_DEPRECATED
svn_error_t *
svn_wc_add_repos_file(const char *dst_path,
                      svn_wc_adm_access_t *adm_access,
                      const char *new_text_path,
                      apr_hash_t *new_props,
                      const char *copyfrom_url,
                      svn_revnum_t copyfrom_rev,
                      apr_pool_t *pool);


/** Remove entry @a name in @a adm_access from revision control.  @a name
 * must be either a file or @c SVN_WC_ENTRY_THIS_DIR.  @a adm_access must
 * hold a write lock.
 *
 * If @a name is a file, all its info will be removed from @a adm_access's
 * administrative directory.  If @a name is @c SVN_WC_ENTRY_THIS_DIR, then
 * @a adm_access's entire administrative area will be deleted, along with
 * *all* the administrative areas anywhere in the tree below @a adm_access.
 *
 * Normally, only administrative data is removed.  However, if
 * @a destroy_wf is TRUE, then all working file(s) and dirs are deleted
 * from disk as well.  When called with @a destroy_wf, any locally
 * modified files will *not* be deleted, and the special error
 * @c SVN_ERR_WC_LEFT_LOCAL_MOD might be returned.  (Callers only need to
 * check for this special return value if @a destroy_wf is TRUE.)
 *
 * If @a instant_error is TRUE, then return @c
 * SVN_ERR_WC_LEFT_LOCAL_MOD the instant a locally modified file is
 * encountered.  Otherwise, leave locally modified files in place and
 * return the error only after all the recursion is complete.
 *
 * If @a cancel_func is non-NULL, call it with @a cancel_baton at
 * various points during the removal.  If it returns an error
 * (typically @c SVN_ERR_CANCELLED), return that error immediately.
 *
 * WARNING:  This routine is exported for careful, measured use by
 * libsvn_client.  Do *not* call this routine unless you really
 * understand what the heck you're doing.
 */
svn_error_t *
svn_wc_remove_from_revision_control(svn_wc_adm_access_t *adm_access,
                                    const char *name,
                                    svn_boolean_t destroy_wf,
                                    svn_boolean_t instant_error,
                                    svn_cancel_func_t cancel_func,
                                    void *cancel_baton,
                                    apr_pool_t *pool);


/**
 * Assuming @a path is under version control and in a state of conflict,
 * then take @a path *out* of this state.  If @a resolve_text is TRUE then
 * any text conflict is resolved, if @a resolve_props is TRUE then any
 * property conflicts are resolved, if @a resolve_tree is TRUE then any
 * tree conflicts are resolved.
 *
 * If @a depth is @c svn_depth_empty, act only on @a path; if
 * @c svn_depth_files, resolve @a path and its conflicted file
 * children (if any); if @c svn_depth_immediates, resolve @a path and
 * all its immediate conflicted children (both files and directories,
 * if any); if @c svn_depth_infinity, resolve @a path and every
 * conflicted file or directory anywhere beneath it.
 *
 * If @a conflict_choice is @c svn_wc_conflict_choose_base, resolve the
 * conflict with the old file contents; if
 * @c svn_wc_conflict_choose_mine_full, use the original working contents;
 * if @c svn_wc_conflict_choose_theirs_full, the new contents; and if
 * @c svn_wc_conflict_choose_merged, don't change the contents at all,
 * just remove the conflict status, which is the pre-1.5 behavior.
 *
 * @c svn_wc_conflict_choose_theirs_conflict and @c
 * svn_wc_conflict_choose_mine_conflict are not legal for binary
 * files or properties.
 *
 * @a adm_access is an access baton, with a write lock, for @a path.
 *
 * Needless to say, this function doesn't touch conflict markers or
 * anything of that sort -- only a human can semantically resolve a
 * conflict.  Instead, this function simply marks a file as "having
 * been resolved", clearing the way for a commit.
 *
 * The implementation details are opaque, as our "conflicted" criteria
 * might change over time.  (At the moment, this routine removes the
 * three fulltext 'backup' files and any .prej file created in a conflict,
 * and modifies @a path's entry.)
 *
 * If @a path is not under version control, return @c SVN_ERR_ENTRY_NOT_FOUND.
 * If @a path isn't in a state of conflict to begin with, do nothing, and
 * return @c SVN_NO_ERROR.
 *
 * If @c path was successfully taken out of a state of conflict, report this
 * information to @c notify_func (if non-@c NULL.)  If only text, only
 * property, or only tree conflict resolution was requested, and it was
 * successful, then success gets reported.
 *
 * @since New in 1.6.
 */
svn_error_t *
svn_wc_resolved_conflict4(const char *path,
                          svn_wc_adm_access_t *adm_access,
                          svn_boolean_t resolve_text,
                          svn_boolean_t resolve_props,
                          svn_boolean_t resolve_tree,
                          svn_depth_t depth,
                          svn_wc_conflict_choice_t conflict_choice,
                          svn_wc_notify_func2_t notify_func,
                          void *notify_baton,
                          svn_cancel_func_t cancel_func,
                          void *cancel_baton,
                          apr_pool_t *pool);


/**
 * Similar to svn_wc_resolved_conflict4(), but without tree-conflict
 * resolution support.
 *
 * @deprecated Provided for backward compatibility with the 1.5 API.
 */
SVN_DEPRECATED
svn_error_t *
svn_wc_resolved_conflict3(const char *path,
                          svn_wc_adm_access_t *adm_access,
                          svn_boolean_t resolve_text,
                          svn_boolean_t resolve_props,
                          svn_depth_t depth,
                          svn_wc_conflict_choice_t conflict_choice,
                          svn_wc_notify_func2_t notify_func,
                          void *notify_baton,
                          svn_cancel_func_t cancel_func,
                          void *cancel_baton,
                          apr_pool_t *pool);


/**
 * Similar to svn_wc_resolved_conflict3(), but without automatic conflict
 * resolution support, and with @a depth set according to @a recurse:
 * if @a recurse is TRUE, @a depth is @c svn_depth_infinity, else it is
 * @c svn_depth_files.
 *
 * @deprecated Provided for backward compatibility with the 1.4 API.
 */
SVN_DEPRECATED
svn_error_t *
svn_wc_resolved_conflict2(const char *path,
                          svn_wc_adm_access_t *adm_access,
                          svn_boolean_t resolve_text,
                          svn_boolean_t resolve_props,
                          svn_boolean_t recurse,
                          svn_wc_notify_func2_t notify_func,
                          void *notify_baton,
                          svn_cancel_func_t cancel_func,
                          void *cancel_baton,
                          apr_pool_t *pool);

/**
 * Similar to svn_wc_resolved_conflict2(), but takes an
 * svn_wc_notify_func_t and doesn't have cancellation support.
 *
 * @deprecated Provided for backward compatibility with the 1.0 API.
 */
SVN_DEPRECATED
svn_error_t *
svn_wc_resolved_conflict(const char *path,
                         svn_wc_adm_access_t *adm_access,
                         svn_boolean_t resolve_text,
                         svn_boolean_t resolve_props,
                         svn_boolean_t recurse,
                         svn_wc_notify_func_t notify_func,
                         void *notify_baton,
                         apr_pool_t *pool);


/* Commits. */


/**
 * Storage type for queued post-commit data.
 *
 * @since New in 1.5.
 */
typedef struct svn_wc_committed_queue_t svn_wc_committed_queue_t;


/**
 * Create a queue for use with svn_wc_queue_committed() and
 * svn_wc_process_committed_queue().
 *
 * The returned queue and all further allocations required for queueing
 * new items will also be done from @a pool.
 *
 * @since New in 1.5.
 */
svn_wc_committed_queue_t *
svn_wc_committed_queue_create(apr_pool_t *pool);


/**
 * Queue committed items to be processed later by
 * svn_wc_process_committed_queue().
 *
 * All pointer data passed to this function (@a path, @a adm_access,
 * @a wcprop_changes and @a digest) should remain valid until the queue
 * has been processed by svn_wc_process_committed_queue().
 *
 * Record in @a queue that @a path will need to be bumped after a commit
 * succeeds. @a adm_access must hold a write lock appropriate for @a path.
 *
 * If non-NULL, @a wcprop_changes is an array of <tt>svn_prop_t *</tt>
 * changes to wc properties; if an @c svn_prop_t->value is NULL, then
 * that property is deleted.
 *
 * If @a remove_lock is @c TRUE, any entryprops related to a repository
 * lock will be removed.
 *
 * If @a remove_changelist is @c TRUE, any association with a
 * changelist will be removed.
 *
 * If @a path is a file and @a checksum is non-NULL, use @a checksum as
 * the checksum for the new text base. Otherwise, calculate the checksum
 * if needed.
 *
 * If @a recurse is TRUE and @a path is a directory, then bump every
 * versioned object at or under @a path.  This is usually done for
 * copied trees.
 *
 * @note the @a recurse parameter should be used with extreme care since
 * it will bump ALL nodes under the directory, regardless of their
 * actual inclusion in the new revision.
 *
 * @since New in 1.6.
 */
svn_error_t *
svn_wc_queue_committed2(svn_wc_committed_queue_t *queue,
                        const char *path,
                        svn_wc_adm_access_t *adm_access,
                        svn_boolean_t recurse,
                        apr_array_header_t *wcprop_changes,
                        svn_boolean_t remove_lock,
                        svn_boolean_t remove_changelist,
                        svn_checksum_t *checksum,
                        apr_pool_t *pool);


/** Same as svn_wc_queue_committed2() but the @a queue parameter has an
 * extra indirection and @a digest is supplied instead of a checksum type.
 *
 * @note despite the extra indirection, this function does NOT allocate
 *   the queue for you. svn_wc_committed_queue_create() must be called.
 *
 * @since New in 1.5
 *
 * @deprecated Provided for backwards compatibility with 1.5
 */
svn_error_t *
svn_wc_queue_committed(svn_wc_committed_queue_t **queue,
                       const char *path,
                       svn_wc_adm_access_t *adm_access,
                       svn_boolean_t recurse,
                       apr_array_header_t *wcprop_changes,
                       svn_boolean_t remove_lock,
                       svn_boolean_t remove_changelist,
                       const unsigned char *digest,
                       apr_pool_t *pool);


/**
 * Bump all items in @a queue to @a new_revnum after a commit succeeds.
 * @a rev_date and @a rev_author are the (server-side) date and author
 * of the new revision; one or both may be @c NULL.
 *
 * @a adm_access must be associated with all affected directories, and
 * must hold a write lock in each one.
 *
 * @since New in 1.5.
 */
svn_error_t *
svn_wc_process_committed_queue(svn_wc_committed_queue_t *queue,
                               svn_wc_adm_access_t *adm_access,
                               svn_revnum_t new_revnum,
                               const char *rev_date,
                               const char *rev_author,
                               apr_pool_t *pool);


/**
 * @note this function has improper expectations around the operation and
 *   execution of other parts of the Subversion WC library. The resulting
 *   coupling makes this interface near-impossible to support. Documentation
 *   has been removed, as a result.
 *
 * @deprecated Use the svn_wc_committed_queue_* functions instead. Provided
 *   for backwards compatibility with the 1.5 API.
 */
SVN_DEPRECATED
svn_error_t *
svn_wc_process_committed4(const char *path,
                          svn_wc_adm_access_t *adm_access,
                          svn_boolean_t recurse,
                          svn_revnum_t new_revnum,
                          const char *rev_date,
                          const char *rev_author,
                          apr_array_header_t *wcprop_changes,
                          svn_boolean_t remove_lock,
                          svn_boolean_t remove_changelist,
                          const unsigned char *digest,
                          apr_pool_t *pool);

/** @see svn_wc_process_committed4()
 *
 * @deprecated Use the svn_wc_committed_queue_* functions instead. Provided
 *   for backwards compatibility with the 1.4 API.
 */
SVN_DEPRECATED
svn_error_t *
svn_wc_process_committed3(const char *path,
                          svn_wc_adm_access_t *adm_access,
                          svn_boolean_t recurse,
                          svn_revnum_t new_revnum,
                          const char *rev_date,
                          const char *rev_author,
                          apr_array_header_t *wcprop_changes,
                          svn_boolean_t remove_lock,
                          const unsigned char *digest,
                          apr_pool_t *pool);

/** @see svn_wc_process_committed4()
 *
 * @deprecated Use the svn_wc_committed_queue_* functions instead. Provided
 *   for backwards compatibility with the 1.3 API.
 */
SVN_DEPRECATED
svn_error_t *
svn_wc_process_committed2(const char *path,
                          svn_wc_adm_access_t *adm_access,
                          svn_boolean_t recurse,
                          svn_revnum_t new_revnum,
                          const char *rev_date,
                          const char *rev_author,
                          apr_array_header_t *wcprop_changes,
                          svn_boolean_t remove_lock,
                          apr_pool_t *pool);

/** @see svn_wc_process_committed4()
 *
 * @deprecated Use the svn_wc_committed_queue_* functions instead. Provided
 *   for backward compatibility with the 1.1 API.
 */
SVN_DEPRECATED
svn_error_t *
svn_wc_process_committed(const char *path,
                         svn_wc_adm_access_t *adm_access,
                         svn_boolean_t recurse,
                         svn_revnum_t new_revnum,
                         const char *rev_date,
                         const char *rev_author,
                         apr_array_header_t *wcprop_changes,
                         apr_pool_t *pool);





/**
 * Do a depth-first crawl in a working copy, beginning at @a path.
 *
 * Communicate the `state' of the working copy's revisions and depths
 * to @a reporter/@a report_baton.  Obviously, if @a path is a file
 * instead of a directory, this depth-first crawl will be a short one.
 *
 * No locks are or logs are created, nor are any animals harmed in the
 * process.  No cleanup is necessary.  @a adm_access must be an access
 * baton for the @a path hierarchy, it does not require a write lock.
 *
 * After all revisions are reported, @a reporter->finish_report() is
 * called, which immediately causes the RA layer to update the working
 * copy.  Thus the return value may very well reflect the result of
 * the update!
 *
 * If @a depth is @c svn_depth_empty, then report state only for
 * @a path itself.  If @c svn_depth_files, do the same and include
 * immediate file children of @a path.  If @c svn_depth_immediates,
 * then behave as if for @c svn_depth_files but also report the
 * property states of immediate subdirectories.  If @a depth is
 * @c svn_depth_infinity, then report state fully recursively.  All
 * descents are only as deep as @a path's own depth permits, of
 * course.  If @a depth is @c svn_depth_unknown, then just use
 * @c svn_depth_infinity, which in practice means depth of @a path.
 *
 * Iff @a honor_depth_exclude is TRUE, the crawler will report paths
 * whose ambient depth is @c svn_depth_exclude as being excluded, and
 * thus prevent the server from pushing update data for those paths;
 * therefore, don't set this flag if you wish to pull in excluded paths.
 * Note that @c svn_depth_exclude on the target @a path is never
 * honored, even if @a honor_depth_exclude is TRUE, because we need to
 * be able to explicitly pull in a target.  For example, if this is
 * the working copy...
 *
 *    svn co greek_tree_repos wc_dir
 *    svn up --set-depth exclude wc_dir/A/B/E  # now A/B/E is excluded
 *
 * ...then 'svn up wc_dir/A/B' would report E as excluded (assuming
 * @a honor_depth_exclude is TRUE), but 'svn up wc_dir/A/B/E' would
 * not, because the latter is trying to explicitly pull in E.  In
 * general, we never report the update target as excluded.
 *
 * Iff @a depth_compatibility_trick is TRUE, then set the @c start_empty
 * flag on @a reporter->set_path() and @a reporter->link_path() calls
 * as necessary to trick a pre-1.5 (i.e., depth-unaware) server into
 * sending back all the items the client might need to upgrade a
 * working copy from a shallower depth to a deeper one.
 *
 * If @a restore_files is TRUE, then unexpectedly missing working files
 * will be restored from the administrative directory's cache. For each
 * file restored, the @a notify_func function will be called with the
 * @a notify_baton and the path of the restored file. @a notify_func may
 * be @c NULL if this notification is not required.  If @a
 * use_commit_times is TRUE, then set restored files' timestamps to
 * their last-commit-times.
 *
 * If @a traversal_info is non-NULL, then record pre-update traversal
 * state in it.  (Caller should obtain @a traversal_info from
 * svn_wc_init_traversal_info().)
 *
 * @since New in 1.6.
 */
svn_error_t *
svn_wc_crawl_revisions4(const char *path,
                        svn_wc_adm_access_t *adm_access,
                        const svn_ra_reporter3_t *reporter,
                        void *report_baton,
                        svn_boolean_t restore_files,
                        svn_depth_t depth,
                        svn_boolean_t honor_depth_exclude,
                        svn_boolean_t depth_compatibility_trick,
                        svn_boolean_t use_commit_times,
                        svn_wc_notify_func2_t notify_func,
                        void *notify_baton,
                        svn_wc_traversal_info_t *traversal_info,
                        apr_pool_t *pool);

/**
 * Similar to svn_wc_crawl_revisions4, but with @a honor_depth_exclude always
 * set to false.
 *
 * @deprecated Provided for compatibility with the 1.5 API.
 */
svn_error_t *
svn_wc_crawl_revisions3(const char *path,
                        svn_wc_adm_access_t *adm_access,
                        const svn_ra_reporter3_t *reporter,
                        void *report_baton,
                        svn_boolean_t restore_files,
                        svn_depth_t depth,
                        svn_boolean_t depth_compatibility_trick,
                        svn_boolean_t use_commit_times,
                        svn_wc_notify_func2_t notify_func,
                        void *notify_baton,
                        svn_wc_traversal_info_t *traversal_info,
                        apr_pool_t *pool);

/**
 * Similar to svn_wc_crawl_revisions3, but taking svn_ra_reporter2_t
 * instead of svn_ra_reporter3_t, and therefore only able to report @c
 * svn_depth_infinity for depths; and taking @a recurse instead of @a
 * depth; and with @a depth_compatibility_trick always false.
 *
 * @deprecated Provided for compatibility with the 1.4 API.
 */
SVN_DEPRECATED
svn_error_t *
svn_wc_crawl_revisions2(const char *path,
                        svn_wc_adm_access_t *adm_access,
                        const svn_ra_reporter2_t *reporter,
                        void *report_baton,
                        svn_boolean_t restore_files,
                        svn_boolean_t recurse,
                        svn_boolean_t use_commit_times,
                        svn_wc_notify_func2_t notify_func,
                        void *notify_baton,
                        svn_wc_traversal_info_t *traversal_info,
                        apr_pool_t *pool);

/**
 * Similar to svn_wc_crawl_revisions2(), but takes an svn_wc_notify_func_t
 * and a @c svn_reporter_t instead.
 *
 * @deprecated Provided for backward compatibility with the 1.1 API.
 */
SVN_DEPRECATED
svn_error_t *
svn_wc_crawl_revisions(const char *path,
                       svn_wc_adm_access_t *adm_access,
                       const svn_ra_reporter_t *reporter,
                       void *report_baton,
                       svn_boolean_t restore_files,
                       svn_boolean_t recurse,
                       svn_boolean_t use_commit_times,
                       svn_wc_notify_func_t notify_func,
                       void *notify_baton,
                       svn_wc_traversal_info_t *traversal_info,
                       apr_pool_t *pool);


/* Updates. */

/** Set @a *wc_root to @c TRUE if @a path represents a "working copy root",
 * @c FALSE otherwise.  Use @a pool for any intermediate allocations.
 *
 * If @a path is not found, return the error @c SVN_ERR_ENTRY_NOT_FOUND.
 *
 * @note Due to the way in which "WC-root-ness" is calculated, passing
 * a @a path of `.' to this function will always return @c TRUE.
 */
svn_error_t *
svn_wc_is_wc_root(svn_boolean_t *wc_root,
                  const char *path,
                  svn_wc_adm_access_t *adm_access,
                  apr_pool_t *pool);


/** Conditionally split @a path into an @a anchor and @a target for the
 * purpose of updating and committing.
 *
 * @a anchor is the directory at which the update or commit editor
 * should be rooted.
 *
 * @a target is the actual subject (relative to the @a anchor) of the
 * update/commit, or "" if the @a anchor itself is the subject.
 *
 * Allocate @a anchor and @a target in @a pool.
 */
svn_error_t *
svn_wc_get_actual_target(const char *path,
                         const char **anchor,
                         const char **target,
                         apr_pool_t *pool);



/* Update and update-like functionality. */

/**
 * Set @a *editor and @a *edit_baton to an editor and baton for updating a
 * working copy.
 *
 * If @a ti is non-NULL, record traversal info in @a ti, for use by
 * post-traversal accessors such as svn_wc_edited_externals().
 *
 * @a anchor is an access baton, with a write lock, for the local path to the
 * working copy which will be used as the root of our editor.  Further
 * locks will be acquired if the update creates new directories.  All
 * locks, both those in @a anchor and newly acquired ones, will be released
 * when the editor driver calls @c close_edit.
 *
 * @a target is the entry in @a anchor that will actually be updated, or
 * the empty string if all of @a anchor should be updated.
 *
 * The editor invokes @a notify_func with @a notify_baton as the update
 * progresses, if @a notify_func is non-NULL.
 *
 * If @a cancel_func is non-NULL, the editor will invoke @a cancel_func with
 * @a cancel_baton as the update progresses to see if it should continue.
 *
 * If @a conflict_func is non-NULL, then invoke it with @a
 * conflict_baton whenever a conflict is encountered, giving the
 * callback a chance to resolve the conflict before the editor takes
 * more drastic measures (such as marking a file conflicted, or
 * bailing out of the update).
 *
 * If @a fetch_func is non-NULL, then use it (with @a fetch_baton) as
 * a fallback for retrieving repository files whenever 'copyfrom' args
 * are sent into editor->add_file().
 *
 * If @a diff3_cmd is non-NULL, then use it as the diff3 command for
 * any merging; otherwise, use the built-in merge code.
 *
 * @a preserved_exts is an array of filename patterns which, when
 * matched against the extensions of versioned files, determine for
 * which such files any related generated conflict files will preserve
 * the original file's extension as their own.  If a file's extension
 * does not match any of the patterns in @a preserved_exts (which is
 * certainly the case if @a preserved_exts is @c NULL or empty),
 * generated conflict files will carry Subversion's custom extensions.
 *
 * @a target_revision is a pointer to a revision location which, after
 * successful completion of the drive of this editor, will be
 * populated with the revision to which the working copy was updated.
 *
 * If @a use_commit_times is TRUE, then all edited/added files will
 * have their working timestamp set to the last-committed-time.  If
 * FALSE, the working files will be touched with the 'now' time.
 *
 * If @a allow_unver_obstructions is TRUE, then allow unversioned
 * obstructions when adding a path.
 *
 * If @a depth is @c svn_depth_infinity, update fully recursively.
 * Else if it is @c svn_depth_immediates, update the uppermost
 * directory, its file entries, and the presence or absence of
 * subdirectories (but do not descend into the subdirectories).
 * Else if it is @c svn_depth_files, update the uppermost directory
 * and its immediate file entries, but not subdirectories.
 * Else if it is @c svn_depth_empty, update exactly the uppermost
 * target, and don't touch its entries.
 *
 * If @a depth_is_sticky is set and @a depth is not @c
 * svn_depth_unknown, then in addition to updating PATHS, also set
 * their sticky ambient depth value to @a depth.
 *
 * @since New in 1.5.
 */
svn_error_t *
svn_wc_get_update_editor3(svn_revnum_t *target_revision,
                          svn_wc_adm_access_t *anchor,
                          const char *target,
                          svn_boolean_t use_commit_times,
                          svn_depth_t depth,
                          svn_boolean_t depth_is_sticky,
                          svn_boolean_t allow_unver_obstructions,
                          svn_wc_notify_func2_t notify_func,
                          void *notify_baton,
                          svn_cancel_func_t cancel_func,
                          void *cancel_baton,
                          svn_wc_conflict_resolver_func_t conflict_func,
                          void *conflict_baton,
                          svn_wc_get_file_t fetch_func,
                          void *fetch_baton,
                          const char *diff3_cmd,
                          apr_array_header_t *preserved_exts,
                          const svn_delta_editor_t **editor,
                          void **edit_baton,
                          svn_wc_traversal_info_t *ti,
                          apr_pool_t *pool);


/**
 * Similar to svn_wc_get_update_editor3() but with the @a
 * allow_unver_obstructions parameter always set to FALSE, @a
 * conflict_func and baton set to NULL, @a fetch_func and baton set to
 * NULL, @a preserved_exts set to NULL, @a depth_is_sticky set to
 * FALSE, and @a depth set according to @a recurse: if @a recurse is
 * TRUE, pass @c svn_depth_infinity, if FALSE, pass @c
 * svn_depth_files.
 *
 * @deprecated Provided for backward compatibility with the 1.4 API.
 */
SVN_DEPRECATED
svn_error_t *
svn_wc_get_update_editor2(svn_revnum_t *target_revision,
                          svn_wc_adm_access_t *anchor,
                          const char *target,
                          svn_boolean_t use_commit_times,
                          svn_boolean_t recurse,
                          svn_wc_notify_func2_t notify_func,
                          void *notify_baton,
                          svn_cancel_func_t cancel_func,
                          void *cancel_baton,
                          const char *diff3_cmd,
                          const svn_delta_editor_t **editor,
                          void **edit_baton,
                          svn_wc_traversal_info_t *ti,
                          apr_pool_t *pool);

/**
 * Similar to svn_wc_get_update_editor2(), but takes an svn_wc_notify_func_t
 * instead.
 *
 * @deprecated Provided for backward compatibility with the 1.1 API.
 */
SVN_DEPRECATED
svn_error_t *
svn_wc_get_update_editor(svn_revnum_t *target_revision,
                         svn_wc_adm_access_t *anchor,
                         const char *target,
                         svn_boolean_t use_commit_times,
                         svn_boolean_t recurse,
                         svn_wc_notify_func_t notify_func,
                         void *notify_baton,
                         svn_cancel_func_t cancel_func,
                         void *cancel_baton,
                         const char *diff3_cmd,
                         const svn_delta_editor_t **editor,
                         void **edit_baton,
                         svn_wc_traversal_info_t *ti,
                         apr_pool_t *pool);

/**
 * A variant of svn_wc_get_update_editor().
 *
 * Set @a *editor and @a *edit_baton to an editor and baton for "switching"
 * a working copy to a new @a switch_url.  (Right now, this URL must be
 * within the same repository that the working copy already comes
 * from.)  @a switch_url must not be @c NULL.
 *
 * If @a ti is non-NULL, record traversal info in @a ti, for use by
 * post-traversal accessors such as svn_wc_edited_externals().
 *
 * @a anchor is an access baton, with a write lock, for the local path to the
 * working copy which will be used as the root of our editor.  Further
 * locks will be acquired if the switch creates new directories.  All
 * locks, both those in @a anchor and newly acquired ones, will be released
 * when the editor driver calls @c close_edit.
 *
 * @a target is the entry in @a anchor that will actually be updated, or
 * empty if all of @a anchor should be updated.
 *
 * The editor invokes @a notify_func with @a notify_baton as the switch
 * progresses, if @a notify_func is non-NULL.
 *
 * If @a cancel_func is non-NULL, it will be called with @a cancel_baton as
 * the switch progresses to determine if it should continue.
 *
 * If @a conflict_func is non-NULL, then invoke it with @a
 * conflict_baton whenever a conflict is encountered, giving the
 * callback a chance to resolve the conflict before the editor takes
 * more drastic measures (such as marking a file conflicted, or
 * bailing out of the switch).
 *
 * If @a diff3_cmd is non-NULL, then use it as the diff3 command for
 * any merging; otherwise, use the built-in merge code.
 *
 * @a preserved_exts is an array of filename patterns which, when
 * matched against the extensions of versioned files, determine for
 * which such files any related generated conflict files will preserve
 * the original file's extension as their own.  If a file's extension
 * does not match any of the patterns in @a preserved_exts (which is
 * certainly the case if @a preserved_exts is @c NULL or empty),
 * generated conflict files will carry Subversion's custom extensions.
 *
 * @a target_revision is a pointer to a revision location which, after
 * successful completion of the drive of this editor, will be
 * populated with the revision to which the working copy was updated.
 *
 * If @a use_commit_times is TRUE, then all edited/added files will
 * have their working timestamp set to the last-committed-time.  If
 * FALSE, the working files will be touched with the 'now' time.
 *
 * @a depth and @a depth_is_sticky behave as for svn_wc_get_update_editor3().
 *
 * If @a allow_unver_obstructions is TRUE, then allow unversioned
 * obstructions when adding a path.
 *
 * @since New in 1.5.
 */
svn_error_t *
svn_wc_get_switch_editor3(svn_revnum_t *target_revision,
                          svn_wc_adm_access_t *anchor,
                          const char *target,
                          const char *switch_url,
                          svn_boolean_t use_commit_times,
                          svn_depth_t depth,
                          svn_boolean_t depth_is_sticky,
                          svn_boolean_t allow_unver_obstructions,
                          svn_wc_notify_func2_t notify_func,
                          void *notify_baton,
                          svn_cancel_func_t cancel_func,
                          void *cancel_baton,
                          svn_wc_conflict_resolver_func_t conflict_func,
                          void *conflict_baton,
                          const char *diff3_cmd,
                          apr_array_header_t *preserved_exts,
                          const svn_delta_editor_t **editor,
                          void **edit_baton,
                          svn_wc_traversal_info_t *ti,
                          apr_pool_t *pool);

/**
 * Similar to svn_wc_get_switch_editor3() but with the
 * @a allow_unver_obstructions parameter always set to FALSE,
 * @a preserved_exts set to NULL, @a conflict_func and baton set to NULL,
 * @a depth_is_sticky set to FALSE, and @a depth set according to @a
 * recurse: if @a recurse is TRUE, pass @c svn_depth_infinity, if
 * FALSE, pass @c svn_depth_files.
 *
 * @deprecated Provided for backward compatibility with the 1.4 API.
 */
SVN_DEPRECATED
svn_error_t *
svn_wc_get_switch_editor2(svn_revnum_t *target_revision,
                          svn_wc_adm_access_t *anchor,
                          const char *target,
                          const char *switch_url,
                          svn_boolean_t use_commit_times,
                          svn_boolean_t recurse,
                          svn_wc_notify_func2_t notify_func,
                          void *notify_baton,
                          svn_cancel_func_t cancel_func,
                          void *cancel_baton,
                          const char *diff3_cmd,
                          const svn_delta_editor_t **editor,
                          void **edit_baton,
                          svn_wc_traversal_info_t *ti,
                          apr_pool_t *pool);

/**
 * Similar to svn_wc_get_switch_editor2(), but takes an
 * @c svn_wc_notify_func_t instead.
 *
 * @deprecated Provided for backward compatibility with the 1.1 API.
 */
SVN_DEPRECATED
svn_error_t *
svn_wc_get_switch_editor(svn_revnum_t *target_revision,
                         svn_wc_adm_access_t *anchor,
                         const char *target,
                         const char *switch_url,
                         svn_boolean_t use_commit_times,
                         svn_boolean_t recurse,
                         svn_wc_notify_func_t notify_func,
                         void *notify_baton,
                         svn_cancel_func_t cancel_func,
                         void *cancel_baton,
                         const char *diff3_cmd,
                         const svn_delta_editor_t **editor,
                         void **edit_baton,
                         svn_wc_traversal_info_t *ti,
                         apr_pool_t *pool);



/* A word about the implementation of working copy property storage:
 *
 * Since properties are key/val pairs, you'd think we store them in
 * some sort of Berkeley DB-ish format, and even store pending changes
 * to them that way too.
 *
 * However, we already have libsvn_subr/hashdump.c working, and it
 * uses a human-readable format.  That will be very handy when we're
 * debugging, and presumably we will not be dealing with any huge
 * properties or property lists initially.  Therefore, we will
 * continue to use hashdump as the internal mechanism for storing and
 * reading from property lists, but note that the interface here is
 * _not_ dependent on that.  We can swap in a DB-based implementation
 * at any time and users of this library will never know the
 * difference.
 */

/** Set @a *props to a hash table mapping <tt>char *</tt> names onto
 * <tt>svn_string_t *</tt> values for all the regular properties of
 * @a path.  Allocate the table, names, and values in @a pool.  If
 * the node has no properties, or does not exist in the working copy,
 * then an empty hash is returned.  @a adm_access is an access baton
 * set that contains @a path.
 */
svn_error_t *
svn_wc_prop_list(apr_hash_t **props,
                 const char *path,
                 svn_wc_adm_access_t *adm_access,
                 apr_pool_t *pool);


/** Set @a *value to the value of property @a name for @a path, allocating
 * @a *value in @a pool.  If no such prop, set @a *value to @c NULL.
 * @a name may be a regular or wc property; if it is an entry property,
 * return the error @c SVN_ERR_BAD_PROP_KIND.  @a adm_access is an access
 * baton set that contains @a path.
 */
svn_error_t *
svn_wc_prop_get(const svn_string_t **value,
                const char *name,
                const char *path,
                svn_wc_adm_access_t *adm_access,
                apr_pool_t *pool);

/**
 * Set property @a name to @a value for @a path, or if @a value is
 * NULL, remove property @a name from @a path.  @a adm_access is an
 * access baton with a write lock for @a path.
 *
 * If @a skip_checks is TRUE, do no validity checking.  But if @a
 * skip_checks is FALSE, and @a name is not a valid property for @a
 * path, return an error, either @c SVN_ERR_ILLEGAL_TARGET (if the
 * property is not appropriate for @a path), or @c
 * SVN_ERR_BAD_MIME_TYPE (if @a name is "svn:mime-type", but @a value
 * is not a valid mime-type).
 *
 * @a name may be a wc property or a regular property; but if it is an
 * entry property, return the error @c SVN_ERR_BAD_PROP_KIND, even if
 * @a skip_checks is TRUE.
 *
 * Use @a pool for temporary allocation.
 *
 * @since New in 1.2.
 */
svn_error_t *
svn_wc_prop_set2(const char *name,
                 const svn_string_t *value,
                 const char *path,
                 svn_wc_adm_access_t *adm_access,
                 svn_boolean_t skip_checks,
                 apr_pool_t *pool);


/**
 * Like svn_wc_prop_set2(), but with @a skip_checks always FALSE.
 *
 * @deprecated Provided for backward compatibility with the 1.1 API.
 */
SVN_DEPRECATED
svn_error_t *
svn_wc_prop_set(const char *name,
                const svn_string_t *value,
                const char *path,
                svn_wc_adm_access_t *adm_access,
                apr_pool_t *pool);


/** Return TRUE iff @a name is a 'normal' property name.  'Normal' is
 * defined as a user-visible and user-tweakable property that shows up
 * when you fetch a proplist.
 *
 * The function currently parses the namespace like so:
 *
 *   - 'svn:wc:'  ==>  a wcprop, stored/accessed separately via different API.
 *
 *   - 'svn:entry:' ==> an "entry" prop, shunted into the 'entries' file.
 *
 * If these patterns aren't found, then the property is assumed to be
 * Normal.
 */
svn_boolean_t
svn_wc_is_normal_prop(const char *name);



/** Return TRUE iff @a name is a 'wc' property name. */
svn_boolean_t
svn_wc_is_wc_prop(const char *name);

/** Return TRUE iff @a name is a 'entry' property name. */
svn_boolean_t
svn_wc_is_entry_prop(const char *name);

/** Callback type used by @c svn_wc_canonicalize_svn_prop.
 *
 * If @a mime_type is non-null, it sets @a *mime_type to the value of
 * @c SVN_PROP_MIME_TYPE for the path passed to @c
 * svn_wc_canonicalize_svn_prop (allocated from @a pool).  If @a
 * stream is non-null, it writes the contents of the file to @a
 * stream.
 *
 * (Currently, this is used if you are attempting to set the @c
 * SVN_PROP_EOL_STYLE property, to make sure that the value matches
 * the mime type and contents.)
 */
typedef svn_error_t *(*svn_wc_canonicalize_svn_prop_get_file_t)
  (const svn_string_t **mime_type,
   svn_stream_t *stream,
   void *baton,
   apr_pool_t *pool);


/** Canonicalize the value of an svn:* property @a propname with
 * value @a propval.
 *
 * If the property is not appropriate for a node of kind @a kind, or
 * is otherwise invalid, throw an error.  Otherwise, set @a *propval_p
 * to a canonicalized version of the property value.  If @a
 * skip_some_checks is TRUE, only some validity checks are taken.
 *
 * Some validity checks require access to the contents and MIME type
 * of the target if it is a file; they will call @a prop_getter with @a
 * getter_baton, which then needs to set the MIME type and print the
 * contents of the file to the given stream.
 *
 * @a path should be the path of the file in question; it is only used
 * for error messages.
 *
 * ### This is not actually related to the WC, but it does need to call
 * ### svn_wc_parse_externals_description2.
 */
svn_error_t *
svn_wc_canonicalize_svn_prop(const svn_string_t **propval_p,
                             const char *propname,
                             const svn_string_t *propval,
                             const char *path,
                             svn_node_kind_t kind,
                             svn_boolean_t skip_some_checks,
                             svn_wc_canonicalize_svn_prop_get_file_t prop_getter,
                             void *getter_baton,
                             apr_pool_t *pool);



/* Diffs */


/**
 * Return an @a editor/@a edit_baton for diffing a working copy against the
 * repository.
 *
 * @a anchor/@a target represent the base of the hierarchy to be compared.
 *
 * @a callbacks/@a callback_baton is the callback table to use when two
 * files are to be compared.
 *
 * If @a depth is @c svn_depth_empty, just diff exactly @a target or
 * @a anchor if @a target is empty.  If @c svn_depth_files then do the same
 * and for top-level file entries as well (if any).  If
 * @c svn_depth_immediates, do the same as @c svn_depth_files but also diff
 * top-level subdirectories at @c svn_depth_empty.  If @c svn_depth_infinity,
 * then diff fully recursively.  In the latter case, @a anchor should be part
 * of an access baton set for the @a target hierarchy.
 *
 * @a ignore_ancestry determines whether paths that have discontinuous node
 * ancestry are treated as delete/add or as simple modifications.  If
 * @a ignore_ancestry is @c FALSE, then any discontinuous node ancestry will
 * result in the diff given as a full delete followed by an add.
 *
 * If @a use_text_base is TRUE, then compare the repository against
 * the working copy's text-base files, rather than the working files.
 *
 * Normally, the difference from repository->working_copy is shown.
 * If @a reverse_order is TRUE, then show working_copy->repository diffs.
 *
 * If @a cancel_func is non-NULL, it will be used along with @a cancel_baton
 * to periodically check if the client has canceled the operation.
 *
 * @a svnpatch_file is the temporary file to which the function dumps
 * serialized ra_svn protocol editor commands.  It somehow determines whether
 * or not to utilize svnpatch format in the diff output when checked against @c
 * NULL.  The caller must allocate the file handler, open and close the file
 * respectively before and after the call.
 *
 * @a changelists is an array of <tt>const char *</tt> changelist
 * names, used as a restrictive filter on items whose differences are
 * reported; that is, don't generate diffs about any item unless
 * it's a member of one of those changelists.  If @a changelists is
 * empty (or altogether @c NULL), no changelist filtering occurs.
 *
 * @since New in 1.6.
 */
svn_error_t *
svn_wc_get_diff_editor5(svn_wc_adm_access_t *anchor,
                        const char *target,
                        const svn_wc_diff_callbacks3_t *callbacks,
                        void *callback_baton,
                        svn_depth_t depth,
                        svn_boolean_t ignore_ancestry,
                        svn_boolean_t use_text_base,
                        svn_boolean_t reverse_order,
                        svn_cancel_func_t cancel_func,
                        void *cancel_baton,
                        const apr_array_header_t *changelists,
                        const svn_delta_editor_t **editor,
                        void **edit_baton,
                        apr_file_t *svnpatch_file,
                        apr_pool_t *pool);

/**
 * Similar to svn_wc_get_diff_editor5(), but with an
 * @c svn_wc_diff_callbacks2_t instead of @c svn_wc_diff_callbacks3_t.
 *
 * @deprecated Provided for backward compatibility with the 1.5 API.
 */
SVN_DEPRECATED
svn_error_t *
svn_wc_get_diff_editor4(svn_wc_adm_access_t *anchor,
                        const char *target,
                        const svn_wc_diff_callbacks2_t *callbacks,
                        void *callback_baton,
                        svn_depth_t depth,
                        svn_boolean_t ignore_ancestry,
                        svn_boolean_t use_text_base,
                        svn_boolean_t reverse_order,
                        svn_cancel_func_t cancel_func,
                        void *cancel_baton,
                        const apr_array_header_t *changelists,
                        const svn_delta_editor_t **editor,
                        void **edit_baton,
                        apr_pool_t *pool);

/**
 * Similar to svn_wc_get_diff_editor4(), but with @a changelists
 * passed as @c NULL, and @a depth set to @c svn_depth_infinity if @a
 * recurse is TRUE, or @c svn_depth_files if @a recurse is FALSE.
 *
 * @deprecated Provided for backward compatibility with the 1.4 API.

 * @since New in 1.2.
 */
SVN_DEPRECATED
svn_error_t *
svn_wc_get_diff_editor3(svn_wc_adm_access_t *anchor,
                        const char *target,
                        const svn_wc_diff_callbacks2_t *callbacks,
                        void *callback_baton,
                        svn_boolean_t recurse,
                        svn_boolean_t ignore_ancestry,
                        svn_boolean_t use_text_base,
                        svn_boolean_t reverse_order,
                        svn_cancel_func_t cancel_func,
                        void *cancel_baton,
                        const svn_delta_editor_t **editor,
                        void **edit_baton,
                        apr_pool_t *pool);


/**
 * Similar to svn_wc_get_diff_editor3(), but with an
 * @c svn_wc_diff_callbacks_t instead of @c svn_wc_diff_callbacks2_t.
 *
 * @deprecated Provided for backward compatibility with the 1.1 API.
 */
SVN_DEPRECATED
svn_error_t *
svn_wc_get_diff_editor2(svn_wc_adm_access_t *anchor,
                        const char *target,
                        const svn_wc_diff_callbacks_t *callbacks,
                        void *callback_baton,
                        svn_boolean_t recurse,
                        svn_boolean_t ignore_ancestry,
                        svn_boolean_t use_text_base,
                        svn_boolean_t reverse_order,
                        svn_cancel_func_t cancel_func,
                        void *cancel_baton,
                        const svn_delta_editor_t **editor,
                        void **edit_baton,
                        apr_pool_t *pool);


/**
 * Similar to svn_wc_get_diff_editor2(), but with @a ignore_ancestry
 * always set to @c FALSE.
 *
 * @deprecated Provided for backward compatibility with the 1.0 API.
 */
SVN_DEPRECATED
svn_error_t *
svn_wc_get_diff_editor(svn_wc_adm_access_t *anchor,
                       const char *target,
                       const svn_wc_diff_callbacks_t *callbacks,
                       void *callback_baton,
                       svn_boolean_t recurse,
                       svn_boolean_t use_text_base,
                       svn_boolean_t reverse_order,
                       svn_cancel_func_t cancel_func,
                       void *cancel_baton,
                       const svn_delta_editor_t **editor,
                       void **edit_baton,
                       apr_pool_t *pool);


/**
 * Compare working copy against the text-base.
 *
 * @a anchor/@a target represent the base of the hierarchy to be compared.
 *
 * @a callbacks/@a callback_baton is the callback table to use when two
 * files are to be compared.
 *
 * If @a depth is @c svn_depth_empty, just diff exactly @a target or
 * @a anchor if @a target is empty.  If @c svn_depth_files then do the same
 * and for top-level file entries as well (if any).  If
 * @c svn_depth_immediates, do the same as @c svn_depth_files but also diff
 * top-level subdirectories at @c svn_depth_empty.  If @c svn_depth_infinity,
 * then diff fully recursively.  In the latter case, @a anchor should be part
 * of an access baton set for the @a target hierarchy.
 *
 * @a ignore_ancestry determines whether paths that have discontinuous node
 * ancestry are treated as delete/add or as simple modifications.  If
 * @a ignore_ancestry is @c FALSE, then any discontinuous node ancestry will
 * result in the diff given as a full delete followed by an add.
 *
 * @a svnpatch_file is the temporary file to which the function dumps
 * serialized ra_svn protocol editor commands.  It somehow determines whether
 * or not to utilize svnpatch format in the diff output when checked against @c
 * NULL.  The caller must allocate the file handler, open and close the file
 * respectively before and after the call.
 *
 * @a changelists is an array of <tt>const char *</tt> changelist
 * names, used as a restrictive filter on items whose differences are
 * reported; that is, don't generate diffs about any item unless
 * it's a member of one of those changelists.  If @a changelists is
 * empty (or altogether @c NULL), no changelist filtering occurs.
 *
 * @since New in 1.6.
 */
svn_error_t *
svn_wc_diff5(svn_wc_adm_access_t *anchor,
             const char *target,
             const svn_wc_diff_callbacks3_t *callbacks,
             void *callback_baton,
             svn_depth_t depth,
             svn_boolean_t ignore_ancestry,
             const apr_array_header_t *changelists,
             apr_file_t *svnpatch_file,
             apr_pool_t *pool);

/**
 * Similar to svn_wc_diff5(), but with a @c svn_wc_diff_callbacks2_t argument
 * instead of @c svn_wc_diff_callbacks3_t.
 *
 * @a svnpatch_file is always set to @c NULL.
 *
 * @deprecated Provided for backward compatibility with the 1.5 API.
 */
SVN_DEPRECATED
svn_error_t *
svn_wc_diff4(svn_wc_adm_access_t *anchor,
             const char *target,
             const svn_wc_diff_callbacks2_t *callbacks,
             void *callback_baton,
             svn_depth_t depth,
             svn_boolean_t ignore_ancestry,
             const apr_array_header_t *changelists,
             apr_pool_t *pool);

/**
 * Similar to svn_wc_diff4(), but with @a changelists passed @c NULL,
 * and @a depth set to @c svn_depth_infinity if @a recurse is TRUE, or
 * @c svn_depth_files if @a recurse is FALSE.
 *
 * @deprecated Provided for backward compatibility with the 1.2 API.
 */
SVN_DEPRECATED
svn_error_t *
svn_wc_diff3(svn_wc_adm_access_t *anchor,
             const char *target,
             const svn_wc_diff_callbacks2_t *callbacks,
             void *callback_baton,
             svn_boolean_t recurse,
             svn_boolean_t ignore_ancestry,
             apr_pool_t *pool);

/**
 * Similar to svn_wc_diff3(), but with a @c svn_wc_diff_callbacks_t argument
 * instead of @c svn_wc_diff_callbacks2_t.
 *
 * @deprecated Provided for backward compatibility with the 1.1 API.
 */
SVN_DEPRECATED
svn_error_t *
svn_wc_diff2(svn_wc_adm_access_t *anchor,
             const char *target,
             const svn_wc_diff_callbacks_t *callbacks,
             void *callback_baton,
             svn_boolean_t recurse,
             svn_boolean_t ignore_ancestry,
             apr_pool_t *pool);

/**
 * Similar to svn_wc_diff2(), but with @a ignore_ancestry always set
 * to @c FALSE.
 *
 * @deprecated Provided for backward compatibility with the 1.0 API.
 */
SVN_DEPRECATED
svn_error_t *
svn_wc_diff(svn_wc_adm_access_t *anchor,
            const char *target,
            const svn_wc_diff_callbacks_t *callbacks,
            void *callback_baton,
            svn_boolean_t recurse,
            apr_pool_t *pool);


/** Given a @a path to a file or directory under version control, discover
 * any local changes made to properties and/or the set of 'pristine'
 * properties.  @a adm_access is an access baton set for @a path.
 *
 * If @a propchanges is non-@c NULL, return these changes as an array of
 * @c svn_prop_t structures stored in @a *propchanges.  The structures and
 * array will be allocated in @a pool.  If there are no local property
 * modifications on @a path, then set @a *propchanges to @c NULL.
 *
 * If @a original_props is non-@c NULL, then set @a *original_props to
 * hashtable (<tt>const char *name</tt> -> <tt>const svn_string_t *value</tt>)
 * that represents the 'pristine' property list of @a path.  This hashtable is
 * allocated in @a pool, and can be used to compare old and new values of
 * properties.
 */
svn_error_t *
svn_wc_get_prop_diffs(apr_array_header_t **propchanges,
                      apr_hash_t **original_props,
                      const char *path,
                      svn_wc_adm_access_t *adm_access,
                      apr_pool_t *pool);


/** The outcome of a merge carried out (or tried as a dry-run) by
 * svn_wc_merge()
 */
typedef enum svn_wc_merge_outcome_t
{
   /** The working copy is (or would be) unchanged.  The changes to be
    * merged were already present in the working copy
    */
   svn_wc_merge_unchanged,

   /** The working copy has been (or would be) changed. */
   svn_wc_merge_merged,

   /** The working copy has been (or would be) changed, but there was (or
    * would be) a conflict
    */
   svn_wc_merge_conflict,

   /** No merge was performed, probably because the target file was
    * either absent or not under version control.
    */
   svn_wc_merge_no_merge

} svn_wc_merge_outcome_t;

/** Given paths to three fulltexts, merge the differences between @a left
 * and @a right into @a merge_target.  (It may help to know that @a left,
 * @a right, and @a merge_target correspond to "OLDER", "YOURS", and "MINE",
 * respectively, in the diff3 documentation.)  Use @a pool for any
 * temporary allocation.
 *
 * @a adm_access is an access baton with a write lock for the directory
 * containing @a merge_target.
 *
 * This function assumes that @a left and @a right are in repository-normal
 * form (linefeeds, with keywords contracted); if necessary,
 * @a merge_target is temporarily converted to this form to receive the
 * changes, then translated back again.
 *
 * If @a merge_target is absent, or present but not under version
 * control, then set @a *merge_outcome to @c svn_wc_merge_no_merge and
 * return success without merging anything.  (The reasoning is that if
 * the file is not versioned, then it is probably unrelated to the
 * changes being considered, so they should not be merged into it.)
 *
 * @a dry_run determines whether the working copy is modified.  When it
 * is @c FALSE the merge will cause @a merge_target to be modified, when it
 * is @c TRUE the merge will be carried out to determine the result but
 * @a merge_target will not be modified.
 *
 * If @a diff3_cmd is non-NULL, then use it as the diff3 command for
 * any merging; otherwise, use the built-in merge code.  If @a
 * merge_options is non-NULL, either pass its elements to @a diff3_cmd or
 * parse it and use as options to the internal merge code (@see
 * svn_diff_file_options_parse()).  @a merge_options must contain
 * <tt>const char *</tt> elements.
 *
 * The outcome of the merge is returned in @a *merge_outcome. If there
 * is a conflict and @a dry_run is @c FALSE, then attempt to call @a
 * conflict_func with @a conflict_baton (if non-NULL).  If the
 * conflict callback cannot resolve the conflict, then:
 *
 *   * Put conflict markers around the conflicting regions in
 *     @a merge_target, labeled with @a left_label, @a right_label, and
 *     @a target_label.  (If any of these labels are @c NULL, default
 *     values will be used.)
 *
 *   * Copy @a left, @a right, and the original @a merge_target to unique
 *     names in the same directory as @a merge_target, ending with the
 *     suffixes ".LEFT_LABEL", ".RIGHT_LABEL", and ".TARGET_LABEL"
 *     respectively.
 *
 *   * Mark the entry for @a merge_target as "conflicted", and track the
 *     above mentioned backup files in the entry as well.
 *
 * Binary case:
 *
 *  If @a merge_target is a binary file, then no merging is attempted,
 *  the merge is deemed to be a conflict.  If @a dry_run is @c FALSE the
 *  working @a merge_target is untouched, and copies of @a left and
 *  @a right are created next to it using @a left_label and @a right_label.
 *  @a merge_target's entry is marked as "conflicted", and begins
 *  tracking the two backup files.  If @a dry_run is @c TRUE no files are
 *  changed.  The outcome of the merge is returned in @a *merge_outcome.
 *
 * @since New in 1.5.
 */
svn_error_t *
svn_wc_merge3(enum svn_wc_merge_outcome_t *merge_outcome,
              const char *left,
              const char *right,
              const char *merge_target,
              svn_wc_adm_access_t *adm_access,
              const char *left_label,
              const char *right_label,
              const char *target_label,
              svn_boolean_t dry_run,
              const char *diff3_cmd,
              const apr_array_header_t *merge_options,
              const apr_array_header_t *prop_diff,
              svn_wc_conflict_resolver_func_t conflict_func,
              void *conflict_baton,
              apr_pool_t *pool);

/** Similar to svn_wc_merge3(), but with @a prop_diff, @a
 * conflict_func, @a conflict_baton set to NULL.
 *
 * @deprecated Provided for backwards compatibility with the 1.4 API.
 */
SVN_DEPRECATED
svn_error_t *
svn_wc_merge2(enum svn_wc_merge_outcome_t *merge_outcome,
              const char *left,
              const char *right,
              const char *merge_target,
              svn_wc_adm_access_t *adm_access,
              const char *left_label,
              const char *right_label,
              const char *target_label,
              svn_boolean_t dry_run,
              const char *diff3_cmd,
              const apr_array_header_t *merge_options,
              apr_pool_t *pool);


/** Similar to svn_wc_merge2(), but with @a merge_options set to NULL.
 *
 * @deprecated Provided for backwards compatibility with the 1.3 API.
 */
SVN_DEPRECATED
svn_error_t *
svn_wc_merge(const char *left,
             const char *right,
             const char *merge_target,
             svn_wc_adm_access_t *adm_access,
             const char *left_label,
             const char *right_label,
             const char *target_label,
             svn_boolean_t dry_run,
             enum svn_wc_merge_outcome_t *merge_outcome,
             const char *diff3_cmd,
             apr_pool_t *pool);


/** Given a @a path under version control, merge an array of @a
 * propchanges into the path's existing properties.  @a propchanges is
 * an array of @c svn_prop_t objects, and @a baseprops is a hash
 * representing the original set of properties that @a propchanges is
 * working against.  @a adm_access is an access baton for the directory
 * containing @a path.
 *
 * If @a base_merge is @c FALSE only the working properties will be changed,
 * if it is @c TRUE both the base and working properties will be changed.
 *
 * If @a state is non-NULL, set @a *state to the state of the properties
 * after the merge.
 *
 * If conflicts are found when merging working properties, they are
 * described in a temporary .prej file (or appended to an already-existing
 * .prej file), and the entry is marked "conflicted".  Base properties
 * are changed unconditionally, if @a base_merge is @c TRUE, they never result
 * in a conflict.
 *
 * If @a path is not under version control, return the error
 * SVN_ERR_UNVERSIONED_RESOURCE and don't touch anyone's properties.
 *
 * @since New in 1.5.
 */
svn_error_t *
svn_wc_merge_props2(svn_wc_notify_state_t *state,
                    const char *path,
                    svn_wc_adm_access_t *adm_access,
                    apr_hash_t *baseprops,
                    const apr_array_header_t *propchanges,
                    svn_boolean_t base_merge,
                    svn_boolean_t dry_run,
                    svn_wc_conflict_resolver_func_t conflict_func,
                    void *conflict_baton,
                    apr_pool_t *pool);


/**
 * Same as svn_wc_merge_props2(), but with a @a conflict_func (and
 * baton) of NULL.
 *
 * @deprecated Provided for backward compatibility with the 1.3 API.
 *
 */
SVN_DEPRECATED
svn_error_t *
svn_wc_merge_props(svn_wc_notify_state_t *state,
                   const char *path,
                   svn_wc_adm_access_t *adm_access,
                   apr_hash_t *baseprops,
                   const apr_array_header_t *propchanges,
                   svn_boolean_t base_merge,
                   svn_boolean_t dry_run,
                   apr_pool_t *pool);


/**
 * Similar to svn_wc_merge_props(), but no baseprops are given.
 * Instead, it's assumed that the incoming propchanges are based
 * against the working copy's own baseprops.  While this assumption is
 * correct for 'svn update', it's incorrect for 'svn merge', and can
 * cause flawed behavior.  (See issue #2035.)
 *
 * @deprecated Provided for backward compatibility with the 1.2 API.
 */
SVN_DEPRECATED
svn_error_t *
svn_wc_merge_prop_diffs(svn_wc_notify_state_t *state,
                        const char *path,
                        svn_wc_adm_access_t *adm_access,
                        const apr_array_header_t *propchanges,
                        svn_boolean_t base_merge,
                        svn_boolean_t dry_run,
                        apr_pool_t *pool);


/** Given a @a path to a wc file, return a stream to the @a contents of
 * the pristine copy of the file.  This is needed so clients can do
 * diffs.  If the WC has no text-base, return a @c NULL instead of a
 * stream.
 *
 * @since New in 1.6.
 */
svn_error_t *
svn_wc_get_pristine_contents(svn_stream_t **contents,
                             const char *path,
                             apr_pool_t *result_pool,
                             apr_pool_t *scratch_pool);


/** Returns a path to the pristine copy of @a path. Should use
 * svn_wc_get_pristine_contents() instead.
 *
 * @deprecated Provided for backwards compatibility with the 1.5 API.
 */
SVN_DEPRECATED
svn_error_t *
svn_wc_get_pristine_copy_path(const char *path,
                              const char **pristine_path,
                              apr_pool_t *pool);


/**
 * Recurse from @a path, cleaning up unfinished log business.  Perform
 * necessary allocations in @a pool.  Any working copy locks under @a path
 * will be taken over and then cleared by this function.  If @a diff3_cmd
 * is non-NULL, then use it as the diff3 command for any merging; otherwise,
 * use the built-in merge code.
 *
 * WARNING: there is no mechanism that will protect locks that are still
 * being used.
 *
 * If @a cancel_func is non-NULL, invoke it with @a cancel_baton at
 * various points during the operation.  If it returns an error
 * (typically @c SVN_ERR_CANCELLED), return that error immediately.
 *
 * @since New in 1.2.
 */
svn_error_t *
svn_wc_cleanup2(const char *path,
                const char *diff3_cmd,
                svn_cancel_func_t cancel_func,
                void *cancel_baton,
                apr_pool_t *pool);

/**
 * Similar to svn_wc_cleanup2(). @a optional_adm_access is an historic
 * relic and not used, it may be NULL.
 *
 * @deprecated Provided for backward compatibility with the 1.1 API.
 */
SVN_DEPRECATED
svn_error_t *
svn_wc_cleanup(const char *path,
               svn_wc_adm_access_t *optional_adm_access,
               const char *diff3_cmd,
               svn_cancel_func_t cancel_func,
               void *cancel_baton,
               apr_pool_t *pool);


/** Relocation validation callback typedef.
 *
 * Called for each relocated file/directory.  @a uuid, if non-NULL, contains
 * the expected repository UUID, @a url contains the tentative URL.
 *
 * @a baton is a closure object; it should be provided by the
 * implementation, and passed by the caller.
 *
 * If @a root is TRUE, then the implementation should make sure that @a url
 * is the repository root.  Else, it can be an URL inside the repository.
 * @a pool may be used for temporary allocations.
 *
 * @since New in 1.5.
 */
typedef svn_error_t *(*svn_wc_relocation_validator3_t)(void *baton,
                                                       const char *uuid,
                                                       const char *url,
                                                       const char *root_url,
                                                       apr_pool_t *pool);

/** Similar to @c svn_wc_relocation_validator3_t, but without
 * the @a root_url arguments.
 *
 * @deprecated Provided for backwards compatibility with the 1.4 API.
 */
typedef svn_error_t *(*svn_wc_relocation_validator2_t)(void *baton,
                                                       const char *uuid,
                                                       const char *url,
                                                       svn_boolean_t root,
                                                       apr_pool_t *pool);

/** Similar to @c svn_wc_relocation_validator2_t, but without
 * the @a root and @a pool arguments.  @a uuid will not be NULL in this version
 * of the function.
 *
 * @deprecated Provided for backwards compatibility with the 1.3 API.
 */
typedef svn_error_t *(*svn_wc_relocation_validator_t)(void *baton,
                                                      const char *uuid,
                                                      const char *url);

/** Change repository references at @a path that begin with @a from
 * to begin with @a to instead.  Perform necessary allocations in @a pool.
 * If @a recurse is TRUE, do so.  @a validator (and its baton,
 * @a validator_baton), will be called for each newly generated URL.
 *
 * @a adm_access is an access baton for the directory containing
 * @a path.
 *
 * @since New in 1.5.
 */
svn_error_t *
svn_wc_relocate3(const char *path,
                 svn_wc_adm_access_t *adm_access,
                 const char *from,
                 const char *to,
                 svn_boolean_t recurse,
                 svn_wc_relocation_validator3_t validator,
                 void *validator_baton,
                 apr_pool_t *pool);

/** Similar to svn_wc_relocate3(), but uses @c svn_wc_relocation_validator2_t.
 *
 * @deprecated Provided for backwards compatibility with the 1.4 API. */
SVN_DEPRECATED
svn_error_t *
svn_wc_relocate2(const char *path,
                 svn_wc_adm_access_t *adm_access,
                 const char *from,
                 const char *to,
                 svn_boolean_t recurse,
                 svn_wc_relocation_validator2_t validator,
                 void *validator_baton,
                 apr_pool_t *pool);

/** Similar to svn_wc_relocate2(), but uses @c svn_wc_relocation_validator_t.
 *
 * @deprecated Provided for backwards compatibility with the 1.3 API. */
SVN_DEPRECATED
svn_error_t *
svn_wc_relocate(const char *path,
                svn_wc_adm_access_t *adm_access,
                const char *from,
                const char *to,
                svn_boolean_t recurse,
                svn_wc_relocation_validator_t validator,
                void *validator_baton,
                apr_pool_t *pool);


/**
 * Revert changes to @a path.  Perform necessary allocations in @a pool.
 *
 * @a parent_access is an access baton for the directory containing @a
 * path, unless @a path is a working copy root (as determined by @c
 * svn_wc_is_wc_root), in which case @a parent_access refers to @a
 * path itself.
 *
 * If @a depth is @c svn_depth_empty, revert just @a path (if a
 * directory, then revert just the properties on that directory).
 * Else if @c svn_depth_files, revert @a path and any files
 * directly under @a path if it is directory.  Else if
 * @c svn_depth_immediates, revert all of the preceding plus
 * properties on immediate subdirectories; else if @c svn_depth_infinity,
 * revert path and everything under it fully recursively.
 *
 * @a changelists is an array of <tt>const char *</tt> changelist
 * names, used as a restrictive filter on items reverted; that is,
 * don't revert any item unless it's a member of one of those
 * changelists.  If @a changelists is empty (or altogether @c NULL),
 * no changelist filtering occurs.
 *
 * If @a cancel_func is non-NULL, call it with @a cancel_baton at
 * various points during the reversion process.  If it returns an
 * error (typically @c SVN_ERR_CANCELLED), return that error
 * immediately.
 *
 * If @a use_commit_times is TRUE, then all reverted working-files
 * will have their timestamp set to the last-committed-time.  If
 * FALSE, the reverted working-files will be touched with the 'now' time.
 *
 * For each item reverted, @a notify_func will be called with @a notify_baton
 * and the path of the reverted item. @a notify_func may be @c NULL if this
 * notification is not needed.
 *
 * If @a path is not under version control, return the error
 * SVN_ERR_UNVERSIONED_RESOURCE.
 *
 * @since New in 1.5.
 */
svn_error_t *
svn_wc_revert3(const char *path,
               svn_wc_adm_access_t *parent_access,
               svn_depth_t depth,
               svn_boolean_t use_commit_times,
               const apr_array_header_t *changelists,
               svn_cancel_func_t cancel_func,
               void *cancel_baton,
               svn_wc_notify_func2_t notify_func,
               void *notify_baton,
               apr_pool_t *pool);

/**
 * Similar to svn_wc_revert3(), but with @a changelists passed as @c
 * NULL, and @a depth set according to @a recursive: if @a recursive
 * is TRUE, @a depth is @c svn_depth_infinity; if FALSE, @a depth is
 * @c svn_depth_empty.
 *
 * @note Most APIs map @a recurse==FALSE to @a depth==svn_depth_files;
 * revert is deliberately different.
 *
 * @deprecated Provided for backward compatibility with the 1.2 API.
 */
SVN_DEPRECATED
svn_error_t *
svn_wc_revert2(const char *path,
               svn_wc_adm_access_t *parent_access,
               svn_boolean_t recursive,
               svn_boolean_t use_commit_times,
               svn_cancel_func_t cancel_func,
               void *cancel_baton,
               svn_wc_notify_func2_t notify_func,
               void *notify_baton,
               apr_pool_t *pool);

/**
 * Similar to svn_wc_revert2(), but takes an @c svn_wc_notify_func_t instead.
 *
 * @deprecated Provided for backward compatibility with the 1.1 API.
 */
SVN_DEPRECATED
svn_error_t *
svn_wc_revert(const char *path,
              svn_wc_adm_access_t *parent_access,
              svn_boolean_t recursive,
              svn_boolean_t use_commit_times,
              svn_cancel_func_t cancel_func,
              void *cancel_baton,
              svn_wc_notify_func_t notify_func,
              void *notify_baton,
              apr_pool_t *pool);


/* Tmp files */

/** Create a unique temporary file in administrative tmp/ area of
 * directory @a path.  Return a handle in @a *fp and the path
 * in @a *new_name. Either @a fp or @a new_name can be NULL.
 *
 * The flags will be <tt>APR_WRITE | APR_CREATE | APR_EXCL</tt> and
 * optionally @c APR_DELONCLOSE (if the @a delete_when argument is
 * set to @c svn_io_file_del_on_close).
 *
 * This means that as soon as @a fp is closed, the tmp file will vanish.
 *
 * @since New in 1.4
 */
svn_error_t *
svn_wc_create_tmp_file2(apr_file_t **fp,
                        const char **new_name,
                        const char *path,
                        svn_io_file_del_t delete_when,
                        apr_pool_t *pool);


/** Same as svn_wc_create_tmp_file2(), but with @a new_name set to @c NULL,
 * and without the ability to delete the file on pool cleanup.
 *
 * @deprecated For compatibility with 1.3 API
 */
SVN_DEPRECATED
svn_error_t *
svn_wc_create_tmp_file(apr_file_t **fp,
                       const char *path,
                       svn_boolean_t delete_on_close,
                       apr_pool_t *pool);



/* EOL conversion and keyword expansion. */

/** Set @a xlated_path to a translated copy of @a src
 * or to @a src itself if no translation is necessary.
 * That is, if @a versioned_file's properties indicate newline conversion or
 * keyword expansion, point @a *xlated_path to a copy of @a src
 * whose newlines and keywords are converted using the translation
 * as requested by @a flags.
 *
 * When translating to the normal form, inconsistent eol styles will be
 * repaired when appropriate for the given setting.  When translating
 * from normal form, no EOL repair is performed (consistency is assumed).
 * This behaviour can be overridden by specifying
 * @c SVN_WC_TRANSLATE_FORCE_EOL_REPAIR.
 *
 * The caller can explicitly request a new file to be returned by setting the
 * @c SVN_WC_TRANSLATE_FORCE_COPY flag in @a flags.
 *
 * This function is generally used to get a file that can be compared
 * meaningfully against @a versioned_file's text base, if
 * @c SVN_WC_TRANSLATE_TO_NF is specified, against @a versioned_file itself
 * if @c SVN_WC_TRANSLATE_FROM_NF is specified.
 *
 * Output files are created in the temp file area belonging to
 * @a versioned_file.  By default they will be deleted at pool cleanup.
 *
 * If @c SVN_WC_TRANSLATE_NO_OUTPUT_CLEANUP is specified, the default
 * pool cleanup handler to remove @a *xlated_path is not registered.
 *
 * If an error is returned, the effect on @a *xlated_path is undefined.
 *
 * @since New in 1.4
 */
svn_error_t *
svn_wc_translated_file2(const char **xlated_path,
                        const char *src,
                        const char *versioned_file,
                        svn_wc_adm_access_t *adm_access,
                        apr_uint32_t flags,
                        apr_pool_t *pool);


/** Same as svn_wc_translated_file2, but will never clean up
 * temporary files.
 *
 * @deprecated Provided for compatibility with the 1.3 API
 */
SVN_DEPRECATED
svn_error_t *
svn_wc_translated_file(const char **xlated_p,
                       const char *vfile,
                       svn_wc_adm_access_t *adm_access,
                       svn_boolean_t force_repair,
                       apr_pool_t *pool);


/** Returns a @a stream allocated in @a pool with access to the given
 * @a path taking the file properties from @a versioned_file using
 * @a adm_access.
 *
 * When translation from normal form is requested
 * (@c SVN_WC_TRANSLATE_FROM_NF is specified in @a flags), @a path
 * is used as target path and stream read operations are not supported.
 * Conversely, if translation to normal form is requested
 * (@c SVN_WC_TRANSLATE_TO_NF is specified in @a flags), @a path is
 * used as source path and stream write operations are not supported.
 *
 * The @a flags are the same constants as those used for
 * svn_wc_translated_file().
 *
 * @since New in 1.5.
 */
svn_error_t *
svn_wc_translated_stream(svn_stream_t **stream,
                         const char *path,
                         const char *versioned_file,
                         svn_wc_adm_access_t *adm_access,
                         apr_uint32_t flags,
                         apr_pool_t *pool);


/* Text/Prop Deltas Using an Editor */


/** Send the local modifications for versioned file @a path (with
 * matching @a file_baton) through @a editor, then close @a file_baton
 * afterwards.  Use @a pool for any temporary allocation and
 * @a adm_access as an access baton for @a path.
 *
 * This process creates a copy of @a path with keywords and eol
 * untranslated.  If @a tempfile is non-NULL, set @a *tempfile to the
 * path to this copy.  Do not clean up the copy; caller can do that.
 * If @a digest is non-NULL, put the MD5 checksum of the
 * temporary file into @a digest, which must point to @c APR_MD5_DIGESTSIZE
 * bytes of storage.  (The purpose of handing back the tmp copy is that
 * it is usually about to become the new text base anyway, but the
 * installation of the new text base is outside the scope of this
 * function.)
 *
 * If @a fulltext, send the untranslated copy of @a path through @a editor
 * as full-text; else send it as svndiff against the current text base.
 *
 * If sending a diff, and the recorded checksum for @a path's text-base
 * does not match the current actual checksum, then remove the tmp
 * copy (and set @a *tempfile to NULL if appropriate), and return the
 * error @c SVN_ERR_WC_CORRUPT_TEXT_BASE.
 *
 * @note This is intended for use with both infix and postfix
 * text-delta styled editor drivers.
 *
 * @since New in 1.4.
 */
svn_error_t *
svn_wc_transmit_text_deltas2(const char **tempfile,
                             unsigned char digest[],
                             const char *path,
                             svn_wc_adm_access_t *adm_access,
                             svn_boolean_t fulltext,
                             const svn_delta_editor_t *editor,
                             void *file_baton,
                             apr_pool_t *pool);

/** Similar to svn_wc_transmit_text_deltas2(), but with @a digest set to NULL.
 *
 * @deprecated Provided for backwards compatibility with the 1.3 API.
 */
SVN_DEPRECATED
svn_error_t *
svn_wc_transmit_text_deltas(const char *path,
                            svn_wc_adm_access_t *adm_access,
                            svn_boolean_t fulltext,
                            const svn_delta_editor_t *editor,
                            void *file_baton,
                            const char **tempfile,
                            apr_pool_t *pool);


/** Given a @a path with its accompanying @a entry, transmit all local
 * property modifications using the appropriate @a editor method (in
 * conjunction with @a baton). @a adm_access is an access baton set
 * that contains @a path.  Use @a pool for all allocations.
 *
 * If a temporary file remains after this function is finished, the
 * path to that file is returned in @a *tempfile (so the caller can
 * clean this up if it wishes to do so).
 *
 * @note Starting version 1.5, no tempfile will ever be returned
 *       anymore.  If @a *tempfile is passed, its value is set to @c NULL.
 */
svn_error_t *
svn_wc_transmit_prop_deltas(const char *path,
                            svn_wc_adm_access_t *adm_access,
                            const svn_wc_entry_t *entry,
                            const svn_delta_editor_t *editor,
                            void *baton,
                            const char **tempfile,
                            apr_pool_t *pool);


/** Get the run-time configured list of ignore patterns from the
 * @c svn_config_t's in the @a config hash, and store them in @a *patterns.
 * Allocate @a *patterns and its contents in @a pool.
 */
svn_error_t *
svn_wc_get_default_ignores(apr_array_header_t **patterns,
                           apr_hash_t *config,
                           apr_pool_t *pool);

/** Get the list of ignore patterns from the @c svn_config_t's in the
 * @a config hash and the local ignore patterns from the directory
 * in @a adm_access, and store them in @a *patterns.
 * Allocate @a *patterns and its contents in @a pool.
 *
 * @since New in 1.3.
 */
svn_error_t *
svn_wc_get_ignores(apr_array_header_t **patterns,
                   apr_hash_t *config,
                   svn_wc_adm_access_t *adm_access,
                   apr_pool_t *pool);

/** Return TRUE iff @a str matches any of the elements of @a list, a
 * list of zero or more ignore patterns.
 *
 * @since New in 1.5.
 */
svn_boolean_t
svn_wc_match_ignore_list(const char *str,
                         apr_array_header_t *list,
                         apr_pool_t *pool);


/** Add @a lock to the working copy for @a path.  @a adm_access must contain
 * a write lock for @a path.  If @a path is read-only, due to locking
 * properties, make it writable.  Perform temporary allocations in @a
 * pool. */
svn_error_t *
svn_wc_add_lock(const char *path,
                const svn_lock_t *lock,
                svn_wc_adm_access_t *adm_access,
                apr_pool_t *pool);

/** Remove any lock from @a path.  @a adm_access must contain a
 * write-lock for @a path.  If @a path has a lock and the locking
 * so specifies, make the file read-only.  Don't return an error if @a
 * path didn't have a lock.  Perform temporary allocations in @a pool. */
svn_error_t *
svn_wc_remove_lock(const char *path,
                   svn_wc_adm_access_t *adm_access,
                   apr_pool_t *pool);


/** A structure to report a summary of a working copy, including the
 * mix of revisions found within it, whether any parts are switched or
 * locally modified, and whether it is a sparse checkout.
 *
 * @note Fields may be added to the end of this structure in future
 * versions.  Therefore, to preserve binary compatibility, users
 * should not directly allocate structures of this type.
 *
 * @since New in 1.4
 */
typedef struct svn_wc_revision_status_t
{
  svn_revnum_t min_rev;   /**< Lowest revision found */
  svn_revnum_t max_rev;   /**< Highest revision found */

  svn_boolean_t switched; /**< Is anything switched? */
  svn_boolean_t modified; /**< Is anything modified? */

  /** Whether any WC paths are at a depth other than @c svn_depth_infinity.
   * @since New in 1.5.
   */
  svn_boolean_t sparse_checkout;
} svn_wc_revision_status_t;

/** Set @a *result_p to point to a new @c svn_wc_revision_status_t structure
 * containing a summary of the revision range and status of the working copy
 * at @a wc_path (not including "externals").
 *
 * Set @a (*result_p)->min_rev and @a (*result_p)->max_rev respectively to the
 * lowest and highest revision numbers in the working copy.  If @a committed
 * is TRUE, summarize the last-changed revisions, else the base revisions.
 *
 * Set @a (*result_p)->switched to indicate whether any item in the WC is
 * switched relative to its parent.  If @a trail_url is non-NULL, use it to
 * determine if @a wc_path itself is switched.  It should be any trailing
 * portion of @a wc_path's expected URL, long enough to include any parts
 * that the caller considers might be changed by a switch.  If it does not
 * match the end of @a wc_path's actual URL, then report a "switched"
 * status.
 *
 * Set @a (*result_p)->modified to indicate whether any item is locally
 * modified.
 *
 * If @a cancel_func is non-NULL, call it with @a cancel_baton to determine
 * if the client has cancelled the operation.
 *
 * Allocate *result_p in @a pool.
 *
 * @since New in 1.4
 */
svn_error_t *
svn_wc_revision_status(svn_wc_revision_status_t **result_p,
                       const char *wc_path,
                       const char *trail_url,
                       svn_boolean_t committed,
                       svn_cancel_func_t cancel_func,
                       void *cancel_baton,
                       apr_pool_t *pool);


/**
 * Set @a path's entry's 'changelist' attribute to @a changelist iff
 * @a changelist is not @c NULL; otherwise, remove any current
 * changelist assignment from @a path.  @a adm_access is an access
 * baton set that contains @a path.
 *
 * If @a cancel_func is not @c NULL, call it with @a cancel_baton to
 * determine if the client has cancelled the operation.
 *
 * If @a notify_func is not @c NULL, call it with @a notify_baton to
 * report the change (using notification types @c
 * svn_wc_notify_changelist_set and @c svn_wc_notify_changelist_clear).
 *
 * @note For now, directories are NOT allowed to be associated with
 * changelists; there is confusion about whether they should behave
 * as depth-0 or depth-infinity objects.  If @a path is a directory,
 * return @c SVN_ERR_UNSUPPORTED_FEATURE.
 *
 * @note This metadata is purely a client-side "bookkeeping"
 * convenience, and is entirely managed by the working copy.
 *
 * @since New in 1.5.
 */
svn_error_t *
svn_wc_set_changelist(const char *path,
                      const char *changelist,
                      svn_wc_adm_access_t *adm_access,
                      svn_cancel_func_t cancel_func,
                      void *cancel_baton,
                      svn_wc_notify_func2_t notify_func,
                      void *notify_baton,
                      apr_pool_t *pool);

/** Crop @a target according to @a depth. 
 *
 * Remove any item that exceeds the boundary of @a depth (relative to
 * @a target) from revision control.  Leave modified items behind
 * (unversioned), while removing unmodified ones completely.
 *
 * If @a target starts out with a shallower depth than @a depth, do not
 * upgrade it to @a depth (that would not be cropping); however, do
 * check children and crop them appropriately according to @a depth.
 *
 * Returns immediately with no error if @a target is not a directory,
 * or if @a depth is not restrictive (e.g., @c svn_depth_infinity).
 *
 * @a anchor is an access baton, with a tree lock, for the local path to the
 * working copy which will be used as the root of this operation.  If
 * @a target is not empty, it represents an entry in the @a anchor path;
 * otherwise, the @a anchor path is the target.  @a target may not be
 * @c NULL.
 *
 * If @a cancel_func is not @c NULL, call it with @a cancel_baton at
 * various points to determine if the client has cancelled the operation.
 *
 * If @a notify_func is not @c NULL, call it with @a notify_baton to
 * report changes as they are made.
 *
 * @note: svn_depth_exclude currently does nothing; passing it results
 * in immediate success with no side effects.
 *
 * @since New in 1.6
 */
svn_error_t *
svn_wc_crop_tree(svn_wc_adm_access_t *anchor,
                 const char *target,
                 svn_depth_t depth,
                 svn_wc_notify_func2_t notify_func,
                 void *notify_baton,
                 svn_cancel_func_t cancel_func,
                 void *cancel_baton,
                 apr_pool_t *pool);

/** @} */

/**
 *
 * @defgroup svn_wc_svnpatch svnpatch related functions
 *
 * @{
 *
 */

/* Output -- Writing */

/* Append @a number into @a target stream. */
svn_error_t *
svn_wc_write_number(svn_stream_t *target,
                    apr_pool_t *pool,
                    const apr_uint64_t number);

/* Append @a str into @a target stream.  Is binary-able. */
svn_error_t *
svn_wc_write_string(svn_stream_t *target,
                    apr_pool_t *pool,
                    const svn_string_t *str);

/* Append @a s cstring into @a target stream. */
svn_error_t *
svn_wc_write_cstring(svn_stream_t *target,
                     apr_pool_t *pool,
                     const char *s);

/* Append @a word into @a target stream. */
svn_error_t *
svn_wc_write_word(svn_stream_t *target,
                  apr_pool_t *pool,
                  const char *word);

/* Append a list of properties @a props into @a target. */
svn_error_t *
svn_wc_write_proplist(svn_stream_t *target,
                      apr_hash_t *props,
                      apr_pool_t *pool);

/* Begin a list, appended into @target */
svn_error_t *
svn_wc_start_list(svn_stream_t *target);

/* End a list, appended into @target */
svn_error_t *
svn_wc_end_list(svn_stream_t *target);

/* Append a tuple into @target in a printf-like fashion.
 * @see svn_ra_svn_write_tuple() for further details with the format. */
svn_error_t *
svn_wc_write_tuple(svn_stream_t *target,
                   apr_pool_t *pool,
                   const char *fmt, ...);

/* Append a command into @target, using the same format notation as
 * svn_wc_write_tuple(). */
svn_error_t *
svn_wc_write_cmd(svn_stream_t *target,
                 apr_pool_t *pool,
                 const char *cmdname,
                 const char *fmt, ...);

/* Input -- Reading */

svn_error_t *
svn_wc_read_item(svn_stream_t *from,
                 apr_pool_t *pool,
                 svn_ra_svn_item_t **item);

svn_error_t *
svn_wc_parse_tuple(apr_array_header_t *list,
                   apr_pool_t *pool,
                   const char *fmt, ...);

svn_error_t *
svn_wc_read_tuple(svn_stream_t *from,
                  apr_pool_t *pool,
                  const char *fmt, ...);

/* Drive @a diff_editor against @a decoded_patch_file's clear-text
 * Editor Commands. */
svn_error_t *
svn_wc_apply_svnpatch(apr_file_t *decoded_patch_file,
                      const svn_delta_editor_t *diff_editor,
                      void *diff_edit_baton,
                      apr_pool_t *pool);

/* Run an external patch program against @a patch_path patch file.  @a
 * outfile and @a errfile are respectively connected to the external
 * program's stdout and stderr pipes when executed.  @a config is looked
 * up for the SVN_CONFIG_OPTION_PATCH_CMD entry to use as the patch
 * program.  If missing or @a config is @c NULL, the function tries to
 * execute 'patch' literally, which should work on most *NIX systems at
 * least.  This involves searching into $PATH.  The external program is
 * given the patch file via its stdin pipe.
 *
 * The program is passed the '--force' argument when @a force is set.
 */
svn_error_t *
svn_wc_apply_unidiff(const char *patch_path,
                     svn_boolean_t force,
                     apr_file_t *outfile,
                     apr_file_t *errfile,
                     apr_hash_t *config,
                     apr_pool_t *pool);

/** @} end group: svnpatch related functions */


#ifdef __cplusplus
}
#endif /* __cplusplus */

#endif  /* SVN_WC_H */<|MERGE_RESOLUTION|>--- conflicted
+++ resolved
@@ -1628,15 +1628,11 @@
 } svn_wc_diff_callbacks3_t;
 
 /**
-<<<<<<< HEAD
  * Similar to @c svn_wc_diff_callbacks3_t, but without:
  *  - @a copyfrom_path and @a copyfrom_rev args for both @c file_added and @c
- *  dir_added functions.
+ *    dir_added functions.
  *  - @c dir_opened or @c dir_closed functions.
-=======
- * Similar to @c svn_wc_diff_callbacks3_t, but without the dir_opened()
- * function, and without the 'tree_conflicted' argument to the functions.
->>>>>>> 577768e2
+ *  - @c tree_conflicted argument to the functions.
  *
  * @deprecated Provided for backward compatibility with the 1.2 API.
  */
