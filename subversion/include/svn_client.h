/**
 * @copyright
 * ====================================================================
 *    Licensed to the Apache Software Foundation (ASF) under one
 *    or more contributor license agreements.  See the NOTICE file
 *    distributed with this work for additional information
 *    regarding copyright ownership.  The ASF licenses this file
 *    to you under the Apache License, Version 2.0 (the
 *    "License"); you may not use this file except in compliance
 *    with the License.  You may obtain a copy of the License at
 *
 *      http://www.apache.org/licenses/LICENSE-2.0
 *
 *    Unless required by applicable law or agreed to in writing,
 *    software distributed under the License is distributed on an
 *    "AS IS" BASIS, WITHOUT WARRANTIES OR CONDITIONS OF ANY
 *    KIND, either express or implied.  See the License for the
 *    specific language governing permissions and limitations
 *    under the License.
 * ====================================================================
 * @endcopyright
 *
 * @file svn_client.h
 * @brief Subversion's client library
 *
 * Requires:  The working copy library and repository access library.
 * Provides:  Broad wrappers around working copy library functionality.
 * Used By:   Client programs.
 */

#ifndef SVN_CLIENT_H
#define SVN_CLIENT_H

#include <apr.h>
#include <apr_pools.h>
#include <apr_hash.h>
#include <apr_tables.h>
#include <apr_getopt.h>
#include <apr_file_io.h>
#include <apr_time.h>

#include "svn_types.h"
#include "svn_string.h"
#include "svn_wc.h"
#include "svn_opt.h"
#include "svn_version.h"
#include "svn_ra.h"
#include "svn_diff.h"
#include "svn_auth.h"

#ifdef __cplusplus
extern "C" {
#endif /* __cplusplus */



/**
 * Get libsvn_client version information.
 *
 * @since New in 1.1.
 */
const svn_version_t *
svn_client_version(void);

/** Client supporting functions
 *
 * @defgroup clnt_support Client supporting subsystem
 *
 * @{
 */


/*** Authentication stuff ***/

/**  The new authentication system allows the RA layer to "pull"
 *   information as needed from libsvn_client.
 *
 *   @deprecated Replaced by the svn_auth_* functions.
 *   @see auth_fns
 *
 *   @defgroup auth_fns_depr (deprecated) AuthZ client subsystem
 *
 *   @{
 */

/** Create and return @a *provider, an authentication provider of type
 * svn_auth_cred_simple_t that gets information by prompting the user
 * with @a prompt_func and @a prompt_baton.  Allocate @a *provider in
 * @a pool.
 *
 * If both #SVN_AUTH_PARAM_DEFAULT_USERNAME and
 * #SVN_AUTH_PARAM_DEFAULT_PASSWORD are defined as runtime
 * parameters in the @c auth_baton, then @a *provider will return the
 * default arguments when svn_auth_first_credentials() is called.  If
 * svn_auth_first_credentials() fails, then @a *provider will
 * re-prompt @a retry_limit times (via svn_auth_next_credentials()).
 * For infinite retries, set @a retry_limit to value less than 0.
 *
 * @deprecated Provided for backward compatibility with the 1.3 API.
 * Use svn_auth_get_simple_prompt_provider() instead.
 */
SVN_DEPRECATED
void
svn_client_get_simple_prompt_provider(
  svn_auth_provider_object_t **provider,
  svn_auth_simple_prompt_func_t prompt_func,
  void *prompt_baton,
  int retry_limit,
  apr_pool_t *pool);


/** Create and return @a *provider, an authentication provider of type
 * #svn_auth_cred_username_t that gets information by prompting the
 * user with @a prompt_func and @a prompt_baton.  Allocate @a *provider
 * in @a pool.
 *
 * If #SVN_AUTH_PARAM_DEFAULT_USERNAME is defined as a runtime
 * parameter in the @c auth_baton, then @a *provider will return the
 * default argument when svn_auth_first_credentials() is called.  If
 * svn_auth_first_credentials() fails, then @a *provider will
 * re-prompt @a retry_limit times (via svn_auth_next_credentials()).
 * For infinite retries, set @a retry_limit to value less than 0.
 *
 * @deprecated Provided for backward compatibility with the 1.3 API.
 * Use svn_auth_get_username_prompt_provider() instead.
 */
SVN_DEPRECATED
void
svn_client_get_username_prompt_provider(
  svn_auth_provider_object_t **provider,
  svn_auth_username_prompt_func_t prompt_func,
  void *prompt_baton,
  int retry_limit,
  apr_pool_t *pool);


/** Create and return @a *provider, an authentication provider of type
 * #svn_auth_cred_simple_t that gets/sets information from the user's
 * ~/.subversion configuration directory.  Allocate @a *provider in
 * @a pool.
 *
 * If a default username or password is available, @a *provider will
 * honor them as well, and return them when
 * svn_auth_first_credentials() is called.  (see
 * #SVN_AUTH_PARAM_DEFAULT_USERNAME and #SVN_AUTH_PARAM_DEFAULT_PASSWORD).
 *
 * @deprecated Provided for backward compatibility with the 1.3 API.
 * Use svn_auth_get_simple_provider2() instead.
 */
SVN_DEPRECATED
void
svn_client_get_simple_provider(svn_auth_provider_object_t **provider,
                               apr_pool_t *pool);


#if (defined(WIN32) && !defined(__MINGW32__)) || defined(DOXYGEN) || defined(CTYPESGEN) || defined(SWIG)
/**
 * Create and return @a *provider, an authentication provider of type
 * #svn_auth_cred_simple_t that gets/sets information from the user's
 * ~/.subversion configuration directory.  Allocate @a *provider in
 * @a pool.
 *
 * This is like svn_client_get_simple_provider(), except that, when
 * running on Window 2000 or newer (or any other Windows version that
 * includes the CryptoAPI), the provider encrypts the password before
 * storing it to disk. On earlier versions of Windows, the provider
 * does nothing.
 *
 * @since New in 1.2.
 * @note This function is only available on Windows.
 *
 * @note An administrative password reset may invalidate the account's
 * secret key. This function will detect that situation and behave as
 * if the password were not cached at all.
 *
 * @deprecated Provided for backward compatibility with the 1.3 API.
 * Use svn_auth_get_windows_simple_provider() instead.
 */
SVN_DEPRECATED
void
svn_client_get_windows_simple_provider(svn_auth_provider_object_t **provider,
                                       apr_pool_t *pool);
#endif /* WIN32 && !__MINGW32__ || DOXYGEN || CTYPESGEN || SWIG */

/** Create and return @a *provider, an authentication provider of type
 * #svn_auth_cred_username_t that gets/sets information from a user's
 * ~/.subversion configuration directory.  Allocate @a *provider in
 * @a pool.
 *
 * If a default username is available, @a *provider will honor it,
 * and return it when svn_auth_first_credentials() is called.  (see
 * #SVN_AUTH_PARAM_DEFAULT_USERNAME).
 *
 * @deprecated Provided for backward compatibility with the 1.3 API.
 * Use svn_auth_get_username_provider() instead.
 */
SVN_DEPRECATED
void
svn_client_get_username_provider(svn_auth_provider_object_t **provider,
                                 apr_pool_t *pool);


/** Create and return @a *provider, an authentication provider of type
 * #svn_auth_cred_ssl_server_trust_t, allocated in @a pool.
 *
 * @a *provider retrieves its credentials from the configuration
 * mechanism.  The returned credential is used to override SSL
 * security on an error.
 *
 * @deprecated Provided for backward compatibility with the 1.3 API.
 * Use svn_auth_get_ssl_server_trust_file_provider() instead.
 */
SVN_DEPRECATED
void
svn_client_get_ssl_server_trust_file_provider(
  svn_auth_provider_object_t **provider,
  apr_pool_t *pool);


/** Create and return @a *provider, an authentication provider of type
 * #svn_auth_cred_ssl_client_cert_t, allocated in @a pool.
 *
 * @a *provider retrieves its credentials from the configuration
 * mechanism.  The returned credential is used to load the appropriate
 * client certificate for authentication when requested by a server.
 *
 * @deprecated Provided for backward compatibility with the 1.3 API.
 * Use svn_auth_get_ssl_client_cert_file_provider() instead.
 */
SVN_DEPRECATED
void
svn_client_get_ssl_client_cert_file_provider(
  svn_auth_provider_object_t **provider,
  apr_pool_t *pool);


/** Create and return @a *provider, an authentication provider of type
 * #svn_auth_cred_ssl_client_cert_pw_t, allocated in @a pool.
 *
 * @a *provider retrieves its credentials from the configuration
 * mechanism.  The returned credential is used when a loaded client
 * certificate is protected by a passphrase.
 *
 * @deprecated Provided for backward compatibility with the 1.3 API.
 * Use svn_auth_get_ssl_client_cert_pw_file_provider2() instead.
 */
SVN_DEPRECATED
void
svn_client_get_ssl_client_cert_pw_file_provider(
  svn_auth_provider_object_t **provider,
  apr_pool_t *pool);


/** Create and return @a *provider, an authentication provider of type
 * #svn_auth_cred_ssl_server_trust_t, allocated in @a pool.
 *
 * @a *provider retrieves its credentials by using the @a prompt_func
 * and @a prompt_baton.  The returned credential is used to override
 * SSL security on an error.
 *
 * @deprecated Provided for backward compatibility with the 1.3 API.
 * Use svn_auth_get_ssl_server_trust_prompt_provider() instead.
 */
SVN_DEPRECATED
void
svn_client_get_ssl_server_trust_prompt_provider(
  svn_auth_provider_object_t **provider,
  svn_auth_ssl_server_trust_prompt_func_t prompt_func,
  void *prompt_baton,
  apr_pool_t *pool);


/** Create and return @a *provider, an authentication provider of type
 * #svn_auth_cred_ssl_client_cert_t, allocated in @a pool.
 *
 * @a *provider retrieves its credentials by using the @a prompt_func
 * and @a prompt_baton.  The returned credential is used to load the
 * appropriate client certificate for authentication when requested by
 * a server.  The prompt will be retried @a retry_limit times.
 * For infinite retries, set @a retry_limit to value less than 0.
 *
 * @deprecated Provided for backward compatibility with the 1.3 API.
 * Use svn_auth_get_ssl_client_cert_prompt_provider() instead.
 */
SVN_DEPRECATED
void
svn_client_get_ssl_client_cert_prompt_provider(
  svn_auth_provider_object_t **provider,
  svn_auth_ssl_client_cert_prompt_func_t prompt_func,
  void *prompt_baton,
  int retry_limit,
  apr_pool_t *pool);


/** Create and return @a *provider, an authentication provider of type
 * #svn_auth_cred_ssl_client_cert_pw_t, allocated in @a pool.
 *
 * @a *provider retrieves its credentials by using the @a prompt_func
 * and @a prompt_baton.  The returned credential is used when a loaded
 * client certificate is protected by a passphrase.  The prompt will
 * be retried @a retry_limit times. For infinite retries, set @a retry_limit
 * to value less than 0.
 *
 * @deprecated Provided for backward compatibility with the 1.3 API.
 * Use svn_auth_get_ssl_client_cert_pw_prompt_provider() instead.
 */
SVN_DEPRECATED
void
svn_client_get_ssl_client_cert_pw_prompt_provider(
  svn_auth_provider_object_t **provider,
  svn_auth_ssl_client_cert_pw_prompt_func_t prompt_func,
  void *prompt_baton,
  int retry_limit,
  apr_pool_t *pool);

/** @} */

/**
 * Revisions and Peg Revisions
 *
 * @defgroup clnt_revisions Revisions and Peg Revisions
 *
 * A brief word on operative and peg revisions.
 *
 * If the kind of the peg revision is #svn_opt_revision_unspecified, then it
 * defaults to #svn_opt_revision_head for URLs and #svn_opt_revision_working
 * for local paths.
 *
 * For deeper insight, please see the
 * <a href="http://svnbook.red-bean.com/nightly/en/svn.advanced.pegrevs.html">
 * Peg and Operative Revisions</a> section of the Subversion Book.
 */

/**
 * Commit operations
 *
 * @defgroup clnt_commit Client commit subsystem
 *
 * @{
 */

/** This is a structure which stores a filename and a hash of property
 * names and values.
 *
 * @deprecated Provided for backward compatibility with the 1.4 API.
 */
typedef struct svn_client_proplist_item_t
{
  /** The name of the node on which these properties are set. */
  svn_stringbuf_t *node_name;

  /** A hash of (const char *) property names, and (svn_string_t *) property
   * values. */
  apr_hash_t *prop_hash;

} svn_client_proplist_item_t;

/**
 * The callback invoked by svn_client_proplist3().  Each invocation
 * describes the property specified by @a item.  Use @a pool for all
 * temporary allocation.
 *
 * @since New in 1.5.
 */
typedef svn_error_t *(*svn_proplist_receiver_t)(
  void *baton,
  const char *path,
  apr_hash_t *prop_hash,
  apr_pool_t *pool);

/**
 * Return a duplicate of @a item, allocated in @a pool. No part of the new
 * structure will be shared with @a item.
 *
 * @since New in 1.3.
 *
 * @deprecated Provided for backward compatibility with the 1.4 API.
 */
SVN_DEPRECATED
svn_client_proplist_item_t *
svn_client_proplist_item_dup(const svn_client_proplist_item_t *item,
                             apr_pool_t *pool);

/** Information about commits passed back to client from this module.
 *
 * @deprecated Provided for backward compatibility with the 1.2 API.
 */
typedef struct svn_client_commit_info_t
{
  /** just-committed revision. */
  svn_revnum_t revision;

  /** server-side date of the commit. */
  const char *date;

  /** author of the commit. */
  const char *author;

} svn_client_commit_info_t;


/**
 * @name Commit state flags
 * @brief State flags for use with the #svn_client_commit_item3_t structure
 * (see the note about the namespace for that structure, which also
 * applies to these flags).
 * @{
 */
#define SVN_CLIENT_COMMIT_ITEM_ADD         0x01
#define SVN_CLIENT_COMMIT_ITEM_DELETE      0x02
#define SVN_CLIENT_COMMIT_ITEM_TEXT_MODS   0x04
#define SVN_CLIENT_COMMIT_ITEM_PROP_MODS   0x08
#define SVN_CLIENT_COMMIT_ITEM_IS_COPY     0x10
/** @since New in 1.2. */
#define SVN_CLIENT_COMMIT_ITEM_LOCK_TOKEN  0x20
/** @} */

/** The commit candidate structure.
 *
 * In order to avoid backwards compatibility problems clients should use
 * svn_client_commit_item3_create() to allocate and initialize this
 * structure instead of doing so themselves.
 *
 * @since New in 1.5.
 */
typedef struct svn_client_commit_item3_t
{
  /* IMPORTANT: If you extend this structure, add new fields to the end. */

  /** absolute working-copy path of item */
  const char *path;

  /** node kind (dir, file) */
  svn_node_kind_t kind;

  /** commit URL for this item */
  const char *url;

  /** revision of textbase */
  svn_revnum_t revision;

  /** copyfrom-url or NULL if not a copied item */
  const char *copyfrom_url;

  /** copyfrom-rev, valid when copyfrom_url != NULL */
  svn_revnum_t copyfrom_rev;

  /** state flags */
  apr_byte_t state_flags;

  /** An array of #svn_prop_t *'s, which are incoming changes from
   * the repository to WC properties.  These changes are applied
   * post-commit.
   *
   * When adding to this array, allocate the #svn_prop_t and its
   * contents in @c incoming_prop_changes->pool, so that it has the
   * same lifetime as this data structure.
   *
   * See http://subversion.tigris.org/issues/show_bug.cgi?id=806 for a
   * description of what would happen if the post-commit process
   * didn't group these changes together with all other changes to the
   * item.
   */
  apr_array_header_t *incoming_prop_changes;

  /** An array of #svn_prop_t *'s, which are outgoing changes to
   * make to properties in the repository.  These extra property
   * changes are declared pre-commit, and applied to the repository as
   * part of a commit.
   *
   * When adding to this array, allocate the #svn_prop_t and its
   * contents in @c outgoing_prop_changes->pool, so that it has the
   * same lifetime as this data structure.
   */
  apr_array_header_t *outgoing_prop_changes;
} svn_client_commit_item3_t;

/** The commit candidate structure.
 *
 * @deprecated Provided for backward compatibility with the 1.3 API.
 */
typedef struct svn_client_commit_item2_t
{
  /** absolute working-copy path of item */
  const char *path;

  /** node kind (dir, file) */
  svn_node_kind_t kind;

  /** commit URL for this item */
  const char *url;

  /** revision of textbase */
  svn_revnum_t revision;

  /** copyfrom-url or NULL if not a copied item */
  const char *copyfrom_url;

  /** copyfrom-rev, valid when copyfrom_url != NULL */
  svn_revnum_t copyfrom_rev;

  /** state flags */
  apr_byte_t state_flags;

  /** Analogous to the #svn_client_commit_item3_t.incoming_prop_changes
   * field.
   */
  apr_array_header_t *wcprop_changes;
} svn_client_commit_item2_t;

/** The commit candidate structure.
 *
 * @deprecated Provided for backward compatibility with the 1.2 API.
 */
typedef struct svn_client_commit_item_t
{
  /** absolute working-copy path of item */
  const char *path;

  /** node kind (dir, file) */
  svn_node_kind_t kind;

  /** commit URL for this item */
  const char *url;

  /** revision (copyfrom-rev if _IS_COPY) */
  svn_revnum_t revision;

  /** copyfrom-url */
  const char *copyfrom_url;

  /** state flags */
  apr_byte_t state_flags;

  /** Analogous to the #svn_client_commit_item3_t.incoming_prop_changes
   * field.
   */
  apr_array_header_t *wcprop_changes;

} svn_client_commit_item_t;

/** Return a new commit item object, allocated in @a pool.
 *
 * In order to avoid backwards compatibility problems, this function
 * is used to initialize and allocate the #svn_client_commit_item3_t
 * structure rather than doing so explicitly, as the size of this
 * structure may change in the future.
 *
 * @since New in 1.6.
 */
svn_client_commit_item3_t *
svn_client_commit_item3_create(apr_pool_t *pool);

/** Like svn_client_commit_item3_create() but with a stupid "const"
 * qualifier on the returned structure, and it returns an error that
 * will never happen.
 *
 * @deprecated Provided for backward compatibility with the 1.5 API.
 */
svn_error_t *
svn_client_commit_item_create(const svn_client_commit_item3_t **item,
                              apr_pool_t *pool);

/**
 * Return a duplicate of @a item, allocated in @a pool. No part of the
 * new structure will be shared with @a item, except for the adm_access
 * member.
 *
 * @since New in 1.5.
 */
svn_client_commit_item3_t *
svn_client_commit_item3_dup(const svn_client_commit_item3_t *item,
                            apr_pool_t *pool);

/**
 * Return a duplicate of @a item, allocated in @a pool. No part of the new
 * structure will be shared with @a item.
 *
 * @deprecated Provided for backward compatibility with the 1.3 API.
 */
SVN_DEPRECATED
svn_client_commit_item2_t *
svn_client_commit_item2_dup(const svn_client_commit_item2_t *item,
                            apr_pool_t *pool);

/** Callback type used by commit-y operations to get a commit log message
 * from the caller.
 *
 * Set @a *log_msg to the log message for the commit, allocated in @a
 * pool, or @c NULL if wish to abort the commit process.  Set @a *tmp_file
 * to the path of any temporary file which might be holding that log
 * message, or @c NULL if no such file exists (though, if @a *log_msg is
 * @c NULL, this value is undefined).  The log message MUST be a UTF8
 * string with LF line separators.
 *
 * @a commit_items is a read-only array of #svn_client_commit_item3_t
 * structures, which may be fully or only partially filled-in,
 * depending on the type of commit operation.
 *
 * @a baton is provided along with the callback for use by the handler.
 *
 * All allocations should be performed in @a pool.
 *
 * @since New in 1.5.
 */
typedef svn_error_t *(*svn_client_get_commit_log3_t)(
  const char **log_msg,
  const char **tmp_file,
  const apr_array_header_t *commit_items,
  void *baton,
  apr_pool_t *pool);

/** Callback type used by commit-y operations to get a commit log message
 * from the caller.
 *
 * Set @a *log_msg to the log message for the commit, allocated in @a
 * pool, or @c NULL if wish to abort the commit process.  Set @a *tmp_file
 * to the path of any temporary file which might be holding that log
 * message, or @c NULL if no such file exists (though, if @a *log_msg is
 * @c NULL, this value is undefined).  The log message MUST be a UTF8
 * string with LF line separators.
 *
 * @a commit_items is a read-only array of #svn_client_commit_item2_t
 * structures, which may be fully or only partially filled-in,
 * depending on the type of commit operation.
 *
 * @a baton is provided along with the callback for use by the handler.
 *
 * All allocations should be performed in @a pool.
 *
 * @deprecated Provided for backward compatibility with the 1.3 API.
 */
typedef svn_error_t *(*svn_client_get_commit_log2_t)(
  const char **log_msg,
  const char **tmp_file,
  const apr_array_header_t *commit_items,
  void *baton,
  apr_pool_t *pool);

/** Callback type used by commit-y operations to get a commit log message
 * from the caller.
 *
 * Set @a *log_msg to the log message for the commit, allocated in @a
 * pool, or @c NULL if wish to abort the commit process.  Set @a *tmp_file
 * to the path of any temporary file which might be holding that log
 * message, or @c NULL if no such file exists (though, if @a *log_msg is
 * @c NULL, this value is undefined).  The log message MUST be a UTF8
 * string with LF line separators.
 *
 * @a commit_items is a read-only array of #svn_client_commit_item_t
 * structures, which may be fully or only partially filled-in,
 * depending on the type of commit operation.
 *
 * @a baton is provided along with the callback for use by the handler.
 *
 * All allocations should be performed in @a pool.
 *
 * @deprecated Provided for backward compatibility with the 1.2 API.
 */
typedef svn_error_t *(*svn_client_get_commit_log_t)(
  const char **log_msg,
  const char **tmp_file,
  apr_array_header_t *commit_items,
  void *baton,
  apr_pool_t *pool);

/** @} */

/**
 * Client blame
 *
 * @defgroup clnt_blame Client blame functionality
 *
 * @{
 */

/** Callback type used by svn_client_blame5() to notify the caller
 * that line @a line_no of the blamed file was last changed in @a revision
 * which has the revision properties @a rev_props, and that the contents were
 * @a line.
 *
 * @a start_revnum and @a end_revnum contain the start and end revision 
 * number of the entire blame operation, as determined from the repository
 * inside svn_client_blame5(). This can be useful for the blame receiver 
 * to format the blame output.
 *
 * If svn_client_blame5() was called with @a include_merged_revisions set to
 * TRUE, @a merged_revision, @a merged_rev_props and @a merged_path will be
 * set, otherwise they will be NULL. @a merged_path will be set to the
 * absolute repository path.
 *
 * All allocations should be performed in @a pool.
 *
 * @note If there is no blame information for this line, @a revision will be
 * invalid and @a rev_props will be NULL. In this case @a local_change
 * will be true if the reason there is no blame information is that the line
 * was modified locally. In all other cases @a local_change will be false.
 *
 * @since New in 1.7.
 */
typedef svn_error_t *(*svn_client_blame_receiver3_t)(
  void *baton,
  svn_revnum_t start_revnum,
  svn_revnum_t end_revnum,
  apr_int64_t line_no,
  svn_revnum_t revision,
  apr_hash_t *rev_props,
  svn_revnum_t merged_revision,
  apr_hash_t *merged_rev_props,
  const char *merged_path,
  const char *line,
  svn_boolean_t local_change,
  apr_pool_t *pool);

/**
 * Similar to #svn_client_blame_receiver3_t, but with separate author and
 * date revision properties instead of all revision properties, and without
 * information about local changes.
 *
 * @deprecated Provided for backward compatibility with the 1.6 API.
 *
 * @since New in 1.5.
 */
typedef svn_error_t *(*svn_client_blame_receiver2_t)(
  void *baton,
  apr_int64_t line_no,
  svn_revnum_t revision,
  const char *author,
  const char *date,
  svn_revnum_t merged_revision,
  const char *merged_author,
  const char *merged_date,
  const char *merged_path,
  const char *line,
  apr_pool_t *pool);

/**
 * Similar to #svn_client_blame_receiver2_t, but without @a merged_revision,
 * @a merged_author, @a merged_date, or @a merged_path members.
 *
 * @note New in 1.4 is that the line is defined to contain only the line
 * content (and no [partial] EOLs; which was undefined in older versions).
 * Using this callback with svn_client_blame() or svn_client_blame2()
 * will still give you the old behaviour.
 *
 * @deprecated Provided for backward compatibility with the 1.4 API.
 */
typedef svn_error_t *(*svn_client_blame_receiver_t)(
  void *baton,
  apr_int64_t line_no,
  svn_revnum_t revision,
  const char *author,
  const char *date,
  const char *line,
  apr_pool_t *pool);


/** @} */

/**
 * Client diff
 *
 * @defgroup clnt_diff Client diff functionality
 *
 * @{
 */
/** The difference type in an svn_diff_summarize_t structure.
 *
 * @since New in 1.4.
 */
typedef enum svn_client_diff_summarize_kind_t
{
  /** An item with no text modifications */
  svn_client_diff_summarize_kind_normal,

  /** An added item */
  svn_client_diff_summarize_kind_added,

  /** An item with text modifications */
  svn_client_diff_summarize_kind_modified,

  /** A deleted item */
  svn_client_diff_summarize_kind_deleted
} svn_client_diff_summarize_kind_t;


/** A struct that describes the diff of an item. Passed to
 * #svn_client_diff_summarize_func_t.
 *
 * @note Fields may be added to the end of this structure in future
 * versions.  Therefore, users shouldn't allocate structures of this
 * type, to preserve binary compatibility.
 *
 * @since New in 1.4.
 */
typedef struct svn_client_diff_summarize_t
{
  /** Path relative to the target.  If the target is a file, path is
   * the empty string. */
  const char *path;

  /** Change kind */
  svn_client_diff_summarize_kind_t summarize_kind;

  /** Properties changed?  For consistency with 'svn status' output,
   * this should be false if summarize_kind is _added or _deleted. */
  svn_boolean_t prop_changed;

  /** File or dir */
  svn_node_kind_t node_kind;
} svn_client_diff_summarize_t;

/**
 * Return a duplicate of @a diff, allocated in @a pool. No part of the new
 * structure will be shared with @a diff.
 *
 * @since New in 1.4.
 */
svn_client_diff_summarize_t *
svn_client_diff_summarize_dup(const svn_client_diff_summarize_t *diff,
                              apr_pool_t *pool);


/** A callback used in svn_client_diff_summarize3() and
 * svn_client_diff_summarize_peg3() for reporting a @a diff summary.
 *
 * All allocations should be performed in @a pool.
 *
 * @a baton is a closure object; it should be provided by the implementation,
 * and passed by the caller.
 *
 * @since New in 1.4.
 */
typedef svn_error_t *(*svn_client_diff_summarize_func_t)(
  const svn_client_diff_summarize_t *diff,
  void *baton,
  apr_pool_t *pool);



/** @} */


/**
 * Client context
 *
 * @defgroup clnt_ctx Client context management
 *
 * @{
 */

/** A client context structure, which holds client specific callbacks,
 * batons, serves as a cache for configuration options, and other various
 * and sundry things.  In order to avoid backwards compatibility problems
 * clients should use svn_client_create_context() to allocate and
 * initialize this structure instead of doing so themselves.
 */
typedef struct svn_client_ctx_t
{
  /** main authentication baton. */
  svn_auth_baton_t *auth_baton;

  /** notification callback function.
   * This will be called by notify_func2() by default.
   * @deprecated Provided for backward compatibility with the 1.1 API.
   * Use @c notify_func2 instead. */
  svn_wc_notify_func_t notify_func;

  /** notification callback baton for notify_func()
   * @deprecated Provided for backward compatibility with the 1.1 API.
   * Use @c notify_baton2 instead */
  void *notify_baton;

  /** Log message callback function.  NULL means that Subversion
    * should try not attempt to fetch a log message.
    * @deprecated Provided for backward compatibility with the 1.2 API.
    * Use @c log_msg_func2 instead. */
  svn_client_get_commit_log_t log_msg_func;

  /** log message callback baton
    * @deprecated Provided for backward compatibility with the 1.2 API.
    * Use @c log_msg_baton2 instead. */
  void *log_msg_baton;

  /** a hash mapping of <tt>const char *</tt> configuration file names to
   * #svn_config_t *'s. For example, the '~/.subversion/config' file's
   * contents should have the key "config".  May be left unset (or set to
   * NULL) to use the built-in default settings and not use any configuration.
   */
  apr_hash_t *config;

  /** a callback to be used to see if the client wishes to cancel the running
   * operation. */
  svn_cancel_func_t cancel_func;

  /** a baton to pass to the cancellation callback. */
  void *cancel_baton;

  /** notification function, defaulting to a function that forwards
   * to notify_func().  If @a NULL, it will not be invoked.
   * @since New in 1.2. */
  svn_wc_notify_func2_t notify_func2;

  /** notification baton for notify_func2().
   * @since New in 1.2. */
  void *notify_baton2;

  /** Log message callback function. NULL means that Subversion
   *   should try log_msg_func.
   * @since New in 1.3. */
  svn_client_get_commit_log2_t log_msg_func2;

  /** callback baton for log_msg_func2
   * @since New in 1.3. */
  void *log_msg_baton2;

  /** Notification callback for network progress information.
   * May be NULL if not used.
   * @since New in 1.3. */
  svn_ra_progress_notify_func_t progress_func;

  /** Callback baton for progress_func.
   * @since New in 1.3. */
  void *progress_baton;

  /** Log message callback function. NULL means that Subversion
   *   should try @c log_msg_func2, then @c log_msg_func.
   * @since New in 1.5. */
  svn_client_get_commit_log3_t log_msg_func3;

  /** The callback baton for @c log_msg_func3.
   * @since New in 1.5. */
  void *log_msg_baton3;

  /** MIME types map.
   * @since New in 1.5. */
  apr_hash_t *mimetypes_map;

  /** Conflict resolution callback and baton, if available.
   * @since New in 1.5. */
  svn_wc_conflict_resolver_func_t conflict_func;
  void *conflict_baton;

  /** Custom client name string, or @c NULL.
   * @since New in 1.5. */
  const char *client_name;

  /** A working copy context for the client operation to use.
   * This is initialized by svn_client_create_context() and should never
   * be @c NULL.
   *
   * @since New in 1.7.  */
  svn_wc_context_t *wc_ctx;

} svn_client_ctx_t;

/** Initialize a client context.
 * Set @a *ctx to a client context object, allocated in @a pool, that
 * represents a particular instance of an svn client.
 *
 * In order to avoid backwards compatibility problems, clients must
 * use this function to initialize and allocate the
 * #svn_client_ctx_t structure rather than doing so themselves, as
 * the size of this structure may change in the future.
 *
 * The current implementation never returns error, but callers should
 * still check for error, for compatibility with future versions.
 */
svn_error_t *
svn_client_create_context(svn_client_ctx_t **ctx,
                          apr_pool_t *pool);

/** @} end group: Client context management */

/**
 * @name Authentication information file names
 *
 * Names of files that contain authentication information.
 *
 * These filenames are decided by libsvn_client, since this library
 * implements all the auth-protocols;  libsvn_wc does nothing but
 * blindly store and retrieve these files from protected areas.
 *
 * @defgroup clnt_auth_filenames Client authentication file names
 * @{
 */
#define SVN_CLIENT_AUTH_USERNAME            "username"
#define SVN_CLIENT_AUTH_PASSWORD            "password"
/** @} group end: Authentication information file names */

/** Client argument processing
 *
 * @defgroup clnt_cmdline Client command-line processing
 *
 * @{
 */

/**
 * Pull remaining target arguments from @a os into @a *targets_p,
 * converting them to UTF-8, followed by targets from @a known_targets
 * (which might come from, for example, the "--targets" command line option).
 *
 * On each URL target, do some IRI-to-URI encoding and some auto-escaping.
 * On each local path, canonicalize case and path separators.
 *
 * Allocate @a *targets_p and its elements in @a pool.
 *
 * @a ctx is required for possible repository authentication.
 *
 * If a path has the same name as a Subversion working copy
 * administrative directory, return #SVN_ERR_RESERVED_FILENAME_SPECIFIED;
 * if multiple reserved paths are encountered, return a chain of
 * errors, all of which are #SVN_ERR_RESERVED_FILENAME_SPECIFIED.  Do
 * not return this type of error in a chain with any other type of
 * error, and if this is the only type of error encountered, complete
 * the operation before returning the error(s).
 *
 * @since New in 1.6
 */
svn_error_t *
svn_client_args_to_target_array(apr_array_header_t **targets_p,
                                apr_getopt_t *os,
                                const apr_array_header_t *known_targets,
                                svn_client_ctx_t *ctx,
                                apr_pool_t *pool);

/** @} group end: Client command-line processing */

/** @} */

/**
 * Client working copy management functions
 *
 * @defgroup clnt_wc Client working copy management
 *
 * @{
 */

/**
 * @defgroup clnt_wc_checkout Checkout
 *
 * @{
 */


/**
 * Checkout a working copy from a repository.
 *
 * @param[out] result_rev   If non-NULL, the value of the revision checked
 *              out form the repository.
 * @param[in] URL       The repository URL of the checkout source.
 * @param[in] path      The root of the new working copy.
 * @param[in] peg_revision  The peg revision.
 * @param[in] revision  The operative revision.
 * @param[in] depth     The depth of the operation.  If #svn_depth_unknown,
 *              then behave as if for #svn_depth_infinity, except in the case
 *              of resuming a previous checkout of @a path (i.e., updating),
 *              in which case use the depth of the existing working copy.
 * @param[in] ignore_externals  If @c TRUE, don't process externals
 *              definitions as part of this operation.
 * @param[in] allow_unver_obstructions  If @c TRUE, then tolerate existing
 *              unversioned items that obstruct incoming paths.  Only
 *              obstructions of the same type (file or dir) as the added
 *              item are tolerated.  The text of obstructing files is left
 *              as-is, effectively treating it as a user modification after
 *              the checkout.  Working properties of obstructing items are
 *              set equal to the base properties. <br>
 *              If @c FALSE, then abort if there are any unversioned
 *              obstructing items.
 * @param[in] ctx   The standard client context, used for authentication and
 *              notification.
 * @param[in] pool  Used for any temporary allocation.
 *
 * @return A pointer to an #svn_error_t of the type (this list is not
 *         exhaustive): <br>
 *         #SVN_ERR_UNSUPPORTED_FEATURE if @a URL refers to a file rather
 *         than a directory; <br>
 *         #SVN_ERR_RA_ILLEGAL_URL if @a URL does not exist; <br>
 *         #SVN_ERR_CLIENT_BAD_REVISION if @a revision is not one of
 *         #svn_opt_revision_number, #svn_opt_revision_head, or
 *         #svn_opt_revision_date. <br>
 *         If no error occurred, return #SVN_NO_ERROR.
 *
 * @since New in 1.5.
 *
 * @see #svn_depth_t <br> #svn_client_ctx_t <br> @ref clnt_revisions for
 *      a discussion of operative and peg revisions.
 */
svn_error_t *
svn_client_checkout3(svn_revnum_t *result_rev,
                     const char *URL,
                     const char *path,
                     const svn_opt_revision_t *peg_revision,
                     const svn_opt_revision_t *revision,
                     svn_depth_t depth,
                     svn_boolean_t ignore_externals,
                     svn_boolean_t allow_unver_obstructions,
                     svn_client_ctx_t *ctx,
                     apr_pool_t *pool);


/**
 * Similar to svn_client_checkout3() but with @a allow_unver_obstructions
 * always set to FALSE, and @a depth set according to @a recurse: if
 * @a recurse is TRUE, @a depth is #svn_depth_infinity, if @a recurse
 * is FALSE, @a depth is #svn_depth_files.
 *
 * @deprecated Provided for backward compatibility with the 1.4 API.
 */
SVN_DEPRECATED
svn_error_t *
svn_client_checkout2(svn_revnum_t *result_rev,
                     const char *URL,
                     const char *path,
                     const svn_opt_revision_t *peg_revision,
                     const svn_opt_revision_t *revision,
                     svn_boolean_t recurse,
                     svn_boolean_t ignore_externals,
                     svn_client_ctx_t *ctx,
                     apr_pool_t *pool);


/**
 * Similar to svn_client_checkout2(), but with @a peg_revision
 * always set to #svn_opt_revision_unspecified and
 * @a ignore_externals always set to FALSE.
 *
 * @deprecated Provided for backward compatibility with the 1.1 API.
 */
SVN_DEPRECATED
svn_error_t *
svn_client_checkout(svn_revnum_t *result_rev,
                    const char *URL,
                    const char *path,
                    const svn_opt_revision_t *revision,
                    svn_boolean_t recurse,
                    svn_client_ctx_t *ctx,
                    apr_pool_t *pool);
/** @} */

/**
 * @defgroup Update Bring a working copy up-to-date with a repository
 *
 * @{
 *
 */

/**
 * Update working trees @a paths to @a revision, authenticating with the
 * authentication baton cached in @a ctx.  @a paths is an array of const
 * char * paths to be updated.  Unversioned paths that are direct children
 * of a versioned path will cause an update that attempts to add that path,
 * other unversioned paths are skipped.  If @a result_revs is not
 * @c NULL an array of svn_revnum_t will be returned with each element set
 * to the revision to which @a revision was resolved.
 *
 * @a revision must be of kind #svn_opt_revision_number,
 * #svn_opt_revision_head, or #svn_opt_revision_date.  If @a
 * revision does not meet these requirements, return the error
 * #SVN_ERR_CLIENT_BAD_REVISION.
 *
 * The paths in @a paths can be from multiple working copies from multiple
 * repositories, but even if they all come from the same repository there
 * is no guarantee that revision represented by #svn_opt_revision_head
 * will remain the same as each path is updated.
 *
 * If @a ignore_externals is set, don't process externals definitions
 * as part of this operation.
 *
 * If @a depth is #svn_depth_infinity, update fully recursively.
 * Else if it is #svn_depth_immediates or #svn_depth_files, update
 * each target and its file entries, but not its subdirectories.  Else
 * if #svn_depth_empty, update exactly each target, nonrecursively
 * (essentially, update the target's properties).
 *
 * If @a depth is #svn_depth_unknown, take the working depth from
 * @a paths and then behave as described above.
 *
 * If @a depth_is_sticky is set and @a depth is not
 * #svn_depth_unknown, then in addition to updating PATHS, also set
 * their sticky ambient depth value to @a depth.
 *
 * If @a allow_unver_obstructions is TRUE then the update tolerates
 * existing unversioned items that obstruct added paths.  Only
 * obstructions of the same type (file or dir) as the added item are
 * tolerated.  The text of obstructing files is left as-is, effectively
 * treating it as a user modification after the update.  Working
 * properties of obstructing items are set equal to the base properties.
 * If @a allow_unver_obstructions is FALSE then the update will abort
 * if there are any unversioned obstructing items.
 *
 * If @a ctx->notify_func2 is non-NULL, invoke @a ctx->notify_func2 with
 * @a ctx->notify_baton2 for each item handled by the update, and also for
 * files restored from text-base.  If @a ctx->cancel_func is non-NULL, invoke
 * it passing @a ctx->cancel_baton at various places during the update.
 *
 * Use @a pool for any temporary allocation.
 *
 *  @todo  Multiple Targets
 *  - Up for debate:  an update on multiple targets is *not* atomic.
 *  Right now, svn_client_update only takes one path.  What's
 *  debatable is whether this should ever change.  On the one hand,
 *  it's kind of losing to have the client application loop over
 *  targets and call svn_client_update() on each one;  each call to
 *  update initializes a whole new repository session (network
 *  overhead, etc.)  On the other hand, it's a very simple
 *  implementation, and allows for the possibility that different
 *  targets may come from different repositories.
 *
 * @since New in 1.5.
 */
svn_error_t *
svn_client_update3(apr_array_header_t **result_revs,
                   const apr_array_header_t *paths,
                   const svn_opt_revision_t *revision,
                   svn_depth_t depth,
                   svn_boolean_t depth_is_sticky,
                   svn_boolean_t ignore_externals,
                   svn_boolean_t allow_unver_obstructions,
                   svn_client_ctx_t *ctx,
                   apr_pool_t *pool);

/**
 * Similar to svn_client_update3() but with @a allow_unver_obstructions
 * always set to FALSE, @a depth_is_sticky to FALSE, and @a depth set
 * according to @a recurse: if @a recurse is TRUE, set @a depth to
 * #svn_depth_infinity, if @a recurse is FALSE, set @a depth to
 * #svn_depth_files.
 *
 * @deprecated Provided for backward compatibility with the 1.4 API.
 */
SVN_DEPRECATED
svn_error_t *
svn_client_update2(apr_array_header_t **result_revs,
                   const apr_array_header_t *paths,
                   const svn_opt_revision_t *revision,
                   svn_boolean_t recurse,
                   svn_boolean_t ignore_externals,
                   svn_client_ctx_t *ctx,
                   apr_pool_t *pool);

/**
 * Similar to svn_client_update2() except that it accepts only a single
 * target in @a path, returns a single revision if @a result_rev is
 * not NULL, and @a ignore_externals is always set to FALSE.
 *
 * @deprecated Provided for backward compatibility with the 1.1 API.
 */
SVN_DEPRECATED
svn_error_t *
svn_client_update(svn_revnum_t *result_rev,
                  const char *path,
                  const svn_opt_revision_t *revision,
                  svn_boolean_t recurse,
                  svn_client_ctx_t *ctx,
                  apr_pool_t *pool);
/** @} */

/**
 * @defgroup Switch Switch a working copy to another location.
 *
 * @{
 */

/** Switch working tree @a path to @a url\@peg_revision at @a revision,
 * authenticating with the authentication baton cached in @a ctx.  If
 * @a result_rev is not @c NULL, set @a *result_rev to the value of
 * the revision to which the working copy was actually switched.
 *
 * Summary of purpose: this is normally used to switch a working
 * directory over to another line of development, such as a branch or
 * a tag.  Switching an existing working directory is more efficient
 * than checking out @a url from scratch.
 *
 * @a revision must be of kind #svn_opt_revision_number,
 * #svn_opt_revision_head, or #svn_opt_revision_date; otherwise,
 * return #SVN_ERR_CLIENT_BAD_REVISION.
 *
 * If @a depth is #svn_depth_infinity, switch fully recursively.
 * Else if it is #svn_depth_immediates, switch @a path and its file
 * children (if any), and switch subdirectories but do not update
 * them.  Else if #svn_depth_files, switch just file children,
 * ignoring subdirectories completely.  Else if #svn_depth_empty,
 * switch just @a path and touch nothing underneath it.
 *
 * If @a depth_is_sticky is set and @a depth is not
 * #svn_depth_unknown, then in addition to switching PATH, also set
 * its sticky ambient depth value to @a depth.
 *
 * If @a ignore_externals is set, don't process externals definitions
 * as part of this operation.
 *
 * If @a allow_unver_obstructions is TRUE then the switch tolerates
 * existing unversioned items that obstruct added paths.  Only
 * obstructions of the same type (file or dir) as the added item are
 * tolerated.  The text of obstructing files is left as-is, effectively
 * treating it as a user modification after the switch.  Working
 * properties of obstructing items are set equal to the base properties.
 * If @a allow_unver_obstructions is FALSE then the switch will abort
 * if there are any unversioned obstructing items.
 *
 * If @a ctx->notify_func2 is non-NULL, invoke it with @a ctx->notify_baton2
 * on paths affected by the switch.  Also invoke it for files may be restored
 * from the text-base because they were removed from the working copy.
 *
 * Use @a pool for any temporary allocation.
 *
 * @since New in 1.5.
 */
svn_error_t *
svn_client_switch2(svn_revnum_t *result_rev,
                   const char *path,
                   const char *url,
                   const svn_opt_revision_t *peg_revision,
                   const svn_opt_revision_t *revision,
                   svn_depth_t depth,
                   svn_boolean_t depth_is_sticky,
                   svn_boolean_t ignore_externals,
                   svn_boolean_t allow_unver_obstructions,
                   svn_client_ctx_t *ctx,
                   apr_pool_t *pool);


/**
 * Similar to svn_client_switch2() but with @a allow_unver_obstructions,
 * @a ignore_externals, and @a depth_is_sticky always set to FALSE,
 * and @a depth set according to @a recurse: if @a recurse is TRUE,
 * set @a depth to #svn_depth_infinity, if @a recurse is FALSE, set
 * @a depth to #svn_depth_files.
 *
 * @deprecated Provided for backward compatibility with the 1.4 API.
 */
SVN_DEPRECATED
svn_error_t *
svn_client_switch(svn_revnum_t *result_rev,
                  const char *path,
                  const char *url,
                  const svn_opt_revision_t *revision,
                  svn_boolean_t recurse,
                  svn_client_ctx_t *ctx,
                  apr_pool_t *pool);

/** @} */

/**
 * @defgroup Add Begin versioning files/directories in a working copy.
 *
 * @{
 */

/**
 * Schedule a working copy @a path for addition to the repository.
 *
 * If @a depth is  svn_depth_empty, add just @a path and nothing
 * below it.  If #svn_depth_files, add @a path and any file
 * children of @a path.  If #svn_depth_immediates, add @a path, any
 * file children, and any immediate subdirectories (but nothing
 * underneath those subdirectories).  If #svn_depth_infinity, add
 * @a path and everything under it fully recursively.
 *
 * @a path's parent must be under revision control already (unless
 * @a add_parents is TRUE), but @a path is not.  If @a recursive is
 * set, then assuming @a path is a directory, all of its contents will
 * be scheduled for addition as well.
 *
 * If @a force is not set and @a path is already under version
 * control, return the error #SVN_ERR_ENTRY_EXISTS.  If @a force is
 * set, do not error on already-versioned items.  When used on a
 * directory in conjunction with the @a recursive flag, this has the
 * effect of scheduling for addition unversioned files and directories
 * scattered deep within a versioned tree.
 *
 * If @a ctx->notify_func2 is non-NULL, then for each added item, call
 * @a ctx->notify_func2 with @a ctx->notify_baton2 and the path of the
 * added item.
 *
 * If @a no_ignore is FALSE, don't add any file or directory (or recurse
 * into any directory) that is unversioned and found by recursion (as
 * opposed to being the explicit target @a path) and whose name matches the
 * svn:ignore property on its parent directory or the global-ignores list in
 * @a ctx->config. If @a no_ignore is TRUE, do include such files and
 * directories. (Note that an svn:ignore property can influence this
 * behaviour only when recursing into an already versioned directory with @a
 * force.)
 *
 * If @a add_parents is TRUE, recurse up @a path's directory and look for
 * a versioned directory.  If found, add all intermediate paths between it
 * and @a path.  If not found, return #SVN_ERR_CLIENT_NO_VERSIONED_PARENTS. (### What?)
 *
 * @par Important:
 * This is a *scheduling* operation.  No changes will
 * happen to the repository until a commit occurs.  This scheduling
 * can be removed with svn_client_revert2().
 *
 * @since New in 1.5.
 */
svn_error_t *
svn_client_add4(const char *path,
                svn_depth_t depth,
                svn_boolean_t force,
                svn_boolean_t no_ignore,
                svn_boolean_t add_parents,
                svn_client_ctx_t *ctx,
                apr_pool_t *pool);

/**
 * Similar to svn_client_add4(), but with @a add_parents always set to
 * FALSE and @a depth set according to @a recursive: if TRUE, then
 * @a depth is #svn_depth_infinity, if FALSE, then #svn_depth_empty.
 *
 * @deprecated Provided for backward compatibility with the 1.4 API.
 */
SVN_DEPRECATED
svn_error_t *
svn_client_add3(const char *path,
                svn_boolean_t recursive,
                svn_boolean_t force,
                svn_boolean_t no_ignore,
                svn_client_ctx_t *ctx,
                apr_pool_t *pool);

/**
 * Similar to svn_client_add3(), but with @a no_ignore always set to
 * FALSE.
 *
 * @deprecated Provided for backward compatibility with the 1.2 API.
 */
SVN_DEPRECATED
svn_error_t *
svn_client_add2(const char *path,
                svn_boolean_t recursive,
                svn_boolean_t force,
                svn_client_ctx_t *ctx,
                apr_pool_t *pool);

/**
 * Similar to svn_client_add2(), but with @a force always set to FALSE.
 *
 * @deprecated Provided for backward compatibility with the 1.0 API.
 */
SVN_DEPRECATED
svn_error_t *
svn_client_add(const char *path,
               svn_boolean_t recursive,
               svn_client_ctx_t *ctx,
               apr_pool_t *pool);

/** @} */

/**
 * @defgroup Mkdir Create directories in a working copy or repository.
 *
 * @{
 */

/** Create a directory, either in a repository or a working copy.
 *
 * If @a paths contains URLs, use the authentication baton in @a ctx
 * and @a message to immediately attempt to commit the creation of the
 * directories in @a paths in the repository.
 *
 * Else, create the directories on disk, and attempt to schedule them
 * for addition (using svn_client_add(), whose docstring you should
 * read).
 *
 * If @a make_parents is TRUE, create any non-existent parent directories
 * also.
 *
 * If non-NULL, @a revprop_table is a hash table holding additional,
 * custom revision properties (<tt>const char *</tt> names mapped to
 * <tt>svn_string_t *</tt> values) to be set on the new revision in
 * the event that this is a committing operation.  This table cannot
 * contain any standard Subversion properties.
 *
 * @a ctx->log_msg_func3/@a ctx->log_msg_baton3 are a callback/baton
 * combo that this function can use to query for a commit log message
 * when one is needed.
 *
 * If @a ctx->notify_func2 is non-NULL, when the directory has been created
 * (successfully) in the working copy, call @a ctx->notify_func2 with
 * @a ctx->notify_baton2 and the path of the new directory.  Note that this is
 * only called for items added to the working copy.
 *
 * If @a commit_callback is non-NULL, then for each successful commit, call
 * @a commit_callback with @a commit_baton and a #svn_commit_info_t for
 * the commit.
 *
 * @since New in 1.7.
 */
svn_error_t *
svn_client_mkdir4(const apr_array_header_t *paths,
                  svn_boolean_t make_parents,
                  const apr_hash_t *revprop_table,
                  svn_commit_callback2_t commit_callback,
                  void *commit_baton,
                  svn_client_ctx_t *ctx,
                  apr_pool_t *pool);

/**
 * Similar to svn_client_mkdir4(), but returns the @a commit_info_p directly,
 * rather than through @a commit_callback.
 *
 * @since New in 1.5.
 * @deprecated Provided for backward compatibility with the 1.4 API.
 */
SVN_DEPRECATED
svn_error_t *
svn_client_mkdir3(svn_commit_info_t **commit_info_p,
                  const apr_array_header_t *paths,
                  svn_boolean_t make_parents,
                  const apr_hash_t *revprop_table,
                  svn_client_ctx_t *ctx,
                  apr_pool_t *pool);


/**
 * Same as svn_client_mkdir3(), but with @a make_parents always FALSE,
 * and @a revprop_table always NULL.
 *
 * @since New in 1.3.
 * @deprecated Provided for backward compatibility with the 1.4 API.
 */
SVN_DEPRECATED
svn_error_t *
svn_client_mkdir2(svn_commit_info_t **commit_info_p,
                  const apr_array_header_t *paths,
                  svn_client_ctx_t *ctx,
                  apr_pool_t *pool);

/**
 * Same as svn_client_mkdir2(), but takes the #svn_client_commit_info_t
 * type for @a commit_info_p.
 *
 * @deprecated Provided for backward compatibility with the 1.2 API.
 */
SVN_DEPRECATED
svn_error_t *
svn_client_mkdir(svn_client_commit_info_t **commit_info_p,
                 const apr_array_header_t *paths,
                 svn_client_ctx_t *ctx,
                 apr_pool_t *pool);

/** @} */

/**
 * @defgroup Delete Remove files/directories from a working copy or repository.
 *
 * @{
 */

/** Delete items from a repository or working copy.
 *
 * If the paths in @a paths are URLs, use the authentication baton in
 * @a ctx and @a ctx->log_msg_func3/@a ctx->log_msg_baton3 to
 * immediately attempt to commit a deletion of the URLs from the
 * repository.  Every path must belong to the same repository.
 *
 * Else, schedule the working copy paths in @a paths for removal from
 * the repository.  Each path's parent must be under revision control.
 * This is just a *scheduling* operation.  No changes will happen to
 * the repository until a commit occurs.  This scheduling can be
 * removed with svn_client_revert2(). If a path is a file it is
 * immediately removed from the working copy. If the path is a
 * directory it will remain in the working copy but all the files, and
 * all unversioned items, it contains will be removed. If @a force is
 * not set then this operation will fail if any path contains locally
 * modified and/or unversioned items. If @a force is set such items
 * will be deleted.
 *
 * If the paths are working copy paths and @a keep_local is TRUE then
 * the paths will not be removed from the working copy, only scheduled
 * for removal from the repository.  Once the scheduled deletion is
 * committed, they will appear as unversioned paths in the working copy.
 *
 * If non-NULL, @a revprop_table is a hash table holding additional,
 * custom revision properties (<tt>const char *</tt> names mapped to
 * <tt>svn_string_t *</tt> values) to be set on the new revision in
 * the event that this is a committing operation.  This table cannot
 * contain any standard Subversion properties.
 *
 * @a ctx->log_msg_func3/@a ctx->log_msg_baton3 are a callback/baton
 * combo that this function can use to query for a commit log message
 * when one is needed.
 *
 * If @a ctx->notify_func2 is non-NULL, then for each item deleted, call
 * @a ctx->notify_func2 with @a ctx->notify_baton2 and the path of the deleted
 * item.
 *
 * If @a commit_callback is non-NULL, then for each successful commit, call
 * @a commit_callback with @a commit_baton and a #svn_commit_info_t for
 * the commit.
 *
 * @since New in 1.7.
 */
svn_error_t *
svn_client_delete4(const apr_array_header_t *paths,
                   svn_boolean_t force,
                   svn_boolean_t keep_local,
                   const apr_hash_t *revprop_table,
                   svn_commit_callback2_t commit_callback,
                   void *commit_baton,
                   svn_client_ctx_t *ctx,
                   apr_pool_t *pool);

/**
 * Similar to svn_client_delete4(), but returns the @a commit_info_p directly,
 * rather than through @a commit_callback.
 *
 * @since New in 1.5.
 * @deprecated Provided for backward compatibility with the 1.6 API.
 */
SVN_DEPRECATED
svn_error_t *
svn_client_delete3(svn_commit_info_t **commit_info_p,
                   const apr_array_header_t *paths,
                   svn_boolean_t force,
                   svn_boolean_t keep_local,
                   const apr_hash_t *revprop_table,
                   svn_client_ctx_t *ctx,
                   apr_pool_t *pool);

/**
 * Similar to svn_client_delete3(), but with @a keep_local always set
 * to FALSE, and @a revprop_table passed as NULL.
 *
 * @deprecated Provided for backward compatibility with the 1.4 API.
 */
SVN_DEPRECATED
svn_error_t *
svn_client_delete2(svn_commit_info_t **commit_info_p,
                   const apr_array_header_t *paths,
                   svn_boolean_t force,
                   svn_client_ctx_t *ctx,
                   apr_pool_t *pool);

/**
 * Similar to svn_client_delete2(), but takes the #svn_client_commit_info_t
 * type for @a commit_info_p.
 *
 * @deprecated Provided for backward compatibility with the 1.2 API.
 */
SVN_DEPRECATED
svn_error_t *
svn_client_delete(svn_client_commit_info_t **commit_info_p,
                  const apr_array_header_t *paths,
                  svn_boolean_t force,
                  svn_client_ctx_t *ctx,
                  apr_pool_t *pool);


/** @} */

/**
 * @defgroup Import Import files into the repository.
 *
 * @{
 */

/** Import file or directory @a path into repository directory @a url at
 * head, authenticating with the authentication baton cached in @a ctx,
 * and using @a ctx->log_msg_func3/@a ctx->log_msg_baton3 to get a log message
 * for the (implied) commit.  If some components of @a url do not exist
 * then create parent directories as necessary.
 *
 * This function reads an unversioned tree from disk and skips any ".svn"
 * directories. Even if a file or directory being imported is part of an
 * existing WC, this function sees it as unversioned and does not notice any
 * existing Subversion properties in it.
 *
 * If @a path is a directory, the contents of that directory are
 * imported directly into the directory identified by @a url.  Note that the
 * directory @a path itself is not imported -- that is, the basename of
 * @a path is not part of the import.
 *
 * If @a path is a file, then the dirname of @a url is the directory
 * receiving the import.  The basename of @a url is the filename in the
 * repository.  In this case if @a url already exists, return error.
 *
 * If @a ctx->notify_func2 is non-NULL, then call @a ctx->notify_func2 with
 * @a ctx->notify_baton2 as the import progresses, with any of the following
 * actions: #svn_wc_notify_commit_added,
 * #svn_wc_notify_commit_postfix_txdelta.
 *
 * Use @a pool for any temporary allocation.
 *
 * If non-NULL, @a revprop_table is a hash table holding additional,
 * custom revision properties (<tt>const char *</tt> names mapped to
 * <tt>svn_string_t *</tt> values) to be set on the new revision.
 * This table cannot contain any standard Subversion properties.
 *
 * @a ctx->log_msg_func3/@a ctx->log_msg_baton3 are a callback/baton
 * combo that this function can use to query for a commit log message
 * when one is needed.
 *
 * If @a depth is #svn_depth_empty, import just @a path and nothing
 * below it.  If #svn_depth_files, import @a path and any file
 * children of @a path.  If #svn_depth_immediates, import @a path, any
 * file children, and any immediate subdirectories (but nothing
 * underneath those subdirectories).  If #svn_depth_infinity, import
 * @a path and everything under it fully recursively.
 *
 * If @a no_ignore is @c FALSE, don't import any file or directory (or
 * recurse into any directory) that is found by recursion (as opposed to
 * being the explicit target @a path) and whose name matches the
 * global-ignores list in @a ctx->config. If @a no_ignore is @c TRUE, do
 * include such files and directories. (Note that svn:ignore properties are
 * not involved, as auto-props cannot set properties on directories and even
 * if the target is part of a WC the import ignores any existing
 * properties.)
 *
 * If @a ignore_unknown_node_types is @c FALSE, ignore files of which the
 * node type is unknown, such as device files and pipes.
 *
 * If @a commit_callback is non-NULL, then for each successful commit, call
 * @a commit_callback with @a commit_baton and a #svn_commit_info_t for
 * the commit.
 *
 * @since New in 1.7.
 */
svn_error_t *
svn_client_import4(const char *path,
                   const char *url,
                   svn_depth_t depth,
                   svn_boolean_t no_ignore,
                   svn_boolean_t ignore_unknown_node_types,
                   const apr_hash_t *revprop_table,
                   svn_commit_callback2_t commit_callback,
                   void *commit_baton,
                   svn_client_ctx_t *ctx,
                   apr_pool_t *pool);

/**
 * Similar to svn_client_import4(), but returns the @a commit_info_p directly,
 * rather than through @a commit_callback.
 *
 * @since New in 1.5.
 * @deprecated Provided for backward compatibility with the 1.6 API.
 */
SVN_DEPRECATED
svn_error_t *
svn_client_import3(svn_commit_info_t **commit_info_p,
                   const char *path,
                   const char *url,
                   svn_depth_t depth,
                   svn_boolean_t no_ignore,
                   svn_boolean_t ignore_unknown_node_types,
                   const apr_hash_t *revprop_table,
                   svn_client_ctx_t *ctx,
                   apr_pool_t *pool);

/**
 * Similar to svn_client_import3(), but with @a ignore_unknown_node_types
 * always set to @c FALSE, @a revprop_table passed as NULL, and @a
 * depth set according to @a nonrecursive: if TRUE, then @a depth is
 * #svn_depth_files, else #svn_depth_infinity.
 *
 * @since New in 1.3.
 *
 * @deprecated Provided for backward compatibility with the 1.4 API
 */
SVN_DEPRECATED
svn_error_t *
svn_client_import2(svn_commit_info_t **commit_info_p,
                   const char *path,
                   const char *url,
                   svn_boolean_t nonrecursive,
                   svn_boolean_t no_ignore,
                   svn_client_ctx_t *ctx,
                   apr_pool_t *pool);

/**
 * Similar to svn_client_import2(), but with @a no_ignore always set
 * to FALSE and using the #svn_client_commit_info_t type for
 * @a commit_info_p.
 *
 * @deprecated Provided for backward compatibility with the 1.2 API.
 */
SVN_DEPRECATED
svn_error_t *
svn_client_import(svn_client_commit_info_t **commit_info_p,
                  const char *path,
                  const char *url,
                  svn_boolean_t nonrecursive,
                  svn_client_ctx_t *ctx,
                  apr_pool_t *pool);

/** @} */

/**
 * @defgroup Commit Commit local modifications to the repository.
 *
 * @{
 */

/**
 * Commit files or directories into repository, authenticating with
 * the authentication baton cached in @a ctx, and using
 * @a ctx->log_msg_func3/@a ctx->log_msg_baton3 to obtain the log message.
 * Set @a *commit_info_p to the results of the commit, allocated in @a pool.
 *
 * @a targets is an array of <tt>const char *</tt> paths to commit.  They
 * need not be canonicalized nor condensed; this function will take care of
 * that.  If @a targets has zero elements, then do nothing and return
 * immediately without error.
 *
 * If non-NULL, @a revprop_table is a hash table holding additional,
 * custom revision properties (<tt>const char *</tt> names mapped to
 * <tt>svn_string_t *</tt> values) to be set on the new revision.
 * This table cannot contain any standard Subversion properties.
 *
 * If @a ctx->notify_func2 is non-NULL, then call @a ctx->notify_func2 with
 * @a ctx->notify_baton2 as the commit progresses, with any of the following
 * actions: #svn_wc_notify_commit_modified, #svn_wc_notify_commit_added,
 * #svn_wc_notify_commit_deleted, #svn_wc_notify_commit_replaced,
 * #svn_wc_notify_commit_postfix_txdelta.
 *
 * If @a depth is #svn_depth_infinity, commit all changes to and
 * below named targets.  If @a depth is #svn_depth_empty, commit
 * only named targets (that is, only property changes on named
 * directory targets, and property and content changes for named file
 * targets).  If @a depth is #svn_depth_files, behave as above for
 * named file targets, and for named directory targets, commit
 * property changes on a named directory and all changes to files
 * directly inside that directory.  If #svn_depth_immediates, behave
 * as for #svn_depth_files, and for subdirectories of any named
 * directory target commit as though for #svn_depth_empty.
 *
 * Unlock paths in the repository, unless @a keep_locks is TRUE.
 *
 * @a changelists is an array of <tt>const char *</tt> changelist
 * names, used as a restrictive filter on items that are committed;
 * that is, don't commit anything unless it's a member of one of those
 * changelists.  After the commit completes successfully, remove
 * changelist associations from the targets, unless @a
 * keep_changelists is set.  If @a changelists is
 * empty (or altogether @c NULL), no changelist filtering occurs.
 *
 * Use @a pool for any temporary allocations.
 *
 * If @a commit_callback is non-NULL, then for each successful commit, call
 * @a commit_callback with @a commit_baton and a #svn_commit_info_t for
 * the commit.
 *
 * @since New in 1.7.
 */
svn_error_t *
svn_client_commit5(const apr_array_header_t *targets,
                   svn_depth_t depth,
                   svn_boolean_t keep_locks,
                   svn_boolean_t keep_changelists,
                   const apr_array_header_t *changelists,
                   const apr_hash_t *revprop_table,
                   svn_commit_callback2_t commit_callback,
                   void *commit_baton,
                   svn_client_ctx_t *ctx,
                   apr_pool_t *pool);

/**
 * Similar to svn_client_commit5(), but returns the @a commit_info_p directly,
 * rather than through @a commit_callback.
 *
 * Also, if no error is returned and @a (*commit_info_p)->revision is set to
 * #SVN_INVALID_REVNUM, then the commit was a no-op; nothing needed to
 * be committed.
 *
 * @since New in 1.5.
 * @deprecated Provided for backward compatibility with the 1.6 API.
 */
SVN_DEPRECATED
svn_error_t *
svn_client_commit4(svn_commit_info_t **commit_info_p,
                   const apr_array_header_t *targets,
                   svn_depth_t depth,
                   svn_boolean_t keep_locks,
                   svn_boolean_t keep_changelists,
                   const apr_array_header_t *changelists,
                   const apr_hash_t *revprop_table,
                   svn_client_ctx_t *ctx,
                   apr_pool_t *pool);

/**
 * Similar to svn_client_commit4(), but always with NULL for
 * @a changelist_name, FALSE for @a keep_changelist, NULL for @a
 * revprop_table, and @a depth set according to @a recurse: if @a
 * recurse is TRUE, use #svn_depth_infinity, else #svn_depth_empty.
 *
 * @deprecated Provided for backward compatibility with the 1.4 API.
 *
 * @since New in 1.3.
 */
SVN_DEPRECATED
svn_error_t *
svn_client_commit3(svn_commit_info_t **commit_info_p,
                   const apr_array_header_t *targets,
                   svn_boolean_t recurse,
                   svn_boolean_t keep_locks,
                   svn_client_ctx_t *ctx,
                   apr_pool_t *pool);

/**
 * Similar to svn_client_commit3(), but uses #svn_client_commit_info_t
 * for @a commit_info_p.
 *
 * @deprecated Provided for backward compatibility with the 1.2 API.
 *
 * @since New in 1.2.
 */
SVN_DEPRECATED
svn_error_t *
svn_client_commit2(svn_client_commit_info_t **commit_info_p,
                   const apr_array_header_t *targets,
                   svn_boolean_t recurse,
                   svn_boolean_t keep_locks,
                   svn_client_ctx_t *ctx,
                   apr_pool_t *pool);

/**
 * Similar to svn_client_commit2(), but with @a keep_locks set to
 * TRUE and @a nonrecursive instead of @a recurse.
 *
 * @deprecated Provided for backward compatibility with the 1.1 API.
 */
SVN_DEPRECATED
svn_error_t *
svn_client_commit(svn_client_commit_info_t **commit_info_p,
                  const apr_array_header_t *targets,
                  svn_boolean_t nonrecursive,
                  svn_client_ctx_t *ctx,
                  apr_pool_t *pool);

/** @} */

/**
 * @defgroup Status Report interesting information about paths in the \
 *                  working copy.
 *
 * @{
 */

/**
 * Structure for holding the "status" of a working copy item.
 *
 * The item's entry data is in @a entry, augmented and possibly shadowed
 * by the other fields.  @a entry is @c NULL if this item is not under
 * version control.
 *
 * @note Fields may be added to the end of this structure in future
 * versions.  Therefore, to preserve binary compatibility, users
 * should not directly allocate structures of this type.
 *
 * @since New in 1.7.
 */
typedef struct svn_client_status_t
{
  /** The kind of node as recorded in the working copy */
  svn_node_kind_t kind;

  /** The absolute path to the node */
  const char *local_abspath;

  /** If the path is under version control, versioned is TRUE, otherwise
   * FALSE. */
  svn_boolean_t versioned;

  /** Set to TRUE if the node is the victim of some kind of conflict. */
  svn_boolean_t conflicted;

  /** The status of the node, based on the restructuring changes and if the
   * node has no restructuring changes the text and prop status. */
  enum svn_wc_status_kind node_status;

  /** The status of the text of the node, not including restructuring changes.
   * Valid values are: svn_wc_status_none, svn_wc_status_normal,
   * svn_wc_status_modified and svn_wc_status_conflicted. */
  enum svn_wc_status_kind text_status;

  /** The status of the entry's properties.
   * Valid values are: svn_wc_status_none, svn_wc_status_normal,
   * svn_wc_status_modified and svn_wc_status_conflicted. */
  enum svn_wc_status_kind prop_status;

  /** a node can be 'locked' if a working copy update is in progress or
   * was interrupted. */
  svn_boolean_t locked;

  /** a file or directory can be 'copied' if it's scheduled for
   * addition-with-history (or part of a subtree that is scheduled as such.).
   */
  svn_boolean_t copied;

  /** Base revision. */
  svn_revnum_t revision;

  /** Last revision this was changed */
  svn_revnum_t changed_rev;

  /** Date of last commit. */
  apr_time_t changed_date;

  /** Last commit author of this item */
  const char *changed_author;

  /** The URL of the repository */
  const char *repos_root_url;

  /** The in-repository path relative to the repository root. 
   * Use svn_path_url_component2() to join this value to the
   * repos_root_url to get the full URL.
   */
  const char *repos_relpath;

    /** a file or directory can be 'switched' if the switch command has been
   * used.  If this is TRUE, then file_external will be FALSE.
   */
  svn_boolean_t switched;

  /** If the item is a file that was added to the working copy with an
   * svn:externals; if file_external is TRUE, then switched is always
   * FALSE.
   */
  svn_boolean_t file_external;

  /** The locally present lock. (Values of path, token, owner, comment and
   * are available if a lock is present) */
  const svn_lock_t *lock;

  /** Which changelist this item is part of, or NULL if not part of any. */
  const char *changelist;

  /** The depth of the node as recorded in the working copy
   * (#svn_depth_unknown for files or when no depth is recorded) */
  svn_depth_t depth;

  /**
   * @defgroup svn_wc_status_ood WC out-of-date info from the repository
   * @{
   *
   * When the working copy item is out-of-date compared to the
   * repository, the following fields represent the state of the
   * youngest revision of the item in the repository.  If the working
   * copy is not out of date, the fields are initialized as described
   * below.
   */

  /** Set to the node kind of the youngest commit, or #svn_node_none
   * if not out of date. */
  svn_node_kind_t ood_kind;

  /** The status of the node, based on the text status if the node has no
   * restructuring changes */
  enum svn_wc_status_kind repos_node_status;

  /** The entry's text status in the repository. */
  enum svn_wc_status_kind repos_text_status;

  /** The entry's property status in the repository. */
  enum svn_wc_status_kind repos_prop_status;

  /** The entry's lock in the repository, if any. */
  const svn_lock_t *repos_lock;

  /** Set to the youngest committed revision, or #SVN_INVALID_REVNUM
   * if not out of date. */
  svn_revnum_t ood_changed_rev;

  /** Set to the most recent commit date, or @c 0 if not out of date. */
  apr_time_t ood_changed_date;

  /** Set to the user name of the youngest commit, or @c NULL if not
   * out of date or non-existent.  Because a non-existent @c
   * svn:author property has the same behavior as an out-of-date
   * working copy, examine @c ood_last_cmt_rev to determine whether
   * the working copy is out of date. */
  const char *ood_changed_author;

  /** @} */

  /** Reserved for libsvn_clients internal use; this value is only to be used for
   * libsvn_client backwards compatibility wrappers, This value may be NULL or
   * to other data in future versions. */
  const void *backwards_compatibility_baton;

  /* NOTE! Please update svn_client_status_dup() when adding new fields here. */
} svn_client_status_t;

/**
 * Return a duplicate of @a status, allocated in @a result_pool. No part of the new
 * structure will be shared with @a status.
 *
 * @since New in 1.7.
 */
svn_client_status_t *
svn_client_status_dup(const svn_client_status_t *status,
                      apr_pool_t *result_pool);

/**
 * A callback for reporting a @a status about @a local_abspath.
 *
 * @a baton is a closure object; it should be provided by the
 * implementation, and passed by the caller.
 *
 * @a scratch_pool will be cleared between invocations to the callback.
 *
 * ### we might be revamping the status infrastructure, and this callback
 * ### could totally disappear by the end of 1.7 development. however, we
 * ### need to mark the STATUS parameter as "const" so that it is easier
 * ### to reason about who/what can modify those structures.
 *
 * @since New in 1.7.
 */
typedef svn_error_t *(*svn_client_status_func_t)(
                                            void *baton,
                                            const char *path,
                                            const svn_client_status_t *status,
                                            apr_pool_t *scratch_pool);

/**
 * Given @a path to a working copy directory (or single file), call
 * @a status_func/status_baton with a set of #svn_wc_status_t *
 * structures which describe the status of @a path, and its children
 * (recursing according to @a depth).
 *
 *    - If @a get_all is set, retrieve all entries; otherwise,
 *      retrieve only "interesting" entries (local mods and/or
 *      out of date).
 *
 *    - If @a update is set, contact the repository and augment the
 *      status structures with information about out-of-dateness (with
 *      respect to @a revision).  Also, if @a result_rev is not @c NULL,
 *      set @a *result_rev to the actual revision against which the
 *      working copy was compared (@a *result_rev is not meaningful unless
 *      @a update is set).
 *
 * If @a no_ignore is @c FALSE, don't report any file or directory (or
 * recurse into any directory) that is found by recursion (as opposed to
 * being the explicit target @a path) and whose name matches the
 * svn:ignore property on its parent directory or the global-ignores
 * list in @a ctx->config. If @a no_ignore is @c TRUE, report each such
 * file or directory with the status code #svn_wc_status_ignored.
 *
 * If @a ignore_externals is not set, then recurse into externals
 * definitions (if any exist) after handling the main target.  This
 * calls the client notification function (in @a ctx) with the
 * #svn_wc_notify_status_external action before handling each externals
 * definition, and with #svn_wc_notify_status_completed
 * after each.
 *
 * If @a depth_as_sticky is set and @a depth is not
 * #svn_depth_unknown, then the status is calculated as if depth_is_sticky
 * was passed to an equivalent update command.
 *
 * @a changelists is an array of <tt>const char *</tt> changelist
 * names, used as a restrictive filter on items whose statuses are
 * reported; that is, don't report status about any item unless
 * it's a member of one of those changelists.  If @a changelists is
 * empty (or altogether @c NULL), no changelist filtering occurs.
 *
 * If @a ignore_mergeinfo is set, don't include any changes to
 * svn:mergeinfo.
 *
 * All temporary allocations are performed in @a scratch_pool.
 *
 * @since New in 1.7.
 */
svn_error_t *
svn_client_status5(svn_revnum_t *result_rev,
                   svn_client_ctx_t *ctx,
                   const char *path,
                   const svn_opt_revision_t *revision,
                   svn_depth_t depth,
                   svn_boolean_t get_all,
                   svn_boolean_t update,
                   svn_boolean_t no_ignore,
                   svn_boolean_t ignore_externals,
<<<<<<< HEAD
                   svn_boolean_t ignore_mergeinfo,
=======
                   svn_boolean_t depth_as_sticky,
>>>>>>> 3015579a
                   const apr_array_header_t *changelists,
                   svn_client_status_func_t status_func,
                   void *status_baton,
                   apr_pool_t *scratch_pool);

/**
 * Same as svn_client_status5(), but using #svn_wc_status_func3_t
<<<<<<< HEAD
 * instead of #svn_wc_status_func4_t, and passing @c FALSE for
 * @a ignore_mergeinfo.
=======
 * instead of #svn_wc_status_func4_t and depth_as_sticky set to TRUE.
>>>>>>> 3015579a
 *
 * @since New in 1.6.
 * @deprecated Provided for backward compatibility with the 1.6 API.
 */
SVN_DEPRECATED
svn_error_t *
svn_client_status4(svn_revnum_t *result_rev,
                   const char *path,
                   const svn_opt_revision_t *revision,
                   svn_wc_status_func3_t status_func,
                   void *status_baton,
                   svn_depth_t depth,
                   svn_boolean_t get_all,
                   svn_boolean_t update,
                   svn_boolean_t no_ignore,
                   svn_boolean_t ignore_externals,
                   const apr_array_header_t *changelists,
                   svn_client_ctx_t *ctx,
                   apr_pool_t *pool);

/**
 * Same as svn_client_status4(), but using an #svn_wc_status_func2_t
 * instead of an #svn_wc_status_func3_t, and without the ability to
 * ignore svn:mergeinfo property modifications.
 *
 * @since New in 1.5.
 * @deprecated Provided for backward compatibility with the 1.5 API.
 */
SVN_DEPRECATED
svn_error_t *
svn_client_status3(svn_revnum_t *result_rev,
                   const char *path,
                   const svn_opt_revision_t *revision,
                   svn_wc_status_func2_t status_func,
                   void *status_baton,
                   svn_depth_t depth,
                   svn_boolean_t get_all,
                   svn_boolean_t update,
                   svn_boolean_t no_ignore,
                   svn_boolean_t ignore_externals,
                   const apr_array_header_t *changelists,
                   svn_client_ctx_t *ctx,
                   apr_pool_t *pool);

/**
 * Like svn_client_status3(), except with @a changelists passed as @c
 * NULL, and with @a recurse instead of @a depth.  If @a recurse is
 * TRUE, behave as if for #svn_depth_infinity; else if @a recurse is
 * FALSE, behave as if for #svn_depth_immediates.
 *
 * @since New in 1.2.
 * @deprecated Provided for backward compatibility with the 1.4 API.
 */
SVN_DEPRECATED
svn_error_t *
svn_client_status2(svn_revnum_t *result_rev,
                   const char *path,
                   const svn_opt_revision_t *revision,
                   svn_wc_status_func2_t status_func,
                   void *status_baton,
                   svn_boolean_t recurse,
                   svn_boolean_t get_all,
                   svn_boolean_t update,
                   svn_boolean_t no_ignore,
                   svn_boolean_t ignore_externals,
                   svn_client_ctx_t *ctx,
                   apr_pool_t *pool);


/**
 * Similar to svn_client_status2(), but with @a ignore_externals
 * always set to FALSE, taking the #svn_wc_status_func_t type
 * instead of the #svn_wc_status_func2_t type for @a status_func,
 * and requiring @a *revision to be non-const even though it is
 * treated as constant.
 *
 * @deprecated Provided for backward compatibility with the 1.1 API.
 */
SVN_DEPRECATED
svn_error_t *
svn_client_status(svn_revnum_t *result_rev,
                  const char *path,
                  svn_opt_revision_t *revision,
                  svn_wc_status_func_t status_func,
                  void *status_baton,
                  svn_boolean_t recurse,
                  svn_boolean_t get_all,
                  svn_boolean_t update,
                  svn_boolean_t no_ignore,
                  svn_client_ctx_t *ctx,
                  apr_pool_t *pool);

/** @} */

/**
 * @defgroup Log View information about previous revisions of an object.
 *
 * @{
 */

/**
 * Invoke @a receiver with @a receiver_baton on each log message from
 * each start/end revision pair in the @a revision_ranges in turn,
 * inclusive (but never invoke @a receiver on a given log message more
 * than once).
 *
 * @a targets contains either a URL followed by zero or more relative
 * paths, or 1 working copy path, as <tt>const char *</tt>, for which log
 * messages are desired.  @a receiver is invoked only on messages whose
 * revisions involved a change to some path in @a targets.  @a peg_revision
 * indicates in which revision @a targets are valid.  If @a peg_revision is
 * #svn_opt_revision_unspecified, it defaults to #svn_opt_revision_head
 * for URLs or #svn_opt_revision_working for WC paths.
 *
 * If @a limit is non-zero only invoke @a receiver on the first @a limit
 * logs.
 *
 * If @a discover_changed_paths is set, then the `@a changed_paths' argument
 * to @a receiver will be passed on each invocation.
 *
 * If @a strict_node_history is set, copy history (if any exists) will
 * not be traversed while harvesting revision logs for each target.
 *
 * If @a include_merged_revisions is set, log information for revisions
 * which have been merged to @a targets will also be returned.
 *
 * If @a revprops is NULL, retrieve all revprops; else, retrieve only the
 * revprops named in the array (i.e. retrieve none if the array is empty).
 *
 * Use @a pool for any temporary allocation.
 *
 * @par Important:
 * A special case for the revision range HEAD:1, which was present
 * in svn_client_log(), has been removed from svn_client_log2().  Instead, it
 * is expected that callers will specify the range HEAD:0, to avoid a
 * #SVN_ERR_FS_NO_SUCH_REVISION error when invoked against an empty repository
 * (i.e. one not containing a revision 1).
 *
 * If @a ctx->notify_func2 is non-NULL, then call @a ctx->notify_func2/baton2
 * with a 'skip' signal on any unversioned targets.
 *
 * @since New in 1.6.
 */
svn_error_t *
svn_client_log5(const apr_array_header_t *targets,
                const svn_opt_revision_t *peg_revision,
                const apr_array_header_t *revision_ranges,
                int limit,
                svn_boolean_t discover_changed_paths,
                svn_boolean_t strict_node_history,
                svn_boolean_t include_merged_revisions,
                const apr_array_header_t *revprops,
                svn_log_entry_receiver_t receiver,
                void *receiver_baton,
                svn_client_ctx_t *ctx,
                apr_pool_t *pool);

/**
 * Similar to svn_client_log5(), but takes explicit start and end parameters
 * instead of an array of revision ranges.
 *
 * @deprecated Provided for compatibility with the 1.5 API.
 * @since New in 1.5.
 */
SVN_DEPRECATED
svn_error_t *
svn_client_log4(const apr_array_header_t *targets,
                const svn_opt_revision_t *peg_revision,
                const svn_opt_revision_t *start,
                const svn_opt_revision_t *end,
                int limit,
                svn_boolean_t discover_changed_paths,
                svn_boolean_t strict_node_history,
                svn_boolean_t include_merged_revisions,
                const apr_array_header_t *revprops,
                svn_log_entry_receiver_t receiver,
                void *receiver_baton,
                svn_client_ctx_t *ctx,
                apr_pool_t *pool);

/**
 * Similar to svn_client_log4(), but using #svn_log_message_receiver_t
 * instead of #svn_log_entry_receiver_t.  Also, @a
 * include_merged_revisions is set to @c FALSE and @a revprops is
 * svn:author, svn:date, and svn:log.
 *
 * @deprecated Provided for compatibility with the 1.4 API.
 * @since New in 1.4.
 */
SVN_DEPRECATED
svn_error_t *
svn_client_log3(const apr_array_header_t *targets,
                const svn_opt_revision_t *peg_revision,
                const svn_opt_revision_t *start,
                const svn_opt_revision_t *end,
                int limit,
                svn_boolean_t discover_changed_paths,
                svn_boolean_t strict_node_history,
                svn_log_message_receiver_t receiver,
                void *receiver_baton,
                svn_client_ctx_t *ctx,
                apr_pool_t *pool);


/**
 * Similar to svn_client_log3(), but with the @c kind field of
 * @a peg_revision set to #svn_opt_revision_unspecified.
 *
 * @deprecated Provided for compatibility with the 1.3 API.
 * @since New in 1.2.
 */
SVN_DEPRECATED
svn_error_t *
svn_client_log2(const apr_array_header_t *targets,
                const svn_opt_revision_t *start,
                const svn_opt_revision_t *end,
                int limit,
                svn_boolean_t discover_changed_paths,
                svn_boolean_t strict_node_history,
                svn_log_message_receiver_t receiver,
                void *receiver_baton,
                svn_client_ctx_t *ctx,
                apr_pool_t *pool);


/**
 * Similar to svn_client_log2(), but with @a limit set to 0, and the
 * following special case:
 *
 * Special case for repositories at revision 0:
 *
 * If @a start->kind is #svn_opt_revision_head, and @a end->kind is
 * #svn_opt_revision_number && @a end->number is @c 1, then handle an
 * empty (no revisions) repository specially: instead of erroring
 * because requested revision 1 when the highest revision is 0, just
 * invoke @a receiver on revision 0, passing @c NULL for changed paths and
 * empty strings for the author and date.  This is because that
 * particular combination of @a start and @a end usually indicates the
 * common case of log invocation -- the user wants to see all log
 * messages from youngest to oldest, where the oldest commit is
 * revision 1.  That works fine, except when there are no commits in
 * the repository, hence this special case.
 *
 * @deprecated Provided for backward compatibility with the 1.0 API.
 */
SVN_DEPRECATED
svn_error_t *
svn_client_log(const apr_array_header_t *targets,
               const svn_opt_revision_t *start,
               const svn_opt_revision_t *end,
               svn_boolean_t discover_changed_paths,
               svn_boolean_t strict_node_history,
               svn_log_message_receiver_t receiver,
               void *receiver_baton,
               svn_client_ctx_t *ctx,
               apr_pool_t *pool);

/** @} */

/**
 * @defgroup Blame Show modification information about lines in a file.
 *
 * @{
 */

/**
 * Invoke @a receiver with @a receiver_baton on each line-blame item
 * associated with revision @a end of @a path_or_url, using @a start
 * as the default source of all blame.  @a peg_revision indicates in
 * which revision @a path_or_url is valid.  If @a peg_revision->kind
 * is #svn_opt_revision_unspecified, then it defaults to
 * #svn_opt_revision_head for URLs or #svn_opt_revision_working for
 * WC targets.
 *
 * If @a start->kind or @a end->kind is #svn_opt_revision_unspecified,
 * return the error #SVN_ERR_CLIENT_BAD_REVISION.  If either are
 * #svn_opt_revision_working, return the error
 * #SVN_ERR_UNSUPPORTED_FEATURE.  If any of the revisions of @a
 * path_or_url have a binary mime-type, return the error
 * #SVN_ERR_CLIENT_IS_BINARY_FILE, unless @a ignore_mime_type is TRUE,
 * in which case blame information will be generated regardless of the
 * MIME types of the revisions.
 *
 * Use @a diff_options to determine how to compare different revisions of the
 * target.
 *
 * If @a include_merged_revisions is TRUE, also return data based upon
 * revisions which have been merged to @a path_or_url.
 *
 * Use @a pool for any temporary allocation.
 *
 * @since New in 1.7.
 */
svn_error_t *
svn_client_blame5(const char *path_or_url,
                  const svn_opt_revision_t *peg_revision,
                  const svn_opt_revision_t *start,
                  const svn_opt_revision_t *end,
                  const svn_diff_file_options_t *diff_options,
                  svn_boolean_t ignore_mime_type,
                  svn_boolean_t include_merged_revisions,
                  svn_client_blame_receiver3_t receiver,
                  void *receiver_baton,
                  svn_client_ctx_t *ctx,
                  apr_pool_t *pool);


/**
 * Similar to svn_client_blame5(), but with #svn_client_blame_receiver3_t
 * as the receiver.
 *
 * @deprecated Provided for backwards compatibility with the 1.6 API.
 *
 * @since New in 1.5.
 */
SVN_DEPRECATED
svn_error_t *
svn_client_blame4(const char *path_or_url,
                  const svn_opt_revision_t *peg_revision,
                  const svn_opt_revision_t *start,
                  const svn_opt_revision_t *end,
                  const svn_diff_file_options_t *diff_options,
                  svn_boolean_t ignore_mime_type,
                  svn_boolean_t include_merged_revisions,
                  svn_client_blame_receiver2_t receiver,
                  void *receiver_baton,
                  svn_client_ctx_t *ctx,
                  apr_pool_t *pool);

/**
 * Similar to svn_client_blame4(), but with @a include_merged_revisions set
 * to FALSE, and using a #svn_client_blame_receiver2_t as the receiver.
 *
 * @deprecated Provided for backwards compatibility with the 1.4 API.
 *
 * @since New in 1.4.
 */
SVN_DEPRECATED
svn_error_t *
svn_client_blame3(const char *path_or_url,
                  const svn_opt_revision_t *peg_revision,
                  const svn_opt_revision_t *start,
                  const svn_opt_revision_t *end,
                  const svn_diff_file_options_t *diff_options,
                  svn_boolean_t ignore_mime_type,
                  svn_client_blame_receiver_t receiver,
                  void *receiver_baton,
                  svn_client_ctx_t *ctx,
                  apr_pool_t *pool);

/**
 * Similar to svn_client_blame3(), but with @a diff_options set to
 * default options as returned by svn_diff_file_options_parse() and
 * @a ignore_mime_type set to FALSE.
 *
 * @deprecated Provided for backwards compatibility with the 1.3 API.
 *
 * @since New in 1.2.
 */
SVN_DEPRECATED
svn_error_t *
svn_client_blame2(const char *path_or_url,
                  const svn_opt_revision_t *peg_revision,
                  const svn_opt_revision_t *start,
                  const svn_opt_revision_t *end,
                  svn_client_blame_receiver_t receiver,
                  void *receiver_baton,
                  svn_client_ctx_t *ctx,
                  apr_pool_t *pool);

/**
 * Similar to svn_client_blame2() except that @a peg_revision is always
 * the same as @a end.
 *
 * @deprecated Provided for backward compatibility with the 1.1 API.
 */
SVN_DEPRECATED
svn_error_t *
svn_client_blame(const char *path_or_url,
                 const svn_opt_revision_t *start,
                 const svn_opt_revision_t *end,
                 svn_client_blame_receiver_t receiver,
                 void *receiver_baton,
                 svn_client_ctx_t *ctx,
                 apr_pool_t *pool);

/** @} */

/**
 * @defgroup Diff Generate differences between paths.
 *
 * @{
 */

/**
 * Produce diff output which describes the delta between
 * @a path1/@a revision1 and @a path2/@a revision2.  Print the output
 * of the diff to @a outfile, and any errors to @a errfile.  @a path1
 * and @a path2 can be either working-copy paths or URLs.
 *
 * If @a relative_to_dir is not @c NULL, the @a original_path and
 * @a modified_path will have the @a relative_to_dir stripped from the
 * front of the respective paths.  If @a relative_to_dir is @c NULL,
 * paths will not be modified.  If @a relative_to_dir is not
 * @c NULL but @a relative_to_dir is not a parent path of the target,
 * an error is returned. Finally, if @a relative_to_dir is a URL, an
 * error will be returned.
 *
 * If either @a revision1 or @a revision2 has an `unspecified' or
 * unrecognized `kind', return #SVN_ERR_CLIENT_BAD_REVISION.
 *
 * @a path1 and @a path2 must both represent the same node kind -- that
 * is, if @a path1 is a directory, @a path2 must also be, and if @a path1
 * is a file, @a path2 must also be.
 *
 * If @a depth is #svn_depth_infinity, diff fully recursively.
 * Else if it is #svn_depth_immediates, diff the named paths and
 * their file children (if any), and diff properties of
 * subdirectories, but do not descend further into the subdirectories.
 * Else if #svn_depth_files, behave as if for #svn_depth_immediates
 * except don't diff properties of subdirectories.  If
 * #svn_depth_empty, diff exactly the named paths but nothing
 * underneath them.
 *
 * Use @a ignore_ancestry to control whether or not items being
 * diffed will be checked for relatedness first.  Unrelated items
 * are typically transmitted to the editor as a deletion of one thing
 * and the addition of another, but if this flag is TRUE, unrelated
 * items will be diffed as if they were related.
 *
 * If @a no_diff_deleted is TRUE, then no diff output will be
 * generated on deleted files.
 *
 * If @a show_copies_as_adds is TRUE, then copied files will not be diffed
 * against their copyfrom source, and will appear in the diff output
 * in their entirety, as if they were newly added.
 *
 * If @a use_git_diff_format is TRUE, then the git's extended diff format
 * will be used.
 * ### Do we need to say more about the format? A reference perhaps?
 *
 * Generated headers are encoded using @a header_encoding.
 *
 * Diff output will not be generated for binary files, unless @a
 * ignore_content_type is TRUE, in which case diffs will be shown
 * regardless of the content types.
 *
 * @a diff_options (an array of <tt>const char *</tt>) is used to pass
 * additional command line options to the diff processes invoked to compare
 * files. @a diff_options is allowed to be @c NULL, in which case a value
 * for this option might still be obtained from the Subversion configuration
 * file via client context @a ctx.
 *
 * The authentication baton cached in @a ctx is used to communicate with
 * the repository.
 *
 * @a changelists is an array of <tt>const char *</tt> changelist
 * names, used as a restrictive filter on items whose differences are
 * reported; that is, don't generate diffs about any item unless
 * it's a member of one of those changelists.  If @a changelists is
 * empty (or altogether @c NULL), no changelist filtering occurs.
 *
 * If @a ignore_mergeinfo is set, don't include any changes to
 * svn:mergeinfo.
 *
 * @note Changelist filtering only applies to diffs in which at least
 * one side of the diff represents working copy data.
 *
 * @note @a header_encoding doesn't affect headers generated by external
 * diff programs.
 *
 * @note @a relative_to_dir doesn't affect the path index generated by
 * external diff programs.
 *
 * @since New in 1.7.
 */
svn_error_t *
svn_client_diff5(const apr_array_header_t *diff_options,
                 const char *path1,
                 const svn_opt_revision_t *revision1,
                 const char *path2,
                 const svn_opt_revision_t *revision2,
                 const char *relative_to_dir,
                 svn_depth_t depth,
                 svn_boolean_t ignore_ancestry,
                 svn_boolean_t no_diff_deleted,
                 svn_boolean_t show_copies_as_adds,
                 svn_boolean_t ignore_content_type,
                 svn_boolean_t use_git_diff_format,
                 svn_boolean_t ignore_mergeinfo,
                 const char *header_encoding,
                 apr_file_t *outfile,
                 apr_file_t *errfile,
                 const apr_array_header_t *changelists,
                 svn_client_ctx_t *ctx,
                 apr_pool_t *pool);


/**
 * Similar to svn_client_diff5(), but with  @a ignore_mergeinfo passed as
 * @c FALSE, @a show_copies_as_adds set to @c FALSE and @a use_git_diff_format
 * set to @c FALSE.
 *
 * @deprecated Provided for backward compatibility with the 1.6 API.
 * @since New in 1.5.
 */
SVN_DEPRECATED
svn_error_t *
svn_client_diff4(const apr_array_header_t *diff_options,
                 const char *path1,
                 const svn_opt_revision_t *revision1,
                 const char *path2,
                 const svn_opt_revision_t *revision2,
                 const char *relative_to_dir,
                 svn_depth_t depth,
                 svn_boolean_t ignore_ancestry,
                 svn_boolean_t no_diff_deleted,
                 svn_boolean_t ignore_content_type,
                 const char *header_encoding,
                 apr_file_t *outfile,
                 apr_file_t *errfile,
                 const apr_array_header_t *changelists,
                 svn_client_ctx_t *ctx,
                 apr_pool_t *pool);

/**
 * Similar to svn_client_diff4(), but with @a changelists passed as @c
 * NULL, and @a depth set according to @a recurse: if @a recurse is
 * TRUE, set @a depth to #svn_depth_infinity, if @a recurse is
 * FALSE, set @a depth to #svn_depth_empty.
 *
 * @deprecated Provided for backward compatibility with the 1.4 API.
 * @since New in 1.3.
 */
SVN_DEPRECATED
svn_error_t *
svn_client_diff3(const apr_array_header_t *diff_options,
                 const char *path1,
                 const svn_opt_revision_t *revision1,
                 const char *path2,
                 const svn_opt_revision_t *revision2,
                 svn_boolean_t recurse,
                 svn_boolean_t ignore_ancestry,
                 svn_boolean_t no_diff_deleted,
                 svn_boolean_t ignore_content_type,
                 const char *header_encoding,
                 apr_file_t *outfile,
                 apr_file_t *errfile,
                 svn_client_ctx_t *ctx,
                 apr_pool_t *pool);


/**
 * Similar to svn_client_diff3(), but with @a header_encoding set to
 * @c APR_LOCALE_CHARSET.
 *
 * @deprecated Provided for backward compatibility with the 1.2 API.
 * @since New in 1.2.
 */
SVN_DEPRECATED
svn_error_t *
svn_client_diff2(const apr_array_header_t *diff_options,
                 const char *path1,
                 const svn_opt_revision_t *revision1,
                 const char *path2,
                 const svn_opt_revision_t *revision2,
                 svn_boolean_t recurse,
                 svn_boolean_t ignore_ancestry,
                 svn_boolean_t no_diff_deleted,
                 svn_boolean_t ignore_content_type,
                 apr_file_t *outfile,
                 apr_file_t *errfile,
                 svn_client_ctx_t *ctx,
                 apr_pool_t *pool);

/**
 * Similar to svn_client_diff2(), but with @a ignore_content_type
 * always set to FALSE.
 *
 * @deprecated Provided for backward compatibility with the 1.0 API.
 */
SVN_DEPRECATED
svn_error_t *
svn_client_diff(const apr_array_header_t *diff_options,
                const char *path1,
                const svn_opt_revision_t *revision1,
                const char *path2,
                const svn_opt_revision_t *revision2,
                svn_boolean_t recurse,
                svn_boolean_t ignore_ancestry,
                svn_boolean_t no_diff_deleted,
                apr_file_t *outfile,
                apr_file_t *errfile,
                svn_client_ctx_t *ctx,
                apr_pool_t *pool);

/**
 * Produce diff output which describes the delta between the
 * filesystem object @a path in peg revision @a peg_revision, as it
 * changed between @a start_revision and @a end_revision.  @a path can
 * be either a working-copy path or URL.
 *
 * If @a peg_revision is #svn_opt_revision_unspecified, behave
 * identically to svn_client_diff5(), using @a path for both of that
 * function's @a path1 and @a path2 argments.
 *
 * All other options are handled identically to svn_client_diff5().
 *
 * @since New in 1.7.
 */
svn_error_t *
svn_client_diff_peg5(const apr_array_header_t *diff_options,
                     const char *path,
                     const svn_opt_revision_t *peg_revision,
                     const svn_opt_revision_t *start_revision,
                     const svn_opt_revision_t *end_revision,
                     const char *relative_to_dir,
                     svn_depth_t depth,
                     svn_boolean_t ignore_ancestry,
                     svn_boolean_t no_diff_deleted,
                     svn_boolean_t ignore_content_type,
                     svn_boolean_t show_copies_as_adds,
                     svn_boolean_t use_git_diff_format,
                     svn_boolean_t ignore_mergeinfo,
                     const char *header_encoding,
                     apr_file_t *outfile,
                     apr_file_t *errfile,
                     const apr_array_header_t *changelists,
                     svn_client_ctx_t *ctx,
                     apr_pool_t *pool);


/**
 * Similar to svn_client_diff_peg5(), but with @a ignore_mergeinfo passed
 * as @a FALSE,  @a show_copies_as_adds set to @c FALSE and
 * @a use_git_diff_format set to @c FALSE.
 *
 * @deprecated Provided for backward compatibility with the 1.6 API.
 *
 * @since New in 1.5.
 */
SVN_DEPRECATED
svn_error_t *
svn_client_diff_peg4(const apr_array_header_t *diff_options,
                     const char *path,
                     const svn_opt_revision_t *peg_revision,
                     const svn_opt_revision_t *start_revision,
                     const svn_opt_revision_t *end_revision,
                     const char *relative_to_dir,
                     svn_depth_t depth,
                     svn_boolean_t ignore_ancestry,
                     svn_boolean_t no_diff_deleted,
                     svn_boolean_t ignore_content_type,
                     const char *header_encoding,
                     apr_file_t *outfile,
                     apr_file_t *errfile,
                     const apr_array_header_t *changelists,
                     svn_client_ctx_t *ctx,
                     apr_pool_t *pool);

/**
 * Similar to svn_client_diff_peg4(), but with @a changelists passed
 * as @c NULL, and @a depth set according to @a recurse: if @a recurse
 * is TRUE, set @a depth to #svn_depth_infinity, if @a recurse is
 * FALSE, set @a depth to #svn_depth_files.
 *
 * @deprecated Provided for backward compatibility with the 1.4 API.
 * @since New in 1.3.
 */
SVN_DEPRECATED
svn_error_t *
svn_client_diff_peg3(const apr_array_header_t *diff_options,
                     const char *path,
                     const svn_opt_revision_t *peg_revision,
                     const svn_opt_revision_t *start_revision,
                     const svn_opt_revision_t *end_revision,
                     svn_boolean_t recurse,
                     svn_boolean_t ignore_ancestry,
                     svn_boolean_t no_diff_deleted,
                     svn_boolean_t ignore_content_type,
                     const char *header_encoding,
                     apr_file_t *outfile,
                     apr_file_t *errfile,
                     svn_client_ctx_t *ctx,
                     apr_pool_t *pool);

/**
 * Similar to svn_client_diff_peg3(), but with @a header_encoding set to
 * @c APR_LOCALE_CHARSET.
 *
 * @deprecated Provided for backward compatibility with the 1.2 API.
 * @since New in 1.2.
 */
SVN_DEPRECATED
svn_error_t *
svn_client_diff_peg2(const apr_array_header_t *diff_options,
                     const char *path,
                     const svn_opt_revision_t *peg_revision,
                     const svn_opt_revision_t *start_revision,
                     const svn_opt_revision_t *end_revision,
                     svn_boolean_t recurse,
                     svn_boolean_t ignore_ancestry,
                     svn_boolean_t no_diff_deleted,
                     svn_boolean_t ignore_content_type,
                     apr_file_t *outfile,
                     apr_file_t *errfile,
                     svn_client_ctx_t *ctx,
                     apr_pool_t *pool);

/**
 * Similar to svn_client_diff_peg2(), but with @a ignore_content_type
 * always set to FALSE.
 *
 * @since New in 1.1.
 * @deprecated Provided for backward compatibility with the 1.1 API.
 */
SVN_DEPRECATED
svn_error_t *
svn_client_diff_peg(const apr_array_header_t *diff_options,
                    const char *path,
                    const svn_opt_revision_t *peg_revision,
                    const svn_opt_revision_t *start_revision,
                    const svn_opt_revision_t *end_revision,
                    svn_boolean_t recurse,
                    svn_boolean_t ignore_ancestry,
                    svn_boolean_t no_diff_deleted,
                    apr_file_t *outfile,
                    apr_file_t *errfile,
                    svn_client_ctx_t *ctx,
                    apr_pool_t *pool);

/**
 * Produce a diff summary which lists the changed items between
 * @a path1/@a revision1 and @a path2/@a revision2 without creating text
 * deltas. @a path1 and @a path2 can be either working-copy paths or URLs.
 *
 * The function may report false positives if @a ignore_ancestry is false,
 * since a file might have been modified between two revisions, but still
 * have the same contents.
 *
 * Calls @a summarize_func with @a summarize_baton for each difference
 * with a #svn_client_diff_summarize_t structure describing the difference.
 *
 * See svn_client_diff5() for a description of the other parameters.
 *
 * @since New in 1.7.
 */
svn_error_t *
svn_client_diff_summarize3(const char *path1,
                           const svn_opt_revision_t *revision1,
                           const char *path2,
                           const svn_opt_revision_t *revision2,
                           svn_depth_t depth,
                           svn_boolean_t ignore_ancestry,
                           svn_boolean_t ignore_mergeinfo,
                           const apr_array_header_t *changelists,
                           svn_client_diff_summarize_func_t summarize_func,
                           void *summarize_baton,
                           svn_client_ctx_t *ctx,
                           apr_pool_t *pool);

/**
 * Similar to svn_client_diff_summarize3(), but with @a ignore_mergeinfo
 * always @c FALSE.
 *
 * @deprecated Provided for backward compatibility with the 1.6 API.
 *
 * @since New in 1.5.
 */
SVN_DEPRECATED
svn_error_t *
svn_client_diff_summarize2(const char *path1,
                           const svn_opt_revision_t *revision1,
                           const char *path2,
                           const svn_opt_revision_t *revision2,
                           svn_depth_t depth,
                           svn_boolean_t ignore_ancestry,
                           const apr_array_header_t *changelists,
                           svn_client_diff_summarize_func_t summarize_func,
                           void *summarize_baton,
                           svn_client_ctx_t *ctx,
                           apr_pool_t *pool);

/**
 * Similar to svn_client_diff_summarize2(), but with @a changelists
 * passed as @c NULL, and @a depth set according to @a recurse: if @a
 * recurse is TRUE, set @a depth to #svn_depth_infinity, if @a
 * recurse is FALSE, set @a depth to #svn_depth_files.
 *
 * @deprecated Provided for backward compatibility with the 1.4 API.
 *
 * @since New in 1.4.
 */
SVN_DEPRECATED
svn_error_t *
svn_client_diff_summarize(const char *path1,
                          const svn_opt_revision_t *revision1,
                          const char *path2,
                          const svn_opt_revision_t *revision2,
                          svn_boolean_t recurse,
                          svn_boolean_t ignore_ancestry,
                          svn_client_diff_summarize_func_t summarize_func,
                          void *summarize_baton,
                          svn_client_ctx_t *ctx,
                          apr_pool_t *pool);

/**
 * Produce a diff summary which lists the changed items between the
 * filesystem object @a path in peg revision @a peg_revision, as it
 * changed between @a start_revision and @a end_revision. @a path can
 * be either a working-copy path or URL.
 *
 * If @a peg_revision is #svn_opt_revision_unspecified, behave
 * identically to svn_client_diff_summarize2(), using @a path for both
 * of that function's @a path1 and @a path2 argments.
 *
 * The function may report false positives if @a ignore_ancestry is false,
 * as described in the documentation for svn_client_diff_summarize2().
 *
 * Call @a summarize_func with @a summarize_baton for each difference
 * with a #svn_client_diff_summarize_t structure describing the difference.
 *
 * See svn_client_diff_peg5() for a description of the other parameters.
 *
 * @since New in 1.6.
 */
svn_error_t *
svn_client_diff_summarize_peg3(const char *path,
                               const svn_opt_revision_t *peg_revision,
                               const svn_opt_revision_t *start_revision,
                               const svn_opt_revision_t *end_revision,
                               svn_depth_t depth,
                               svn_boolean_t ignore_ancestry,
                               svn_boolean_t ignore_mergeinfo,
                               const apr_array_header_t *changelists,
                               svn_client_diff_summarize_func_t summarize_func,
                               void *summarize_baton,
                               svn_client_ctx_t *ctx,
                               apr_pool_t *pool);

/**
 * Similar to svn_client_diff_summarize3(), but with @a ignore_mergeinfo
 * passed as @c FALSE.
 *
 * @deprecated Provided for backward compatibility with the 1.5 API.
 *
 * @since New in 1.5.
 */
SVN_DEPRECATED
svn_error_t *
svn_client_diff_summarize_peg2(const char *path,
                               const svn_opt_revision_t *peg_revision,
                               const svn_opt_revision_t *start_revision,
                               const svn_opt_revision_t *end_revision,
                               svn_depth_t depth,
                               svn_boolean_t ignore_ancestry,
                               const apr_array_header_t *changelists,
                               svn_client_diff_summarize_func_t summarize_func,
                               void *summarize_baton,
                               svn_client_ctx_t *ctx,
                               apr_pool_t *pool);

/**
 * Similar to svn_client_diff_summarize_peg2(), but with @a
 * changelists passed as @c NULL, and @a depth set according to @a
 * recurse: if @a recurse is TRUE, set @a depth to
 * #svn_depth_infinity, if @a recurse is FALSE, set @a depth to
 * #svn_depth_files.
 *
 * @deprecated Provided for backward compatibility with the 1.4 API.
 *
 * @since New in 1.4.
 */
SVN_DEPRECATED
svn_error_t *
svn_client_diff_summarize_peg(const char *path,
                              const svn_opt_revision_t *peg_revision,
                              const svn_opt_revision_t *start_revision,
                              const svn_opt_revision_t *end_revision,
                              svn_boolean_t recurse,
                              svn_boolean_t ignore_ancestry,
                              svn_client_diff_summarize_func_t summarize_func,
                              void *summarize_baton,
                              svn_client_ctx_t *ctx,
                              apr_pool_t *pool);

/** @} */

/**
 * @defgroup Merge Merge changes between branches.
 *
 * @{
 */

/** Merge changes from @a source1/@a revision1 to @a source2/@a revision2 into
 * the working-copy path @a target_wcpath.
 *
 * @a source1 and @a source2 are either URLs that refer to entries in the
 * repository, or paths to entries in the working copy.
 *
 * By "merging", we mean:  apply file differences using
 * svn_wc_merge(), and schedule additions & deletions when appropriate.
 *
 * @a source1 and @a source2 must both represent the same node kind -- that
 * is, if @a source1 is a directory, @a source2 must also be, and if @a source1
 * is a file, @a source2 must also be.
 *
 * If either @a revision1 or @a revision2 has an `unspecified' or
 * unrecognized `kind', return #SVN_ERR_CLIENT_BAD_REVISION.
 *
 * If @a depth is #svn_depth_infinity, merge fully recursively.
 * Else if #svn_depth_immediates, merge changes at most to files
 * that are immediate children of @a target_wcpath and to directory
 * properties of @a target_wcpath and its immediate subdirectory children.
 * Else if #svn_depth_files, merge at most to immediate file
 * children of @a target_wcpath and to @a target_wcpath itself.
 * Else if #svn_depth_empty, apply changes only to @a target_wcpath
 * (i.e., directory property changes only)
 *
 * If @a depth is #svn_depth_unknown, use the depth of @a target_wcpath.
 *
 * Use @a ignore_ancestry to control whether or not items being
 * diffed will be checked for relatedness first.  Unrelated items
 * are typically transmitted to the editor as a deletion of one thing
 * and the addition of another, but if this flag is TRUE, unrelated
 * items will be diffed as if they were related.
 *
 * If @a force is false and the merge involves deleting a file whose
 * content differs from the source-left version, or a locally modified
 * directory, or an unversioned item, then the operation will fail.  If
 * @a force is true then all such items will be deleted.
 *
 * @a merge_options (an array of <tt>const char *</tt>), if non-NULL,
 * is used to pass additional command line arguments to the merge
 * processes (internal or external).  @see
 * svn_diff_file_options_parse().
 *
 * If @a ctx->notify_func2 is non-NULL, then call @a ctx->notify_func2 with @a
 * ctx->notify_baton2 once for each merged target, passing the target's local
 * path.
 *
 * If @a record_only is TRUE, the merge is performed, but is limited only to
 * mergeinfo property changes on existing paths in @a target_wcpath.
 *
 * If @a dry_run is TRUE, the merge is carried out, and full notification
 * feedback is provided, but the working copy is not modified.
 *
 * The authentication baton cached in @a ctx is used to communicate with the
 * repository.
 *
 * @since New in 1.5.
 */
svn_error_t *
svn_client_merge3(const char *source1,
                  const svn_opt_revision_t *revision1,
                  const char *source2,
                  const svn_opt_revision_t *revision2,
                  const char *target_wcpath,
                  svn_depth_t depth,
                  svn_boolean_t ignore_ancestry,
                  svn_boolean_t force,
                  svn_boolean_t record_only,
                  svn_boolean_t dry_run,
                  const apr_array_header_t *merge_options,
                  svn_client_ctx_t *ctx,
                  apr_pool_t *pool);

/**
 * Similar to svn_client_merge3(), but with @a record_only set to @c
 * FALSE, and @a depth set according to @a recurse: if @a recurse is
 * TRUE, set @a depth to #svn_depth_infinity, if @a recurse is
 * FALSE, set @a depth to #svn_depth_files.
 *
 * @deprecated Provided for backward compatibility with the 1.4 API.
 *
 * @since New in 1.4.
 */
SVN_DEPRECATED
svn_error_t *
svn_client_merge2(const char *source1,
                  const svn_opt_revision_t *revision1,
                  const char *source2,
                  const svn_opt_revision_t *revision2,
                  const char *target_wcpath,
                  svn_boolean_t recurse,
                  svn_boolean_t ignore_ancestry,
                  svn_boolean_t force,
                  svn_boolean_t dry_run,
                  const apr_array_header_t *merge_options,
                  svn_client_ctx_t *ctx,
                  apr_pool_t *pool);


/**
 * Similar to svn_client_merge2(), but with @a merge_options set to NULL.
 *
 * @deprecated Provided for backwards compatibility with the 1.3 API.
 */
SVN_DEPRECATED
svn_error_t *
svn_client_merge(const char *source1,
                 const svn_opt_revision_t *revision1,
                 const char *source2,
                 const svn_opt_revision_t *revision2,
                 const char *target_wcpath,
                 svn_boolean_t recurse,
                 svn_boolean_t ignore_ancestry,
                 svn_boolean_t force,
                 svn_boolean_t dry_run,
                 svn_client_ctx_t *ctx,
                 apr_pool_t *pool);



/**
 * Perform a reintegration merge of @a source at @a peg_revision
 * into @a target_wcpath.
 * @a target_wcpath must be a single-revision, #svn_depth_infinity,
 * pristine, unswitched working copy -- in other words, it must
 * reflect a single revision tree, the "target".  The mergeinfo on @a
 * source must reflect that all of the target has been merged into it.
 * Then this behaves like a merge with svn_client_merge3() from the
 * target's URL to the source.
 *
 * All other options are handled identically to svn_client_merge3().
 * The depth of the merge is always #svn_depth_infinity.
 *
 * @since New in 1.5.
 */
svn_error_t *
svn_client_merge_reintegrate(const char *source,
                             const svn_opt_revision_t *peg_revision,
                             const char *target_wcpath,
                             svn_boolean_t dry_run,
                             const apr_array_header_t *merge_options,
                             svn_client_ctx_t *ctx,
                             apr_pool_t *pool);

/**
 * Merge the changes between the filesystem object @a source in peg
 * revision @a peg_revision, as it changed between the ranges described
 * in @a ranges_to_merge.
 *
 * @a ranges_to_merge is an array of <tt>svn_opt_revision_range_t
 * *</tt> ranges.  These ranges may describe additive and/or
 * subtractive merge ranges, they may overlap fully or partially,
 * and/or they may partially or fully negate each other.  This
 * rangelist is not required to be sorted.  If any revision in the
 * list of provided ranges has an `unspecified' or unrecognized
 * `kind', return #SVN_ERR_CLIENT_BAD_REVISION.
 *
 * All other options are handled identically to svn_client_merge3().
 *
 * @since New in 1.5.
 */
svn_error_t *
svn_client_merge_peg3(const char *source,
                      const apr_array_header_t *ranges_to_merge,
                      const svn_opt_revision_t *peg_revision,
                      const char *target_wcpath,
                      svn_depth_t depth,
                      svn_boolean_t ignore_ancestry,
                      svn_boolean_t force,
                      svn_boolean_t record_only,
                      svn_boolean_t dry_run,
                      const apr_array_header_t *merge_options,
                      svn_client_ctx_t *ctx,
                      apr_pool_t *pool);

/**
 * Similar to svn_client_merge_peg3(), but with @a record_only set to
 * @c FALSE, and @a depth set according to @a recurse: if @a recurse
 * is TRUE, set @a depth to #svn_depth_infinity, if @a recurse is
 * FALSE, set @a depth to #svn_depth_files.
 *
 * @deprecated Provided for backwards compatibility with the 1.3 API.
 *
 * @since New in 1.4.
 */
SVN_DEPRECATED
svn_error_t *
svn_client_merge_peg2(const char *source,
                      const svn_opt_revision_t *revision1,
                      const svn_opt_revision_t *revision2,
                      const svn_opt_revision_t *peg_revision,
                      const char *target_wcpath,
                      svn_boolean_t recurse,
                      svn_boolean_t ignore_ancestry,
                      svn_boolean_t force,
                      svn_boolean_t dry_run,
                      const apr_array_header_t *merge_options,
                      svn_client_ctx_t *ctx,
                      apr_pool_t *pool);

/**
 * Similar to svn_client_merge_peg2(), but with @a merge_options set to
 * NULL.
 *
 * @deprecated Provided for backwards compatibility with the 1.3 API.
 *
 * @since New in 1.1.
 */
SVN_DEPRECATED
svn_error_t *
svn_client_merge_peg(const char *source,
                     const svn_opt_revision_t *revision1,
                     const svn_opt_revision_t *revision2,
                     const svn_opt_revision_t *peg_revision,
                     const char *target_wcpath,
                     svn_boolean_t recurse,
                     svn_boolean_t ignore_ancestry,
                     svn_boolean_t force,
                     svn_boolean_t dry_run,
                     svn_client_ctx_t *ctx,
                     apr_pool_t *pool);


/** Set @a suggestions to an ordered array of @c const char *
 * potential merge sources (expressed as full repository URLs) for @a
 * path_or_url at @a peg_revision.  @a path_or_url is a working copy
 * path or repository URL.  @a ctx is a context used for
 * authentication in the repository case.  Use @a pool for all
 * allocations.
 *
 * @since New in 1.5.
 */
svn_error_t *
svn_client_suggest_merge_sources(apr_array_header_t **suggestions,
                                 const char *path_or_url,
                                 const svn_opt_revision_t *peg_revision,
                                 svn_client_ctx_t *ctx,
                                 apr_pool_t *pool);


/**
 * Set @a *mergeinfo to a hash mapping <tt>const char *</tt> merge
 * source URLs to <tt>apr_array_header_t *</tt> rangelists (arrays of
 * <tt>svn_merge_range_t *</tt> ranges) describing the ranges which
 * have been merged into @a path_or_url as of @a peg_revision, per
 * @a path_or_url's explicit mergeinfo or inherited mergeinfo if no
 * explicit mergeinfo if found.  If no explicit or inherited mergeinfo
 * is found, then set @a *mergeinfo to NULL.
 *
 * Use @a pool for all necessary allocations.
 *
 * If the server doesn't support retrieval of mergeinfo (which will
 * never happen for file:// URLs), return an
 * #SVN_ERR_UNSUPPORTED_FEATURE error.
 *
 * @note Unlike most APIs which deal with mergeinfo, this one returns
 * data where the keys of the hash are absolute repository URLs rather
 * than repository filesystem paths.
 *
 * @since New in 1.5.
 */
svn_error_t *
svn_client_mergeinfo_get_merged(apr_hash_t **mergeinfo,
                                const char *path_or_url,
                                const svn_opt_revision_t *peg_revision,
                                svn_client_ctx_t *ctx,
                                apr_pool_t *pool);


/**
 * If @a finding_merged is TRUE, then drive log entry callbacks
 * @a receiver / @a receiver_baton with the revisions merged from
 * @a merge_source_path_or_url (as of @a src_peg_revision) into
 * @a path_or_url (as of @a peg_revision).  If @a finding_merged is FALSE
 * then find the revisions eligible for merging.
 *
 * If @a depth is #svn_depth_empty consider only the explicit or
 * inherited mergeinfo on @a path_or_url when calculating merged revisions
 * from @a merge_source_path_or_url.  If @a depth is #svn_depth_infinity
 * then also consider the explicit subtree mergeinfo under @a path_or_url.
 * If a depth other than #svn_depth_empty or #svn_depth_infinity is
 * requested then return a #SVN_ERR_UNSUPPORTED_FEATURE error.
 *
 * @a discover_changed_paths and @a revprops are the same as for
 * svn_client_log5().  Use @a scratch_pool for all temporary allocations.
 *
 * @a ctx is a context used for authentication.
 *
 * If the server doesn't support retrieval of mergeinfo, return an
 * #SVN_ERR_UNSUPPORTED_FEATURE error.
 *
 * @since New in 1.7.
 */
svn_error_t *
svn_client_mergeinfo_log(svn_boolean_t finding_merged,
                         const char *path_or_url,
                         const svn_opt_revision_t *peg_revision,
                         const char *merge_source_path_or_url,
                         const svn_opt_revision_t *src_peg_revision,
                         svn_log_entry_receiver_t receiver,
                         void *receiver_baton,
                         svn_boolean_t discover_changed_paths,
                         svn_depth_t depth,
                         const apr_array_header_t *revprops,
                         svn_client_ctx_t *ctx,
                         apr_pool_t *scratch_pool);

/**
 * Similar to svn_client_mergeinfo_log(), but finds only merged revisions
 * and always operates at @a depth #svn_depth_empty.
 *
 * @deprecated Provided for backwards compatibility with the 1.6 API.
 *
 * @since New in 1.5.
 */
SVN_DEPRECATED
svn_error_t *
svn_client_mergeinfo_log_merged(const char *path_or_url,
                                const svn_opt_revision_t *peg_revision,
                                const char *merge_source_path_or_url,
                                const svn_opt_revision_t *src_peg_revision,
                                svn_log_entry_receiver_t receiver,
                                void *receiver_baton,
                                svn_boolean_t discover_changed_paths,
                                const apr_array_header_t *revprops,
                                svn_client_ctx_t *ctx,
                                apr_pool_t *pool);

/**
 * Similar to svn_client_mergeinfo_log(), but finds only eligible revisions
 * and always operates at @a depth #svn_depth_empty.
 *
 * @deprecated Provided for backwards compatibility with the 1.6 API.
 *
 * @since New in 1.5.
 */
SVN_DEPRECATED
svn_error_t *
svn_client_mergeinfo_log_eligible(const char *path_or_url,
                                  const svn_opt_revision_t *peg_revision,
                                  const char *merge_source_path_or_url,
                                  const svn_opt_revision_t *src_peg_revision,
                                  svn_log_entry_receiver_t receiver,
                                  void *receiver_baton,
                                  svn_boolean_t discover_changed_paths,
                                  const apr_array_header_t *revprops,
                                  svn_client_ctx_t *ctx,
                                  apr_pool_t *pool);

/** @} */

/**
 * @defgroup Cleanup Cleanup an abnormally terminated working copy.
 *
 * @{
 */

/** Recursively cleanup a working copy directory @a dir, finishing any
 * incomplete operations, removing lockfiles, etc.
 *
 * If @a ctx->cancel_func is non-NULL, invoke it with @a
 * ctx->cancel_baton at various points during the operation.  If it
 * returns an error (typically #SVN_ERR_CANCELLED), return that error
 * immediately.
 *
 * Use @a scratch_pool for any temporary allocations.
 *
 * @since New in 1.0.
 */
svn_error_t *
svn_client_cleanup(const char *dir,
                   svn_client_ctx_t *ctx,
                   apr_pool_t *scratch_pool);


/** @} */

/**
 * @defgroup Upgrade Upgrade a working copy.
 *
 * @{
 */

/** Recursively upgrade a working copy to a new metadata storage format.
 *
 * Use @a scratch_pool for any temporary allocations.
 *
 * @since New in 1.7.
 */
svn_error_t *
svn_client_upgrade(const char *dir,
                   svn_client_ctx_t *ctx,
                   apr_pool_t *scratch_pool);


/** @} */

/**
 * @defgroup Relocate Switch a working copy to a different repository.
 *
 * @{
 */

/**
 * Recursively modify a working copy rooted at @a wcroot_dir, changing any
 * repository URLs that begin with @a from to begin with @a to instead.
 *
 * @param wcroot_dir Working copy root directory
 * @param from Original URL
 * @param to New URL
 * @param ctx svn_client_ctx_t
 * @param pool The pool from which to perform memory allocations
 *
 * @since New in 1.7
 */
svn_error_t *
svn_client_relocate2(const char *wcroot_dir,
                     const char *from,
                     const char *to,
                     svn_client_ctx_t *ctx,
                     apr_pool_t *pool);

/**
 * Similar to svn_client_relocate2().
 *
 * @note As of the 1.7 API, @a dir is required to be a working copy
 * root directory, and @a recurse is required to be TRUE.
 *
 * @deprecated Provided for limited backwards compatibility with the
 * 1.6 API.
 */
SVN_DEPRECATED
svn_error_t *
svn_client_relocate(const char *dir,
                    const char *from,
                    const char *to,
                    svn_boolean_t recurse,
                    svn_client_ctx_t *ctx,
                    apr_pool_t *pool);

/** @} */

/**
 * @defgroup Revert Remove local changes in a repository.
 *
 * @{
 */

/**
 * Restore the pristine version of a working copy @a paths,
 * effectively undoing any local mods.  For each path in @a paths,
 * revert it if it is a file.  Else if it is a directory, revert
 * according to @a depth:
 *
 * If @a depth is #svn_depth_empty, revert just the properties on
 * the directory; else if #svn_depth_files, revert the properties
 * and any files immediately under the directory; else if
 * #svn_depth_immediates, revert all of the preceding plus
 * properties on immediate subdirectories; else if #svn_depth_infinity,
 * revert path and everything under it fully recursively.
 *
 * @a changelists is an array of <tt>const char *</tt> changelist
 * names, used as a restrictive filter on items reverted; that is,
 * don't revert any item unless it's a member of one of those
 * changelists.  If @a changelists is empty (or altogether @c NULL),
 * no changelist filtering occurs.
 *
 * If @a ctx->notify_func2 is non-NULL, then for each item reverted,
 * call @a ctx->notify_func2 with @a ctx->notify_baton2 and the path of
 * the reverted item.
 *
 * If an item specified for reversion is not under version control,
 * then do not error, just invoke @a ctx->notify_func2 with @a
 * ctx->notify_baton2, using notification code #svn_wc_notify_skip.
 *
 * @since New in 1.5.
 */
svn_error_t *
svn_client_revert2(const apr_array_header_t *paths,
                   svn_depth_t depth,
                   const apr_array_header_t *changelists,
                   svn_client_ctx_t *ctx,
                   apr_pool_t *pool);


/**
 * Similar to svn_client_revert2(), but with @a changelists passed as
 * @c NULL, and @a depth set according to @a recurse: if @a recurse is
 * TRUE, @a depth is #svn_depth_infinity, else if @a recurse is
 * FALSE, @a depth is #svn_depth_empty.
 *
 * @note Most APIs map @a recurse==FALSE to @a depth==svn_depth_files;
 * revert is deliberately different.
 *
 * @deprecated Provided for backwards compatibility with the 1.0 API.
 */
SVN_DEPRECATED
svn_error_t *
svn_client_revert(const apr_array_header_t *paths,
                  svn_boolean_t recursive,
                  svn_client_ctx_t *ctx,
                  apr_pool_t *pool);


/** @} */

/**
 * @defgroup Resolved Mark conflicted paths as resolved.
 *
 * @{
 */

/**
 * Similar to svn_client_resolve(), but without automatic conflict
 * resolution support.
 *
 * @deprecated Provided for backward compatibility with the 1.4 API.
 * Use svn_client_resolve() with @a conflict_choice == @c
 * svn_wc_conflict_choose_merged instead.
 */
SVN_DEPRECATED
svn_error_t *
svn_client_resolved(const char *path,
                    svn_boolean_t recursive,
                    svn_client_ctx_t *ctx,
                    apr_pool_t *pool);

/** Perform automatic conflict resolution on a working copy @a path.
 *
 * If @a depth is #svn_depth_empty, act only on @a path; if
 * #svn_depth_files, resolve @a path and its conflicted file
 * children (if any); if #svn_depth_immediates, resolve @a path and
 * all its immediate conflicted children (both files and directories,
 * if any); if #svn_depth_infinity, resolve @a path and every
 * conflicted file or directory anywhere beneath it.
 * Note that this operation will try to lock the parent directory of
 * @a path in order to be able to resolve tree-conflicts on @a path.
 *
 * If @a conflict_choice is #svn_wc_conflict_choose_base, resolve the
 * conflict with the old file contents; if
 * #svn_wc_conflict_choose_mine_full, use the original working contents;
 * if #svn_wc_conflict_choose_theirs_full, the new contents; and if
 * #svn_wc_conflict_choose_merged, don't change the contents at all,
 * just remove the conflict status, which is the pre-1.5 behavior.
 *
 * #svn_wc_conflict_choose_theirs_conflict and
 * #svn_wc_conflict_choose_mine_conflict are not legal for binary
 * files or properties.
 *
 * If @a path is not in a state of conflict to begin with, do nothing.
 * If @a path's conflict state is removed and @a ctx->notify_func2 is non-NULL,
 * call @a ctx->notify_func2 with @a ctx->notify_baton2 and @a path.
 *
 * @since New in 1.5.
 */
svn_error_t *
svn_client_resolve(const char *path,
                   svn_depth_t depth,
                   svn_wc_conflict_choice_t conflict_choice,
                   svn_client_ctx_t *ctx,
                   apr_pool_t *pool);


/** @} */

/**
 * @defgroup Copy Copy paths in the working copy and repository.
 *
 * @{
 */

/**
 * A structure which describes the source of a copy operation--its path,
 * revision, and peg revision.
 *
 * @since New in 1.5.
 */
typedef struct svn_client_copy_source_t
{
    /** The source path or URL. */
    const char *path;

    /** The source operational revision. */
    const svn_opt_revision_t *revision;

    /** The source peg revision. */
    const svn_opt_revision_t *peg_revision;
} svn_client_copy_source_t;

/** Copy each @a src in @a sources to @a dst_path.
 *
 * If multiple @a sources are given, @a dst_path must be a directory,
 * and @a sources will be copied as children of @a dst_path.
 *
 * @a sources must be an array of elements of type
 * <tt>svn_client_copy_source_t *</tt>.
 *
 * Each @a src in @a sources must be files or directories under version control,
 * or URLs of a versioned item in the repository.  If @a sources has multiple
 * items, the @a src members must be all repository URLs or all working copy
 * paths.
 *
 * The parent of @a dst_path must already exist.
 *
 * If @a sources has only one item, attempt to copy it to @a dst_path.  If
 * @a copy_as_child is TRUE and @a dst_path already exists, attempt to copy the
 * item as a child of @a dst_path.  If @a copy_as_child is FALSE and
 * @a dst_path already exists, fail with #SVN_ERR_ENTRY_EXISTS if @a dst_path
 * is a working copy path and #SVN_ERR_FS_ALREADY_EXISTS if @a dst_path is a
 * URL.
 *
 * If @a sources has multiple items, and @a copy_as_child is TRUE, all
 * @a sources are copied as children of @a dst_path.  If any child of
 * @a dst_path already exists with the same name any item in @a sources,
 * fail with #SVN_ERR_ENTRY_EXISTS if @a dst_path is a working copy path and
 * #SVN_ERR_FS_ALREADY_EXISTS if @a dst_path is a URL.
 *
 * If @a sources has multiple items, and @a copy_as_child is FALSE, fail
 * with #SVN_ERR_CLIENT_MULTIPLE_SOURCES_DISALLOWED.
 *
 * If @a dst_path is a URL, use the authentication baton
 * in @a ctx and @a ctx->log_msg_func3/@a ctx->log_msg_baton3 to immediately
 * attempt to commit the copy action in the repository.
 *
 * If @a dst_path is not a URL, then this is just a variant of
 * svn_client_add(), where the @a sources are scheduled for addition
 * as copies.  No changes will happen to the repository until a commit occurs.
 * This scheduling can be removed with svn_client_revert2().
 *
 * If @a make_parents is TRUE, create any non-existent parent directories
 * also.
 *
 * If @a ignore_externals is set, don't process externals definitions
 * as part of this operation.
 *
 * If non-NULL, @a revprop_table is a hash table holding additional,
 * custom revision properties (<tt>const char *</tt> names mapped to
 * <tt>svn_string_t *</tt> values) to be set on the new revision in
 * the event that this is a committing operation.  This table cannot
 * contain any standard Subversion properties.
 *
 * @a ctx->log_msg_func3/@a ctx->log_msg_baton3 are a callback/baton combo
 * that this function can use to query for a commit log message when one is
 * needed.
 *
 * If @a ctx->notify_func2 is non-NULL, invoke it with @a ctx->notify_baton2
 * for each item added at the new location, passing the new, relative path of
 * the added item.
 *
 * If @a commit_callback is non-NULL, then for each successful commit, call
 * @a commit_callback with @a commit_baton and a #svn_commit_info_t for
 * the commit.
 *
 * @since New in 1.7.
 */
svn_error_t *
svn_client_copy6(const apr_array_header_t *sources,
                 const char *dst_path,
                 svn_boolean_t copy_as_child,
                 svn_boolean_t make_parents,
                 svn_boolean_t ignore_externals,
                 const apr_hash_t *revprop_table,
                 svn_commit_callback2_t commit_callback,
                 void *commit_baton,
                 svn_client_ctx_t *ctx,
                 apr_pool_t *pool);

/**
 * Similar to svn_client_copy6(), but returns the @a commit_info_p directly,
 * rather than through @a commit_callback.
 *
 * @since New in 1.6.
 * @deprecated Provided for backward compatibility with the 1.6 API.
 */
SVN_DEPRECATED
svn_error_t *
svn_client_copy5(svn_commit_info_t **commit_info_p,
                 const apr_array_header_t *sources,
                 const char *dst_path,
                 svn_boolean_t copy_as_child,
                 svn_boolean_t make_parents,
                 svn_boolean_t ignore_externals,
                 const apr_hash_t *revprop_table,
                 svn_client_ctx_t *ctx,
                 apr_pool_t *pool);

/**
 * Similar to svn_client_copy5(), with @a ignore_externals set to @c FALSE.
 *
 * @since New in 1.5.
 *
 * @deprecated Provided for backward compatibility with the 1.5 API.
 */
SVN_DEPRECATED
svn_error_t *
svn_client_copy4(svn_commit_info_t **commit_info_p,
                 const apr_array_header_t *sources,
                 const char *dst_path,
                 svn_boolean_t copy_as_child,
                 svn_boolean_t make_parents,
                 const apr_hash_t *revprop_table,
                 svn_client_ctx_t *ctx,
                 apr_pool_t *pool);

/**
 * Similar to svn_client_copy4(), with only one @a src_path, @a
 * copy_as_child set to @c FALSE, @a revprop_table passed as NULL, and
 * @a make_parents set to @c FALSE.  Also, use @a src_revision as both
 * the operational and peg revision.
 *
 * @since New in 1.4.
 *
 * @deprecated Provided for backward compatibility with the 1.4 API.
 */
SVN_DEPRECATED
svn_error_t *
svn_client_copy3(svn_commit_info_t **commit_info_p,
                 const char *src_path,
                 const svn_opt_revision_t *src_revision,
                 const char *dst_path,
                 svn_client_ctx_t *ctx,
                 apr_pool_t *pool);


/**
 * Similar to svn_client_copy3(), with the difference that if @a dst_path
 * already exists and is a directory, copy the item into that directory,
 * keeping its name (the last component of @a src_path).
 *
 * @since New in 1.3.
 *
 * @deprecated Provided for backward compatibility with the 1.3 API.
 */
SVN_DEPRECATED
svn_error_t *
svn_client_copy2(svn_commit_info_t **commit_info_p,
                 const char *src_path,
                 const svn_opt_revision_t *src_revision,
                 const char *dst_path,
                 svn_client_ctx_t *ctx,
                 apr_pool_t *pool);


/**
 * Similar to svn_client_copy2(), but uses #svn_client_commit_info_t
 * for @a commit_info_p.
 *
 * @deprecated Provided for backward compatibility with the 1.2 API.
 */
SVN_DEPRECATED
svn_error_t *
svn_client_copy(svn_client_commit_info_t **commit_info_p,
                const char *src_path,
                const svn_opt_revision_t *src_revision,
                const char *dst_path,
                svn_client_ctx_t *ctx,
                apr_pool_t *pool);


/** @} */

/**
 * @defgroup Move Move paths in the working copy or repository.
 *
 * @{
 */

/**
 * Move @a src_paths to @a dst_path.
 *
 * @a src_paths must be files or directories under version control, or
 * URLs of versioned items in the repository.  All @a src_paths must be of
 * the same type.  If multiple @a src_paths are given, @a dst_path must be
 * a directory and @a src_paths will be moved as children of @a dst_path.
 *
 * If @a src_paths are repository URLs:
 *
 *   - @a dst_path must also be a repository URL.
 *
 *   - The authentication baton in @a ctx and @a ctx->log_msg_func/@a
 *     ctx->log_msg_baton are used to commit the move.
 *
 *   - The move operation will be immediately committed.
 *
 * If @a src_paths are working copy paths:
 *
 *   - @a dst_path must also be a working copy path.
 *
 *   - @a ctx->log_msg_func3 and @a ctx->log_msg_baton3 are ignored.
 *
 *   - This is a scheduling operation.  No changes will happen to the
 *     repository until a commit occurs.  This scheduling can be removed
 *     with svn_client_revert2().  If one of @a src_paths is a file it is
 *     removed from the working copy immediately.  If one of @a src_path
 *     is a directory it will remain in the working copy but all the files,
 *     and unversioned items, it contains will be removed.
 *
 *   - If one of @a src_paths contains locally modified and/or unversioned
 *     items and @a force is not set, the move will fail. If @a force is set
 *     such items will be removed.
 *
 * The parent of @a dst_path must already exist.
 *
 * If @a src_paths has only one item, attempt to move it to @a dst_path.  If
 * @a move_as_child is TRUE and @a dst_path already exists, attempt to move the
 * item as a child of @a dst_path.  If @a move_as_child is FALSE and
 * @a dst_path already exists, fail with #SVN_ERR_ENTRY_EXISTS if @a dst_path
 * is a working copy path and #SVN_ERR_FS_ALREADY_EXISTS if @a dst_path is a
 * URL.
 *
 * If @a src_paths has multiple items, and @a move_as_child is TRUE, all
 * @a src_paths are moved as children of @a dst_path.  If any child of
 * @a dst_path already exists with the same name any item in @a src_paths,
 * fail with #SVN_ERR_ENTRY_EXISTS if @a dst_path is a working copy path and
 * #SVN_ERR_FS_ALREADY_EXISTS if @a dst_path is a URL.
 *
 * If @a src_paths has multiple items, and @a move_as_child is FALSE, fail
 * with #SVN_ERR_CLIENT_MULTIPLE_SOURCES_DISALLOWED.
 *
 * If @a make_parents is TRUE, create any non-existent parent directories
 * also.
 *
 * If non-NULL, @a revprop_table is a hash table holding additional,
 * custom revision properties (<tt>const char *</tt> names mapped to
 * <tt>svn_string_t *</tt> values) to be set on the new revision in
 * the event that this is a committing operation.  This table cannot
 * contain any standard Subversion properties.
 *
 * @a ctx->log_msg_func3/@a ctx->log_msg_baton3 are a callback/baton combo that
 * this function can use to query for a commit log message when one is needed.
 *
 * If @a ctx->notify_func2 is non-NULL, then for each item moved, call
 * @a ctx->notify_func2 with the @a ctx->notify_baton2 twice, once to indicate
 * the deletion of the moved thing, and once to indicate the addition of
 * the new location of the thing.
 *
 * ### Is this really true?  What about svn_wc_notify_commit_replaced()? ###
 *
 * If @a commit_callback is non-NULL, then for each successful commit, call
 * @a commit_callback with @a commit_baton and a #svn_commit_info_t for
 * the commit.
 *
 * @since New in 1.7.
 */
svn_error_t *
svn_client_move6(const apr_array_header_t *src_paths,
                 const char *dst_path,
                 svn_boolean_t force,
                 svn_boolean_t move_as_child,
                 svn_boolean_t make_parents,
                 const apr_hash_t *revprop_table,
                 svn_commit_callback2_t commit_callback,
                 void *commit_baton,
                 svn_client_ctx_t *ctx,
                 apr_pool_t *pool);

/**
 * Similar to svn_client_move6(), but returns the @a commit_info_p directly,
 * rather than through @a commit_callback.
 *
 * @since New in 1.5.
 * @deprecated Provided for backward compatibility with the 1.6 API.
 */
SVN_DEPRECATED
svn_error_t *
svn_client_move5(svn_commit_info_t **commit_info_p,
                 const apr_array_header_t *src_paths,
                 const char *dst_path,
                 svn_boolean_t force,
                 svn_boolean_t move_as_child,
                 svn_boolean_t make_parents,
                 const apr_hash_t *revprop_table,
                 svn_client_ctx_t *ctx,
                 apr_pool_t *pool);

/**
 * Similar to svn_client_move5(), with only one @a src_path, @a
 * move_as_child set to @c FALSE, @a revprop_table passed as NULL, and
 * @a make_parents set to @c FALSE.
 *
 * @since New in 1.4.
 *
 * @deprecated Provided for backward compatibility with the 1.4 API.
 */
SVN_DEPRECATED
svn_error_t *
svn_client_move4(svn_commit_info_t **commit_info_p,
                 const char *src_path,
                 const char *dst_path,
                 svn_boolean_t force,
                 svn_client_ctx_t *ctx,
                 apr_pool_t *pool);

/**
 * Similar to svn_client_move4(), with the difference that if @a dst_path
 * already exists and is a directory, move the item into that directory,
 * keeping its name (the last component of @a src_path).
 *
 * @since New in 1.3.
 *
 * @deprecated Provided for backward compatibility with the 1.3 API.
 */
SVN_DEPRECATED
svn_error_t *
svn_client_move3(svn_commit_info_t **commit_info_p,
                 const char *src_path,
                 const char *dst_path,
                 svn_boolean_t force,
                 svn_client_ctx_t *ctx,
                 apr_pool_t *pool);

/**
 * Similar to svn_client_move3(), but uses #svn_client_commit_info_t
 * for @a commit_info_p.
 *
 * @deprecated Provided for backward compatibility with the 1.2 API.
 *
 * @since New in 1.2.
 */
SVN_DEPRECATED
svn_error_t *
svn_client_move2(svn_client_commit_info_t **commit_info_p,
                 const char *src_path,
                 const char *dst_path,
                 svn_boolean_t force,
                 svn_client_ctx_t *ctx,
                 apr_pool_t *pool);

/**
 * Similar to svn_client_move2(), but an extra argument @a src_revision
 * must be passed.  This has no effect, but must be of kind
 * #svn_opt_revision_unspecified or #svn_opt_revision_head,
 * otherwise error #SVN_ERR_UNSUPPORTED_FEATURE is returned.
 *
 * @deprecated Provided for backward compatibility with the 1.1 API.
 */
SVN_DEPRECATED
svn_error_t *
svn_client_move(svn_client_commit_info_t **commit_info_p,
                const char *src_path,
                const svn_opt_revision_t *src_revision,
                const char *dst_path,
                svn_boolean_t force,
                svn_client_ctx_t *ctx,
                apr_pool_t *pool);

/** @} */


/** Properties
 *
 * Note that certain svn-controlled properties must always have their
 * values set and stored in UTF8 with LF line endings.  When
 * retrieving these properties, callers must convert the values back
 * to native locale and native line-endings before displaying them to
 * the user.  For help with this task, see
 * svn_prop_needs_translation(), svn_subst_translate_string(),  and
 * svn_subst_detranslate_string().
 *
 * @defgroup svn_client_prop_funcs Property functions
 * @{
 */


/**
 * Set @a propname to @a propval on @a target.
 * A @a propval of @c NULL will delete the property.
 *
 * If @a depth is #svn_depth_empty, set the property on @a target
 * only; if #svn_depth_files, set it on @a target and its file
 * children (if any); if #svn_depth_immediates, on @a target and all
 * of its immediate children (both files and directories); if
 * #svn_depth_infinity, on @a target and everything beneath it.
 *
 * The @a target may only be an URL if @a base_revision_for_url is not
 * #SVN_INVALID_REVNUM; in this case, the property will only be set
 * if it has not changed since revision @a base_revision_for_url.
 * @a base_revision_for_url must be #SVN_INVALID_REVNUM if @a target
 * is not an URL.  @a depth deeper than #svn_depth_empty is not
 * supported on URLs.  The authentication baton in @a ctx and @a
 * ctx->log_msg_func3/@a ctx->log_msg_baton3 will be used to
 * immediately attempt to commit the property change in the
 * repository.
 *
 * If @a propname is an svn-controlled property (i.e. prefixed with
 * #SVN_PROP_PREFIX), then the caller is responsible for ensuring that
 * the value is UTF8-encoded and uses LF line-endings.
 *
 * If @a skip_checks is TRUE, do no validity checking.  But if @a
 * skip_checks is FALSE, and @a propname is not a valid property for @a
 * target, return an error, either #SVN_ERR_ILLEGAL_TARGET (if the
 * property is not appropriate for @a target), or
 * #SVN_ERR_BAD_MIME_TYPE (if @a propname is "svn:mime-type", but @a
 * propval is not a valid mime-type).
 *
 * @a changelists is an array of <tt>const char *</tt> changelist
 * names, used as a restrictive filter on items whose properties are
 * set; that is, don't set properties on any item unless it's a member
 * of one of those changelists.  If @a changelists is empty (or
 * altogether @c NULL), no changelist filtering occurs.
 *
 * If non-NULL, @a revprop_table is a hash table holding additional,
 * custom revision properties (<tt>const char *</tt> names mapped to
 * <tt>svn_string_t *</tt> values) to be set on the new revision in
 * the event that this is a committing operation.  This table cannot
 * contain any standard Subversion properties.
 *
 * If @a ctx->cancel_func is non-NULL, invoke it passing @a
 * ctx->cancel_baton at various places during the operation.
 *
 * If @a commit_callback is non-NULL, then for each successful commit, call
 * @a commit_callback with @a commit_baton and a #svn_commit_info_t for
 * the commit.
 *
 * Use @a pool for all memory allocation.
 *
 * @since New in 1.7.
 */
svn_error_t *
svn_client_propset4(const char *propname,
                    const svn_string_t *propval,
                    const char *target,
                    svn_depth_t depth,
                    svn_boolean_t skip_checks,
                    svn_revnum_t base_revision_for_url,
                    const apr_array_header_t *changelists,
                    const apr_hash_t *revprop_table,
                    svn_commit_callback2_t commit_callback,
                    void *commit_baton, 
                    svn_client_ctx_t *ctx,
                    apr_pool_t *pool);

/**
 * Similar to svn_client_propset4(), but returns the @a commit_info_p directly,
 * rather than through @a commit_callback.
 *
 * @since New in 1.5.
 * @deprecated Provided for backward compatibility with the 1.6 API.
 */
SVN_DEPRECATED
svn_error_t *
svn_client_propset3(svn_commit_info_t **commit_info_p,
                    const char *propname,
                    const svn_string_t *propval,
                    const char *target,
                    svn_depth_t depth,
                    svn_boolean_t skip_checks,
                    svn_revnum_t base_revision_for_url,
                    const apr_array_header_t *changelists,
                    const apr_hash_t *revprop_table,
                    svn_client_ctx_t *ctx,
                    apr_pool_t *pool);
/**
 * Like svn_client_propset3(), but with @a base_revision_for_url
 * always #SVN_INVALID_REVNUM; @a commit_info_p always @c NULL; @a
 * changelists always @c NULL; @a revprop_table always @c NULL; and @a
 * depth set according to @a recurse: if @a recurse is TRUE, @a depth
 * is #svn_depth_infinity, else #svn_depth_empty.
 *
 * @deprecated Provided for backward compatibility with the 1.4 API.
 */
SVN_DEPRECATED
svn_error_t *
svn_client_propset2(const char *propname,
                    const svn_string_t *propval,
                    const char *target,
                    svn_boolean_t recurse,
                    svn_boolean_t skip_checks,
                    svn_client_ctx_t *ctx,
                    apr_pool_t *pool);

/**
 * Like svn_client_propset2(), but with @a skip_checks always FALSE and a
 * newly created @a ctx.
 *
 * @deprecated Provided for backward compatibility with the 1.1 API.
 */
SVN_DEPRECATED
svn_error_t *
svn_client_propset(const char *propname,
                   const svn_string_t *propval,
                   const char *target,
                   svn_boolean_t recurse,
                   apr_pool_t *pool);

/** Set @a propname to @a propval on revision @a revision in the repository
 * represented by @a URL.  Use the authentication baton in @a ctx for
 * authentication, and @a pool for all memory allocation.  Return the actual
 * rev affected in @a *set_rev.  A @a propval of @c NULL will delete the
 * property.
 *
 * If @a original_propval is non-NULL, then just before setting the
 * new value, check that the old value matches @a original_propval;
 * if they do not match, return the error #SVN_ERR_RA_OUT_OF_DATE.
 * This is to help clients support interactive editing of revprops:
 * without this check, the window during which the property may change
 * underneath the user is as wide as the amount of time the user
 * spends editing the property.  With this check, the window is
 * reduced to a small, constant amount of time right before we set the
 * new value.  (To check that an old value is still non-existent, set
 * @a original_propval->data to NULL, and @a original_propval->len is
 * ignored.)
 *
 * If @a force is TRUE, allow newlines in the author property.
 *
 * If @a propname is an svn-controlled property (i.e. prefixed with
 * #SVN_PROP_PREFIX), then the caller is responsible for ensuring that
 * the value UTF8-encoded and uses LF line-endings.
 *
 * Note that unlike its cousin svn_client_propset3(), this routine
 * doesn't affect the working copy at all;  it's a pure network
 * operation that changes an *unversioned* property attached to a
 * revision.  This can be used to tweak log messages, dates, authors,
 * and the like.  Be careful:  it's a lossy operation.

 * @a ctx->notify_func2 and @a ctx->notify_baton2 are the notification
 * functions and baton which are called upon successful setting of the
 * property.
 *
 * Also note that unless the administrator creates a
 * pre-revprop-change hook in the repository, this feature will fail.
 *
 * @since New in 1.6.
 */
svn_error_t *
svn_client_revprop_set2(const char *propname,
                        const svn_string_t *propval,
                        const svn_string_t *original_propval,
                        const char *URL,
                        const svn_opt_revision_t *revision,
                        svn_revnum_t *set_rev,
                        svn_boolean_t force,
                        svn_client_ctx_t *ctx,
                        apr_pool_t *pool);

/**
 * Similar to svn_client_revprop_set2(), but with @a original_propval
 * always @c NULL.
 *
 * @deprecated Provided for backward compatibility with the 1.0 API.
 */
SVN_DEPRECATED
svn_error_t *
svn_client_revprop_set(const char *propname,
                       const svn_string_t *propval,
                       const char *URL,
                       const svn_opt_revision_t *revision,
                       svn_revnum_t *set_rev,
                       svn_boolean_t force,
                       svn_client_ctx_t *ctx,
                       apr_pool_t *pool);

/**
 * Set @a *props to a hash table whose keys are `<tt>char *</tt>' paths,
 * prefixed by @a target (a working copy path or a URL), of items on
 * which property @a propname is set, and whose values are `#svn_string_t
 * *' representing the property value for @a propname at that path.
 *
 * Allocate @a *props, its keys, and its values in @a pool.
 *
 * Don't store any path, not even @a target, if it does not have a
 * property named @a propname.
 *
 * If @a revision->kind is #svn_opt_revision_unspecified, then: get
 * properties from the working copy if @a target is a working copy
 * path, or from the repository head if @a target is a URL.  Else get
 * the properties as of @a revision.  The actual node revision
 * selected is determined by the path as it exists in @a peg_revision.
 * If @a peg_revision->kind is #svn_opt_revision_unspecified, then
 * it defaults to #svn_opt_revision_head for URLs or
 * #svn_opt_revision_working for WC targets.  Use the authentication
 * baton in @a ctx for authentication if contacting the repository.
 * If @a actual_revnum is not @c NULL, the actual revision number used
 * for the fetch is stored in @a *actual_revnum.
 *
 * If @a depth is #svn_depth_empty, fetch the property from
 * @a target only; if #svn_depth_files, fetch from @a target and its
 * file children (if any); if #svn_depth_immediates, from @a target
 * and all of its immediate children (both files and directories); if
 * #svn_depth_infinity, from @a target and everything beneath it.
 *
 * @a changelists is an array of <tt>const char *</tt> changelist
 * names, used as a restrictive filter on items whose properties are
 * set; that is, don't set properties on any item unless it's a member
 * of one of those changelists.  If @a changelists is empty (or
 * altogether @c NULL), no changelist filtering occurs.
 *
 * If error, don't touch @a *props, otherwise @a *props is a hash table
 * even if empty.
 *
 * @since New in 1.5.
 */
svn_error_t *
svn_client_propget3(apr_hash_t **props,
                    const char *propname,
                    const char *target,
                    const svn_opt_revision_t *peg_revision,
                    const svn_opt_revision_t *revision,
                    svn_revnum_t *actual_revnum,
                    svn_depth_t depth,
                    const apr_array_header_t *changelists,
                    svn_client_ctx_t *ctx,
                    apr_pool_t *pool);

/**
 * Similar to svn_client_propget3(), except that @a actual_revnum and
 * @a changelists are always @c NULL, and @a depth is set according to
 * @a recurse: if @a recurse is TRUE, then @a depth is
 * #svn_depth_infinity, else #svn_depth_empty.
 *
 * @deprecated Provided for backward compatibility with the 1.2 API.
 */
SVN_DEPRECATED
svn_error_t *
svn_client_propget2(apr_hash_t **props,
                    const char *propname,
                    const char *target,
                    const svn_opt_revision_t *peg_revision,
                    const svn_opt_revision_t *revision,
                    svn_boolean_t recurse,
                    svn_client_ctx_t *ctx,
                    apr_pool_t *pool);

/**
 * Similar to svn_client_propget2(), except that @a peg_revision is
 * always the same as @a revision.
 *
 * @deprecated Provided for backward compatibility with the 1.1 API.
 */
SVN_DEPRECATED
svn_error_t *
svn_client_propget(apr_hash_t **props,
                   const char *propname,
                   const char *target,
                   const svn_opt_revision_t *revision,
                   svn_boolean_t recurse,
                   svn_client_ctx_t *ctx,
                   apr_pool_t *pool);

/** Set @a *propval to the value of @a propname on revision @a revision
 * in the repository represented by @a URL.  Use the authentication baton
 * in @a ctx for authentication, and @a pool for all memory allocation.
 * Return the actual rev queried in @a *set_rev.
 *
 * Note that unlike its cousin svn_client_propget(), this routine
 * doesn't affect the working copy at all; it's a pure network
 * operation that queries an *unversioned* property attached to a
 * revision.  This can query log messages, dates, authors, and the
 * like.
 */
svn_error_t *
svn_client_revprop_get(const char *propname,
                       svn_string_t **propval,
                       const char *URL,
                       const svn_opt_revision_t *revision,
                       svn_revnum_t *set_rev,
                       svn_client_ctx_t *ctx,
                       apr_pool_t *pool);

/**
 * Invoke @a receiver with @a receiver_baton to return the regular properies
 * of @a target, a URL or working copy path.  @a receiver will be called
 * for each path encountered.
 *
 * If @a revision->kind is #svn_opt_revision_unspecified, then get
 * properties from the working copy, if @a target is a working copy
 * path, or from the repository head if @a target is a URL.  Else get
 * the properties as of @a revision.  The actual node revision
 * selected is determined by the path as it exists in @a peg_revision.
 * If @a peg_revision->kind is #svn_opt_revision_unspecified, then it
 * defaults to #svn_opt_revision_head for URLs or
 * #svn_opt_revision_working for WC targets.  Use the authentication
 * baton cached in @a ctx for authentication if contacting the
 * repository.
 *
 * If @a depth is #svn_depth_empty, list only the properties of
 * @a target itself.  If @a depth is #svn_depth_files, and
 * @a target is a directory, list the properties of @a target
 * and its file entries.  If #svn_depth_immediates, list the properties
 * of its immediate file and directory entries.  If #svn_depth_infinity,
 * list the properties of its file entries and recurse (with
 * #svn_depth_infinity) on directory entries.  #svn_depth_unknown is
 * equivalent to #svn_depth_empty.  All other values produce undefined
 * results.
 *
 * @a changelists is an array of <tt>const char *</tt> changelist
 * names, used as a restrictive filter on items whose properties are
 * set; that is, don't set properties on any item unless it's a member
 * of one of those changelists.  If @a changelists is empty (or
 * altogether @c NULL), no changelist filtering occurs.
 *
 * If @a target is not found, return the error #SVN_ERR_ENTRY_NOT_FOUND.
 *
 * @since New in 1.5.
 */
svn_error_t *
svn_client_proplist3(const char *target,
                     const svn_opt_revision_t *peg_revision,
                     const svn_opt_revision_t *revision,
                     svn_depth_t depth,
                     const apr_array_header_t *changelists,
                     svn_proplist_receiver_t receiver,
                     void *receiver_baton,
                     svn_client_ctx_t *ctx,
                     apr_pool_t *pool);

/**
 * Similar to svn_client_proplist3(), except the properties are
 * returned as an array of #svn_client_proplist_item_t * structures
 * instead of by invoking the receiver function, there's no support
 * for @a changelists filtering, and @a recurse is used instead of a
 * #svn_depth_t parameter (FALSE corresponds to #svn_depth_empty,
 * and TRUE to #svn_depth_infinity).
 *
 * @since New in 1.2.
 *
 * @deprecated Provided for backward compatiblility with the 1.2 API.
 */
SVN_DEPRECATED
svn_error_t *
svn_client_proplist2(apr_array_header_t **props,
                     const char *target,
                     const svn_opt_revision_t *peg_revision,
                     const svn_opt_revision_t *revision,
                     svn_boolean_t recurse,
                     svn_client_ctx_t *ctx,
                     apr_pool_t *pool);

/**
 * Similar to svn_client_proplist2(), except that @a peg_revision is
 * always the same as @a revision.
 *
 * @deprecated Provided for backward compatibility with the 1.1 API.
 */
SVN_DEPRECATED
svn_error_t *
svn_client_proplist(apr_array_header_t **props,
                    const char *target,
                    const svn_opt_revision_t *revision,
                    svn_boolean_t recurse,
                    svn_client_ctx_t *ctx,
                    apr_pool_t *pool);

/** Set @a *props to a hash of the revision props attached to @a revision in
 * the repository represented by @a URL.  Use the authentication baton cached
 * in @a ctx for authentication, and @a pool for all memory allocation.
 * Return the actual rev queried in @a *set_rev.
 *
 * The allocated hash maps (<tt>const char *</tt>) property names to
 * (#svn_string_t *) property values.
 *
 * Note that unlike its cousin svn_client_proplist(), this routine
 * doesn't read a working copy at all; it's a pure network operation
 * that reads *unversioned* properties attached to a revision.
 */
svn_error_t *
svn_client_revprop_list(apr_hash_t **props,
                        const char *URL,
                        const svn_opt_revision_t *revision,
                        svn_revnum_t *set_rev,
                        svn_client_ctx_t *ctx,
                        apr_pool_t *pool);
/** @} */


/**
 * @defgroup Export Export a tree from version control.
 *
 * @{
 */

/**
 * Export the contents of either a subversion repository or a
 * subversion working copy into a 'clean' directory (meaning a
 * directory with no administrative directories).  If @a result_rev
 * is not @c NULL and the path being exported is a repository URL, set
 * @a *result_rev to the value of the revision actually exported (set
 * it to #SVN_INVALID_REVNUM for local exports).
 *
 * @a from is either the path the working copy on disk, or a URL to the
 * repository you wish to export.
 *
 * @a to is the path to the directory where you wish to create the exported
 * tree.
 *
 * @a peg_revision is the revision where the path is first looked up
 * when exporting from a repository.  If @a peg_revision->kind is
 * #svn_opt_revision_unspecified, then it defaults to #svn_opt_revision_head
 * for URLs or #svn_opt_revision_working for WC targets.
 *
 * @a revision is the revision that should be exported, which is only used
 * when exporting from a repository.
 *
 * @a peg_revision and @a revision must not be @c NULL.
 *
 * @a ctx->notify_func2 and @a ctx->notify_baton2 are the notification
 * functions and baton which are passed to svn_client_checkout() when
 * exporting from a repository.
 *
 * @a ctx is a context used for authentication in the repository case.
 *
 * @a overwrite if TRUE will cause the export to overwrite files or directories.
 *
 * If @a ignore_externals is set, don't process externals definitions
 * as part of this operation.
 *
 * If @a ignore_keywords is set, don't expand keywords as part of this
 * operation.
 *
 * @a native_eol allows you to override the standard eol marker on the platform
 * you are running on.  Can be either "LF", "CR" or "CRLF" or NULL.  If NULL
 * will use the standard eol marker.  Any other value will cause the
 * #SVN_ERR_IO_UNKNOWN_EOL error to be returned.
 *
 * If @a depth is #svn_depth_infinity, export fully recursively.
 * Else if it is #svn_depth_immediates, export @a from and its immediate
 * children (if any), but with subdirectories empty and at
 * #svn_depth_empty.  Else if #svn_depth_files, export @a from and
 * its immediate file children (if any) only.  If @a depth is
 * #svn_depth_empty, then export exactly @a from and none of its children.
 *
 * All allocations are done in @a pool.
 *
 * @since New in 1.7.
 */
svn_error_t *
svn_client_export5(svn_revnum_t *result_rev,
                   const char *from,
                   const char *to,
                   const svn_opt_revision_t *peg_revision,
                   const svn_opt_revision_t *revision,
                   svn_boolean_t overwrite,
                   svn_boolean_t ignore_externals,
                   svn_boolean_t ignore_keywords,
                   svn_depth_t depth,
                   const char *native_eol,
                   svn_client_ctx_t *ctx,
                   apr_pool_t *pool);

/**
 * Similar to svn_client_export5(), but with @a ignore_keywords set
 * to FALSE.
 *
 * @deprecated Provided for backward compatibility with the 1.5 API.
 *
 * @since New in 1.5.
 */
svn_error_t *
svn_client_export4(svn_revnum_t *result_rev,
                   const char *from,
                   const char *to,
                   const svn_opt_revision_t *peg_revision,
                   const svn_opt_revision_t *revision,
                   svn_boolean_t overwrite,
                   svn_boolean_t ignore_externals,
                   svn_depth_t depth,
                   const char *native_eol,
                   svn_client_ctx_t *ctx,
                   apr_pool_t *pool);


/**
 * Similar to svn_client_export4(), but with @a depth set according to
 * @a recurse: if @a recurse is TRUE, set @a depth to
 * #svn_depth_infinity, if @a recurse is FALSE, set @a depth to
 * #svn_depth_files.
 *
 * @deprecated Provided for backward compatibility with the 1.4 API.
 *
 * @since New in 1.2.
 */
SVN_DEPRECATED
svn_error_t *
svn_client_export3(svn_revnum_t *result_rev,
                   const char *from,
                   const char *to,
                   const svn_opt_revision_t *peg_revision,
                   const svn_opt_revision_t *revision,
                   svn_boolean_t overwrite,
                   svn_boolean_t ignore_externals,
                   svn_boolean_t recurse,
                   const char *native_eol,
                   svn_client_ctx_t *ctx,
                   apr_pool_t *pool);


/**
 * Similar to svn_client_export3(), but with @a peg_revision
 * always set to #svn_opt_revision_unspecified, @a overwrite set to
 * the value of @a force, @a ignore_externals always FALSE, and
 * @a recurse always TRUE.
 *
 * @since New in 1.1.
 * @deprecated Provided for backward compatibility with the 1.1 API.
 */
SVN_DEPRECATED
svn_error_t *
svn_client_export2(svn_revnum_t *result_rev,
                   const char *from,
                   const char *to,
                   svn_opt_revision_t *revision,
                   svn_boolean_t force,
                   const char *native_eol,
                   svn_client_ctx_t *ctx,
                   apr_pool_t *pool);


/**
 * Similar to svn_client_export2(), but with @a native_eol always set
 * to NULL.
 *
 * @deprecated Provided for backward compatibility with the 1.0 API.
 */
SVN_DEPRECATED
svn_error_t *
svn_client_export(svn_revnum_t *result_rev,
                  const char *from,
                  const char *to,
                  svn_opt_revision_t *revision,
                  svn_boolean_t force,
                  svn_client_ctx_t *ctx,
                  apr_pool_t *pool);

/** @} */

/**
 * @defgroup List List / ls
 *
 * @{
 */

/** The type of function invoked by svn_client_list2() to report the details
 * of each directory entry being listed.
 *
 * @a baton is the baton that was passed to the caller.  @a path is the
 * entry's path relative to @a abs_path; it is the empty path when reporting
 * the top node of the list operation.  @a dirent contains some or all of
 * the directory entry's details, as determined by the caller.  @a lock is
 * the entry's lock, if it is locked and if lock information is being
 * reported by the caller; otherwise @a lock is NULL.  @a abs_path is the
 * repository path of the top node of the list operation; it is relative to
 * the repository root and begins with "/".  @a pool may be used for
 * temporary allocations.
 *
 * @since New in 1.4.
 */
typedef svn_error_t *(*svn_client_list_func_t)(void *baton,
                                               const char *path,
                                               const svn_dirent_t *dirent,
                                               const svn_lock_t *lock,
                                               const char *abs_path,
                                               apr_pool_t *pool);

/**
 * Report the directory entry, and possibly children, for @a
 * path_or_url at @a revision.  The actual node revision selected is
 * determined by the path as it exists in @a peg_revision.  If @a
 * peg_revision->kind is #svn_opt_revision_unspecified, then it defaults
 * to #svn_opt_revision_head for URLs or #svn_opt_revision_working
 * for WC targets.
 *
 * Report directory entries by invoking @a list_func/@a baton with @a path
 * relative to @a path_or_url.  The dirent for @a path_or_url is reported
 * using an empty @a path.  If @a path_or_url is a directory, also report
 * its children.  If @a path_or_url is non-existent, return
 * #SVN_ERR_FS_NOT_FOUND.
 *
 * If @a fetch_locks is TRUE, include locks when reporting directory entries.
 *
 * Use @a pool for temporary allocations.
 *
 * Use authentication baton cached in @a ctx to authenticate against the
 * repository.
 *
 * If @a depth is #svn_depth_empty, list just @a path_or_url itself.
 * If @a depth is #svn_depth_files, list @a path_or_url and its file
 * entries.  If #svn_depth_immediates, list its immediate file and
 * directory entries.  If #svn_depth_infinity, list file entries and
 * recurse (with #svn_depth_infinity) on directory entries.
 *
 * @a dirent_fields controls which fields in the #svn_dirent_t's are
 * filled in.  To have them totally filled in use #SVN_DIRENT_ALL,
 * otherwise simply bitwise OR together the combination of @c SVN_DIRENT_
 * fields you care about.
 *
 * @since New in 1.5.
 */
svn_error_t *
svn_client_list2(const char *path_or_url,
                 const svn_opt_revision_t *peg_revision,
                 const svn_opt_revision_t *revision,
                 svn_depth_t depth,
                 apr_uint32_t dirent_fields,
                 svn_boolean_t fetch_locks,
                 svn_client_list_func_t list_func,
                 void *baton,
                 svn_client_ctx_t *ctx,
                 apr_pool_t *pool);

/**
 * Similar to svn_client_list2(), but with @a recurse instead of @a depth.
 * If @a recurse is TRUE, pass #svn_depth_files for @a depth; else
 * pass #svn_depth_infinity.
 *
 * @since New in 1.4.
 *
 * @deprecated Provided for backward compatibility with the 1.4 API.
 */
SVN_DEPRECATED
svn_error_t *
svn_client_list(const char *path_or_url,
                const svn_opt_revision_t *peg_revision,
                const svn_opt_revision_t *revision,
                svn_boolean_t recurse,
                apr_uint32_t dirent_fields,
                svn_boolean_t fetch_locks,
                svn_client_list_func_t list_func,
                void *baton,
                svn_client_ctx_t *ctx,
                apr_pool_t *pool);

/**
 * Same as svn_client_list(), but always passes #SVN_DIRENT_ALL for
 * the @a dirent_fields argument and returns all information in two
 * hash tables instead of invoking a callback.
 *
 * Set @a *dirents to a newly allocated hash of directory entries.
 * The @a dirents hash maps entry names (<tt>const char *</tt>) to
 * #svn_dirent_t *'s.
 *
 * If @a locks is not @c NULL, set @a *locks to a hash table mapping
 * entry names (<tt>const char *</tt>) to #svn_lock_t *'s.
 *
 * @since New in 1.3.
 *
 * @deprecated Provided for backward compatibility with the 1.3 API.
 * Use svn_client_list2() instead.
 */
SVN_DEPRECATED
svn_error_t *
svn_client_ls3(apr_hash_t **dirents,
               apr_hash_t **locks,
               const char *path_or_url,
               const svn_opt_revision_t *peg_revision,
               const svn_opt_revision_t *revision,
               svn_boolean_t recurse,
               svn_client_ctx_t *ctx,
               apr_pool_t *pool);

/**
 * Same as svn_client_ls3(), but without the ability to get locks.
 *
 * @since New in 1.2.
 *
 * @deprecated Provided for backward compatibility with the 1.2 API.
 * Use svn_client_list2() instead.
 */
SVN_DEPRECATED
svn_error_t *
svn_client_ls2(apr_hash_t **dirents,
               const char *path_or_url,
               const svn_opt_revision_t *peg_revision,
               const svn_opt_revision_t *revision,
               svn_boolean_t recurse,
               svn_client_ctx_t *ctx,
               apr_pool_t *pool);

/**
 * Similar to svn_client_ls2() except that @a peg_revision is always
 * the same as @a revision.
 *
 * @deprecated Provided for backward compatibility with the 1.1 API.
 * Use svn_client_list2() instead.
 */
SVN_DEPRECATED
svn_error_t *
svn_client_ls(apr_hash_t **dirents,
              const char *path_or_url,
              svn_opt_revision_t *revision,
              svn_boolean_t recurse,
              svn_client_ctx_t *ctx,
              apr_pool_t *pool);


/** @} */

/**
 * @defgroup Cat View the contents of a file in the repository.
 *
 * @{
 */

/**
 * Output the content of a file.
 *
 * @param[in] out           The stream to which the content will be written.
 * @param[in] path_or_url   The path or URL of the file.
 * @param[in] peg_revision  The peg revision.
 * @param[in] revision  The operative revision.
 * @param[in] ctx   The standard client context, used for possible
 *                  authentication.
 * @param[in] pool  Used for any temporary allocation.
 *
 * @todo Add an expansion/translation flag?
 *
 * @return A pointer to an #svn_error_t of the type (this list is not
 *         exhaustive): <br>
 *         An unspecified error if @a revision is of kind
 *         #svn_opt_revision_previous (or some other kind that requires
 *         a local path), because the desired revision cannot be
 *         determined. <br>
 *         If no error occurred, return #SVN_NO_ERROR.
 *
 * @since New in 1.2.
 *
 * @see #svn_client_ctx_t <br> @ref clnt_revisions for
 *      a discussion of operative and peg revisions.
 */
svn_error_t *
svn_client_cat2(svn_stream_t *out,
                const char *path_or_url,
                const svn_opt_revision_t *peg_revision,
                const svn_opt_revision_t *revision,
                svn_client_ctx_t *ctx,
                apr_pool_t *pool);


/**
 * Similar to svn_client_cat2() except that the peg revision is always
 * the same as @a revision.
 *
 * @deprecated Provided for backward compatibility with the 1.1 API.
 */
SVN_DEPRECATED
svn_error_t *
svn_client_cat(svn_stream_t *out,
               const char *path_or_url,
               const svn_opt_revision_t *revision,
               svn_client_ctx_t *ctx,
               apr_pool_t *pool);

/** @} end group: cat */



/** Changelist commands
 *
 * @defgroup svn_client_changelist_funcs Client Changelist Functions
 * @{
 */

/** Implementation note:
 *
 *  For now, changelists are implemented by scattering the
 *  associations across multiple .svn/entries files in a working copy.
 *  However, this client API was written so that we have the option of
 *  changing the underlying implementation -- we may someday want to
 *  store changelist definitions in a centralized database.
 */

/**
 * Add each path in @a paths (recursing to @a depth as necessary) to
 * @a changelist.  If a path is already a member of another
 * changelist, then remove it from the other changelist and add it to
 * @a changelist.  (For now, a path cannot belong to two changelists
 * at once.)
 *
 * @a changelists is an array of <tt>const char *</tt> changelist
 * names, used as a restrictive filter on items whose changelist
 * assignments are adjusted; that is, don't tweak the changeset of any
 * item unless it's currently a member of one of those changelists.
 * If @a changelists is empty (or altogether @c NULL), no changelist
 * filtering occurs.
 *
 * @note This metadata is purely a client-side "bookkeeping"
 * convenience, and is entirely managed by the working copy.
 *
 * @since New in 1.5.
 */
svn_error_t *
svn_client_add_to_changelist(const apr_array_header_t *paths,
                             const char *changelist,
                             svn_depth_t depth,
                             const apr_array_header_t *changelists,
                             svn_client_ctx_t *ctx,
                             apr_pool_t *pool);

/**
 * Remove each path in @a paths (recursing to @a depth as necessary)
 * from changelists to which they are currently assigned.
 *
 * @a changelists is an array of <tt>const char *</tt> changelist
 * names, used as a restrictive filter on items whose changelist
 * assignments are removed; that is, don't remove from a changeset any
 * item unless it's currently a member of one of those changelists.
 * If @a changelists is empty (or altogether @c NULL), all changelist
 * assignments in and under each path in @a paths (to @a depth) will
 * be removed.
 *
 * @note This metadata is purely a client-side "bookkeeping"
 * convenience, and is entirely managed by the working copy.
 *
 * @since New in 1.5.
 */
svn_error_t *
svn_client_remove_from_changelists(const apr_array_header_t *paths,
                                   svn_depth_t depth,
                                   const apr_array_header_t *changelists,
                                   svn_client_ctx_t *ctx,
                                   apr_pool_t *pool);

/**
 * The callback type used by svn_client_get_changelists().
 *
 * On each invocation, @a path is a newly discovered member of the
 * changelist, and @a baton is a private function closure.
 *
 * @since New in 1.5.
 */
typedef svn_error_t *(*svn_changelist_receiver_t) (void *baton,
                                                   const char *path,
                                                   const char *changelist,
                                                   apr_pool_t *pool);

/**
 * Beginning at @a path, crawl to @a depth to discover every path in
 * or under @a path which belongs to one of the changelists in @a
 * changelists (an array of <tt>const char *</tt> changelist names).
 * If @a changelists is @c NULL, discover paths with any changelist.
 * Call @a callback_func (with @a callback_baton) each time a
 * changelist-having path is discovered.
 *
 * If @a ctx->cancel_func is not @c NULL, invoke it passing @a
 * ctx->cancel_baton during the recursive walk.
 *
 * @since New in 1.5.
 */
svn_error_t *
svn_client_get_changelists(const char *path,
                           const apr_array_header_t *changelists,
                           svn_depth_t depth,
                           svn_changelist_receiver_t callback_func,
                           void *callback_baton,
                           svn_client_ctx_t *ctx,
                           apr_pool_t *pool);

/** @} */



/** Locking commands
 *
 * @defgroup svn_client_locking_funcs Client Locking Functions
 * @{
 */

/**
 * Lock @a targets in the repository.  @a targets is an array of
 * <tt>const char *</tt> paths - either all working copy paths or URLs.  All
 * @a targets must be in the same repository.
 *
 * If a target is already locked in the repository, no lock will be
 * acquired unless @a steal_lock is TRUE, in which case the locks are
 * stolen.  @a comment, if non-NULL, is an xml-escapable description
 * stored with each lock in the repository.  Each acquired lock will
 * be stored in the working copy if the targets are WC paths.
 *
 * For each target @a ctx->notify_func2/notify_baton2 will be used to indicate
 * whether it was locked.  An action of #svn_wc_notify_state_locked (### what?)
 * means that the path was locked.  If the path was not locked because
 * it was out of date or there was already a lock in the repository,
 * the notification function will be called with @c
 * #svn_wc_notify_failed_lock, and the error passed in the notification
 * structure.
 *
 * Use @a pool for temporary allocations.
 *
 * @since New in 1.2.
 */
svn_error_t *
svn_client_lock(const apr_array_header_t *targets,
                const char *comment,
                svn_boolean_t steal_lock,
                svn_client_ctx_t *ctx,
                apr_pool_t *pool);

/**
 * Unlock @a targets in the repository.  @a targets is an array of
 * <tt>const char *</tt> paths - either all working copy paths or all URLs.
 * All @a targets must be in the same repository.
 *
 * If the targets are WC paths, and @a break_lock is FALSE, the working
 * copy must contain a locks for each target.
 * If this is not the case, or the working copy lock doesn't match the
 * lock token in the repository, an error will be signaled.
 *
 * If the targets are URLs, the locks may be broken even if @a break_lock
 * is FALSE, but only if the lock owner is the same as the
 * authenticated user.
 *
 * If @a break_lock is TRUE, the locks will be broken in the
 * repository.  In both cases, the locks, if any, will be removed from
 * the working copy if the targets are WC paths.
 *
 * The notification functions in @a ctx will be called for each
 * target.  If the target was successfully unlocked,
 * #svn_wc_notify_unlocked will be used.  Else, if the error is
 * directly related to unlocking the path (see
 * #SVN_ERR_IS_UNLOCK_ERROR), #svn_wc_notify_failed_unlock will be
 * used and the error will be passed in the notification structure.

 * Use @a pool for temporary allocations.
 *
 * @since New in 1.2.
 */
svn_error_t *
svn_client_unlock(const apr_array_header_t *targets,
                  svn_boolean_t break_lock,
                  svn_client_ctx_t *ctx,
                  apr_pool_t *pool);

/** @} */

/**
 * @defgroup Info Show repository information about a working copy.
 *
 * @{
 */

/** The size of the file is unknown.
 * Used as value in fields of type @c apr_size_t.
 *
 * @since New in 1.5
 */
#define SVN_INFO_SIZE_UNKNOWN ((apr_size_t) -1)

/**
 * A structure which describes various system-generated metadata about
 * a working-copy path or URL.
 *
 * @note Fields may be added to the end of this structure in future
 * versions.  Therefore, users shouldn't allocate structures of this
 * type, to preserve binary compatibility.
 *
 * @since New in 1.2.
 */
typedef struct svn_info_t
{
  /** Where the item lives in the repository. */
  const char *URL;

  /** The revision of the object.  If path_or_url is a working-copy
   * path, then this is its current working revnum.  If path_or_url
   * is a URL, then this is the repos revision that path_or_url lives in. */
  svn_revnum_t rev;

  /** The node's kind. */
  svn_node_kind_t kind;

  /** The root URL of the repository. */
  const char *repos_root_URL;

  /** The repository's UUID. */
  const char *repos_UUID;

  /** The last revision in which this object changed. */
  svn_revnum_t last_changed_rev;

  /** The date of the last_changed_rev. */
  apr_time_t last_changed_date;

  /** The author of the last_changed_rev. */
  const char *last_changed_author;

  /** An exclusive lock, if present.  Could be either local or remote. */
  svn_lock_t *lock;

  /** Whether or not to ignore the next 10 wc-specific fields. */
  svn_boolean_t has_wc_info;

  /**
   * @name Working-copy path fields
   * These things only apply to a working-copy path.
   * See svn_wc_entry_t for explanations.
   * @{
   */
  svn_wc_schedule_t schedule;
  const char *copyfrom_url;
  svn_revnum_t copyfrom_rev;
  apr_time_t text_time;
  apr_time_t prop_time;  /* will always be 0 for svn 1.4 and later */
  const char *checksum;
  const char *conflict_old;
  const char *conflict_new;
  const char *conflict_wrk;
  const char *prejfile;
  /** @since New in 1.5. */
  const char *changelist;
  /** @since New in 1.5. */
  svn_depth_t depth;

  /**
   * Similar to working_size64, but will be #SVN_INFO_SIZE_UNKNOWN when
   * its value would overflow apr_size_t (so when size >= 4 GB - 1 byte).
   *
   * @deprecated Provided for backward compatibility with the 1.5 API.
   */
  apr_size_t working_size;

  /** @} */

  /**
   * Similar to size64, but size will be #SVN_INFO_SIZE_UNKNOWN when
   * its value would overflow apr_size_t (so when size >= 4 GB - 1 byte).
   *
   * @deprecated Provided for backward compatibility with the 1.5 API.
   */
  apr_size_t size;

  /**
   * The size of the file in the repository (untranslated,
   * e.g. without adjustment of line endings and keyword
   * expansion). Only applicable for file -- not directory -- URLs.
   * For working copy paths, size64 will be #SVN_INVALID_FILESIZE.
   * @since New in 1.6.
   */
  svn_filesize_t size64;

  /**
   * The size of the file after being translated into its local
   * representation, or #SVN_INVALID_FILESIZE if unknown.
   * Not applicable for directories.
   * @since New in 1.6.
   * @name Working-copy path fields
   * @{
   */
  svn_filesize_t working_size64;

  /**
   * Info on any tree conflict of which this node is a victim. Otherwise NULL.
   * @since New in 1.6.
   */
  svn_wc_conflict_description_t *tree_conflict;

  /** @} */

} svn_info_t;

/**
 * The callback invoked by svn_client_info3().  Each invocation
 * describes @a abspath_or_url with the information present in @a info.
 * Use @a scratch_pool for all temporary allocation.
 *
 * @since New in 1.7.
 */
/* ### Before 1.7: We might want to rev  svn_wc_info2_t* to update conflict
       information, remove schedule, etc. */
typedef svn_error_t *(*svn_info_receiver2_t)(void *baton,
                                             const char *abspath_or_url,
                                             const svn_info_t *info,
                                             apr_pool_t *scratch_pool);

/**
 * The callback invoked by svn_client_info2().  Each invocation
 * describes @a path with the information present in @a info.  Note
 * that any fields within @a info may be NULL if information is
 * unavailable.  Use @a pool for all temporary allocation.
 *
 * @since New in 1.2.
 * @deprecated Provided for backward compatibility with the 1.6 API.
 */
typedef svn_error_t *(*svn_info_receiver_t)(
  void *baton,
  const char *path,
  const svn_info_t *info,
  apr_pool_t *pool);

/**
 * Return a duplicate of @a info, allocated in @a pool. No part of the new
 * structure will be shared with @a info.
 *
 * @since New in 1.3.
 */
svn_info_t *
svn_info_dup(const svn_info_t *info,
             apr_pool_t *pool);

/**
 * Invoke @a receiver with @a receiver_baton to return information
 * about @a path_or_url in @a revision.  The information returned is
 * system-generated metadata, not the sort of "property" metadata
 * created by users.  See #svn_info_t.
 *
 * If both revision arguments are either #svn_opt_revision_unspecified
 * or @c NULL, then information will be pulled solely from the working copy;
 * no network connections will be made.
 *
 * Otherwise, information will be pulled from a repository.  The
 * actual node revision selected is determined by the @a path_or_url
 * as it exists in @a peg_revision.  If @a peg_revision->kind is
 * #svn_opt_revision_unspecified, then it defaults to
 * #svn_opt_revision_head for URLs or #svn_opt_revision_working for
 * WC targets.
 *
 * If @a path_or_url is not a local path, then if @a revision is of
 * kind #svn_opt_revision_previous (or some other kind that requires
 * a local path), an error will be returned, because the desired
 * revision cannot be determined.
 *
 * Use the authentication baton cached in @a ctx to authenticate
 * against the repository.
 *
 * If @a path_or_url is a file, just invoke @a receiver on it.  If it
 * is a directory, then descend according to @a depth.  If @a depth is
 * #svn_depth_empty, invoke @a receiver on @a path_or_url and
 * nothing else; if #svn_depth_files, on @a path_or_url and its
 * immediate file children; if #svn_depth_immediates, the preceding
 * plus on each immediate subdirectory; if #svn_depth_infinity, then
 * recurse fully, invoking @a receiver on @a path_or_url and
 * everything beneath it.
 *
 * @a changelists is an array of <tt>const char *</tt> changelist
 * names, used as a restrictive filter on items whose info is
 * reported; that is, don't report info about any item unless
 * it's a member of one of those changelists.  If @a changelists is
 * empty (or altogether @c NULL), no changelist filtering occurs.
 *
 * @since New in 1.7.
 */
svn_error_t *
svn_client_info3(const char *abspath_or_url,
                 const svn_opt_revision_t *peg_revision,
                 const svn_opt_revision_t *revision,
                 svn_info_receiver2_t receiver,
                 void *receiver_baton,
                 svn_depth_t depth,
                 const apr_array_header_t *changelists,
                 svn_client_ctx_t *ctx,
                 apr_pool_t *scratch_pool);

/** Similar to svn_client_info3, but uses an svn_info_receiver_t instead of
 * a svn_info_receiver2_t.
 *
 * @since New in 1.5.
 * @deprecated Provided for backward compatibility with the 1.6 API.
 */
SVN_DEPRECATED
svn_error_t *
svn_client_info2(const char *path_or_url,
                 const svn_opt_revision_t *peg_revision,
                 const svn_opt_revision_t *revision,
                 svn_info_receiver_t receiver,
                 void *receiver_baton,
                 svn_depth_t depth,
                 const apr_array_header_t *changelists,
                 svn_client_ctx_t *ctx,
                 apr_pool_t *pool);

/**
 * Similar to svn_client_info2() but with @a changelists passed as @c
 * NULL, and @a depth set according to @a recurse: if @a recurse is
 * TRUE, @a depth is #svn_depth_infinity, else #svn_depth_empty.
 *
 * @deprecated Provided for backward compatibility with the 1.2 API.
 */
SVN_DEPRECATED
svn_error_t *
svn_client_info(const char *path_or_url,
                const svn_opt_revision_t *peg_revision,
                const svn_opt_revision_t *revision,
                svn_info_receiver_t receiver,
                void *receiver_baton,
                svn_boolean_t recurse,
                svn_client_ctx_t *ctx,
                apr_pool_t *pool);

/** @} */


/**
 * @defgroup Patch Apply a patch to the working copy
 *
 * @{
 */

/**
 * The callback invoked by svn_client_patch() before attempting to patch
 * the target file at @a canon_path_from_patchfile (the path as parsed from
 * the patch file, but in canonicalized form). The callback can prevent
 * the file from being patched by setting @a filtered to @c TRUE.
 *
 * The callback is also provided with @a patch_abspath, the path of a
 * temporary file containing the patched result, and with @a reject_abspath,
 * the path to a temporary file containing the diff text of any hunks
 * which were rejected during patching.
 *
 * Because the callback is invoked before the patching attempt is made,
 * there is no guarantee that the target file will actually be patched
 * successfully. Client implementations must pay attention to notification
 * feedback provided by svn_client_patch() to find out which paths were
 * patched successfully.
 *
 * Note also that the files at @a patch_abspath and @a reject_abspath are
 * guaranteed to remain on disk after patching only if the
 * @a remove_tempfiles parameter for svn_client_patch() is @c FALSE.
 *
 * The const char * parameters may be allocated in @a scratch_pool which
 * will be cleared after each invocation.
 *
 * @since New in 1.7.
 */
typedef svn_error_t *(*svn_client_patch_func_t)(
  void *baton,
  svn_boolean_t *filtered,
  const char *canon_path_from_patchfile,
  const char *patch_abspath,
  const char *reject_abspath,
  apr_pool_t *scratch_pool);

/**
 * Apply a unidiff patch that's located at absolute path
 * @a patch_abspath to the working copy at @a local_abspath.
 *
 * This function makes a best-effort attempt at applying the patch.
 * It might skip patch targets which cannot be patched (e.g. targets
 * that are outside of the working copy). It will also reject hunks
 * which cannot be applied to a target in case the hunk's context
 * does not match anywhere in the patch target.
 *
 * If @a dry_run is TRUE, the patching process is carried out, and full
 * notification feedback is provided, but the working copy is not modified.
 *
 * @a strip_count specifies how many leading path components should be
 * stripped from paths obtained from the patch. It is an error if a
 * negative strip count is passed.
 *
 * If @a old_patch_target_names is @c TRUE, use target names from the old
 * side of the patch, rather than using target names from the new side of
 * the patch. For instance, if a unidiff header contains
 *   --- foo.c
 *   +++ foo.c.new
 * and @a old_patch_target_names is @c TRUE, the name "foo.c" will be used
 * for the target, and if @a old_patch_target_names is @c FALSE, the target
 * name "foo.c.new" will be used.
 *
 * If @a reverse is @c TRUE, apply patches in reverse, deleting lines
 * the patch would add and adding lines the patch would delete.
 * This is useful when applying a unidiff which was created with the
 * original and modified files swapped due to human error.
 *
 * If @a ignore_whitespace is TRUE, allow patches to be applied if they
 * only differ from the target by whitespace.
 *
 * If @a remove_tempfiles is TRUE, lifetimes of temporary files created
 * during patching will be managed internally. Otherwise, the caller should
 * take ownership of these files, the names of which can be obtained by
 * passing a @a patch_func callback.
 *
 * If @a patch_func is non-NULL, invoke @a patch_func with @a patch_baton
 * for each patch target processed.
 *
 * If @a ctx->notify_func2 is non-NULL, invoke @a ctx->notify_func2 with
 * @a ctx->notify_baton2 as patching progresses.
 *
 * If @a ctx->cancel_func is non-NULL, invoke it passing @a
 * ctx->cancel_baton at various places during the operation.
 *
 * Use @a scratch_pool for temporary allocations.
 *
 * @since New in 1.7.
 */
svn_error_t *
svn_client_patch(const char *patch_abspath,
                 const char *local_abspath,
                 svn_boolean_t dry_run,
                 int strip_count,
                 svn_boolean_t old_patch_target_names,
                 svn_boolean_t reverse,
                 svn_boolean_t ignore_whitespace,
                 svn_boolean_t remove_tempfiles,
                 svn_client_patch_func_t patch_func,
                 void *patch_baton,
                 svn_client_ctx_t *ctx,
                 apr_pool_t *result_pool,
                 apr_pool_t *scratch_pool);

/** @} */

/** @} end group: Client working copy management */

/**
 *
 * @defgroup clnt_sessions Client session related functions
 *
 * @{
 *
 */


/* Converting paths to URLs. */

/** Set @a *url to the URL for @a path_or_url allocated in result_pool.
 *
 * If @a path_or_url is already a URL, set @a *url to @a path_or_url.
 *
 * If @a path_or_url is a versioned item, set @a *url to @a
 * path_or_url's entry URL.  If @a path_or_url is unversioned (has
 * no entry), set @a *url to NULL.
 *
 * Use @a ctx->wc_ctx to retrieve the information. Use
 ** @a scratch_pool for temporary allocations.
 *
 * @since New in 1.7.
 */
svn_error_t *
svn_client_url_from_path2(const char **url,
                          const char *path_or_url,
                          svn_client_ctx_t *ctx,
                          apr_pool_t *result_pool,
                          apr_pool_t *scratch_pool);

/** Simlar to svn_client_url_from_path2(), but without a context argument.
 *
 * @since New in 1.5.
 * @deprecated Provided for backward compatilibity with the 1.6 API.
 */
SVN_DEPRECATED
svn_error_t *
svn_client_url_from_path(const char **url,
                         const char *path_or_url,
                         apr_pool_t *pool);


/** Set @a *url to the repository root URL of the repository in which
 * @a path_or_url is versioned (or scheduled to be versioned),
 * allocated in @a pool.  @a ctx is required for possible repository
 * authentication.
 *
 * @since New in 1.5.
 */
svn_error_t *
svn_client_root_url_from_path(const char **url,
                              const char *path_or_url,
                              svn_client_ctx_t *ctx,
                              apr_pool_t *pool);



/* Fetching repository UUIDs. */

/** Get repository @a uuid for @a url.
 *
 * Use a @a pool to open a temporary RA session to @a url, discover the
 * repository uuid, and free the session.  Return the uuid in @a uuid,
 * allocated in @a pool.  @a ctx is required for possible repository
 * authentication.
 */
svn_error_t *
svn_client_uuid_from_url(const char **uuid,
                         const char *url,
                         svn_client_ctx_t *ctx,
                         apr_pool_t *pool);


/** Return the repository @a uuid for working-copy @a local_abspath,
 * allocated in @a result_pool.  Use @a ctx->wc_ctx to retrieve the
 * information.
 *
 * Use @a scratch_pool for temporary allocations.
 *
 * @since New in 1.7.
 */
svn_error_t *
svn_client_uuid_from_path2(const char **uuid,
                           const char *local_abspath,
                           svn_client_ctx_t *ctx,
                           apr_pool_t *result_pool,
                           apr_pool_t *scratch_pool);

/** Similar to svn_client_uuid_from_path2(), but with a relative path and
 * an access baton.
 *
 * @deprecated Provided for backward compatilibity with the 1.6 API.
 */
SVN_DEPRECATED
svn_error_t *
svn_client_uuid_from_path(const char **uuid,
                          const char *path,
                          svn_wc_adm_access_t *adm_access,
                          svn_client_ctx_t *ctx,
                          apr_pool_t *pool);


/* Opening RA sessions. */

/** Open an RA session rooted at @a url, and return it in @a *session.
 *
 * Use the authentication baton stored in @a ctx for authentication.
 * @a *session is allocated in @a pool.
 *
 * @since New in 1.3.
 *
 * @note This function is similar to svn_ra_open3(), but the caller avoids
 * having to providing its own callback functions.
 */
svn_error_t *
svn_client_open_ra_session(svn_ra_session_t **session,
                           const char *url,
                           svn_client_ctx_t *ctx,
                           apr_pool_t *pool);


/** @} end group: Client session related functions */

/** @} */

#ifdef __cplusplus
}
#endif /* __cplusplus */

#endif  /* SVN_CLIENT_H */<|MERGE_RESOLUTION|>--- conflicted
+++ resolved
@@ -2174,11 +2174,8 @@
                    svn_boolean_t update,
                    svn_boolean_t no_ignore,
                    svn_boolean_t ignore_externals,
-<<<<<<< HEAD
+                   svn_boolean_t depth_as_sticky,
                    svn_boolean_t ignore_mergeinfo,
-=======
-                   svn_boolean_t depth_as_sticky,
->>>>>>> 3015579a
                    const apr_array_header_t *changelists,
                    svn_client_status_func_t status_func,
                    void *status_baton,
@@ -2186,12 +2183,8 @@
 
 /**
  * Same as svn_client_status5(), but using #svn_wc_status_func3_t
-<<<<<<< HEAD
- * instead of #svn_wc_status_func4_t, and passing @c FALSE for
- * @a ignore_mergeinfo.
-=======
- * instead of #svn_wc_status_func4_t and depth_as_sticky set to TRUE.
->>>>>>> 3015579a
+ * instead of #svn_wc_status_func4_t, and passing @c TRUE for
+ * @a depth_as_sticky and @c FALSE for @a ignore_mergeinfo.
  *
  * @since New in 1.6.
  * @deprecated Provided for backward compatibility with the 1.6 API.
