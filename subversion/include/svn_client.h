--- conflicted
+++ resolved
@@ -2577,11 +2577,8 @@
                  svn_boolean_t no_diff_deleted,
                  svn_boolean_t show_copies_as_adds,
                  svn_boolean_t ignore_content_type,
-<<<<<<< HEAD
+                 svn_boolean_t use_git_diff_format,
                  svn_boolean_t ignore_mergeinfo,
-=======
-                 svn_boolean_t use_git_diff_format,
->>>>>>> b99df6c7
                  const char *header_encoding,
                  apr_file_t *outfile,
                  apr_file_t *errfile,
@@ -2591,13 +2588,9 @@
 
 
 /**
-<<<<<<< HEAD
  * Similar to svn_client_diff5(), but with  @a ignore_mergeinfo passed as
- * @c FALSE and @a show_copies_as_adds set to @c FALSE.
-=======
- * Similar to svn_client_diff5(), but with @a show_copies_as_adds set to
- * @c FALSE and @a use_git_diff_format set to @c FALSE.
->>>>>>> b99df6c7
+ * @c FALSE, @a show_copies_as_adds set to @c FALSE and @a use_git_diff_format
+ * set to @c FALSE.
  *
  * @deprecated Provided for backward compatibility with the 1.6 API.
  *
@@ -2720,12 +2713,9 @@
                      svn_boolean_t ignore_ancestry,
                      svn_boolean_t no_diff_deleted,
                      svn_boolean_t ignore_content_type,
-<<<<<<< HEAD
                      svn_boolean_t show_copies_as_adds,
+                     svn_boolean_t use_git_diff_format,
                      svn_boolean_t ignore_mergeinfo,
-=======
-                     svn_boolean_t use_git_diff_format,
->>>>>>> b99df6c7
                      const char *header_encoding,
                      apr_file_t *outfile,
                      apr_file_t *errfile,
@@ -2735,15 +2725,11 @@
 
 
 /**
-<<<<<<< HEAD
  * Similar to svn_client_diff_peg5(), but with @a ignore_mergeinfo passed
- * as @a FALSE @a show_copies_as_adds set to @c FALSE.
+ * as @a FALSE,  @a show_copies_as_adds set to @c FALSE and
+ * @a use_git_diff_format set to @c FALSE.
  *
  * @deprecated Provided for backward compatibility with the 1.6 API.
-=======
- * Similar to svn_client_diff_peg5(), but with @a show_copies_as_adds set to
- * @c FALSE and @a use_git_diff_format set to @c FALSE.
->>>>>>> b99df6c7
  *
  * @since New in 1.5.
  */
