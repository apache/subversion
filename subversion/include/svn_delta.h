/**
 * @copyright
 * ====================================================================
 * Copyright (c) 2000-2006 CollabNet.  All rights reserved.
 *
 * This software is licensed as described in the file COPYING, which
 * you should have received as part of this distribution.  The terms
 * are also available at http://subversion.tigris.org/license-1.html.
 * If newer versions of this license are posted there, you may use a
 * newer version instead, at your option.
 *
 * This software consists of voluntary contributions made by many
 * individuals.  For exact contribution history, see the revision
 * history and logs, available at http://subversion.tigris.org/.
 * ====================================================================
 * @endcopyright
 *
 * @file svn_delta.h
 * @brief Delta-parsing
 */

/* ==================================================================== */



#ifndef SVN_DELTA_H
#define SVN_DELTA_H

#include <apr.h>
#include <apr_pools.h>

#include "svn_types.h"
#include "svn_string.h"
#include "svn_error.h"
#include "svn_io.h"
#include "svn_version.h"

#ifdef __cplusplus
extern "C" {
#endif /* __cplusplus */



/**
 * Get libsvn_delta version information.
 *
 * @since New in 1.1.
 */
const svn_version_t *svn_delta_version(void);


/**  Text deltas.
 *
 * A text delta represents the difference between two strings of
 * bytes, the `source' string and the `target' string.  Given a source
 * string and a target string, we can compute a text delta; given a
 * source string and a delta, we can reconstruct the target string.
 * However, note that deltas are not reversible: you cannot always
 * reconstruct the source string given the target string and delta.
 *
 * Since text deltas can be very large, the interface here allows us
 * to produce and consume them in pieces.  Each piece, represented by
 * an @c svn_txdelta_window_t structure, describes how to produce the
 * next section of the target string.
 *
 * To compute a new text delta:
 *
 * - We call svn_txdelta() on the streams we want to compare.  That
 *   returns us an @c svn_txdelta_stream_t object.
 *
 * - We then call svn_txdelta_next_window() on the stream object
 *   repeatedly.  Each call returns a new @c svn_txdelta_window_t
 *   object, which describes the next portion of the target string.
 *   When svn_txdelta_next_window() returns zero, we are done building
 *   the target string.
 *
 * @defgroup svn_delta_txt_delta text deltas
 * @{
 */


enum svn_delta_action {
    /** Append the @a len bytes at @a offset in the source view to the
     * target.
     *
     * It must be the case that @a 0 <= @a offset < @a offset + 
     * @a len <= size of source view.
     */
    svn_txdelta_source,

    /** Append the @a len bytes at @a offset in the target view, to the
     * target.
     *
     * It must be the case that @a 0 <= @a offset < current position in the 
     * target view.
     *
     * However!  @a offset + @a len may be *beyond* the end of the existing
     * target data.  "Where the heck does the text come from, then?"
     * If you start at @a offset, and append @a len bytes one at a time,
     * it'll work out --- you're adding new bytes to the end at the
     * same rate you're reading them from the middle.  Thus, if your
     * current target text is "abcdefgh", and you get an @c svn_txdelta_target
     * instruction whose @a offset is @a 6 and whose @a len is @a 7, 
     * the resulting string is "abcdefghghghghg".  This trick is actually 
     * useful in encoding long runs of consecutive characters, long runs 
     * of CR/LF pairs, etc.
     */
    svn_txdelta_target,

    /** Append the @a len bytes at @a offset in the window's @a new string 
     * to the target.
     *
     * It must be the case that @a 0 <= @a offset < @a offset +
     * @a len <= length of @a new.  Windows MUST use new data in ascending
     * order with no overlap at the moment; svn_txdelta_to_svndiff()
     * depends on this.
     */
    svn_txdelta_new
};

/** A single text delta instruction.  */
typedef struct svn_txdelta_op_t
{
  enum svn_delta_action action_code;
  apr_size_t offset;
  apr_size_t length;
} svn_txdelta_op_t;


/** An @c svn_txdelta_window_t object describes how to reconstruct a
 * contiguous section of the target string (the "target view") using a
 * specified contiguous region of the source string (the "source
 * view").  It contains a series of instructions which assemble the
 * new target string text by pulling together substrings from:
 *
 *   - the source view,
 *
 *   - the previously constructed portion of the target view,
 *
 *   - a string of new data contained within the window structure
 *
 * The source view must always slide forward from one window to the
 * next; that is, neither the beginning nor the end of the source view
 * may move to the left as we read from a window stream.  This
 * property allows us to apply deltas to non-seekable source streams
 * without making a full copy of the source stream.
 */
typedef struct svn_txdelta_window_t
{

  /** The offset of the source view for this window.  */
  svn_filesize_t sview_offset;

  /** The length of the source view for this window.  */
  apr_size_t sview_len;

  /** The length of the target view for this window, i.e. the number of
   * bytes which will be reconstructed by the instruction stream.  */
  apr_size_t tview_len;

  /** The number of instructions in this window.  */
  int num_ops;

  /** The number of svn_txdelta_source instructions in this window. If
   * this number is 0, we don't need to read the source in order to
   * reconstruct the target view.
   */
  int src_ops;

  /** The instructions for this window.  */
  const svn_txdelta_op_t *ops;

  /** New data, for use by any `svn_txdelta_new' instructions.  */
  const svn_string_t *new_data;

} svn_txdelta_window_t;

/**
 * Return a deep copy of @a window, allocated in @a pool.
 *
 * @since New in 1.3.
 */
<<<<<<< HEAD
svn_txdelta_window_t *
svn_txdelta_window_dup(const svn_txdelta_window_t *window,
                       apr_pool_t *pool);

/**
 * Compose two delta windows, yielding a third, allocated in @a pool.
 *
 * @since New in 1.4
 *
 */
svn_txdelta_window_t *
svn_txdelta_compose_windows(const svn_txdelta_window_t *window_A,
                            const svn_txdelta_window_t *window_B,
                            apr_pool_t *pool);

/**
 * Apply the instructions from @a window to a source view @a sbuf to
 *  produce a target view @a tbuf.  
 *
 * @a sbuf is assumed to have @a window->sview_len bytes of data and
 * @a tbuf is assumed to have room for @a tlen bytes of output.  @a
 * tlen may be more than @a window->tview_len, so return the actual
 * number of bytes written.  @a sbuf is not touched and may be NULL if
 * @a window contains no source-copy operations. This is purely a
 * memory operation; nothing can go wrong as long as we have a valid
 * window. 
 *
 * @since New in 1.4
 *
 */
void
svn_txdelta_apply_instructions(svn_txdelta_window_t *window,
                               const char *sbuf, char *tbuf,
                               apr_size_t *tlen);
=======
svn_txdelta_window_t *svn_txdelta_window_dup (
  const svn_txdelta_window_t *window, apr_pool_t *pool);
>>>>>>> fb160b83

/** A typedef for functions that consume a series of delta windows, for
 * use in caller-pushes interfaces.  Such functions will typically
 * apply the delta windows to produce some file, or save the windows
 * somewhere.  At the end of the delta window stream, you must call
 * this function passing zero for the @a window argument.
 */
typedef svn_error_t *(*svn_txdelta_window_handler_t)
  (svn_txdelta_window_t *window, void *baton);


/** A delta stream --- this is the hat from which we pull a series of
 * svn_txdelta_window_t objects, which, taken in order, describe the
 * entire target string.  This type is defined within libsvn_delta, and
 * opaque outside that library.
 */
typedef struct svn_txdelta_stream_t svn_txdelta_stream_t;


/** A typedef for a function that will set @a *window to the next
 * window from a @c svn_txdelta_stream_t object.  If there are no more
 * delta windows, null will be used.  The returned window, if any,
 * will be allocated in @a pool.  @a baton is the baton specified
 * when the stream was created.
 *
 * @since New in 1.4.
 */
typedef svn_error_t *
(*svn_txdelta_next_window_fn_t)(svn_txdelta_window_t **window,
                                void *baton,
                                apr_pool_t *pool);

/** A typedef for a function that will return the md5 checksum of the
 * fulltext deltified by a @c svn_txdelta_stream_t object.  Will
 * return null if the final null window hasn't yet been returned by
 * the stream.  The returned value will be allocated in the same pool
 * as the stream.  @a baton is the baton specified when the stream was
 * created.
 *
 * @since New in 1.4.
 */
typedef const unsigned char *
(*svn_txdelta_md5_digest_fn_t)(void *baton);

/** Create and return a generic text delta stream with @a baton, @a
 * next_window and @a md5_digest.  Allocate the new stream in @a
 * pool.
 *
 * @since New in 1.4.
 */
svn_txdelta_stream_t *
svn_txdelta_stream_create(void *baton,
                          svn_txdelta_next_window_fn_t next_window,
                          svn_txdelta_md5_digest_fn_t md5_digest,
                          apr_pool_t *pool);

/** Set @a *window to a pointer to the next window from the delta stream
 * @a stream.  When we have completely reconstructed the target string,
 * set @a *window to zero.
 *
 * The window will be allocated in @a pool.
 */
svn_error_t *svn_txdelta_next_window(svn_txdelta_window_t **window,
                                     svn_txdelta_stream_t *stream,
                                     apr_pool_t *pool);


/** Return the md5 digest for the complete fulltext deltified by
 * @a stream, or @c NULL if @a stream has not yet returned its final 
 * @c NULL window.  The digest is allocated in the same memory as @a 
 * STREAM.
 */
const unsigned char *svn_txdelta_md5_digest(svn_txdelta_stream_t *stream);

/** Set @a *stream to a pointer to a delta stream that will turn the byte
 * string from @a source into the byte stream from @a target.
 *
 * @a source and @a target are both readable generic streams.  When we call
 * svn_txdelta_next_window() on @a *stream, it will read from @a source and
 * @a target to gather as much data as it needs.
 *
 * Do any necessary allocation in a sub-pool of @a pool.
 */
void svn_txdelta(svn_txdelta_stream_t **stream,
                 svn_stream_t *source,
                 svn_stream_t *target,
                 apr_pool_t *pool);


/**
 * Return a writable stream which, when fed target data, will send
 * delta windows to @a handler/@a handler_baton which transform the
 * data in @a source to the target data.  As usual, the window handler
 * will receive a NULL window to signify the end of the window stream.
 * The stream handler functions will read data from @a source as
 * necessary.
 * 
 * @since New in 1.1.
 */
svn_stream_t *svn_txdelta_target_push(svn_txdelta_window_handler_t handler,
                                      void *handler_baton,
                                      svn_stream_t *source,
                                      apr_pool_t *pool);


/** Send the contents of @a string to window-handler @a handler/@a baton. 
 * This is effectively a 'copy' operation, resulting in delta windows that 
 * make the target equivalent to the value of @a string.
 *
 * All temporary allocation is performed in @a pool.
 */
svn_error_t *svn_txdelta_send_string(const svn_string_t *string,
                                     svn_txdelta_window_handler_t handler,
                                     void *handler_baton,
                                     apr_pool_t *pool);

/** Send the contents of @a stream to window-handler @a handler/@a baton. 
 * This is effectively a 'copy' operation, resulting in delta windows that 
 * make the target equivalent to the stream.
 *
 * If @a digest is non-null, populate it with the md5 checksum for the
 * fulltext that was deltified (@a digest must be at least
 * @c APR_MD5_DIGESTSIZE bytes long).
 *
 * All temporary allocation is performed in @a pool.
 */
svn_error_t *svn_txdelta_send_stream(svn_stream_t *stream,
                                     svn_txdelta_window_handler_t handler,
                                     void *handler_baton,
                                     unsigned char *digest,
                                     apr_pool_t *pool);

/** Send the contents of @a txstream to window-handler @a handler/@a baton. 
 * Windows will be extracted from the stream and delivered to the handler.
 *
 * All temporary allocation is performed in @a pool.
 */
svn_error_t *svn_txdelta_send_txstream(svn_txdelta_stream_t *txstream,
                                       svn_txdelta_window_handler_t handler,
                                       void *handler_baton,
                                       apr_pool_t *pool);


/** Prepare to apply a text delta.  @a source is a readable generic stream
 * yielding the source data, @a target is a writable generic stream to
 * write target data to, and allocation takes place in a sub-pool of
 * @a pool.  On return, @a *handler is set to a window handler function and
 * @a *handler_baton is set to the value to pass as the @a baton argument to
 * @a *handler.
 *
 * If @a result_digest is non-null, it points to APR_MD5_DIGESTSIZE bytes
 * of storage, and the final call to @a handler populates it with the
 * MD5 digest of the resulting fulltext.
 *
 * If @a error_info is non-null, it is inserted parenthetically into
 * the error string for any error returned by svn_txdelta_apply() or
 * @a *handler.  (It is normally used to provide path information,
 * since there's nothing else in the delta application's context to
 * supply a path for error messages.)
 *
 * @note To avoid lifetime issues, @a error_info is copied into 
 * @a pool or a subpool thereof.
 */
void svn_txdelta_apply(svn_stream_t *source,
                       svn_stream_t *target,
                       unsigned char *result_digest,
                       const char *error_info,
                       apr_pool_t *pool,
                       svn_txdelta_window_handler_t *handler,
                       void **handler_baton);



/*** Producing and consuming svndiff-format text deltas.  ***/

/** Prepare to produce an svndiff-format diff from text delta windows.
 * @a output is a writable generic stream to write the svndiff data to.
 * Allocation takes place in a sub-pool of @a pool.  On return, @a *handler
 * is set to a window handler function and @a *handler_baton is set to
 * the value to pass as the @a baton argument to @a *handler. The svndiff
 * version is @a svndiff_version.
 *
 * @since New in 1.4.
 */
void svn_txdelta_to_svndiff2(svn_txdelta_window_handler_t *handler,
                             void **handler_baton,
                             svn_stream_t *output,
                             int svndiff_version,
                             apr_pool_t *pool);

/** Similar to svn_txdelta_to_svndiff2, but always using svndiff
 * version 0.
 *
 * @deprecated Provided for backward compatibility with the 1.3 API.
 */
void svn_txdelta_to_svndiff(svn_stream_t *output,
                            apr_pool_t *pool,
                            svn_txdelta_window_handler_t *handler,
                            void **handler_baton);

/** Return a writable generic stream which will parse svndiff-format
 * data into a text delta, invoking @a handler with @a handler_baton
 * whenever a new window is ready.  If @a error_on_early_close is @c 
 * TRUE, attempting to close this stream before it has handled the entire
 * svndiff data set will result in @c SVN_ERR_SVNDIFF_UNEXPECTED_END,
 * else this error condition will be ignored.
 */
svn_stream_t *svn_txdelta_parse_svndiff(svn_txdelta_window_handler_t handler,
                                        void *handler_baton,
                                        svn_boolean_t error_on_early_close,
                                        apr_pool_t *pool);

/**
 * Read and parse one delta window in svndiff format from the
 * readable stream @a stream and place it in @a *window, allocating
 * the result in @a pool.  The caller must take responsibility for
 * stripping off the four-byte 'SVN@<ver@>' header at the beginning of
 * the svndiff document before reading the first window, and must
 * provide the version number (the value of the fourth byte) to each
 * invocation of this routine with the @a svndiff_version argument.
 *
 * @since New in 1.1.
 */
svn_error_t *svn_txdelta_read_svndiff_window(svn_txdelta_window_t **window,
                                             svn_stream_t *stream,
                                             int svndiff_version,
                                             apr_pool_t *pool);

/**
 * Read and skip one delta window in svndiff format from the
 * file @a file.  @a pool is used for temporary allocations.  The
 * caller must take responsibility for stripping off the four-byte
 * 'SVN@<ver@>' header at the beginning of the svndiff document before
 * reading or skipping the first window, and must provide the version
 * number (the value of the fourth byte) to each invocation of this
 * routine with the @a svndiff_version argument.
 *
 * @since New in 1.1.
 */
svn_error_t *svn_txdelta_skip_svndiff_window(apr_file_t *file,
                                             int svndiff_version,
                                             apr_pool_t *pool);

/** @} */


/** Traversing tree deltas.
 *
 * In Subversion, we've got various producers and consumers of tree
 * deltas.
 *
 * In processing a `commit' command:
 * - The client examines its working copy data, and produces a tree
 *   delta describing the changes to be committed.
 * - The client networking library consumes that delta, and sends them
 *   across the wire as an equivalent series of WebDAV requests.
 * - The Apache WebDAV module receives those requests and produces a
 *   tree delta --- hopefully equivalent to the one the client
 *   produced above.
 * - The Subversion server module consumes that delta and commits an
 *   appropriate transaction to the filesystem.
 *
 * In processing an `update' command, the process is reversed:
 * - The Subversion server module talks to the filesystem and produces
 *   a tree delta describing the changes necessary to bring the
 *   client's working copy up to date.
 * - The Apache WebDAV module consumes this delta, and assembles a
 *   WebDAV reply representing the appropriate changes.
 * - The client networking library receives that WebDAV reply, and
 *   produces a tree delta --- hopefully equivalent to the one the
 *   Subversion server produced above.
 * - The working copy library consumes that delta, and makes the
 *   appropriate changes to the working copy.
 *
 * The simplest approach would be to represent tree deltas using the
 * obvious data structure.  To do an update, the server would
 * construct a delta structure, and the working copy library would
 * apply that structure to the working copy; WebDAV's job would simply
 * be to get the structure across the net intact.
 *
 * However, we expect that these deltas will occasionally be too large
 * to fit in a typical workstation's swap area.  For example, in
 * checking out a 200Mb source tree, the entire source tree is
 * represented by a single tree delta.  So it's important to handle
 * deltas that are too large to fit in swap all at once.
 *
 * So instead of representing the tree delta explicitly, we define a
 * standard way for a consumer to process each piece of a tree delta
 * as soon as the producer creates it.  The @c svn_delta_editor_t
 * structure is a set of callback functions to be defined by a delta
 * consumer, and invoked by a delta producer.  Each invocation of a
 * callback function describes a piece of the delta --- a file's
 * contents changing, something being renamed, etc.
 *
 * @defgroup svn_delta_tree_deltas tree deltas
 * @{
 */

/** A structure full of callback functions the delta source will invoke
 * as it produces the delta.
 *
 * <h3>Function Usage</h3>
 *
 * Here's how to use these functions to express a tree delta.
 *
 * The delta consumer implements the callback functions described in
 * this structure, and the delta producer invokes them.  So the
 * caller (producer) is pushing tree delta data at the callee
 * (consumer).
 *
 * At the start of traversal, the consumer provides @a edit_baton, a
 * baton global to the entire delta edit.  If there is a target
 * revision that needs to be set for this operation, the producer
 * should called the @c set_target_revision function at this point.
 *
 * Next, if there are any tree deltas to express, the producer should
 * pass the @a edit_baton to the @c open_root function, to get a baton
 * representing root of the tree being edited.
 *
 * Most of the callbacks work in the obvious way:
 *
 *     @c delete_entry
 *     @c add_file
 *     @c add_directory    
 *     @c open_file
 *     @c open_directory
 *
 * Each of these takes a directory baton, indicating the directory
 * in which the change takes place, and a @a path argument, giving the
 * path (relative to the root of the edit) of the file,
 * subdirectory, or directory entry to change. Editors will usually
 * want to join this relative path with some base stored in the edit
 * baton (e.g. a URL, a location in the OS filesystem).
 *
 * Since every call requires a parent directory baton, including
 * add_directory and open_directory, where do we ever get our
 * initial directory baton, to get things started?  The @c open_root
 * function returns a baton for the top directory of the change.  In
 * general, the producer needs to invoke the editor's @c open_root
 * function before it can get anything of interest done.
 *
 * While @c open_root provides a directory baton for the root of
 * the tree being changed, the @c add_directory and @c open_directory
 * callbacks provide batons for other directories.  Like the
 * callbacks above, they take a @a parent_baton and a relative path
 * @a path, and then return a new baton for the subdirectory being
 * created / modified --- @a child_baton.  The producer can then use
 * @a child_baton to make further changes in that subdirectory.
 *
 * So, if we already have subdirectories named `foo' and `foo/bar',
 * then the producer can create a new file named `foo/bar/baz.c' by
 * calling:
 *
 *    - @c open_root () --- yielding a baton @a root for the top directory
 *
 *    - @c open_directory (@a root, "foo") --- yielding a baton @a f for `foo'
 *
 *    - @c open_directory (@a f, "foo/bar") --- yielding a baton @a b for 
 *    `foo/bar'
 *
 *    - @c add_file (@a b, "foo/bar/baz.c")
 *   
 * When the producer is finished making changes to a directory, it
 * should call @c close_directory.  This lets the consumer do any
 * necessary cleanup, and free the baton's storage.
 *
 * The @c add_file and @c open_file callbacks each return a baton
 * for the file being created or changed.  This baton can then be
 * passed to @c apply_textdelta to change the file's contents, or
 * @c change_file_prop to change the file's properties.  When the
 * producer is finished making changes to a file, it should call
 * @c close_file, to let the consumer clean up and free the baton.
 *
 * The @c add_file and @c add_directory functions each take arguments
 * @a copyfrom_path and @a copyfrom_revision.  If @a copyfrom_path is
 * non-@c NULL, then @a copyfrom_path and @a copyfrom_revision indicate where
 * the file or directory should be copied from (to create the file
 * or directory being added).  In that case, @a copyfrom_path must be
 * either a path relative to the root of the edit, or a URI from the
 * repository being edited.  If @a copyfrom_path is @c NULL, then @a
 * copyfrom_revision must be @c SVN_INVALID_REVNUM; it is invalid to
 * pass a mix of valid and invalid copyfrom arguments.
 *
 *
 * <h3>Function Call Ordering</h3>
 *
 * There are six restrictions on the order in which the producer
 * may use the batons:
 *
 * 1. The producer may call @c open_directory, @c add_directory,
 *    @c open_file, @c add_file at most once on any given directory
 *    entry.  @c delete_entry may be called at most once on any given
 *    directory entry and may later be followed by @c add_directory or
 *    @c add_file on the same directory entry.  @c delete_entry may
 *    not be called on any directory entry after @c open_directory,
 *    @c add_directory, @c open_file or @c add_file has been called on
 *    that directory entry.
 *
 * 2. The producer may not close a directory baton until it has
 *    closed all batons for its subdirectories.
 *
 * 3. When a producer calls @c open_directory or @c add_directory,
 *    it must specify the most recently opened of the currently open
 *    directory batons.  Put another way, the producer cannot have
 *    two sibling directory batons open at the same time.
 *
 * 4. A producer must call @c change_dir_prop on a directory either
 *    before opening any of the directory's subdirs or after closing
 *    them, but not in the middle.
 *
 * 5. When the producer calls @c open_file or @c add_file, either:
 * 
 *    (a) The producer must follow with the changes to the file
 *    (@c change_file_prop and/or @c apply_textdelta, as applicable)
 *    followed by a @c close_file call, before issuing any other file
 *    or directory calls, or
 *
 *    (b) The producer must follow with a @c change_file_prop call if
 *    it is applicable, before issuing any other file or directory
 *    calls; later, after all directory batons including the root
 *    have been closed, the producer must issue @c apply_textdelta
 *    and @c close_file calls.
 *
 * 6. When the producer calls @c apply_textdelta, it must make all of
 *    the window handler calls (including the @c NULL window at the
 *    end) before issuing any other @c svn_delta_editor_t calls.
 *
 * So, the producer needs to use directory and file batons as if it
 * is doing a single depth-first traversal of the tree, with the
 * exception that the producer may keep file batons open in order to
 * make apply_textdelta calls at the end.
 *
 *
 * <h3>Pool Usage</h3>
 *
 * Many editor functions are invoked multiple times, in a sequence
 * determined by the editor "driver". The driver is responsible for
 * creating a pool for use on each iteration of the editor function,
 * and clearing that pool between each iteration. The driver passes
 * the appropriate pool on each function invocation. 
 *
 * Based on the requirement of calling the editor functions in a
 * depth-first style, it is usually customary for the driver to similar
 * nest the pools. However, this is only a safety feature to ensure
 * that pools associated with deeper items are always cleared when the
 * top-level items are also cleared. The interface does not assume, nor
 * require, any particular organization of the pools passed to these
 * functions. In fact, if "postfix deltas" are used for files, the file
 * pools definitely need to live outside the scope of their parent
 * directories' pools.
 *
 * Note that close_directory can be called *before* a file in that
 * directory has been closed. That is, the directory's baton is
 * closed before the file's baton. The implication is that
 * @c apply_textdelta and @c close_file should not refer to a parent
 * directory baton UNLESS the editor has taken precautions to
 * allocate it in a pool of the appropriate lifetime (the @a dir_pool
 * passed to @c open_directory and @c add_directory definitely does not
 * have the proper lifetime). In general, it is recommended to simply
 * avoid keeping a parent directory baton in a file baton.
 *
 *
 * <h3>Errors</h3>
 *
 * At least one implementation of the editor interface is
 * asynchronous; an error from one operation may be detected some
 * number of operations later.  As a result, an editor driver must not
 * assume that an error from an editing function resulted from the
 * particular operation being detected.  Moreover, once an editing
 * function returns an error, the edit is dead; the only further
 * operation which may be called on the editor is abort_edit.
 */
typedef struct svn_delta_editor_t
{
  /** Set the target revision for this edit to @a target_revision.  This
   * call, if used, should precede all other editor calls.
   */
  svn_error_t *(*set_target_revision)(void *edit_baton,
                                      svn_revnum_t target_revision,
                                      apr_pool_t *pool);

  /** Set @a *root_baton to a baton for the top directory of the change.
   * (This is the top of the subtree being changed, not necessarily
   * the root of the filesystem.)  Like any other directory baton, the
   * producer should call @c close_directory on @a root_baton when they're
   * done.  And like other @c open_* calls, the @a base_revision here is
   * the current revision of the directory (before getting bumped up
   * to the new target revision set with @c set_target_revision).
   *
   * Allocations for the returned @a root_baton should be performed in
   * @a dir_pool. It is also typical to (possibly) save this pool for later
   * usage by @c close_directory.
   */
  svn_error_t *(*open_root)(void *edit_baton,
                            svn_revnum_t base_revision,
                            apr_pool_t *dir_pool,
                            void **root_baton);


  /** Remove the directory entry named @a path, a child of the directory
   * represented by @a parent_baton.  If @a revision is set, it is used as a
   * sanity check to ensure that you are removing the revision of @a path
   * that you really think you are.
   *
   * All allocations should be performed in @a pool.
   */
  svn_error_t *(*delete_entry)(const char *path,
                               svn_revnum_t revision,
                               void *parent_baton,
                               apr_pool_t *pool);


  /** We are going to add a new subdirectory named @a path.  We will use
   * the value this callback stores in @a *child_baton as the
   * @a parent_baton for further changes in the new subdirectory.  
   *
   * If @a copyfrom_path is non-@c NULL, this add has history (i.e., is a
   * copy), and the origin of the copy may be recorded as
   * @a copyfrom_path under @a copyfrom_revision.
   *
   * Allocations for the returned @a child_baton should be performed in
   * @a dir_pool. It is also typical to (possibly) save this pool for later
   * usage by @c close_directory.
   */
  svn_error_t *(*add_directory)(const char *path,
                                void *parent_baton,
                                const char *copyfrom_path,
                                svn_revnum_t copyfrom_revision,
                                apr_pool_t *dir_pool,
                                void **child_baton);

  /** We are going to make changes in a subdirectory (of the directory
   * identified by @a parent_baton). The subdirectory is specified by
   * @a path. The callback must store a value in @a *child_baton that 
   * should be used as the @a parent_baton for subsequent changes in this
   * subdirectory.  If a valid revnum, @a base_revision is the current
   * revision of the subdirectory.
   *
   * Allocations for the returned @a child_baton should be performed in
   * @a dir_pool. It is also typical to (possibly) save this pool for later
   * usage by @c close_directory.
   */
  svn_error_t *(*open_directory)(const char *path,
                                 void *parent_baton,
                                 svn_revnum_t base_revision,
                                 apr_pool_t *dir_pool,
                                 void **child_baton);

  /** Change the value of a directory's property.
   * - @a dir_baton specifies the directory whose property should change.
   * - @a name is the name of the property to change.
   * - @a value is the new (final) value of the property, or @c NULL if the
   *   property should be removed altogether.
   *
   * The callback is guaranteed to be called exactly once for each property
   * whose value differs between the start and the end of the edit.
   *
   * All allocations should be performed in @a pool.
   */
  svn_error_t *(*change_dir_prop)(void *dir_baton,
                                  const char *name,
                                  const svn_string_t *value,
                                  apr_pool_t *pool);

  /** We are done processing a subdirectory, whose baton is @a dir_baton
   * (set by @c add_directory or @c open_directory).  We won't be using
   * the baton any more, so whatever resources it refers to may now be
   * freed.
   */
  svn_error_t *(*close_directory)(void *dir_baton,
                                  apr_pool_t *pool);


  /** In the directory represented by @a parent_baton, indicate that
   * @a path is present as a subdirectory in the edit source, but
   * cannot be conveyed to the edit consumer (perhaps because of
   * authorization restrictions).
   */
  svn_error_t *(*absent_directory)(const char *path,
                                   void *parent_baton,
                                   apr_pool_t *pool);

  /** We are going to add a new file named @a path.  The callback can
   * store a baton for this new file in @a **file_baton; whatever value
   * it stores there should be passed through to @c apply_textdelta.
   *
   * If @a copyfrom_path is non-@c NULL, this add has history (i.e., is a
   * copy), and the origin of the copy may be recorded as
   * @a copyfrom_path under @a copyfrom_revision.
   *
   * Allocations for the returned @a file_baton should be performed in
   * @a file_pool. It is also typical to save this pool for later usage
   * by @c apply_textdelta and possibly @c close_file.
   */
  svn_error_t *(*add_file)(const char *path,
                           void *parent_baton,
                           const char *copy_path,
                           svn_revnum_t copy_revision,
                           apr_pool_t *file_pool,
                           void **file_baton);

  /** We are going to make change to a file named @a path, which resides
   * in the directory identified by @a parent_baton.
   *
   * The callback can store a baton for this new file in @a **file_baton;
   * whatever value it stores there should be passed through to
   * apply_textdelta.  If a valid revnum, @a base_revision is the
   * current revision of the file.
   *
   * Allocations for the returned @a file_baton should be performed in
   * @a file_pool. It is also typical to save this pool for later usage
   * by @c apply_textdelta and possibly @c close_file.
   */
  svn_error_t *(*open_file)(const char *path,
                            void *parent_baton,
                            svn_revnum_t base_revision,
                            apr_pool_t *file_pool,
                            void **file_baton);

  /** Apply a text delta, yielding the new revision of a file.
   *
   * @a file_baton indicates the file we're creating or updating, and the
   * ancestor file on which it is based; it is the baton set by some
   * prior @c add_file or @c open_file callback.
   *
   * The callback should set @a *handler to a text delta window
   * handler; we will then call @a *handler on successive text
   * delta windows as we receive them.  The callback should set
   * @a *handler_baton to the value we should pass as the @a baton
   * argument to @a *handler.
   *
   * @a base_checksum is the hex MD5 digest for the base text against
   * which the delta is being applied; it is ignored if null, and may
   * be ignored even if not null.  If it is not ignored, it must match
   * the checksum of the base text against which svndiff data is being
   * applied; if it does not, apply_textdelta or the @a *handler call
   * which detects the mismatch will return the error
   * SVN_ERR_CHECKSUM_MISMATCH (if there is no base text, there may
   * still be an error if @a base_checksum is neither null nor the hex
   * MD5 checksum of the empty string).
   */
  svn_error_t *(*apply_textdelta)(void *file_baton,
                                  const char *base_checksum,
                                  apr_pool_t *pool,
                                  svn_txdelta_window_handler_t *handler,
                                  void **handler_baton);

  /** Change the value of a file's property.
   * - @a file_baton specifies the file whose property should change.
   * - @a name is the name of the property to change.
   * - @a value is the new (final) value of the property, or @c NULL if the
   *   property should be removed altogether.
   *
   * The callback is guaranteed to be called exactly once for each property
   * whose value differs between the start and the end of the edit.
   *
   * All allocations should be performed in @a pool.
   */
  svn_error_t *(*change_file_prop)(void *file_baton,
                                   const char *name,
                                   const svn_string_t *value,
                                   apr_pool_t *pool);

  /** We are done processing a file, whose baton is @a file_baton (set by
   * @c add_file or @c open_file).  We won't be using the baton any
   * more, so whatever resources it refers to may now be freed.
   *
   * @a text_checksum is the hex MD5 digest for the fulltext that
   * resulted from a delta application, see @c apply_textdelta.  The
   * checksum is ignored if null.  If not null, it is compared to the
   * checksum of the new fulltext, and the error
   * SVN_ERR_CHECKSUM_MISMATCH is returned if they do not match.  If
   * there is no new fulltext, @a text_checksum is ignored.
   */
  svn_error_t *(*close_file)(void *file_baton,
                             const char *text_checksum,
                             apr_pool_t *pool);

  /** In the directory represented by @a parent_baton, indicate that
   * @a path is present as a file in the edit source, but cannot be
   * conveyed to the edit consumer (perhaps because of authorization
   * restrictions).
   */
  svn_error_t *(*absent_file)(const char *path,
                              void *parent_baton,
                              apr_pool_t *pool);

  /** All delta processing is done.  Call this, with the @a edit_baton for
   * the entire edit.
   */
  svn_error_t *(*close_edit)(void *edit_baton, 
                             apr_pool_t *pool);

  /** The editor-driver has decided to bail out.  Allow the editor to
   * gracefully clean up things if it needs to.
   */
  svn_error_t *(*abort_edit)(void *edit_baton,
                             apr_pool_t *pool);

} svn_delta_editor_t;  


/** Return a default delta editor template, allocated in @a pool.
 *
 * The editor functions in the template do only the most basic
 * baton-swapping: each editor function that produces a baton does so
 * by copying its incoming baton into the outgoing baton reference.
 *
 * This editor is not intended to be useful by itself, but is meant to
 * be the basis for a useful editor.  After getting a default editor,
 * you substitute in your own implementations for the editor functions
 * you care about.  The ones you don't care about, you don't have to
 * implement -- you can rely on the template's implementation to
 * safely do nothing of consequence.
 */
svn_delta_editor_t *svn_delta_default_editor(apr_pool_t *pool);

/** A text-delta window handler which does nothing.
 *
 * Editors can return this handler from apply_textdelta if they don't
 * care about text delta windows.
 */
svn_error_t *svn_delta_noop_window_handler(svn_txdelta_window_t *window,
                                           void *baton);

/** Return a cancellation editor that wraps @a wrapped_editor.
 *
 * The @a editor will call @a cancel_func with @a cancel_baton when each of 
 * its functions is called, continuing on to call the corresponding wrapped 
 * function if it returns @c SVN_NO_ERROR.
 *
 * If @a cancel_func is @c NULL, @a *editor is set to @a wrapped_editor and 
 * @a *edit_baton is set to @a wrapped_baton.
 */
svn_error_t *
svn_delta_get_cancellation_editor(svn_cancel_func_t cancel_func,
                                  void *cancel_baton,
                                  const svn_delta_editor_t *wrapped_editor,
                                  void *wrapped_baton,
                                  const svn_delta_editor_t **editor,
                                  void **edit_baton,
                                  apr_pool_t *pool);

/** @} */


/** Path-based editor drives.
 * 
 * @defgroup svn_delta_path_delta_drivers path-based delta drivers
 * @{
 */

/** Callback function type for svn_delta_path_driver().
 *
 * The handler of this callback is given the callback baton @a
 * callback_baton, @a path, and the @a parent_baton which represents
 * path's parent directory as created by the editor passed to
 * svn_delta_path_driver().
 *
 * If @a path represents a directory, the handler must return a @a
 * *dir_baton for @a path, generated from the same editor (so that the
 * driver can later close that directory).
 *
 * If, however, @a path represents a file, the handler should NOT
 * return any file batons.  It can close any opened or added files
 * immediately, or delay that close until the end of the edit when
 * svn_delta_path_driver() returns.
 *
 * Finally, if @a parent_baton is @c NULL, then the root of the edit
 * is also one of the paths passed to svn_delta_path_driver().  The
 * handler of this callback must call the editor's open_root()
 * function and return the top-level root dir baton in @a *dir_baton. 
 */
typedef svn_error_t *(*svn_delta_path_driver_cb_func_t)
  (void **dir_baton,
   void *parent_baton,
   void *callback_baton,
   const char *path,
   apr_pool_t *pool);
  

/** Drive @a editor (with its @a edit_baton) in such a way that
 * each path in @a paths is traversed in a depth-first fashion.  As
 * each path is hit as part of the editor drive, use @a
 * callback_func and @a callback_baton to allow the caller to handle
 * the portion of the editor drive related to that path.  
 *
 * Use @a revision as the revision number passed to intermediate
 * directory openings.  
 *
 * Use @a pool for all necessary allocations. 
 */
svn_error_t *
svn_delta_path_driver(const svn_delta_editor_t *editor,
                      void *edit_baton,
                      svn_revnum_t revision,
                      apr_array_header_t *paths,
                      svn_delta_path_driver_cb_func_t callback_func,
                      void *callback_baton,
                      apr_pool_t *pool);

/** @} */


#ifdef __cplusplus
}
#endif /* __cplusplus */

#endif /* SVN_DELTA_H */<|MERGE_RESOLUTION|>--- conflicted
+++ resolved
@@ -1,7 +1,7 @@
 /**
  * @copyright
  * ====================================================================
- * Copyright (c) 2000-2006 CollabNet.  All rights reserved.
+ * Copyright (c) 2000-2004 CollabNet.  All rights reserved.
  *
  * This software is licensed as described in the file COPYING, which
  * you should have received as part of this distribution.  The terms
@@ -48,7 +48,7 @@
  *
  * @since New in 1.1.
  */
-const svn_version_t *svn_delta_version(void);
+const svn_version_t *svn_delta_version (void);
 
 
 /**  Text deltas.
@@ -182,45 +182,8 @@
  *
  * @since New in 1.3.
  */
-<<<<<<< HEAD
-svn_txdelta_window_t *
-svn_txdelta_window_dup(const svn_txdelta_window_t *window,
-                       apr_pool_t *pool);
-
-/**
- * Compose two delta windows, yielding a third, allocated in @a pool.
- *
- * @since New in 1.4
- *
- */
-svn_txdelta_window_t *
-svn_txdelta_compose_windows(const svn_txdelta_window_t *window_A,
-                            const svn_txdelta_window_t *window_B,
-                            apr_pool_t *pool);
-
-/**
- * Apply the instructions from @a window to a source view @a sbuf to
- *  produce a target view @a tbuf.  
- *
- * @a sbuf is assumed to have @a window->sview_len bytes of data and
- * @a tbuf is assumed to have room for @a tlen bytes of output.  @a
- * tlen may be more than @a window->tview_len, so return the actual
- * number of bytes written.  @a sbuf is not touched and may be NULL if
- * @a window contains no source-copy operations. This is purely a
- * memory operation; nothing can go wrong as long as we have a valid
- * window. 
- *
- * @since New in 1.4
- *
- */
-void
-svn_txdelta_apply_instructions(svn_txdelta_window_t *window,
-                               const char *sbuf, char *tbuf,
-                               apr_size_t *tlen);
-=======
 svn_txdelta_window_t *svn_txdelta_window_dup (
   const svn_txdelta_window_t *window, apr_pool_t *pool);
->>>>>>> fb160b83
 
 /** A typedef for functions that consume a series of delta windows, for
  * use in caller-pushes interfaces.  Such functions will typically
@@ -228,8 +191,8 @@
  * somewhere.  At the end of the delta window stream, you must call
  * this function passing zero for the @a window argument.
  */
-typedef svn_error_t *(*svn_txdelta_window_handler_t)
-  (svn_txdelta_window_t *window, void *baton);
+typedef svn_error_t * (*svn_txdelta_window_handler_t)
+                      (svn_txdelta_window_t *window, void *baton);
 
 
 /** A delta stream --- this is the hat from which we pull a series of
@@ -240,60 +203,23 @@
 typedef struct svn_txdelta_stream_t svn_txdelta_stream_t;
 
 
-/** A typedef for a function that will set @a *window to the next
- * window from a @c svn_txdelta_stream_t object.  If there are no more
- * delta windows, null will be used.  The returned window, if any,
- * will be allocated in @a pool.  @a baton is the baton specified
- * when the stream was created.
- *
- * @since New in 1.4.
- */
-typedef svn_error_t *
-(*svn_txdelta_next_window_fn_t)(svn_txdelta_window_t **window,
-                                void *baton,
-                                apr_pool_t *pool);
-
-/** A typedef for a function that will return the md5 checksum of the
- * fulltext deltified by a @c svn_txdelta_stream_t object.  Will
- * return null if the final null window hasn't yet been returned by
- * the stream.  The returned value will be allocated in the same pool
- * as the stream.  @a baton is the baton specified when the stream was
- * created.
- *
- * @since New in 1.4.
- */
-typedef const unsigned char *
-(*svn_txdelta_md5_digest_fn_t)(void *baton);
-
-/** Create and return a generic text delta stream with @a baton, @a
- * next_window and @a md5_digest.  Allocate the new stream in @a
- * pool.
- *
- * @since New in 1.4.
- */
-svn_txdelta_stream_t *
-svn_txdelta_stream_create(void *baton,
-                          svn_txdelta_next_window_fn_t next_window,
-                          svn_txdelta_md5_digest_fn_t md5_digest,
-                          apr_pool_t *pool);
-
 /** Set @a *window to a pointer to the next window from the delta stream
  * @a stream.  When we have completely reconstructed the target string,
  * set @a *window to zero.
  *
  * The window will be allocated in @a pool.
  */
-svn_error_t *svn_txdelta_next_window(svn_txdelta_window_t **window,
-                                     svn_txdelta_stream_t *stream,
-                                     apr_pool_t *pool);
-
-
-/** Return the md5 digest for the complete fulltext deltified by
+svn_error_t *svn_txdelta_next_window (svn_txdelta_window_t **window,
+                                      svn_txdelta_stream_t *stream,
+                                      apr_pool_t *pool);
+
+
+/** Return the @a md5 digest for the complete fulltext deltified by
  * @a stream, or @c NULL if @a stream has not yet returned its final 
  * @c NULL window.  The digest is allocated in the same memory as @a 
  * STREAM.
  */
-const unsigned char *svn_txdelta_md5_digest(svn_txdelta_stream_t *stream);
+const unsigned char *svn_txdelta_md5_digest (svn_txdelta_stream_t *stream);
 
 /** Set @a *stream to a pointer to a delta stream that will turn the byte
  * string from @a source into the byte stream from @a target.
@@ -304,10 +230,10 @@
  *
  * Do any necessary allocation in a sub-pool of @a pool.
  */
-void svn_txdelta(svn_txdelta_stream_t **stream,
-                 svn_stream_t *source,
-                 svn_stream_t *target,
-                 apr_pool_t *pool);
+void svn_txdelta (svn_txdelta_stream_t **stream,
+                  svn_stream_t *source,
+                  svn_stream_t *target,
+                  apr_pool_t *pool);
 
 
 /**
@@ -320,10 +246,10 @@
  * 
  * @since New in 1.1.
  */
-svn_stream_t *svn_txdelta_target_push(svn_txdelta_window_handler_t handler,
-                                      void *handler_baton,
-                                      svn_stream_t *source,
-                                      apr_pool_t *pool);
+svn_stream_t *svn_txdelta_target_push (svn_txdelta_window_handler_t handler,
+                                       void *handler_baton,
+                                       svn_stream_t *source,
+                                       apr_pool_t *pool);
 
 
 /** Send the contents of @a string to window-handler @a handler/@a baton. 
@@ -332,10 +258,10 @@
  *
  * All temporary allocation is performed in @a pool.
  */
-svn_error_t *svn_txdelta_send_string(const svn_string_t *string,
-                                     svn_txdelta_window_handler_t handler,
-                                     void *handler_baton,
-                                     apr_pool_t *pool);
+svn_error_t *svn_txdelta_send_string (const svn_string_t *string,
+                                      svn_txdelta_window_handler_t handler,
+                                      void *handler_baton,
+                                      apr_pool_t *pool);
 
 /** Send the contents of @a stream to window-handler @a handler/@a baton. 
  * This is effectively a 'copy' operation, resulting in delta windows that 
@@ -347,21 +273,21 @@
  *
  * All temporary allocation is performed in @a pool.
  */
-svn_error_t *svn_txdelta_send_stream(svn_stream_t *stream,
-                                     svn_txdelta_window_handler_t handler,
-                                     void *handler_baton,
-                                     unsigned char *digest,
-                                     apr_pool_t *pool);
+svn_error_t *svn_txdelta_send_stream (svn_stream_t *stream,
+                                      svn_txdelta_window_handler_t handler,
+                                      void *handler_baton,
+                                      unsigned char *digest,
+                                      apr_pool_t *pool);
 
 /** Send the contents of @a txstream to window-handler @a handler/@a baton. 
  * Windows will be extracted from the stream and delivered to the handler.
  *
  * All temporary allocation is performed in @a pool.
  */
-svn_error_t *svn_txdelta_send_txstream(svn_txdelta_stream_t *txstream,
-                                       svn_txdelta_window_handler_t handler,
-                                       void *handler_baton,
-                                       apr_pool_t *pool);
+svn_error_t *svn_txdelta_send_txstream (svn_txdelta_stream_t *txstream,
+                                        svn_txdelta_window_handler_t handler,
+                                        void *handler_baton,
+                                        apr_pool_t *pool);
 
 
 /** Prepare to apply a text delta.  @a source is a readable generic stream
@@ -384,13 +310,13 @@
  * @note To avoid lifetime issues, @a error_info is copied into 
  * @a pool or a subpool thereof.
  */
-void svn_txdelta_apply(svn_stream_t *source,
-                       svn_stream_t *target,
-                       unsigned char *result_digest,
-                       const char *error_info,
-                       apr_pool_t *pool,
-                       svn_txdelta_window_handler_t *handler,
-                       void **handler_baton);
+void svn_txdelta_apply (svn_stream_t *source,
+                        svn_stream_t *target,
+                        unsigned char *result_digest,
+                        const char *error_info,
+                        apr_pool_t *pool,
+                        svn_txdelta_window_handler_t *handler,
+                        void **handler_baton);
 
 
 @@ -401,26 +327,12 @@
  * @a output is a writable generic stream to write the svndiff data to.
  * Allocation takes place in a sub-pool of @a pool.  On return, @a *handler
  * is set to a window handler function and @a *handler_baton is set to
- * the value to pass as the @a baton argument to @a *handler. The svndiff
- * version is @a svndiff_version.
- *
- * @since New in 1.4.
- */
-void svn_txdelta_to_svndiff2(svn_txdelta_window_handler_t *handler,
-                             void **handler_baton,
-                             svn_stream_t *output,
-                             int svndiff_version,
-                             apr_pool_t *pool);
-
-/** Similar to svn_txdelta_to_svndiff2, but always using svndiff
- * version 0.
- *
- * @deprecated Provided for backward compatibility with the 1.3 API.
- */
-void svn_txdelta_to_svndiff(svn_stream_t *output,
-                            apr_pool_t *pool,
-                            svn_txdelta_window_handler_t *handler,
-                            void **handler_baton);
+ * the value to pass as the @a baton argument to @a *handler.
+ */
+void svn_txdelta_to_svndiff (svn_stream_t *output,
+                             apr_pool_t *pool,
+                             svn_txdelta_window_handler_t *handler,
+                             void **handler_baton);
 
 /** Return a writable generic stream which will parse svndiff-format
  * data into a text delta, invoking @a handler with @a handler_baton
@@ -429,10 +341,10 @@
  * svndiff data set will result in @c SVN_ERR_SVNDIFF_UNEXPECTED_END,
  * else this error condition will be ignored.
  */
-svn_stream_t *svn_txdelta_parse_svndiff(svn_txdelta_window_handler_t handler,
-                                        void *handler_baton,
-                                        svn_boolean_t error_on_early_close,
-                                        apr_pool_t *pool);
+svn_stream_t *svn_txdelta_parse_svndiff (svn_txdelta_window_handler_t handler,
+                                         void *handler_baton,
+                                         svn_boolean_t error_on_early_close,
+                                         apr_pool_t *pool);
 
 /**
  * Read and parse one delta window in svndiff format from the
@@ -445,14 +357,14 @@
  *
  * @since New in 1.1.
  */
-svn_error_t *svn_txdelta_read_svndiff_window(svn_txdelta_window_t **window,
-                                             svn_stream_t *stream,
-                                             int svndiff_version,
-                                             apr_pool_t *pool);
+svn_error_t *svn_txdelta_read_svndiff_window (svn_txdelta_window_t **window,
+                                              svn_stream_t *stream,
+                                              int svndiff_version,
+                                              apr_pool_t *pool);
 
 /**
- * Read and skip one delta window in svndiff format from the
- * file @a file.  @a pool is used for temporary allocations.  The
+ * Skip one delta window in svndiff format in the file @a file.  and
+ * place it in @a *window, allocating the result in @a pool.  The
  * caller must take responsibility for stripping off the four-byte
  * 'SVN@<ver@>' header at the beginning of the svndiff document before
  * reading or skipping the first window, and must provide the version
@@ -461,9 +373,9 @@
  *
  * @since New in 1.1.
  */
-svn_error_t *svn_txdelta_skip_svndiff_window(apr_file_t *file,
-                                             int svndiff_version,
-                                             apr_pool_t *pool);
+svn_error_t *svn_txdelta_skip_svndiff_window (apr_file_t *file,
+                                              int svndiff_version,
+                                              apr_pool_t *pool);
 
 /** @} */
 
@@ -600,10 +512,8 @@
  * @a copyfrom_path and @a copyfrom_revision.  If @a copyfrom_path is
  * non-@c NULL, then @a copyfrom_path and @a copyfrom_revision indicate where
  * the file or directory should be copied from (to create the file
- * or directory being added).  In that case, @a copyfrom_path must be
- * either a path relative to the root of the edit, or a URI from the
- * repository being edited.  If @a copyfrom_path is @c NULL, then @a
- * copyfrom_revision must be @c SVN_INVALID_REVNUM; it is invalid to
+ * or directory being added).  If @a copyfrom_path is @c NULL, then
+ * @a copyfrom_revision must be @c SVN_INVALID_REVNUM; it is invalid to
  * pass a mix of valid and invalid copyfrom arguments.
  *
  *
@@ -700,9 +610,9 @@
   /** Set the target revision for this edit to @a target_revision.  This
    * call, if used, should precede all other editor calls.
    */
-  svn_error_t *(*set_target_revision)(void *edit_baton,
-                                      svn_revnum_t target_revision,
-                                      apr_pool_t *pool);
+  svn_error_t *(*set_target_revision) (void *edit_baton,
+                                       svn_revnum_t target_revision,
+                                       apr_pool_t *pool);
 
   /** Set @a *root_baton to a baton for the top directory of the change.
    * (This is the top of the subtree being changed, not necessarily
@@ -716,10 +626,10 @@
    * @a dir_pool. It is also typical to (possibly) save this pool for later
    * usage by @c close_directory.
    */
-  svn_error_t *(*open_root)(void *edit_baton,
-                            svn_revnum_t base_revision,
-                            apr_pool_t *dir_pool,
-                            void **root_baton);
+  svn_error_t *(*open_root) (void *edit_baton,
+                             svn_revnum_t base_revision,
+                             apr_pool_t *dir_pool,
+                             void **root_baton);
 
 
   /** Remove the directory entry named @a path, a child of the directory
@@ -729,10 +639,10 @@
    *
    * All allocations should be performed in @a pool.
    */
-  svn_error_t *(*delete_entry)(const char *path,
-                               svn_revnum_t revision,
-                               void *parent_baton,
-                               apr_pool_t *pool);
+  svn_error_t *(*delete_entry) (const char *path,
+                                svn_revnum_t revision,
+                                void *parent_baton,
+                                apr_pool_t *pool);
 
 
   /** We are going to add a new subdirectory named @a path.  We will use
@@ -747,12 +657,12 @@
    * @a dir_pool. It is also typical to (possibly) save this pool for later
    * usage by @c close_directory.
    */
-  svn_error_t *(*add_directory)(const char *path,
-                                void *parent_baton,
-                                const char *copyfrom_path,
-                                svn_revnum_t copyfrom_revision,
-                                apr_pool_t *dir_pool,
-                                void **child_baton);
+  svn_error_t *(*add_directory) (const char *path,
+                                 void *parent_baton,
+                                 const char *copyfrom_path,
+                                 svn_revnum_t copyfrom_revision,
+                                 apr_pool_t *dir_pool,
+                                 void **child_baton);
 
   /** We are going to make changes in a subdirectory (of the directory
    * identified by @a parent_baton). The subdirectory is specified by
@@ -765,35 +675,32 @@
    * @a dir_pool. It is also typical to (possibly) save this pool for later
    * usage by @c close_directory.
    */
-  svn_error_t *(*open_directory)(const char *path,
-                                 void *parent_baton,
-                                 svn_revnum_t base_revision,
-                                 apr_pool_t *dir_pool,
-                                 void **child_baton);
+  svn_error_t *(*open_directory) (const char *path,
+                                  void *parent_baton,
+                                  svn_revnum_t base_revision,
+                                  apr_pool_t *dir_pool,
+                                  void **child_baton);
 
   /** Change the value of a directory's property.
    * - @a dir_baton specifies the directory whose property should change.
    * - @a name is the name of the property to change.
-   * - @a value is the new (final) value of the property, or @c NULL if the
-   *   property should be removed altogether.
-   *
-   * The callback is guaranteed to be called exactly once for each property
-   * whose value differs between the start and the end of the edit.
+   * - @a value is the new value of the property, or @c NULL if the property
+   *   should be removed altogether.  
    *
    * All allocations should be performed in @a pool.
    */
-  svn_error_t *(*change_dir_prop)(void *dir_baton,
-                                  const char *name,
-                                  const svn_string_t *value,
-                                  apr_pool_t *pool);
+  svn_error_t *(*change_dir_prop) (void *dir_baton,
+                                   const char *name,
+                                   const svn_string_t *value,
+                                   apr_pool_t *pool);
 
   /** We are done processing a subdirectory, whose baton is @a dir_baton
    * (set by @c add_directory or @c open_directory).  We won't be using
    * the baton any more, so whatever resources it refers to may now be
    * freed.
    */
-  svn_error_t *(*close_directory)(void *dir_baton,
-                                  apr_pool_t *pool);
+  svn_error_t *(*close_directory) (void *dir_baton,
+                                   apr_pool_t *pool);
 
 
   /** In the directory represented by @a parent_baton, indicate that
@@ -801,9 +708,9 @@
    * cannot be conveyed to the edit consumer (perhaps because of
    * authorization restrictions).
    */
-  svn_error_t *(*absent_directory)(const char *path,
-                                   void *parent_baton,
-                                   apr_pool_t *pool);
+  svn_error_t *(*absent_directory) (const char *path,
+                                    void *parent_baton,
+                                    apr_pool_t *pool);
 
   /** We are going to add a new file named @a path.  The callback can
    * store a baton for this new file in @a **file_baton; whatever value
@@ -817,12 +724,12 @@
    * @a file_pool. It is also typical to save this pool for later usage
    * by @c apply_textdelta and possibly @c close_file.
    */
-  svn_error_t *(*add_file)(const char *path,
-                           void *parent_baton,
-                           const char *copy_path,
-                           svn_revnum_t copy_revision,
-                           apr_pool_t *file_pool,
-                           void **file_baton);
+  svn_error_t *(*add_file) (const char *path,
+                            void *parent_baton,
+                            const char *copy_path,
+                            svn_revnum_t copy_revision,
+                            apr_pool_t *file_pool,
+                            void **file_baton);
 
   /** We are going to make change to a file named @a path, which resides
    * in the directory identified by @a parent_baton.
@@ -836,11 +743,11 @@
    * @a file_pool. It is also typical to save this pool for later usage
    * by @c apply_textdelta and possibly @c close_file.
    */
-  svn_error_t *(*open_file)(const char *path,
-                            void *parent_baton,
-                            svn_revnum_t base_revision,
-                            apr_pool_t *file_pool,
-                            void **file_baton);
+  svn_error_t *(*open_file) (const char *path,
+                             void *parent_baton,
+                             svn_revnum_t base_revision,
+                             apr_pool_t *file_pool,
+                             void **file_baton);
 
   /** Apply a text delta, yielding the new revision of a file.
    *
@@ -864,27 +771,24 @@
    * still be an error if @a base_checksum is neither null nor the hex
    * MD5 checksum of the empty string).
    */
-  svn_error_t *(*apply_textdelta)(void *file_baton,
-                                  const char *base_checksum,
-                                  apr_pool_t *pool,
-                                  svn_txdelta_window_handler_t *handler,
-                                  void **handler_baton);
+  svn_error_t *(*apply_textdelta) (void *file_baton,
+                                   const char *base_checksum,
+                                   apr_pool_t *pool,
+                                   svn_txdelta_window_handler_t *handler,
+                                   void **handler_baton);
 
   /** Change the value of a file's property.
    * - @a file_baton specifies the file whose property should change.
    * - @a name is the name of the property to change.
-   * - @a value is the new (final) value of the property, or @c NULL if the
-   *   property should be removed altogether.
-   *
-   * The callback is guaranteed to be called exactly once for each property
-   * whose value differs between the start and the end of the edit.
+   * - @a value is the new value of the property, or @c NULL if the property
+   *   should be removed altogether.
    *
    * All allocations should be performed in @a pool.
    */
-  svn_error_t *(*change_file_prop)(void *file_baton,
-                                   const char *name,
-                                   const svn_string_t *value,
-                                   apr_pool_t *pool);
+  svn_error_t *(*change_file_prop) (void *file_baton,
+                                    const char *name,
+                                    const svn_string_t *value,
+                                    apr_pool_t *pool);
 
   /** We are done processing a file, whose baton is @a file_baton (set by
    * @c add_file or @c open_file).  We won't be using the baton any
@@ -897,30 +801,30 @@
    * SVN_ERR_CHECKSUM_MISMATCH is returned if they do not match.  If
    * there is no new fulltext, @a text_checksum is ignored.
    */
-  svn_error_t *(*close_file)(void *file_baton,
-                             const char *text_checksum,
-                             apr_pool_t *pool);
+  svn_error_t *(*close_file) (void *file_baton,
+                              const char *text_checksum,
+                              apr_pool_t *pool);
 
   /** In the directory represented by @a parent_baton, indicate that
    * @a path is present as a file in the edit source, but cannot be
    * conveyed to the edit consumer (perhaps because of authorization
    * restrictions).
    */
-  svn_error_t *(*absent_file)(const char *path,
-                              void *parent_baton,
-                              apr_pool_t *pool);
+  svn_error_t *(*absent_file) (const char *path,
+                               void *parent_baton,
+                               apr_pool_t *pool);
 
   /** All delta processing is done.  Call this, with the @a edit_baton for
    * the entire edit.
    */
-  svn_error_t *(*close_edit)(void *edit_baton, 
-                             apr_pool_t *pool);
+  svn_error_t *(*close_edit) (void *edit_baton, 
+                              apr_pool_t *pool);
 
   /** The editor-driver has decided to bail out.  Allow the editor to
    * gracefully clean up things if it needs to.
    */
-  svn_error_t *(*abort_edit)(void *edit_baton,
-                             apr_pool_t *pool);
+  svn_error_t *(*abort_edit) (void *edit_baton,
+                              apr_pool_t *pool);
 
 } svn_delta_editor_t;  
 
@@ -938,15 +842,15 @@
  * implement -- you can rely on the template's implementation to
  * safely do nothing of consequence.
  */
-svn_delta_editor_t *svn_delta_default_editor(apr_pool_t *pool);
+svn_delta_editor_t *svn_delta_default_editor (apr_pool_t *pool);
 
 /** A text-delta window handler which does nothing.
  *
  * Editors can return this handler from apply_textdelta if they don't
  * care about text delta windows.
  */
-svn_error_t *svn_delta_noop_window_handler(svn_txdelta_window_t *window,
-                                           void *baton);
+svn_error_t *svn_delta_noop_window_handler (svn_txdelta_window_t *window,
+                                            void *baton);
 
 /** Return a cancellation editor that wraps @a wrapped_editor.
  *
@@ -958,13 +862,13 @@
  * @a *edit_baton is set to @a wrapped_baton.
  */
 svn_error_t *
-svn_delta_get_cancellation_editor(svn_cancel_func_t cancel_func,
-                                  void *cancel_baton,
-                                  const svn_delta_editor_t *wrapped_editor,
-                                  void *wrapped_baton,
-                                  const svn_delta_editor_t **editor,
-                                  void **edit_baton,
-                                  apr_pool_t *pool);
+svn_delta_get_cancellation_editor (svn_cancel_func_t cancel_func,
+                                   void *cancel_baton,
+                                   const svn_delta_editor_t *wrapped_editor,
+                                   void *wrapped_baton,
+                                   const svn_delta_editor_t **editor,
+                                   void **edit_baton,
+                                   apr_pool_t *pool);
 
 /** @} */
 
@@ -997,12 +901,12 @@
  * handler of this callback must call the editor's open_root()
  * function and return the top-level root dir baton in @a *dir_baton. 
  */
-typedef svn_error_t *(*svn_delta_path_driver_cb_func_t)
-  (void **dir_baton,
-   void *parent_baton,
-   void *callback_baton,
-   const char *path,
-   apr_pool_t *pool);
+typedef svn_error_t *
+(*svn_delta_path_driver_cb_func_t) (void **dir_baton,
+                                    void *parent_baton,
+                                    void *callback_baton,
+                                    const char *path,
+                                    apr_pool_t *pool);
   
 
 /** Drive @a editor (with its @a edit_baton) in such a way that
@@ -1017,13 +921,13 @@
  * Use @a pool for all necessary allocations. 
  */
 svn_error_t *
-svn_delta_path_driver(const svn_delta_editor_t *editor,
-                      void *edit_baton,
-                      svn_revnum_t revision,
-                      apr_array_header_t *paths,
-                      svn_delta_path_driver_cb_func_t callback_func,
-                      void *callback_baton,
-                      apr_pool_t *pool);
+svn_delta_path_driver (const svn_delta_editor_t *editor,
+                       void *edit_baton,
+                       svn_revnum_t revision,
+                       apr_array_header_t *paths,
+                       svn_delta_path_driver_cb_func_t callback_func,
+                       void *callback_baton,
+                       apr_pool_t *pool);
 
 /** @} */
 
