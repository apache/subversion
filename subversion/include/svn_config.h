/**
 * @copyright
 * ====================================================================
 *    Licensed to the Apache Software Foundation (ASF) under one
 *    or more contributor license agreements.  See the NOTICE file
 *    distributed with this work for additional information
 *    regarding copyright ownership.  The ASF licenses this file
 *    to you under the Apache License, Version 2.0 (the
 *    "License"); you may not use this file except in compliance
 *    with the License.  You may obtain a copy of the License at
 *
 *      http://www.apache.org/licenses/LICENSE-2.0
 *
 *    Unless required by applicable law or agreed to in writing,
 *    software distributed under the License is distributed on an
 *    "AS IS" BASIS, WITHOUT WARRANTIES OR CONDITIONS OF ANY
 *    KIND, either express or implied.  See the License for the
 *    specific language governing permissions and limitations
 *    under the License.
 * ====================================================================
 * @endcopyright
 *
 * @file svn_config.h
 * @brief Accessing SVN configuration files.
 */



#ifndef SVN_CONFIG_H
#define SVN_CONFIG_H

#include <apr.h>        /* for apr_int64_t */
#include <apr_pools.h>  /* for apr_pool_t */
#include <apr_hash.h>   /* for apr_hash_t */

#include "svn_types.h"
#include "svn_io.h"

#ifdef __cplusplus
extern "C" {
#endif /* __cplusplus */


/**************************************************************************
 ***                                                                    ***
 ***  For a description of the SVN configuration file syntax, see       ***
 ***  your ~/.subversion/README, which is written out automatically by  ***
 ***  svn_config_ensure().                                              ***
 ***                                                                    ***
 **************************************************************************/


/** Opaque structure describing a set of configuration options. */
typedef struct svn_config_t svn_config_t;


/*** Configuration Defines ***/

/**
 * @name Client configuration files strings
 * Strings for the names of files, sections, and options in the
 * client configuration files.
 * @{
 */

 /* This list of #defines is intentionally presented as a nested list
    that matches the in-config hierarchy.  */

#define SVN_CONFIG_CATEGORY_SERVERS        "servers"
#define SVN_CONFIG_SECTION_GROUPS               "groups"
#define SVN_CONFIG_SECTION_GLOBAL               "global"
#define SVN_CONFIG_OPTION_HTTP_PROXY_HOST           "http-proxy-host"
#define SVN_CONFIG_OPTION_HTTP_PROXY_PORT           "http-proxy-port"
#define SVN_CONFIG_OPTION_HTTP_PROXY_USERNAME       "http-proxy-username"
#define SVN_CONFIG_OPTION_HTTP_PROXY_PASSWORD       "http-proxy-password"
#define SVN_CONFIG_OPTION_HTTP_PROXY_EXCEPTIONS     "http-proxy-exceptions"
#define SVN_CONFIG_OPTION_HTTP_TIMEOUT              "http-timeout"
#define SVN_CONFIG_OPTION_HTTP_COMPRESSION          "http-compression"
#define SVN_CONFIG_OPTION_NEON_DEBUG_MASK           "neon-debug-mask"
#define SVN_CONFIG_OPTION_HTTP_AUTH_TYPES           "http-auth-types"
#define SVN_CONFIG_OPTION_SSL_AUTHORITY_FILES       "ssl-authority-files"
#define SVN_CONFIG_OPTION_SSL_TRUST_DEFAULT_CA      "ssl-trust-default-ca"
#define SVN_CONFIG_OPTION_SSL_CLIENT_CERT_FILE      "ssl-client-cert-file"
#define SVN_CONFIG_OPTION_SSL_CLIENT_CERT_PASSWORD  "ssl-client-cert-password"
#define SVN_CONFIG_OPTION_SSL_PKCS11_PROVIDER       "ssl-pkcs11-provider"
#define SVN_CONFIG_OPTION_HTTP_LIBRARY              "http-library"
#define SVN_CONFIG_OPTION_STORE_PASSWORDS           "store-passwords"
#define SVN_CONFIG_OPTION_STORE_PLAINTEXT_PASSWORDS "store-plaintext-passwords"
#define SVN_CONFIG_OPTION_STORE_AUTH_CREDS          "store-auth-creds"
#define SVN_CONFIG_OPTION_STORE_SSL_CLIENT_CERT_PP  "store-ssl-client-cert-pp"
#define SVN_CONFIG_OPTION_STORE_SSL_CLIENT_CERT_PP_PLAINTEXT \
                                          "store-ssl-client-cert-pp-plaintext"
#define SVN_CONFIG_OPTION_USERNAME                  "username"
/** @since New in 1.8. */
#define SVN_CONFIG_OPTION_HTTP_BULK_UPDATES         "http-bulk-updates"
/** @since New in 1.8. */
#define SVN_CONFIG_OPTION_HTTP_MAX_CONNECTIONS      "http-max-connections"
/** @since New in 1.9. */
<<<<<<< HEAD
#define SVN_CONFIG_OPTION_HTTP_CHUNKED_REQUESTS     "http-chunked-requests"
=======
#define SVN_CONFIG_OPTION_HTTP_DETECT_CHUNKING      "http-detect-chunking"
>>>>>>> 2ffd9613

#define SVN_CONFIG_CATEGORY_CONFIG          "config"
#define SVN_CONFIG_SECTION_AUTH                 "auth"
#define SVN_CONFIG_OPTION_PASSWORD_STORES           "password-stores"
#define SVN_CONFIG_OPTION_KWALLET_WALLET            "kwallet-wallet"
#define SVN_CONFIG_OPTION_KWALLET_SVN_APPLICATION_NAME_WITH_PID "kwallet-svn-application-name-with-pid"
/** @since New in 1.8. */
#define SVN_CONFIG_OPTION_SSL_CLIENT_CERT_FILE_PROMPT "ssl-client-cert-file-prompt"
/* The majority of options of the "auth" section
 * has been moved to SVN_CONFIG_CATEGORY_SERVERS. */
#define SVN_CONFIG_SECTION_HELPERS              "helpers"
#define SVN_CONFIG_OPTION_EDITOR_CMD                "editor-cmd"
#define SVN_CONFIG_OPTION_DIFF_CMD                  "diff-cmd"
/** @since New in 1.7. */
#define SVN_CONFIG_OPTION_DIFF_EXTENSIONS           "diff-extensions"
#define SVN_CONFIG_OPTION_DIFF3_CMD                 "diff3-cmd"
#define SVN_CONFIG_OPTION_DIFF3_HAS_PROGRAM_ARG     "diff3-has-program-arg"
#define SVN_CONFIG_OPTION_MERGE_TOOL_CMD            "merge-tool-cmd"
#define SVN_CONFIG_SECTION_MISCELLANY           "miscellany"
#define SVN_CONFIG_OPTION_GLOBAL_IGNORES            "global-ignores"
#define SVN_CONFIG_OPTION_LOG_ENCODING              "log-encoding"
#define SVN_CONFIG_OPTION_USE_COMMIT_TIMES          "use-commit-times"
/** @deprecated Not used by Subversion since 2003/r847039 (well before 1.0) */
#define SVN_CONFIG_OPTION_TEMPLATE_ROOT             "template-root"
#define SVN_CONFIG_OPTION_ENABLE_AUTO_PROPS         "enable-auto-props"
#define SVN_CONFIG_OPTION_NO_UNLOCK                 "no-unlock"
#define SVN_CONFIG_OPTION_MIMETYPES_FILE            "mime-types-file"
#define SVN_CONFIG_OPTION_PRESERVED_CF_EXTS         "preserved-conflict-file-exts"
#define SVN_CONFIG_OPTION_INTERACTIVE_CONFLICTS     "interactive-conflicts"
#define SVN_CONFIG_OPTION_MEMORY_CACHE_SIZE         "memory-cache-size"
/** @since New in 1.9. */
#define SVN_CONFIG_OPTION_DIFF_IGNORE_CONTENT_TYPE  "diff-ignore-content-type"
#define SVN_CONFIG_SECTION_TUNNELS              "tunnels"
#define SVN_CONFIG_SECTION_AUTO_PROPS           "auto-props"
/** @since New in 1.8. */
#define SVN_CONFIG_SECTION_WORKING_COPY         "working-copy"
/** @since New in 1.8. */
#define SVN_CONFIG_OPTION_SQLITE_EXCLUSIVE          "exclusive-locking"
/** @since New in 1.8. */
#define SVN_CONFIG_OPTION_SQLITE_EXCLUSIVE_CLIENTS  "exclusive-locking-clients"
/** @} */

/** @name Repository conf directory configuration files strings
 * Strings for the names of sections and options in the
 * repository conf directory configuration files.
 * @{
 */
/* For repository svnserve.conf files */
#define SVN_CONFIG_SECTION_GENERAL              "general"
#define SVN_CONFIG_OPTION_ANON_ACCESS               "anon-access"
#define SVN_CONFIG_OPTION_AUTH_ACCESS               "auth-access"
#define SVN_CONFIG_OPTION_PASSWORD_DB               "password-db"
#define SVN_CONFIG_OPTION_REALM                     "realm"
#define SVN_CONFIG_OPTION_AUTHZ_DB                  "authz-db"
/** @since New in 1.8. */
#define SVN_CONFIG_OPTION_GROUPS_DB                 "groups-db"
/** @since New in 1.7. */
#define SVN_CONFIG_OPTION_FORCE_USERNAME_CASE       "force-username-case"
/** @since New in 1.8. */
#define SVN_CONFIG_OPTION_HOOKS_ENV                 "hooks-env"
#define SVN_CONFIG_SECTION_SASL                 "sasl"
#define SVN_CONFIG_OPTION_USE_SASL                  "use-sasl"
#define SVN_CONFIG_OPTION_MIN_SSF                   "min-encryption"
#define SVN_CONFIG_OPTION_MAX_SSF                   "max-encryption"

/* For repository password database */
#define SVN_CONFIG_SECTION_USERS                "users"
/** @} */

/*** Configuration Default Values ***/

/* '*' matches leading dots, e.g. '*.rej' matches '.foo.rej'. */
/* We want this to be printed on two lines in the generated config file,
 * but we don't want the # character to end up in the variable.
 */
#define SVN_CONFIG__DEFAULT_GLOBAL_IGNORES_LINE_1 \
  "*.o *.lo *.la *.al .libs *.so *.so.[0-9]* *.a *.pyc *.pyo __pycache__"
#define SVN_CONFIG__DEFAULT_GLOBAL_IGNORES_LINE_2 \
  "*.rej *~ #*# .#* .*.swp .DS_Store"

#define SVN_CONFIG_DEFAULT_GLOBAL_IGNORES \
  SVN_CONFIG__DEFAULT_GLOBAL_IGNORES_LINE_1 " " \
  SVN_CONFIG__DEFAULT_GLOBAL_IGNORES_LINE_2

#define SVN_CONFIG_TRUE  "TRUE"
#define SVN_CONFIG_FALSE "FALSE"
#define SVN_CONFIG_ASK   "ASK"

/* Default values for some options. Should be passed as default values
 * to svn_config_get and friends, instead of hard-coding the defaults in
 * multiple places. */
#define SVN_CONFIG_DEFAULT_OPTION_STORE_PASSWORDS            TRUE
#define SVN_CONFIG_DEFAULT_OPTION_STORE_PLAINTEXT_PASSWORDS  SVN_CONFIG_ASK
#define SVN_CONFIG_DEFAULT_OPTION_STORE_AUTH_CREDS           TRUE
#define SVN_CONFIG_DEFAULT_OPTION_STORE_SSL_CLIENT_CERT_PP   TRUE
#define SVN_CONFIG_DEFAULT_OPTION_STORE_SSL_CLIENT_CERT_PP_PLAINTEXT \
                                                             SVN_CONFIG_ASK
#define SVN_CONFIG_DEFAULT_OPTION_HTTP_MAX_CONNECTIONS       4

/** Read configuration information from the standard sources and merge it
 * into the hash @a *cfg_hash.  If @a config_dir is not NULL it specifies a
 * directory from which to read the configuration files, overriding all
 * other sources.  Otherwise, first read any system-wide configurations
 * (from a file or from the registry), then merge in personal
 * configurations (again from file or registry).  The hash and all its data
 * are allocated in @a pool.
 *
 * @a *cfg_hash is a hash whose keys are @c const char * configuration
 * categories (@c SVN_CONFIG_CATEGORY_SERVERS,
 * @c SVN_CONFIG_CATEGORY_CONFIG, etc.) and whose values are the @c
 * svn_config_t * items representing the configuration values for that
 * category.
 */
svn_error_t *
svn_config_get_config(apr_hash_t **cfg_hash,
                      const char *config_dir,
                      apr_pool_t *pool);

/** Set @a *cfgp to an empty @c svn_config_t structure,
 * allocated in @a result_pool.
 *
 * Pass TRUE to @a section_names_case_sensitive if
 * section names are to be populated case sensitively.
 *
 * Pass TRUE to @a option_names_case_sensitive if
 * option names are to be populated case sensitively.
 *
 * @since New in 1.8.
 */
svn_error_t *
svn_config_create2(svn_config_t **cfgp,
                   svn_boolean_t section_names_case_sensitive,
                   svn_boolean_t option_names_case_sensitive,
                   apr_pool_t *result_pool);

/** Similar to svn_config_create2, but always passes @c FALSE to
 * @a option_names_case_sensitive.
 *
 * @since New in 1.7.
 * @deprecated Provided for backward compatibility with 1.7 API.
 */
SVN_DEPRECATED
svn_error_t *
svn_config_create(svn_config_t **cfgp,
                  svn_boolean_t section_names_case_sensitive,
                  apr_pool_t *result_pool);

/** Read configuration data from @a file (a file or registry path) into
 * @a *cfgp, allocated in @a pool.
 *
 * If @a file does not exist, then if @a must_exist, return an error,
 * otherwise return an empty @c svn_config_t.
 *
 * If @a section_names_case_sensitive is @c TRUE, populate section name hashes
 * case sensitively, except for the @c "DEFAULT" section.
 *
 * If @a option_names_case_sensitive is @c TRUE, populate option name hashes
 * case sensitively.
 *
 * @since New in 1.8.
 */
svn_error_t *
svn_config_read3(svn_config_t **cfgp,
                 const char *file,
                 svn_boolean_t must_exist,
                 svn_boolean_t section_names_case_sensitive,
                 svn_boolean_t option_names_case_sensitive,
                 apr_pool_t *result_pool);

/** Similar to svn_config_read3, but always passes @c FALSE to
 * @a option_names_case_sensitive.
 *
 * @since New in 1.7.
 * @deprecated Provided for backward compatibility with 1.7 API.
 */
SVN_DEPRECATED
svn_error_t *
svn_config_read2(svn_config_t **cfgp,
                 const char *file,
                 svn_boolean_t must_exist,
                 svn_boolean_t section_names_case_sensitive,
                 apr_pool_t *result_pool);

/** Similar to svn_config_read2, but always passes @c FALSE to
 * @a section_names_case_sensitive.
 *
 * @deprecated Provided for backward compatibility with 1.6 API.
 */
SVN_DEPRECATED
svn_error_t *
svn_config_read(svn_config_t **cfgp,
                const char *file,
                svn_boolean_t must_exist,
                apr_pool_t *result_pool);

/** Read configuration data from @a stream into @a *cfgp, allocated in
 * @a result_pool.
 *
 * If @a section_names_case_sensitive is @c TRUE, populate section name hashes
 * case sensitively, except for the @c "DEFAULT" section.
 *
 * If @a option_names_case_sensitive is @c TRUE, populate option name hashes
 * case sensitively.
 *
 * @since New in 1.8.
 */

svn_error_t *
svn_config_parse(svn_config_t **cfgp,
                 svn_stream_t *stream,
                 svn_boolean_t section_names_case_sensitive,
                 svn_boolean_t option_names_case_sensitive,
                 apr_pool_t *result_pool);

/** Like svn_config_read(), but merges the configuration data from @a file
 * (a file or registry path) into @a *cfg, which was previously returned
 * from svn_config_read().  This function invalidates all value
 * expansions in @a cfg, so that the next svn_config_get() takes the
 * modifications into account.
 */
svn_error_t *
svn_config_merge(svn_config_t *cfg,
                 const char *file,
                 svn_boolean_t must_exist);


/** Find the value of a (@a section, @a option) pair in @a cfg, set @a
 * *valuep to the value.
 *
 * If @a cfg is @c NULL, just sets @a *valuep to @a default_value. If
 * the value does not exist, expand and return @a default_value. @a
 * default_value can be NULL.
 *
 * The returned value will be valid at least until the next call to
 * svn_config_get(), or for the lifetime of @a default_value. It is
 * safest to consume the returned value immediately.
 *
 * This function may change @a cfg by expanding option values.
 */
void
svn_config_get(svn_config_t *cfg,
               const char **valuep,
               const char *section,
               const char *option,
               const char *default_value);

/** Add or replace the value of a (@a section, @a option) pair in @a cfg with
 * @a value.
 *
 * This function invalidates all value expansions in @a cfg.
 *
 * To remove an option, pass NULL for the @a value.
 */
void
svn_config_set(svn_config_t *cfg,
               const char *section,
               const char *option,
               const char *value);

/** Like svn_config_get(), but for boolean values.
 *
 * Parses the option as a boolean value. The recognized representations
 * are 'TRUE'/'FALSE', 'yes'/'no', 'on'/'off', '1'/'0'; case does not
 * matter. Returns an error if the option doesn't contain a known string.
 */
svn_error_t *
svn_config_get_bool(svn_config_t *cfg,
                    svn_boolean_t *valuep,
                    const char *section,
                    const char *option,
                    svn_boolean_t default_value);

/** Like svn_config_set(), but for boolean values.
 *
 * Sets the option to 'TRUE'/'FALSE', depending on @a value.
 */
void
svn_config_set_bool(svn_config_t *cfg,
                    const char *section,
                    const char *option,
                    svn_boolean_t value);

/** Like svn_config_get(), but for 64-bit signed integers.
 *
 * Parses the @a option in @a section of @a cfg as an integer value,
 * setting @a *valuep to the result.  If the option is not found, sets
 * @a *valuep to @a default_value.  If the option is found but cannot
 * be converted to an integer, returns an error.
 *
 * @since New in 1.8.
 */
svn_error_t *
svn_config_get_int64(svn_config_t *cfg,
                     apr_int64_t *valuep,
                     const char *section,
                     const char *option,
                     apr_int64_t default_value);

/** Like svn_config_set(), but for 64-bit signed integers.
 *
 * Sets the value of @a option in @a section of @a cfg to the signed
 * decimal @a value.
 *
 * @since New in 1.8.
 */
void
svn_config_set_int64(svn_config_t *cfg,
                     const char *section,
                     const char *option,
                     apr_int64_t value);

/** Like svn_config_get(), but only for yes/no/ask values.
 *
 * Parse @a option in @a section and set @a *valuep to one of
 * SVN_CONFIG_TRUE, SVN_CONFIG_FALSE, or SVN_CONFIG_ASK.  If there is
 * no setting for @a option, then parse @a default_value and set
 * @a *valuep accordingly.  If @a default_value is NULL, the result is
 * undefined, and may be an error; we recommend that you pass one of
 * SVN_CONFIG_TRUE, SVN_CONFIG_FALSE, or SVN_CONFIG_ASK for @a default value.
 *
 * Valid representations are (at least) "true"/"false", "yes"/"no",
 * "on"/"off", "1"/"0", and "ask"; they are case-insensitive.  Return
 * an SVN_ERR_BAD_CONFIG_VALUE error if either @a default_value or
 * @a option's value is not a valid representation.
 *
 * @since New in 1.6.
 */
svn_error_t *
svn_config_get_yes_no_ask(svn_config_t *cfg,
                          const char **valuep,
                          const char *section,
                          const char *option,
                          const char* default_value);

/** Like svn_config_get_bool(), but for tristate values.
 *
 * Set @a *valuep to #svn_tristate_true, #svn_tristate_false, or
 * #svn_tristate_unknown, depending on the value of @a option in @a
 * section of @a cfg.  True and false values are the same as for
 * svn_config_get_bool(); @a unknown_value specifies the option value
 * allowed for third state (#svn_tristate_unknown).
 *
 * Use @a default_value as the default value if @a option cannot be
 * found.
 *
 * @since New in 1.8.
 */
svn_error_t *
svn_config_get_tristate(svn_config_t *cfg,
                        svn_tristate_t *valuep,
                        const char *section,
                        const char *option,
                        const char *unknown_value,
                        svn_tristate_t default_value);

/** Similar to @c svn_config_section_enumerator2_t, but is not
 * provided with a memory pool argument.
 *
 * See svn_config_enumerate_sections() for the details of this type.
 *
 * @deprecated Provided for backwards compatibility with the 1.2 API.
 */
typedef svn_boolean_t (*svn_config_section_enumerator_t)(const char *name,
                                                         void *baton);

/** Similar to svn_config_enumerate_sections2(), but uses a memory pool of
 * @a cfg instead of one that is explicitly provided.
 *
 * @deprecated Provided for backwards compatibility with the 1.2 API.
 */
SVN_DEPRECATED
int
svn_config_enumerate_sections(svn_config_t *cfg,
                              svn_config_section_enumerator_t callback,
                              void *baton);

/** A callback function used in enumerating config sections.
 *
 * See svn_config_enumerate_sections2() for the details of this type.
 *
 * @since New in 1.3.
 */
typedef svn_boolean_t (*svn_config_section_enumerator2_t)(const char *name,
                                                          void *baton,
                                                          apr_pool_t *pool);

/** Enumerate the sections, passing @a baton and the current section's name
 * to @a callback.  Continue the enumeration if @a callback returns @c TRUE.
 * Return the number of times @a callback was called.
 *
 * ### See kff's comment to svn_config_enumerate2().  It applies to this
 * function, too. ###
 *
 * @a callback's @a name parameter is only valid for the duration of the call.
 *
 * @since New in 1.3.
 */
int
svn_config_enumerate_sections2(svn_config_t *cfg,
                               svn_config_section_enumerator2_t callback,
                               void *baton, apr_pool_t *pool);

/** Similar to @c svn_config_enumerator2_t, but is not
 * provided with a memory pool argument.
 * See svn_config_enumerate() for the details of this type.
 *
 * @deprecated Provided for backwards compatibility with the 1.2 API.
 */
typedef svn_boolean_t (*svn_config_enumerator_t)(const char *name,
                                                 const char *value,
                                                 void *baton);

/** Similar to svn_config_enumerate2(), but uses a memory pool of
 * @a cfg instead of one that is explicitly provided.
 *
 * @deprecated Provided for backwards compatibility with the 1.2 API.
 */
SVN_DEPRECATED
int
svn_config_enumerate(svn_config_t *cfg,
                     const char *section,
                     svn_config_enumerator_t callback,
                     void *baton);


/** A callback function used in enumerating config options.
 *
 * See svn_config_enumerate2() for the details of this type.
 *
 * @since New in 1.3.
 */
typedef svn_boolean_t (*svn_config_enumerator2_t)(const char *name,
                                                  const char *value,
                                                  void *baton,
                                                  apr_pool_t *pool);

/** Enumerate the options in @a section, passing @a baton and the current
 * option's name and value to @a callback.  Continue the enumeration if
 * @a callback returns @c TRUE.  Return the number of times @a callback
 * was called.
 *
 * ### kff asks: A more usual interface is to continue enumerating
 *     while @a callback does not return error, and if @a callback does
 *     return error, to return the same error (or a wrapping of it)
 *     from svn_config_enumerate().  What's the use case for
 *     svn_config_enumerate()?  Is it more likely to need to break out
 *     of an enumeration early, with no error, than an invocation of
 *     @a callback is likely to need to return an error? ###
 *
 * @a callback's @a name and @a value parameters are only valid for the
 * duration of the call.
 *
 * @since New in 1.3.
 */
int
svn_config_enumerate2(svn_config_t *cfg,
                      const char *section,
                      svn_config_enumerator2_t callback,
                      void *baton,
                      apr_pool_t *pool);

/**
 * Return @c TRUE if @a section exists in @a cfg, @c FALSE otherwise.
 *
 * @since New in 1.4.
 */
svn_boolean_t
svn_config_has_section(svn_config_t *cfg,
                       const char *section);

/** Enumerate the group @a master_section in @a cfg.  Each variable
 * value is interpreted as a list of glob patterns (separated by comma
 * and optional whitespace).  Return the name of the first variable
 * whose value matches @a key, or @c NULL if no variable matches.
 */
const char *
svn_config_find_group(svn_config_t *cfg,
                      const char *key,
                      const char *master_section,
                      apr_pool_t *pool);

/** Retrieve value corresponding to @a option_name in @a cfg, or
 *  return @a default_value if none is found.
 *
 *  The config will first be checked for a default.
 *  If @a server_group is not @c NULL, the config will also be checked
 *  for an override in a server group,
 *
 */
const char *
svn_config_get_server_setting(svn_config_t *cfg,
                              const char* server_group,
                              const char* option_name,
                              const char* default_value);

/** Retrieve value into @a result_value corresponding to @a option_name for a
 *  given @a server_group in @a cfg, or return @a default_value if none is
 *  found.
 *
 *  The config will first be checked for a default, then will be checked for
 *  an override in a server group. If the value found is not a valid integer,
 *  a @c svn_error_t* will be returned.
 */
svn_error_t *
svn_config_get_server_setting_int(svn_config_t *cfg,
                                  const char *server_group,
                                  const char *option_name,
                                  apr_int64_t default_value,
                                  apr_int64_t *result_value,
                                  apr_pool_t *pool);


/** Set @a *valuep according to @a option_name for a given
 * @a  server_group in @a cfg, or set to @a default_value if no value is
 * specified.
 *
 * Check first a default, then for an override in a server group.  If
 * a value is found but is not a valid boolean, return an
 * SVN_ERR_BAD_CONFIG_VALUE error.
 *
 * @since New in 1.6.
 */
svn_error_t *
svn_config_get_server_setting_bool(svn_config_t *cfg,
                                   svn_boolean_t *valuep,
                                   const char *server_group,
                                   const char *option_name,
                                   svn_boolean_t default_value);



/** Try to ensure that the user's ~/.subversion/ area exists, and create
 * no-op template files for any absent config files.  Use @a pool for any
 * temporary allocation.  If @a config_dir is not @c NULL it specifies a
 * directory from which to read the config overriding all other sources.
 *
 * Don't error if something exists but is the wrong kind (for example,
 * ~/.subversion exists but is a file, or ~/.subversion/servers exists
 * but is a directory).
 *
 * Also don't error if trying to create something and failing -- it's
 * okay for the config area or its contents not to be created.
 * However, if creating a config template file succeeds, return an
 * error if unable to initialize its contents.
 */
svn_error_t *
svn_config_ensure(const char *config_dir,
                  apr_pool_t *pool);




/** Accessing cached authentication data in the user config area.
 *
 * @defgroup cached_authentication_data Cached authentication data
 * @{
 */


/** A hash-key pointing to a realmstring.  Every file containing
 * authentication data should have this key.
 */
#define SVN_CONFIG_REALMSTRING_KEY  "svn:realmstring"

/** Use @a cred_kind and @a realmstring to locate a file within the
 * ~/.subversion/auth/ area.  If the file exists, initialize @a *hash
 * and load the file contents into the hash, using @a pool.  If the
 * file doesn't exist, set @a *hash to NULL.
 *
 * If @a config_dir is not NULL it specifies a directory from which to
 * read the config overriding all other sources.
 *
 * Besides containing the original credential fields, the hash will
 * also contain @c SVN_CONFIG_REALMSTRING_KEY.  The caller can examine
 * this value as a sanity-check that the correct file was loaded.
 *
 * The hashtable will contain <tt>const char *</tt> keys and
 * <tt>svn_string_t *</tt> values.
 */
svn_error_t *
svn_config_read_auth_data(apr_hash_t **hash,
                          const char *cred_kind,
                          const char *realmstring,
                          const char *config_dir,
                          apr_pool_t *pool);

/** Use @a cred_kind and @a realmstring to create or overwrite a file
 * within the ~/.subversion/auth/ area.  Write the contents of @a hash into
 * the file.  If @a config_dir is not NULL it specifies a directory to read
 * the config overriding all other sources.
 *
 * Also, add @a realmstring to the file, with key @c
 * SVN_CONFIG_REALMSTRING_KEY.  This allows programs (or users) to
 * verify exactly which set credentials live within the file.
 *
 * The hashtable must contain <tt>const char *</tt> keys and
 * <tt>svn_string_t *</tt> values.
 */
svn_error_t *
svn_config_write_auth_data(apr_hash_t *hash,
                           const char *cred_kind,
                           const char *realmstring,
                           const char *config_dir,
                           apr_pool_t *pool);


/** Callback for svn_config_walk_auth_data().
 *
 * Called for each credential walked by that function (and able to be
 * fully purged) to allow perusal and selective removal of credentials.
 *
 * @a cred_kind and @a realmstring specify the key of the credential.
 * @a hash contains the hash data associated with the record.
 *
 * Before returning set @a *delete_cred to TRUE to remove the credential from
 * the cache; leave @a *delete_cred unchanged or set it to FALSE to keep the
 * credential.
 *
 * Implementations may return #SVN_ERR_CEASE_INVOCATION to indicate
 * that the callback should not be called again.  Note that when that
 * error is returned, the value of @a delete_cred will still be
 * honored and action taken if necessary.  (For other returned errors,
 * @a delete_cred is ignored by svn_config_walk_auth_data().)
 *
 * @since New in 1.8.
 */
typedef svn_error_t *
(*svn_config_auth_walk_func_t)(svn_boolean_t *delete_cred,
                               void *walk_baton,
                               const char *cred_kind,
                               const char *realmstring,
                               apr_hash_t *hash,
                               apr_pool_t *scratch_pool);

/** Call @a walk_func with @a walk_baton and information describing
 * each credential cached within the Subversion auth store located
 * under @a config_dir.  If the callback sets its delete_cred return
 * flag, delete the associated credential.
 *
 * @note Removing credentials from the config-based disk store will
 * not purge them from any open svn_auth_baton_t instance.  Consider
 * using svn_auth_forget_credentials() -- from the @a cleanup_func,
 * even -- for this purpose.
 *
 * @note Removing credentials from the config-based disk store will
 * not also remove any related credentials from third-party password
 * stores.  (Implementations of @a walk_func which delete credentials
 * may wish to consult the "passtype" element of @a hash, if any, to
 * see if a third-party store -- such as "gnome-keyring" or "kwallet"
 * is being used to hold the most sensitive portion of the credentials
 * for this @a cred_kind and @a realmstring.)
 *
 * @see svn_auth_forget_credentials()
 *
 * @since New in 1.8.
 */
svn_error_t *
svn_config_walk_auth_data(const char *config_dir,
                          svn_config_auth_walk_func_t walk_func,
                          void *walk_baton,
                          apr_pool_t *scratch_pool);

/** Put the absolute path to the user's configuration directory,
 * or to a file within that directory, into @a *path.
 *
 * If @a config_dir is not NULL, it must point to an alternative
 * config directory location. If it is NULL, the default location
 * is used.  If @a fname is not NULL, it must specify the last
 * component of the path to be returned. This can be used to create
 * a path to any file in the configuration directory.
 *
 * Do all allocations in @a pool.
 *
 * Hint:
 * To get the user configuration file, pass @c SVN_CONFIG_CATEGORY_CONFIG
 * for @a fname. To get the servers configuration file, pass
 * @c SVN_CONFIG_CATEGORY_SERVERS for @a fname.
 *
 * @since New in 1.6.
 */
svn_error_t *
svn_config_get_user_config_path(const char **path,
                                const char *config_dir,
                                const char *fname,
                                apr_pool_t *pool);

/** Create a deep copy of the config object @a src and return
 * it in @a cfgp, allocating the memory in @a pool.
 *
 * @since New in 1.8.
 */
svn_error_t *
svn_config_dup(svn_config_t **cfgp,
               svn_config_t *src,
               apr_pool_t *pool);

/** Create a deep copy of the config hash @a src_hash and return
 * it in @a cfg_hash, allocating the memory in @a pool.
 *
 * @since New in 1.8.
 */
svn_error_t *
svn_config_copy_config(apr_hash_t **cfg_hash,
                       apr_hash_t *src_hash,
                       apr_pool_t *pool);

/** @} */

#ifdef __cplusplus
}
#endif /* __cplusplus */

#endif /* SVN_CONFIG_H */<|MERGE_RESOLUTION|>--- conflicted
+++ resolved
@@ -98,11 +98,7 @@
 /** @since New in 1.8. */
 #define SVN_CONFIG_OPTION_HTTP_MAX_CONNECTIONS      "http-max-connections"
 /** @since New in 1.9. */
-<<<<<<< HEAD
-#define SVN_CONFIG_OPTION_HTTP_CHUNKED_REQUESTS     "http-chunked-requests"
-=======
 #define SVN_CONFIG_OPTION_HTTP_DETECT_CHUNKING      "http-detect-chunking"
->>>>>>> 2ffd9613
 
 #define SVN_CONFIG_CATEGORY_CONFIG          "config"
 #define SVN_CONFIG_SECTION_AUTH                 "auth"
