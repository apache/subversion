--- conflicted
+++ resolved
@@ -2,22 +2,17 @@
  * marshal.c :  Marshalling routines for Subversion protocol
  *
  * ====================================================================
- *    Licensed to the Apache Software Foundation (ASF) under one
- *    or more contributor license agreements.  See the NOTICE file
- *    distributed with this work for additional information
- *    regarding copyright ownership.  The ASF licenses this file
- *    to you under the Apache License, Version 2.0 (the
- *    "License"); you may not use this file except in compliance
- *    with the License.  You may obtain a copy of the License at
+ * Copyright (c) 2000-2007 CollabNet.  All rights reserved.
  *
- *      http://www.apache.org/licenses/LICENSE-2.0
+ * This software is licensed as described in the file COPYING, which
+ * you should have received as part of this distribution.  The terms
+ * are also available at http://subversion.tigris.org/license-1.html.
+ * If newer versions of this license are posted there, you may use a
+ * newer version instead, at your option.
  *
- *    Unless required by applicable law or agreed to in writing,
- *    software distributed under the License is distributed on an
- *    "AS IS" BASIS, WITHOUT WARRANTIES OR CONDITIONS OF ANY
- *    KIND, either express or implied.  See the License for the
- *    specific language governing permissions and limitations
- *    under the License.
+ * This software consists of voluntary contributions made by many
+ * individuals.  For exact contribution history, see the revision
+ * history and logs, available at http://subversion.tigris.org/.
  * ====================================================================
  */
 
@@ -85,7 +80,7 @@
 }
 
 svn_error_t *svn_ra_svn_set_capabilities(svn_ra_svn_conn_t *conn,
-                                         const apr_array_header_t *list)
+                                         apr_array_header_t *list)
 {
   int i;
   svn_ra_svn_item_t *item;
@@ -680,7 +675,7 @@
 
 /* Parse a tuple of svn_ra_svn_item_t *'s.  Advance *FMT to the end of the
  * tuple specification and advance AP by the corresponding arguments. */
-static svn_error_t *vparse_tuple(const apr_array_header_t *items, apr_pool_t *pool,
+static svn_error_t *vparse_tuple(apr_array_header_t *items, apr_pool_t *pool,
                                  const char **fmt, va_list *ap)
 {
   int count, nesting_level;
@@ -776,7 +771,7 @@
   return SVN_NO_ERROR;
 }
 
-svn_error_t *svn_ra_svn_parse_tuple(const apr_array_header_t *list,
+svn_error_t *svn_ra_svn_parse_tuple(apr_array_header_t *list,
                                     apr_pool_t *pool,
                                     const char *fmt, ...)
 {
@@ -806,7 +801,7 @@
   return err;
 }
 
-svn_error_t *svn_ra_svn_parse_proplist(const apr_array_header_t *list,
+svn_error_t *svn_ra_svn_parse_proplist(apr_array_header_t *list,
                                        apr_pool_t *pool,
                                        apr_hash_t **props)
 {
@@ -832,7 +827,7 @@
 
 /* --- READING AND WRITING COMMANDS AND RESPONSES --- */
 
-svn_error_t *svn_ra_svn__handle_failure_status(const apr_array_header_t *params,
+svn_error_t *svn_ra_svn__handle_failure_status(apr_array_header_t *params,
                                                apr_pool_t *pool)
 {
   const char *message, *file;
@@ -1009,14 +1004,10 @@
   SVN_ERR(svn_ra_svn_start_list(conn, pool));
   for (; err; err = err->child)
     {
-<<<<<<< HEAD
-      const char *msg = svn_err_best_message(err, buffer, sizeof(buffer));
-=======
       const char *msg = err->message;
 
       if (msg == NULL)
         msg = svn_strerror(err->apr_err, buffer, sizeof(buffer));
->>>>>>> 3392406b
 
       /* The message string should have been optional, but we can't
          easily change that, so marshal nonexistent messages as "". */
