--- conflicted
+++ resolved
@@ -93,7 +93,7 @@
  * which they were allocated.  Do not touch any stored error, however.
  */
 static void
-reset_log_item(struct log_baton *lb)
+reset_log_item (struct log_baton *lb)
 {
   lb->revision      = SVN_INVALID_REVNUM;
   lb->author        = NULL;
@@ -101,7 +101,7 @@
   lb->msg           = NULL;
   lb->changed_paths = NULL;
 
-  svn_pool_clear(lb->subpool);
+  svn_pool_clear (lb->subpool);
 }
 
 
@@ -149,7 +149,7 @@
           copyfrom_revstr = svn_xml_get_attr_value("copyfrom-rev", atts);
           if (copyfrom_path && copyfrom_revstr
               && (SVN_IS_VALID_REVNUM
-                  (copyfrom_rev = SVN_STR_TO_REV(copyfrom_revstr))))
+                  (copyfrom_rev = SVN_STR_TO_REV (copyfrom_revstr))))
             {
               lb->this_path_item->copyfrom_path = apr_pstrdup(lb->subpool,
                                                               copyfrom_path);
@@ -187,20 +187,20 @@
   switch (elm->id)
     {
     case ELEM_version_name:
-      lb->revision = SVN_STR_TO_REV(cdata);
+      lb->revision = SVN_STR_TO_REV (cdata);
       break;
     case ELEM_creator_displayname:
-      lb->author = apr_pstrdup(lb->subpool, cdata);
+      lb->author = apr_pstrdup (lb->subpool, cdata);
       break;
     case ELEM_log_date:
-      lb->date = apr_pstrdup(lb->subpool, cdata);
+      lb->date = apr_pstrdup (lb->subpool, cdata);
       break;
     case ELEM_added_path:
     case ELEM_replaced_path:
     case ELEM_deleted_path:
     case ELEM_modified_path:
       {
-        char *path = apr_pstrdup(lb->subpool, cdata);
+        char *path = apr_pstrdup (lb->subpool, cdata);
         if (! lb->changed_paths)
           lb->changed_paths = apr_hash_make(lb->subpool);
         apr_hash_set(lb->changed_paths, path, APR_HASH_KEY_STRING, 
@@ -208,7 +208,7 @@
         break;
       }
     case ELEM_comment:
-      lb->msg = apr_pstrdup(lb->subpool, cdata);
+      lb->msg = apr_pstrdup (lb->subpool, cdata);
       break;
     case ELEM_log_item:
       {
@@ -235,7 +235,7 @@
                                              lb->msg,
                                              lb->subpool);
 
-        reset_log_item(lb);
+        reset_log_item (lb);
         
         if (err)
           {
@@ -280,7 +280,7 @@
          *         emitting "<S:log-report>" and "</S:log-report>"
          *         instead.
          *
-         *    - svn/log-cmd.c:
+         *    - clients/cmdline/log-cmd.c:
          *         svn_cl__log() would no longer be responsible for
          *         emitting the "<log>" and "</log>" elements.  The
          *         body of this function would get a lot simpler, mmm!
@@ -328,7 +328,7 @@
 
   int i;
   svn_ra_dav__session_t *ras = session->priv;
-  svn_stringbuf_t *request_body = svn_stringbuf_create("", pool);
+  svn_stringbuf_t *request_body = svn_stringbuf_create("", ras->pool);
   struct log_baton lb;
   svn_string_t bc_url, bc_relative;
   const char *final_bc_url;
@@ -370,31 +370,31 @@
   /* Construct the request body. */
   svn_stringbuf_appendcstr(request_body, log_request_head);
   svn_stringbuf_appendcstr(request_body,
-                           apr_psprintf(pool,
+                           apr_psprintf(ras->pool,
                                         "<S:start-revision>%ld"
                                         "</S:start-revision>", start));
   svn_stringbuf_appendcstr(request_body,
-                           apr_psprintf(pool,
+                           apr_psprintf(ras->pool,
                                         "<S:end-revision>%ld"
                                         "</S:end-revision>", end));
   if (limit)
     {
       svn_stringbuf_appendcstr(request_body,
-                               apr_psprintf(pool,
+                               apr_psprintf(ras->pool,
                                             "<S:limit>%d</S:limit>", limit));
     }
 
   if (discover_changed_paths)
     {
       svn_stringbuf_appendcstr(request_body,
-                               apr_psprintf(pool,
+                               apr_psprintf(ras->pool,
                                             "<S:discover-changed-paths/>"));
     }
 
   if (strict_node_history)
     {
       svn_stringbuf_appendcstr(request_body,
-                               apr_psprintf(pool,
+                               apr_psprintf(ras->pool,
                                             "<S:strict-node-history/>"));
     }
 
@@ -403,7 +403,7 @@
       for (i = 0; i < paths->nelts; i++)
         {
           const char *this_path =
-            apr_xml_quote_string(pool,
+            apr_xml_quote_string(ras->pool,
                                  ((const char **)paths->elts)[i],
                                  0);
           svn_stringbuf_appendcstr(request_body, "<S:path>");
@@ -416,16 +416,12 @@
 
   lb.receiver = receiver;
   lb.receiver_baton = receiver_baton;
-  lb.subpool = svn_pool_create(pool);
+  lb.subpool = svn_pool_create (ras->pool);
   lb.err = NULL;
   lb.limit = limit;
   lb.count = 0;
   lb.limit_compat_bailout = FALSE;
-<<<<<<< HEAD
-  reset_log_item(&lb);
-=======
   reset_log_item (&lb);
->>>>>>> fb160b83
 
   /* ras's URL may not exist in HEAD, and thus it's not safe to send
      it as the main argument to the REPORT request; it might cause
@@ -433,11 +429,11 @@
      baseline-collection URL, which we get from the largest of the
      START and END revisions. */
   use_rev = (start > end) ? start : end;
-  SVN_ERR(svn_ra_dav__get_baseline_info(NULL, &bc_url, &bc_relative, NULL,
-                                        ras->sess, ras->url->data, use_rev,
-                                        pool));
+  SVN_ERR( svn_ra_dav__get_baseline_info(NULL, &bc_url, &bc_relative, NULL,
+                                         ras->sess, ras->url, use_rev,
+                                         ras->pool) );
   final_bc_url = svn_path_url_add_component(bc_url.data, bc_relative.data,
-                                            pool);
+                                            ras->pool);
 
 
   err = svn_ra_dav__parsed_request_compat(ras->sess,
@@ -454,7 +450,7 @@
                                           NULL, 
                                           NULL,
                                           FALSE,
-                                          pool);
+                                          ras->pool);
   
   if (lb.err)
     {
@@ -464,13 +460,10 @@
       return lb.err;
     }
 
-  svn_pool_destroy(lb.subpool);
+  svn_pool_destroy (lb.subpool);
 
   if (err && lb.limit_compat_bailout)
     return SVN_NO_ERROR;
 
-  if (err && lb.limit_compat_bailout)
-    return SVN_NO_ERROR;
-
   return err;
 }