--- conflicted
+++ resolved
@@ -319,7 +319,6 @@
 
   fp[k].position[0] = position[0];
   fp[k].position[1] = position[1];
-<<<<<<< HEAD
 
   fp[k].y = position[1]->offset;
 }
@@ -385,73 +384,6 @@
   fp[-1].position[0] = sentinel_position[0].next;
   fp[-1].position[1] = &sentinel_position[1];
 
-=======
-
-  fp[k].y = position[1]->offset;
-}
-
-static
-svn_diff__lcs_t *
-svn_diff__lcs(svn_diff__position_t *position_list1, /* pointer to tail (ring) */
-              svn_diff__position_t *position_list2, /* pointer to tail (ring) */
-              int idx1, int idx2,
-              apr_pool_t *pool)
-{
-  int idx;
-  apr_off_t length[2];
-  svn_diff__snake_t *fp;
-  apr_off_t d;
-  apr_off_t k;
-  apr_off_t p = 0;
-  svn_diff__lcs_t *lcs;
-
-  svn_diff__position_t sentinel_position[2];
-  svn_diff__node_t     sentinel_node[2];
-
-  /* Since EOF is always a sync point we tack on an EOF link
-   * with sentinel positions
-   */
-  lcs = apr_palloc(pool, sizeof(*lcs));
-  lcs->position[0] = apr_pcalloc(pool, sizeof(*lcs->position[0]));
-  lcs->position[0]->offset = position_list1 ? position_list1->offset + 1 : 1;
-  lcs->position[1] = apr_pcalloc(pool, sizeof(*lcs->position[1]));
-  lcs->position[1]->offset = position_list2 ? position_list2->offset + 1 : 1;
-  lcs->length = 0;
-  lcs->next = NULL;
-
-  if (position_list1 == NULL || position_list2 == NULL)
-    return lcs;
-
-  /* Calculate length of both sequences to be compared */
-  length[0] = position_list1->offset - position_list1->next->offset + 1;
-  length[1] = position_list2->offset - position_list2->next->offset + 1;
-  idx = length[0] > length[1] ? 1 : 0;
-
-  fp = apr_pcalloc(pool,
-                   sizeof(*fp) * (apr_size_t)(length[0] + length[1] + 3));
-  fp += length[idx] + 1;
-
-  sentinel_position[idx].next = position_list1->next;
-  position_list1->next = &sentinel_position[idx];
-  sentinel_position[idx].offset = position_list1->offset + 1;
-
-  sentinel_position[abs(1 - idx)].next = position_list2->next;
-  position_list2->next = &sentinel_position[abs(1 - idx)];
-  sentinel_position[abs(1 - idx)].offset = position_list2->offset + 1;
-
-  sentinel_position[0].node = &sentinel_node[0];
-  sentinel_position[1].node = &sentinel_node[1];
-
-  d = length[abs(1 - idx)] - length[idx];
-
-  /* k = -1 will be the first to be used to get previous
-   * position information from, make sure it holds sane
-   * data
-   */
-  fp[-1].position[0] = sentinel_position[0].next;
-  fp[-1].position[1] = &sentinel_position[1];
-
->>>>>>> 568fa1e5
   p = 0;
   do
     {
@@ -676,7 +608,6 @@
                 while (lcs_ol->position[0]->offset + lcs_ol->length
                        < original_sync)
                   lcs_ol = lcs_ol->next;
-<<<<<<< HEAD
 
                 if (lcs_ol->position[0]->offset <= original_sync)
                     break;
@@ -689,20 +620,6 @@
                        < original_sync)
                   lcs_om = lcs_om->next;
 
-=======
-
-                if (lcs_ol->position[0]->offset <= original_sync)
-                    break;
-              }
-            else
-              {
-                original_sync = lcs_ol->position[0]->offset;
-
-                while (lcs_om->position[0]->offset + lcs_om->length
-                       < original_sync)
-                  lcs_om = lcs_om->next;
-
->>>>>>> 568fa1e5
                 if (lcs_om->position[0]->offset <= original_sync)
                     break;
               }
@@ -730,10 +647,6 @@
 
             if (is_modified && is_latest)
               {
-<<<<<<< HEAD
-#if USE_SMART_CONFLICT_DETECTION
-=======
->>>>>>> 568fa1e5
                 svn_diff__position_t *start_position[2];
 
                 type = svn_diff__type_diff_common;
@@ -824,7 +737,6 @@
 
                     start_position[0] = position_list[1];
                     start_position[1] = position_list[2];
-<<<<<<< HEAD
 
                     /* Create a new ring for svn_diff__lcs to grok.
                      * We can safely do this given we don't need the
@@ -941,159 +853,6 @@
 
                     svn_pool_destroy(subpool2);
                   }
-#else /* !USE_SMART_CONFLICT_DETECTION */
-                type = svn_diff__type_diff_common;
-
-                if (modified_length != latest_length)
-                  {
-                    type = svn_diff__type_conflict;
-                  }
-                else if (modified_length > 0)
-                  {
-                    /* First find the starting positions for the
-                     * comparison
-                     */
-                    while (position_list[1]->offset < modified_start)
-                         position_list[1] = position_list[1]->next;
-
-                    while (position_list[2]->offset < latest_start)
-                         position_list[2] = position_list[2]->next;
-
-                      while (modified_length)
-                        {
-                          if (position_list[1]->node != position_list[2]->node)
-                            {
-                              type = svn_diff__type_conflict;
-                              break;
-                            }
-
-                          position_list[1] = position_list[1]->next;
-                          position_list[2] = position_list[2]->next;
-
-                          modified_length--;
-                        }
-
-                    modified_length = latest_length;
-                  }
-#endif /* !USE_SMART_CONFLICT_DETECTION */
-=======
-
-                    /* Create a new ring for svn_diff__lcs to grok.
-                     * We can safely do this given we don't need the
-                     * positions we processed anymore.
-                     */
-                    if (modified_length == 0)
-                      {
-                        position[0] = NULL;
-                      }
-                    else
-                      {
-                        while (--modified_length)
-                          position_list[1] = position_list[1]->next;
-
-                        position[0] = position_list[1];
-                        position_list[1] = position_list[1]->next;
-                        position[0]->next = start_position[0];
-                      }
-
-                    if (latest_length == 0)
-                      {
-                        position[1] = NULL;
-                      }
-                    else
-                      {
-                        while (--latest_length)
-                          position_list[2] = position_list[2]->next;
-
-                        position[1] = position_list[2];
-                        position_list[2] = position_list[2]->next;
-                        position[1]->next = start_position[1];
-                      }
-
-                    *lcs_ref = svn_diff__lcs(position[0], position[1],
-                                             1, 2,
-                                             subpool2);
-
-                    /* Fix up the EOF lcs element in case one of
-                     * the two sequences was NULL.
-                     */
-                    if ((*lcs_ref)->position[0]->offset == 1)
-                      (*lcs_ref)->position[0] = position_list[1];
-
-                    if ((*lcs_ref)->position[1]->offset == 1)
-                      (*lcs_ref)->position[1] = position_list[2];
-
-                    /* Restore modified_length and latest_length */
-                    modified_length = modified_sync - modified_start;
-                    latest_length = latest_sync - latest_start;
-
-                    /* Produce the resolved diff */
-                    while (1)
-                      {
-                        if (cm_start < lcs->position[0]->offset
-                            || cl_start < lcs->position[1]->offset)
-                          {
-                            (*rdiff_ref) = apr_palloc(pool,
-                                                      sizeof(**rdiff_ref));
-
-                            (*rdiff_ref)->type
-                              = svn_diff__type_conflict;
-                            (*rdiff_ref)->original_start
-                              = original_start - 1;
-                            (*rdiff_ref)->original_length
-                              = original_length;
-                            (*rdiff_ref)->modified_start
-                              = cm_start - 1;
-                            (*rdiff_ref)->modified_length
-                              = lcs->position[0]->offset
-                              - cm_start;
-                            (*rdiff_ref)->latest_start
-                              = cl_start - 1;
-                            (*rdiff_ref)->latest_length
-                              = lcs->position[1]->offset
-                              - cl_start;
-
-                            rdiff_ref = &(*rdiff_ref)->next;
-                          }
-
-                        /* Detect the EOF */
-                        if (lcs->length == 0)
-                          break;
-
-                        cm_start = lcs->position[0]->offset;
-                        cl_start = lcs->position[1]->offset;
-
-                        (*rdiff_ref) = apr_palloc(pool,
-                                                  sizeof(**rdiff_ref));
-
-                        (*rdiff_ref)->type
-                          = svn_diff__type_diff_common;
-                        (*rdiff_ref)->original_start
-                          = original_start - 1;
-                        (*rdiff_ref)->original_length
-                          = original_length;
-                        (*rdiff_ref)->modified_start
-                          = modified_start - 1;
-                        (*rdiff_ref)->modified_length
-                          = lcs->length;
-                        (*rdiff_ref)->latest_start
-                          = latest_start - 1;
-                        (*rdiff_ref)->latest_length
-                          = lcs->length;
-
-                        rdiff_ref = &(*rdiff_ref)->next;
-
-                        cm_start += lcs->length;
-                        cl_start += lcs->length;
-
-                        lcs = lcs->next;
-                      }
-
-                    *rdiff_ref = NULL;
-
-                    svn_pool_destroy(subpool2);
-                  }
->>>>>>> 568fa1e5
               }
             else if (is_modified)
               {
@@ -1152,7 +911,6 @@
          */
         position_list[1] = lcs_om->position[1];
         position_list[2] = lcs_ol->position[1];
-<<<<<<< HEAD
 
         /* Make sure we are pointing to lcs entries beyond
          * the range we just processed
@@ -1163,18 +921,6 @@
             lcs_om = lcs_om->next;
           }
 
-=======
-
-        /* Make sure we are pointing to lcs entries beyond
-         * the range we just processed
-         */
-        while (original_start >= lcs_om->position[0]->offset + lcs_om->length
-               && lcs_om->length > 0)
-          {
-            lcs_om = lcs_om->next;
-          }
-
->>>>>>> 568fa1e5
         while (original_start >= lcs_ol->position[0]->offset + lcs_ol->length
                && lcs_ol->length > 0)
           {
