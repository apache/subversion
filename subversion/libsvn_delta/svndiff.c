--- conflicted
+++ resolved
@@ -2,22 +2,17 @@
  * svndiff.c -- Encoding and decoding svndiff-format deltas.
  *
  * ====================================================================
- *    Licensed to the Apache Software Foundation (ASF) under one
- *    or more contributor license agreements.  See the NOTICE file
- *    distributed with this work for additional information
- *    regarding copyright ownership.  The ASF licenses this file
- *    to you under the Apache License, Version 2.0 (the
- *    "License"); you may not use this file except in compliance
- *    with the License.  You may obtain a copy of the License at
+ * Copyright (c) 2000-2006, 2008 CollabNet.  All rights reserved.
  *
- *      http://www.apache.org/licenses/LICENSE-2.0
+ * This software is licensed as described in the file COPYING, which
+ * you should have received as part of this distribution.  The terms
+ * are also available at http://subversion.tigris.org/license-1.html.
+ * If newer versions of this license are posted there, you may use a
+ * newer version instead, at your option.
  *
- *    Unless required by applicable law or agreed to in writing,
- *    software distributed under the License is distributed on an
- *    "AS IS" BASIS, WITHOUT WARRANTIES OR CONDITIONS OF ANY
- *    KIND, either express or implied.  See the License for the
- *    specific language governing permissions and limitations
- *    under the License.
+ * This software consists of voluntary contributions made by many
+ * individuals.  For exact contribution history, see the revision
+ * history and logs, available at http://subversion.tigris.org/.
  * ====================================================================
  */
 
@@ -91,8 +86,9 @@
          129 encodes as [1 0000001] [0 0000001]
         2000 encodes as [1 0001111] [0 1010000]
 */
-static unsigned char *
-encode_int(unsigned char *p, svn_filesize_t val)
+
+static char *
+encode_int(char *p, svn_filesize_t val)
 {
   int n;
   svn_filesize_t v;
@@ -116,7 +112,7 @@
   while (--n >= 0)
     {
       cont = ((n > 0) ? 0x1 : 0x0) << 7;
-      *p++ = (unsigned char)(((val >> (n * 7)) & 0x7f) | cont);
+      *p++ = (char)(((val >> (n * 7)) & 0x7f) | cont);
     }
 
   return p;
@@ -127,14 +123,10 @@
 static void
 append_encoded_int(svn_stringbuf_t *header, svn_filesize_t val)
 {
-<<<<<<< HEAD
-  unsigned char buf[MAX_ENCODED_INT_LEN], *p;
-=======
   char buf[MAX_ENCODED_INT_LEN], *p;
->>>>>>> 3392406b
 
   p = encode_int(buf, val);
-  svn_stringbuf_appendbytes(header, (const char *)buf, p - buf);
+  svn_stringbuf_appendbytes(header, buf, p - buf);
 }
 
 /* If IN is a string that is >= MIN_COMPRESS_SIZE, zlib compress it and
@@ -146,7 +138,7 @@
 zlib_encode(const char *data, apr_size_t len, svn_stringbuf_t *out)
 {
   unsigned long endlen;
-  apr_size_t intlen;
+  unsigned int intlen;
 
   append_encoded_int(out, len);
   intlen = out->len;
@@ -187,18 +179,14 @@
   svn_stringbuf_t *i1 = svn_stringbuf_create("", pool);
   svn_stringbuf_t *header = svn_stringbuf_create("", pool);
   const svn_string_t *newdata;
-<<<<<<< HEAD
-  unsigned char ibuf[MAX_INSTRUCTION_LEN], *ip;
-=======
   char ibuf[MAX_INSTRUCTION_LEN], *ip;
->>>>>>> 3392406b
   const svn_txdelta_op_t *op;
   apr_size_t len;
 
   /* Make sure we write the header.  */
   if (eb->header_done == FALSE)
     {
-      char svnver[4] = {'S','V','N','\0'};
+      char svnver[4] = "SVN\0";
       len = 4;
       svnver[3] = eb->version;
       SVN_ERR(svn_stream_write(eb->output, svnver, &len));
@@ -233,9 +221,9 @@
       ip = ibuf;
       switch (op->action_code)
         {
-        case svn_txdelta_source: *ip = 0; break;
-        case svn_txdelta_target: *ip = (0x1 << 6); break;
-        case svn_txdelta_new:    *ip = (0x2 << 6); break;
+        case svn_txdelta_source: *ip = (char)0; break;
+        case svn_txdelta_target: *ip = (char)(0x1 << 6); break;
+        case svn_txdelta_new:    *ip = (char)(0x2 << 6); break;
         }
       if (op->length >> 6 == 0)
         *ip++ |= op->length;
@@ -243,7 +231,7 @@
         ip = encode_int(ip + 1, op->length);
       if (op->action_code != svn_txdelta_new)
         ip = encode_int(ip, op->offset);
-      svn_stringbuf_appendbytes(instructions, (const char *)ibuf, ip - ibuf);
+      svn_stringbuf_appendbytes(instructions, ibuf, ip - ibuf);
     }
 
   /* Encode the header.  */
@@ -347,7 +335,7 @@
 
   /* We have to discard four bytes at the beginning for the header.
      This field keeps track of how many of those bytes we have read.  */
-  apr_size_t header_bytes;
+  int header_bytes;
 
   /* Do we want an error to occur when we close the stream that
      indicates we didn't send the whole svndiff data?  If you plan to
@@ -364,66 +352,43 @@
    the byte after the integer.  The bytes to be decoded live in the
    range [P..END-1].  See the comment for encode_int earlier in this
    file for more detail on the encoding format.  */
+
 static const unsigned char *
 decode_file_offset(svn_filesize_t *val,
                    const unsigned char *p,
                    const unsigned char *end)
 {
-<<<<<<< HEAD
-  svn_filesize_t temp = 0;
-
-=======
->>>>>>> 3392406b
   if (p + MAX_ENCODED_INT_LEN < end)
     end = p + MAX_ENCODED_INT_LEN;
   /* Decode bytes until we're done.  */
+  *val = 0;
   while (p < end)
     {
-      /* Don't use svn_filesize_t here, because this might be 64 bits
-       * on 32 bit targets. Optimizing compilers may or may not be
-       * able to reduce that to the effective code below. */
-      unsigned int c = *p++;
-
-      temp = (temp << 7) | (c & 0x7f);
-      if (c < 0x80)
-      {
-        *val = temp;
+      *val = (*val << 7) | (*p & 0x7f);
+      if (((*p++ >> 7) & 0x1) == 0)
         return p;
-      }
-    }
-
-  *val = temp;
+    }
   return NULL;
 }
 
 
-/* Same as above, only decode into a size variable. */
+/* Same as above, only decide into a size variable. */
+
 static const unsigned char *
 decode_size(apr_size_t *val,
             const unsigned char *p,
             const unsigned char *end)
 {
-<<<<<<< HEAD
-  apr_size_t temp = 0;
-
-=======
->>>>>>> 3392406b
   if (p + MAX_ENCODED_INT_LEN < end)
     end = p + MAX_ENCODED_INT_LEN;
   /* Decode bytes until we're done.  */
+  *val = 0;
   while (p < end)
     {
-      apr_size_t c = *p++;
-
-      temp = (temp << 7) | (c & 0x7f);
-      if (c < 0x80)
-      {
-        *val = temp;
+      *val = (*val << 7) | (*p & 0x7f);
+      if (((*p++ >> 7) & 0x1) == 0)
         return p;
-      }
-    }
-
-  *val = temp;
+    }
   return NULL;
 }
 
@@ -431,6 +396,7 @@
    We expect an integer is prepended to IN that specifies the original
    size, and that if encoded size == original size, that the remaining
    data is not compressed.  */
+
 static svn_error_t *
 zlib_decode(svn_stringbuf_t *in, svn_stringbuf_t *out, apr_size_t limit)
 {
@@ -483,38 +449,33 @@
 /* Decode an instruction into OP, returning a pointer to the text
    after the instruction.  Note that if the action code is
    svn_txdelta_new, the offset field of *OP will not be set.  */
+
 static const unsigned char *
 decode_instruction(svn_txdelta_op_t *op,
                    const unsigned char *p,
                    const unsigned char *end)
 {
-  apr_size_t c;
-  apr_size_t action;
-
   if (p == end)
     return NULL;
 
-  /* We need this more than once */
-  c = *p++;
-
   /* Decode the instruction selector.  */
-  action = (c >> 6) & 0x3;
-  if (action >= 0x3)
-      return NULL;
-
-  /* This relies on enum svn_delta_action values to match and never to be
-     redefined. */
-  op->action_code = (enum svn_delta_action)(action);
+  switch ((*p >> 6) & 0x3)
+    {
+    case 0x0: op->action_code = svn_txdelta_source; break;
+    case 0x1: op->action_code = svn_txdelta_target; break;
+    case 0x2: op->action_code = svn_txdelta_new; break;
+    case 0x3: return NULL;
+    }
 
   /* Decode the length and offset.  */
-  op->length = c & 0x3f;
+  op->length = *p++ & 0x3f;
   if (op->length == 0)
     {
       p = decode_size(&op->length, p, end);
       if (p == NULL)
         return NULL;
     }
-  if (action != svn_txdelta_new)
+  if (op->action_code != svn_txdelta_new)
     {
       p = decode_size(&op->offset, p, end);
       if (p == NULL)
