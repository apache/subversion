/*
 * serf.c :  entry point for ra_serf
 *
 * ====================================================================
 *    Licensed to the Apache Software Foundation (ASF) under one
 *    or more contributor license agreements.  See the NOTICE file
 *    distributed with this work for additional information
 *    regarding copyright ownership.  The ASF licenses this file
 *    to you under the Apache License, Version 2.0 (the
 *    "License"); you may not use this file except in compliance
 *    with the License.  You may obtain a copy of the License at
 *
 *      http://www.apache.org/licenses/LICENSE-2.0
 *
 *    Unless required by applicable law or agreed to in writing,
 *    software distributed under the License is distributed on an
 *    "AS IS" BASIS, WITHOUT WARRANTIES OR CONDITIONS OF ANY
 *    KIND, either express or implied.  See the License for the
 *    specific language governing permissions and limitations
 *    under the License.
 * ====================================================================
 */



#define APR_WANT_STRFUNC
#include <apr_want.h>

#include <apr_uri.h>

#include <expat.h>

#include <serf.h>

#include "svn_pools.h"
#include "svn_ra.h"
#include "svn_dav.h"
#include "svn_xml.h"
#include "../libsvn_ra/ra_loader.h"
#include "svn_config.h"
#include "svn_delta.h"
#include "svn_version.h"
#include "svn_dirent_uri.h"
#include "svn_path.h"
#include "svn_time.h"

#include "private/svn_dav_protocol.h"
#include "private/svn_dep_compat.h"
#include "svn_private_config.h"

#include "ra_serf.h"


<<<<<<< HEAD
=======
/** Capabilities exchange. */

/* Both server and repository support the capability. */
static const char *capability_yes = "yes";
/* Either server or repository does not support the capability. */
static const char *capability_no = "no";
/* Server supports the capability, but don't yet know if repository does. */
static const char *capability_server_yes = "server-yes";

/* Baton type for parsing capabilities out of "OPTIONS" response headers. */
struct capabilities_response_baton
{
  /* This session's capabilities table. */
  apr_hash_t *capabilities;

  /* Signaler for svn_ra_serf__context_run_wait(). */
  svn_boolean_t done;

  /* For temporary work only. */
  apr_pool_t *pool;
};


/* This implements serf_bucket_headers_do_callback_fn_t.
 * BATON is a 'struct capabilities_response_baton *'.
 */
static int
capabilities_headers_iterator_callback(void *baton,
                                       const char *key,
                                       const char *val)
{
  struct capabilities_response_baton *crb = baton;

  if (svn_cstring_casecmp(key, "dav") == 0)
    {
      /* Each header may contain multiple values, separated by commas, e.g.:
           DAV: version-control,checkout,working-resource
           DAV: merge,baseline,activity,version-controlled-collection
           DAV: http://subversion.tigris.org/xmlns/dav/svn/depth */
      apr_array_header_t *vals = svn_cstring_split(val, ",", TRUE, crb->pool);

      /* Right now we only have a few capabilities to detect, so just
         seek for them directly.  This could be written slightly more
         efficiently, but that wouldn't be worth it until we have many
         more capabilities. */

      if (svn_cstring_match_glob_list(SVN_DAV_NS_DAV_SVN_DEPTH, vals))
        {
          apr_hash_set(crb->capabilities, SVN_RA_CAPABILITY_DEPTH,
                       APR_HASH_KEY_STRING, capability_yes);
        }

      if (svn_cstring_match_glob_list(SVN_DAV_NS_DAV_SVN_MERGEINFO, vals))
        {
          /* The server doesn't know what repository we're referring
             to, so it can't just say capability_yes. */
          apr_hash_set(crb->capabilities, SVN_RA_CAPABILITY_MERGEINFO,
                       APR_HASH_KEY_STRING, capability_server_yes);
        }

      if (svn_cstring_match_glob_list(SVN_DAV_NS_DAV_SVN_LOG_REVPROPS, vals))
        {
          apr_hash_set(crb->capabilities, SVN_RA_CAPABILITY_LOG_REVPROPS,
                       APR_HASH_KEY_STRING, capability_yes);
        }

      if (svn_cstring_match_glob_list(SVN_DAV_NS_DAV_SVN_PARTIAL_REPLAY, vals))
        {
          apr_hash_set(crb->capabilities, SVN_RA_CAPABILITY_PARTIAL_REPLAY,
                       APR_HASH_KEY_STRING, capability_yes);
        }
    }

  return 0;
}


/* This implements serf_response_handler_t.
 * HANDLER_BATON is a 'struct capabilities_response_baton *'.
 */
static apr_status_t
capabilities_response_handler(serf_request_t *request,
                              serf_bucket_t *response,
                              void *handler_baton,
                              apr_pool_t *pool)
{
  struct capabilities_response_baton *crb = handler_baton;
  serf_bucket_t *hdrs = serf_bucket_response_get_headers(response);

  /* Start out assuming all capabilities are unsupported. */
  apr_hash_set(crb->capabilities, SVN_RA_CAPABILITY_DEPTH,
               APR_HASH_KEY_STRING, capability_no);
  apr_hash_set(crb->capabilities, SVN_RA_CAPABILITY_MERGEINFO,
               APR_HASH_KEY_STRING, capability_no);
  apr_hash_set(crb->capabilities, SVN_RA_CAPABILITY_LOG_REVPROPS,
               APR_HASH_KEY_STRING, capability_no);

  /* Then see which ones we can discover. */
  serf_bucket_headers_do(hdrs, capabilities_headers_iterator_callback, crb);

  /* Bunch of exit conditions to set before we go. */
  crb->done = TRUE;
  serf_request_set_handler(request, svn_ra_serf__handle_discard_body, NULL);
  return APR_SUCCESS;
}


/* Exchange capabilities with the server, by sending an OPTIONS
   request announcing the client's capabilities, and by filling
   SERF_SESS->capabilities with the server's capabilities as read
   from the response headers.  Use POOL only for temporary allocation. */
static svn_error_t *
exchange_capabilities(svn_ra_serf__session_t *serf_sess, apr_pool_t *pool)
{
  svn_ra_serf__handler_t *handler;
  struct capabilities_response_baton crb;

  crb.pool = pool;
  crb.done = FALSE;
  crb.capabilities = serf_sess->capabilities;

  /* No obvious advantage to using svn_ra_serf__create_options_req() here. */
  handler = apr_pcalloc(pool, sizeof(*handler));
  handler->method = "OPTIONS";
  handler->path = serf_sess->repos_url_str;
  handler->body_buckets = NULL;
  handler->response_handler = capabilities_response_handler;
  handler->response_baton = &crb;
  handler->session = serf_sess;
  handler->conn = serf_sess->conns[0];

  /* Client capabilities are sent automagically with every request;
     that's why we don't set up a handler->header_delegate above.
     See issue #3255 for more. */
  svn_ra_serf__request_create(handler);

  return svn_ra_serf__context_run_wait(&(crb.done), serf_sess, pool);
}


svn_error_t *
svn_ra_serf__has_capability(svn_ra_session_t *ra_session,
                            svn_boolean_t *has,
                            const char *capability,
                            apr_pool_t *pool)
{
  svn_ra_serf__session_t *serf_sess = ra_session->priv;
  const char *cap_result;

  /* This capability doesn't rely on anything server side. */
  if (strcmp(capability, SVN_RA_CAPABILITY_COMMIT_REVPROPS) == 0)
    {
      *has = TRUE;
      return SVN_NO_ERROR;
    }

  cap_result = apr_hash_get(serf_sess->capabilities,
                            capability,
                            APR_HASH_KEY_STRING);

  /* If any capability is unknown, they're all unknown, so ask. */
  if (cap_result == NULL)
    SVN_ERR(exchange_capabilities(serf_sess, pool));

  /* Try again, now that we've fetched the capabilities. */
  cap_result = apr_hash_get(serf_sess->capabilities,
                            capability, APR_HASH_KEY_STRING);

  /* Some capabilities depend on the repository as well as the server.
     NOTE: ../libsvn_ra_neon/session.c:svn_ra_neon__has_capability()
     has a very similar code block.  If you change something here,
     check there as well. */
  if (cap_result == capability_server_yes)
    {
      if (strcmp(capability, SVN_RA_CAPABILITY_MERGEINFO) == 0)
        {
          /* Handle mergeinfo specially.  Mergeinfo depends on the
             repository as well as the server, but the server routine
             that answered our exchange_capabilities() call above
             didn't even know which repository we were interested in
             -- it just told us whether the server supports mergeinfo.
             If the answer was 'no', there's no point checking the
             particular repository; but if it was 'yes, we still must
             change it to 'no' iff the repository itself doesn't
             support mergeinfo. */
          svn_mergeinfo_catalog_t ignored;
          svn_error_t *err;
          apr_array_header_t *paths = apr_array_make(pool, 1,
                                                     sizeof(char *));
          APR_ARRAY_PUSH(paths, const char *) = "";

          err = svn_ra_serf__get_mergeinfo(ra_session, &ignored, paths, 0,
                                           FALSE, FALSE, pool);

          if (err)
            {
              if (err->apr_err == SVN_ERR_UNSUPPORTED_FEATURE)
                {
                  svn_error_clear(err);
                  cap_result = capability_no;
                }
              else if (err->apr_err == SVN_ERR_FS_NOT_FOUND)
                {
                  /* Mergeinfo requests use relative paths, and
                     anyway we're in r0, so this is a likely error,
                     but it means the repository supports mergeinfo! */
                  svn_error_clear(err);
                  cap_result = capability_yes;
                }
              else
                return err;
            }
          else
            cap_result = capability_yes;

          apr_hash_set(serf_sess->capabilities,
                       SVN_RA_CAPABILITY_MERGEINFO, APR_HASH_KEY_STRING,
                       cap_result);
        }
      else
        {
          return svn_error_createf
            (SVN_ERR_UNKNOWN_CAPABILITY, NULL,
             _("Don't know how to handle '%s' for capability '%s'"),
             capability_server_yes, capability);
        }
    }

  if (cap_result == capability_yes)
    {
      *has = TRUE;
    }
  else if (cap_result == capability_no)
    {
      *has = FALSE;
    }
  else if (cap_result == NULL)
    {
      return svn_error_createf
        (SVN_ERR_UNKNOWN_CAPABILITY, NULL,
         _("Don't know anything about capability '%s'"), capability);
    }
  else  /* "can't happen" */
    {
      /* Well, let's hope it's a string. */
      return svn_error_createf
        (SVN_ERR_RA_DAV_OPTIONS_REQ_FAILED, NULL,
         _("Attempt to fetch capability '%s' resulted in '%s'"),
         capability, cap_result);
    }

  return SVN_NO_ERROR;
}



>>>>>>> 0213fdc3
static const svn_version_t *
ra_serf_version(void)
{
  SVN_VERSION_BODY;
}

#define RA_SERF_DESCRIPTION \
    N_("Module for accessing a repository via WebDAV protocol using serf.")

static const char *
ra_serf_get_description(void)
{
  return _(RA_SERF_DESCRIPTION);
}

static const char * const *
ra_serf_get_schemes(apr_pool_t *pool)
{
  static const char *serf_ssl[] = { "http", "https", NULL };
#if 0
  /* ### Temporary: to shut up a warning. */
  static const char *serf_no_ssl[] = { "http", NULL };
#endif

  /* TODO: Runtime detection. */
  return serf_ssl;
}

/* Load the setting http-auth-types from the global or server specific
   section, parse its value and set the types of authentication we should
   accept from the server. */
static svn_error_t *
load_http_auth_types(apr_pool_t *pool, svn_config_t *config,
                     const char *server_group,
                     svn_ra_serf__authn_types *authn_types)
{
  const char *http_auth_types = NULL;
  *authn_types = svn_ra_serf__authn_none;

  svn_config_get(config, &http_auth_types, SVN_CONFIG_SECTION_GLOBAL,
               SVN_CONFIG_OPTION_HTTP_AUTH_TYPES, NULL);

  if (server_group)
    {
      svn_config_get(config, &http_auth_types, server_group,
                     SVN_CONFIG_OPTION_HTTP_AUTH_TYPES, http_auth_types);
    }

  if (http_auth_types)
    {
      char *token, *last;
      char *auth_types_list = apr_palloc(pool, strlen(http_auth_types) + 1);
      apr_collapse_spaces(auth_types_list, http_auth_types);
      while ((token = apr_strtok(auth_types_list, ";", &last)) != NULL)
        {
          auth_types_list = NULL;
          if (svn_cstring_casecmp("basic", token) == 0)
            *authn_types |= svn_ra_serf__authn_basic;
          else if (svn_cstring_casecmp("digest", token) == 0)
            *authn_types |= svn_ra_serf__authn_digest;
          else if (svn_cstring_casecmp("ntlm", token) == 0)
            *authn_types |= svn_ra_serf__authn_ntlm;
          else if (svn_cstring_casecmp("negotiate", token) == 0)
            *authn_types |= svn_ra_serf__authn_negotiate;
          else
            return svn_error_createf(SVN_ERR_BAD_CONFIG_VALUE, NULL,
                                     _("Invalid config: unknown http auth"
                                       "type '%s'"), token);
      }
    }
  else
    {
      /* Nothing specified by the user, so accept all types. */
      *authn_types = svn_ra_serf__authn_all;
    }

  return SVN_NO_ERROR;
}
#define DEFAULT_HTTP_TIMEOUT 3600
static svn_error_t *
load_config(svn_ra_serf__session_t *session,
            apr_hash_t *config_hash,
            apr_pool_t *pool)
{
  svn_config_t *config, *config_client;
  const char *server_group;
  const char *proxy_host = NULL;
  const char *port_str = NULL;
  const char *timeout_str = NULL;
  const char *exceptions;
  unsigned int proxy_port;
  svn_boolean_t is_exception = FALSE;

  if (config_hash)
    {
      config = apr_hash_get(config_hash, SVN_CONFIG_CATEGORY_SERVERS,
                            APR_HASH_KEY_STRING);
      config_client = apr_hash_get(config_hash, SVN_CONFIG_CATEGORY_CONFIG,
                                   APR_HASH_KEY_STRING);
    }
  else
    {
      config = NULL;
      config_client = NULL;
    }

  SVN_ERR(svn_config_get_bool(config, &session->using_compression,
                              SVN_CONFIG_SECTION_GLOBAL,
                              SVN_CONFIG_OPTION_HTTP_COMPRESSION, TRUE));
  svn_config_get(config, &timeout_str, SVN_CONFIG_SECTION_GLOBAL,
                 SVN_CONFIG_OPTION_HTTP_TIMEOUT, NULL);

  if (session->wc_callbacks->auth_baton)
    {
      if (config_client)
        {
          svn_auth_set_parameter(session->wc_callbacks->auth_baton,
                                 SVN_AUTH_PARAM_CONFIG_CATEGORY_CONFIG,
                                 config_client);
        }
      if (config)
        {
          svn_auth_set_parameter(session->wc_callbacks->auth_baton,
                                 SVN_AUTH_PARAM_CONFIG_CATEGORY_SERVERS,
                                 config);
        }
    }

  /* Use the default proxy-specific settings if and only if
     "http-proxy-exceptions" is not set to exclude this host. */
  svn_config_get(config, &exceptions, SVN_CONFIG_SECTION_GLOBAL,
                 SVN_CONFIG_OPTION_HTTP_PROXY_EXCEPTIONS, NULL);
  if (exceptions)
    {
      apr_array_header_t *l = svn_cstring_split(exceptions, ",", TRUE, pool);
      is_exception = svn_cstring_match_glob_list(session->repos_url.hostname, l);
    }
  if (! is_exception)
    {
      /* Load the global proxy server settings, if set. */
      svn_config_get(config, &proxy_host, SVN_CONFIG_SECTION_GLOBAL,
                     SVN_CONFIG_OPTION_HTTP_PROXY_HOST, NULL);
      svn_config_get(config, &port_str, SVN_CONFIG_SECTION_GLOBAL,
                     SVN_CONFIG_OPTION_HTTP_PROXY_PORT, NULL);
      svn_config_get(config, &session->proxy_username,
                     SVN_CONFIG_SECTION_GLOBAL,
                     SVN_CONFIG_OPTION_HTTP_PROXY_USERNAME, NULL);
      svn_config_get(config, &session->proxy_password,
                     SVN_CONFIG_SECTION_GLOBAL,
                     SVN_CONFIG_OPTION_HTTP_PROXY_PASSWORD, NULL);
    }

  /* Load the global ssl settings, if set. */
  SVN_ERR(svn_config_get_bool(config, &session->trust_default_ca,
                              SVN_CONFIG_SECTION_GLOBAL,
                              SVN_CONFIG_OPTION_SSL_TRUST_DEFAULT_CA,
                              TRUE));
  svn_config_get(config, &session->ssl_authorities, SVN_CONFIG_SECTION_GLOBAL,
                 SVN_CONFIG_OPTION_SSL_AUTHORITY_FILES, NULL);

  if (config)
    server_group = svn_config_find_group(config,
                                         session->repos_url.hostname,
                                         SVN_CONFIG_SECTION_GROUPS, pool);
  else
    server_group = NULL;

  if (server_group)
    {
      SVN_ERR(svn_config_get_bool(config, &session->using_compression,
                                  server_group,
                                  SVN_CONFIG_OPTION_HTTP_COMPRESSION,
                                  session->using_compression));
      svn_config_get(config, &timeout_str, server_group,
                     SVN_CONFIG_OPTION_HTTP_TIMEOUT, timeout_str);

      svn_auth_set_parameter(session->wc_callbacks->auth_baton,
                             SVN_AUTH_PARAM_SERVER_GROUP, server_group);

      /* Load the group proxy server settings, overriding global settings. */
      svn_config_get(config, &proxy_host, server_group,
                     SVN_CONFIG_OPTION_HTTP_PROXY_HOST, NULL);
      svn_config_get(config, &port_str, server_group,
                     SVN_CONFIG_OPTION_HTTP_PROXY_PORT, NULL);
      svn_config_get(config, &session->proxy_username, server_group,
                     SVN_CONFIG_OPTION_HTTP_PROXY_USERNAME, NULL);
      svn_config_get(config, &session->proxy_password, server_group,
                     SVN_CONFIG_OPTION_HTTP_PROXY_PASSWORD, NULL);

      /* Load the group ssl settings. */
      SVN_ERR(svn_config_get_bool(config, &session->trust_default_ca,
                                  server_group,
                                  SVN_CONFIG_OPTION_SSL_TRUST_DEFAULT_CA,
                                  TRUE));
      svn_config_get(config, &session->ssl_authorities, server_group,
                     SVN_CONFIG_OPTION_SSL_AUTHORITY_FILES, NULL);
    }

  /* Parse the connection timeout value, if any. */
  if (timeout_str)
    {
      char *endstr;
      const long int timeout = strtol(timeout_str, &endstr, 10);

      if (*endstr)
        return svn_error_create(SVN_ERR_BAD_CONFIG_VALUE, NULL,
                                _("Invalid config: illegal character in "
                                  "timeout value"));
      if (timeout < 0)
        return svn_error_create(SVN_ERR_BAD_CONFIG_VALUE, NULL,
                                _("Invalid config: negative timeout value"));
      session->timeout = apr_time_from_sec(timeout);
    }
  else
    session->timeout = apr_time_from_sec(DEFAULT_HTTP_TIMEOUT);

  /* Convert the proxy port value, if any. */
  if (port_str)
    {
      char *endstr;
      const long int port = strtol(port_str, &endstr, 10);

      if (*endstr)
        return svn_error_create(SVN_ERR_RA_ILLEGAL_URL, NULL,
                                _("Invalid URL: illegal character in proxy "
                                  "port number"));
      if (port < 0)
        return svn_error_create(SVN_ERR_RA_ILLEGAL_URL, NULL,
                                _("Invalid URL: negative proxy port number"));
      if (port > 65535)
        return svn_error_create(SVN_ERR_RA_ILLEGAL_URL, NULL,
                                _("Invalid URL: proxy port number greater "
                                  "than maximum TCP port number 65535"));
      proxy_port = port;
    }
  else
    proxy_port = 80;

  if (proxy_host)
    {
      apr_sockaddr_t *proxy_addr;
      apr_status_t status;

      status = apr_sockaddr_info_get(&proxy_addr, proxy_host,
<<<<<<< HEAD
                                     APR_UNSPEC, proxy_port, 0,
=======
                                     APR_INET, proxy_port, 0,
>>>>>>> 0213fdc3
                                     session->pool);
      session->using_proxy = TRUE;
      serf_config_proxy(session->context, proxy_addr);
    }
  else
    session->using_proxy = FALSE;

  /* Setup authentication. */
  SVN_ERR(load_http_auth_types(pool, config, server_group,
                               &session->authn_types));
#if SERF_VERSION_AT_LEAST(0, 4, 0)
  /* TODO: convert string authn types to SERF_AUTHN bitmask.
     serf_config_authn_types(session->context, session->authn_types);*/
  serf_config_credentials_callback(session->context,
                                   svn_ra_serf__credentials_callback);
#endif

  return SVN_NO_ERROR;
}
#undef DEFAULT_HTTP_TIMEOUT

static void
svn_ra_serf__progress(void *progress_baton, apr_off_t read, apr_off_t written)
{
  const svn_ra_serf__session_t *serf_sess = progress_baton;
  if (serf_sess->wc_progress_func)
    {
      serf_sess->wc_progress_func(read + written, -1,
                                  serf_sess->wc_progress_baton,
                                  serf_sess->pool);
    }
}

static svn_error_t *
svn_ra_serf__open(svn_ra_session_t *session,
                  const char **corrected_url,
                  const char *repos_URL,
                  const svn_ra_callbacks2_t *callbacks,
                  void *callback_baton,
                  apr_hash_t *config,
                  apr_pool_t *pool)
{
  apr_status_t status;
  svn_ra_serf__session_t *serf_sess;
  apr_uri_t url;
  const char *client_string = NULL;

  if (corrected_url)
    *corrected_url = NULL;

  serf_sess = apr_pcalloc(pool, sizeof(*serf_sess));
  serf_sess->pool = svn_pool_create(pool);
  serf_sess->bkt_alloc = serf_bucket_allocator_create(serf_sess->pool, NULL,
                                                      NULL);
  serf_sess->cached_props = apr_hash_make(serf_sess->pool);
  serf_sess->wc_callbacks = callbacks;
  serf_sess->wc_callback_baton = callback_baton;
  serf_sess->wc_progress_baton = callbacks->progress_baton;
  serf_sess->wc_progress_func = callbacks->progress_func;

  /* todo: reuse serf context across sessions */
  serf_sess->context = serf_context_create(serf_sess->pool);

  status = apr_uri_parse(serf_sess->pool, repos_URL, &url);
  if (status)
    {
      return svn_error_createf(SVN_ERR_RA_ILLEGAL_URL, NULL,
                               _("Illegal repository URL '%s'"),
                               repos_URL);
    }
  /* Contrary to what the comment for apr_uri_t.path says in apr-util 1.2.12 and
     older, for root paths url.path will be "", where serf requires "/". */
  if (url.path == NULL || url.path[0] == '\0')
    url.path = apr_pstrdup(serf_sess->pool, "/");
  if (!url.port)
    {
      url.port = apr_uri_port_of_scheme(url.scheme);
    }
  serf_sess->repos_url = url;
  serf_sess->repos_url_str = apr_pstrdup(serf_sess->pool, repos_URL);
  serf_sess->using_ssl = (svn_cstring_casecmp(url.scheme, "https") == 0);

  serf_sess->capabilities = apr_hash_make(serf_sess->pool);

  SVN_ERR(load_config(serf_sess, config, serf_sess->pool));

  /* register cleanups */
  apr_pool_cleanup_register(serf_sess->pool, serf_sess,
                            svn_ra_serf__cleanup_serf_session,
                            apr_pool_cleanup_null);

  serf_sess->conns = apr_palloc(serf_sess->pool, sizeof(*serf_sess->conns) * 4);

  serf_sess->conns[0] = apr_pcalloc(serf_sess->pool,
                                    sizeof(*serf_sess->conns[0]));
  serf_sess->conns[0]->bkt_alloc =
          serf_bucket_allocator_create(serf_sess->pool, NULL, NULL);
  serf_sess->conns[0]->session = serf_sess;
  serf_sess->conns[0]->last_status_code = -1;

  /* Unless we're using a proxy, fetch the DNS record for this host */
  if (! serf_sess->using_proxy)
    {
      status = apr_sockaddr_info_get(&serf_sess->conns[0]->address,
                                     url.hostname,
                                     APR_UNSPEC, url.port, 0, serf_sess->pool);
      if (status)
        {
          return svn_error_wrap_apr(status,
                                    _("Could not lookup hostname `%s'"),
                                    url.hostname);
        }
    }
  else
    {
      /* Create an address with unresolved hostname. */
      apr_sockaddr_t *sa = apr_pcalloc(serf_sess->pool, sizeof(apr_sockaddr_t));
      sa->pool = serf_sess->pool;
      sa->hostname = apr_pstrdup(serf_sess->pool, url.hostname);
      sa->port = url.port;
      sa->family = APR_UNSPEC;
      serf_sess->conns[0]->address = sa;
    }

  serf_sess->conns[0]->using_ssl = serf_sess->using_ssl;
  serf_sess->conns[0]->using_compression = serf_sess->using_compression;
  serf_sess->conns[0]->hostinfo = url.hostinfo;
  serf_sess->conns[0]->auth_header = NULL;
  serf_sess->conns[0]->auth_value = NULL;
  serf_sess->conns[0]->useragent = NULL;

  /* create the user agent string */
  if (callbacks->get_client_string)
    callbacks->get_client_string(callback_baton, &client_string, pool);

  if (client_string)
    serf_sess->conns[0]->useragent = apr_pstrcat(pool, USER_AGENT, "/",
                                                 client_string, NULL);
  else
    serf_sess->conns[0]->useragent = USER_AGENT;

  /* go ahead and tell serf about the connection. */
  status =
    serf_connection_create2(&serf_sess->conns[0]->conn,
                            serf_sess->context,
                            url,
                            svn_ra_serf__conn_setup, serf_sess->conns[0],
                            svn_ra_serf__conn_closed, serf_sess->conns[0],
                            serf_sess->pool);
  if (status)
    return svn_error_wrap_apr(status, NULL);

  /* Set the progress callback. */
  serf_context_set_progress_cb(serf_sess->context, svn_ra_serf__progress,
                               serf_sess);

  serf_sess->num_conns = 1;

  session->priv = serf_sess;

  return svn_ra_serf__exchange_capabilities(serf_sess, corrected_url, pool);
}

static svn_error_t *
svn_ra_serf__reparent(svn_ra_session_t *ra_session,
                      const char *url,
                      apr_pool_t *pool)
{
  svn_ra_serf__session_t *session = ra_session->priv;
  apr_uri_t new_url;
  apr_status_t status;

  /* If it's the URL we already have, wave our hands and do nothing. */
  if (strcmp(session->repos_url_str, url) == 0)
    {
      return SVN_NO_ERROR;
    }

  /* Do we need to check that it's the same host and port? */
  status = apr_uri_parse(session->pool, url, &new_url);
  if (status)
    {
      return svn_error_createf(SVN_ERR_RA_ILLEGAL_URL, NULL,
                               _("Illegal repository URL '%s'"), url);
    }

  session->repos_url.path = new_url.path;
  session->repos_url_str = apr_pstrdup(session->pool, url);

  return SVN_NO_ERROR;
}

static svn_error_t *
svn_ra_serf__get_session_url(svn_ra_session_t *ra_session,
                             const char **url,
                             apr_pool_t *pool)
{
  svn_ra_serf__session_t *session = ra_session->priv;
  *url = apr_pstrdup(pool, session->repos_url_str);
  return SVN_NO_ERROR;
}

static svn_error_t *
svn_ra_serf__get_latest_revnum(svn_ra_session_t *ra_session,
                               svn_revnum_t *latest_revnum,
                               apr_pool_t *pool)
{
  const char *relative_url, *basecoll_url;
  svn_ra_serf__session_t *session = ra_session->priv;

<<<<<<< HEAD
  return svn_ra_serf__get_baseline_info(&basecoll_url, &relative_url, session,
                                        NULL, session->repos_url.path,
                                        SVN_INVALID_REVNUM, latest_revnum,
                                        pool);
=======
  SVN_ERR(svn_ra_serf__get_baseline_info(&basecoll_url, &relative_url,
                                         session, session->repos_url.path,
                                         SVN_INVALID_REVNUM, latest_revnum,
                                         pool));

  return SVN_NO_ERROR;
>>>>>>> 0213fdc3
}

static svn_error_t *
svn_ra_serf__rev_proplist(svn_ra_session_t *ra_session,
                          svn_revnum_t rev,
                          apr_hash_t **ret_props,
                          apr_pool_t *pool)
{
  svn_ra_serf__session_t *session = ra_session->priv;
  apr_hash_t *props;
  const char *propfind_path;

  props = apr_hash_make(pool);
  *ret_props = apr_hash_make(pool);

  if (SVN_RA_SERF__HAVE_HTTPV2_SUPPORT(session))
    {
      propfind_path = apr_psprintf(pool, "%s/%ld", session->rev_stub, rev);

      /* svn_ra_serf__retrieve_props() wants to added the revision as
         a Label to the PROPFIND, which isn't really necessary when
         querying a rev-stub URI.  *Shrug*  Probably okay to leave the
         Label, but whatever. */
      rev = SVN_INVALID_REVNUM;
    }
  else
    {
      /* Use the VCC as the propfind target path. */
      SVN_ERR(svn_ra_serf__discover_vcc(&propfind_path, session, NULL, pool));
    }

  SVN_ERR(svn_ra_serf__retrieve_props(props, session, session->conns[0],
                                      propfind_path, rev, "0", all_props,
                                      pool));

  SVN_ERR(svn_ra_serf__walk_all_props(props, propfind_path, rev,
                                      svn_ra_serf__set_bare_props, *ret_props,
                                      pool));

  return SVN_NO_ERROR;
}

static svn_error_t *
svn_ra_serf__rev_prop(svn_ra_session_t *session,
                      svn_revnum_t rev,
                      const char *name,
                      svn_string_t **value,
                      apr_pool_t *pool)
{
  apr_hash_t *props;

  SVN_ERR(svn_ra_serf__rev_proplist(session, rev, &props, pool));

  *value = apr_hash_get(props, name, APR_HASH_KEY_STRING);

  return SVN_NO_ERROR;
}

static svn_error_t *
fetch_path_props(svn_ra_serf__propfind_context_t **ret_prop_ctx,
                 apr_hash_t **ret_props,
                 const char **ret_path,
                 svn_revnum_t *ret_revision,
                 svn_ra_serf__session_t *session,
                 const char *rel_path,
                 svn_revnum_t revision,
                 const svn_ra_serf__dav_props_t *desired_props,
                 apr_pool_t *pool)
{
  svn_ra_serf__propfind_context_t *prop_ctx;
  apr_hash_t *props;
  const char *path;

  path = session->repos_url.path;

  /* If we have a relative path, append it. */
  if (rel_path)
    {
      path = svn_path_url_add_component2(path, rel_path, pool);
    }

  props = apr_hash_make(pool);

  prop_ctx = NULL;

  /* If we were given a specific revision, we have to fetch the VCC and
   * do a PROPFIND off of that.
   */
  if (!SVN_IS_VALID_REVNUM(revision))
    {
      svn_ra_serf__deliver_props(&prop_ctx, props, session, session->conns[0],
                                 path, revision, "0", desired_props, TRUE,
                                 NULL, session->pool);
    }
  else
    {
      const char *relative_url, *basecoll_url;

      SVN_ERR(svn_ra_serf__get_baseline_info(&basecoll_url, &relative_url,
<<<<<<< HEAD
                                             session, NULL, path,
=======
                                             session, path,
>>>>>>> 0213fdc3
                                             revision, NULL, pool));

      /* We will try again with our new path; however, we're now
       * technically an unversioned resource because we are accessing
       * the revision's baseline-collection.
       */
      prop_ctx = NULL;
      path = svn_path_url_add_component2(basecoll_url, relative_url, pool);
      revision = SVN_INVALID_REVNUM;
      svn_ra_serf__deliver_props(&prop_ctx, props, session, session->conns[0],
                                 path, revision, "0",
                                 desired_props, TRUE,
                                 NULL, session->pool);
    }

  if (prop_ctx)
    {
      SVN_ERR(svn_ra_serf__wait_for_props(prop_ctx, session, pool));
    }

  *ret_path = path;
  *ret_prop_ctx = prop_ctx;
  *ret_props = props;
  *ret_revision = revision;

  return SVN_NO_ERROR;
}

static svn_error_t *
svn_ra_serf__check_path(svn_ra_session_t *ra_session,
                        const char *rel_path,
                        svn_revnum_t revision,
                        svn_node_kind_t *kind,
                        apr_pool_t *pool)
{
  svn_ra_serf__session_t *session = ra_session->priv;
  apr_hash_t *props;
  svn_ra_serf__propfind_context_t *prop_ctx;
  const char *path, *res_type;
  svn_revnum_t fetched_rev;

  svn_error_t *err = fetch_path_props(&prop_ctx, &props, &path, &fetched_rev,
                                      session, rel_path,
                                      revision, check_path_props, pool);

  if (err && err->apr_err == SVN_ERR_FS_NOT_FOUND)
    {
      svn_error_clear(err);
      *kind = svn_node_none;
    }
  else
    {
      /* Any other error, raise to caller. */
      if (err)
        return err;

      res_type = svn_ra_serf__get_ver_prop(props, path, fetched_rev,
                                           "DAV:", "resourcetype");
      if (!res_type)
        {
          /* How did this happen? */
          return svn_error_create(SVN_ERR_RA_DAV_OPTIONS_REQ_FAILED, NULL,
                                  _("The OPTIONS response did not include the "
                                    "requested resourcetype value"));
        }
      else if (strcmp(res_type, "collection") == 0)
        {
          *kind = svn_node_dir;
        }
      else
        {
          *kind = svn_node_file;
        }
    }

  return SVN_NO_ERROR;
}

static svn_error_t *
dirent_walker(void *baton,
              const char *ns, apr_ssize_t ns_len,
              const char *name, apr_ssize_t name_len,
              const svn_string_t *val,
              apr_pool_t *pool)
{
  svn_dirent_t *entry = baton;

  if (strcmp(ns, SVN_DAV_PROP_NS_CUSTOM) == 0)
    {
      entry->has_props = TRUE;
    }
  else if (strcmp(ns, SVN_DAV_PROP_NS_SVN) == 0)
    {
      entry->has_props = TRUE;
    }
  else if (strcmp(ns, "DAV:") == 0)
    {
      if (strcmp(name, SVN_DAV__VERSION_NAME) == 0)
        {
          entry->created_rev = SVN_STR_TO_REV(val->data);
        }
      else if (strcmp(name, "creator-displayname") == 0)
        {
          entry->last_author = val->data;
        }
      else if (strcmp(name, SVN_DAV__CREATIONDATE) == 0)
        {
          SVN_ERR(svn_time_from_cstring(&entry->time, val->data, pool));
        }
      else if (strcmp(name, "getcontentlength") == 0)
        {
          entry->size = apr_atoi64(val->data);
        }
      else if (strcmp(name, "resourcetype") == 0)
        {
          if (strcmp(val->data, "collection") == 0)
            {
              entry->kind = svn_node_dir;
            }
          else
            {
              entry->kind = svn_node_file;
            }
        }
    }

  return SVN_NO_ERROR;
}

struct path_dirent_visitor_t {
  apr_hash_t *full_paths;
  apr_hash_t *base_paths;
  const char *orig_path;
};

static svn_error_t *
path_dirent_walker(void *baton,
                   const char *path, apr_ssize_t path_len,
                   const char *ns, apr_ssize_t ns_len,
                   const char *name, apr_ssize_t name_len,
                   const svn_string_t *val,
                   apr_pool_t *pool)
{
  struct path_dirent_visitor_t *dirents = baton;
  svn_dirent_t *entry;

  /* Skip our original path. */
  if (strcmp(path, dirents->orig_path) == 0)
    {
      return SVN_NO_ERROR;
    }

  entry = apr_hash_get(dirents->full_paths, path, path_len);

  if (!entry)
    {
      const char *base_name;

      entry = apr_pcalloc(pool, sizeof(*entry));

      apr_hash_set(dirents->full_paths, path, path_len, entry);

      base_name = svn_path_uri_decode(svn_uri_basename(path, pool), pool);

      apr_hash_set(dirents->base_paths, base_name, APR_HASH_KEY_STRING, entry);
    }

  return dirent_walker(entry, ns, ns_len, name, name_len, val, pool);
}

static svn_error_t *
svn_ra_serf__stat(svn_ra_session_t *ra_session,
                  const char *rel_path,
                  svn_revnum_t revision,
                  svn_dirent_t **dirent,
                  apr_pool_t *pool)
{
  svn_ra_serf__session_t *session = ra_session->priv;
  apr_hash_t *props;
  svn_ra_serf__propfind_context_t *prop_ctx;
  const char *path;
  svn_revnum_t fetched_rev;
  svn_dirent_t *entry;
  svn_error_t *err;

  err = fetch_path_props(&prop_ctx, &props, &path, &fetched_rev,
                         session, rel_path, revision, all_props, pool);
  if (err)
    {
      if (err->apr_err == SVN_ERR_FS_NOT_FOUND)
        {
          svn_error_clear(err);
          *dirent = NULL;
          return SVN_NO_ERROR;
        }
      else
<<<<<<< HEAD
        return svn_error_return(err);
=======
        return err;
>>>>>>> 0213fdc3
    }

  entry = apr_pcalloc(pool, sizeof(*entry));

  SVN_ERR(svn_ra_serf__walk_all_props(props, path, fetched_rev, dirent_walker,
                                      entry, pool));

  *dirent = entry;

  return SVN_NO_ERROR;
}

/* Reads the 'resourcetype' property from the list PROPS and checks if the
 * resource at PATH@REVISION really is a directory. Returns
 * SVN_ERR_FS_NOT_DIRECTORY if not.
 */
static svn_error_t *
resource_is_directory(apr_hash_t *props,
                      const char *path,
                      svn_revnum_t revision)
{
  const char *res_type;

  res_type = svn_ra_serf__get_ver_prop(props, path, revision,
                                       "DAV:", "resourcetype");
  if (!res_type)
    {
      /* How did this happen? */
      return svn_error_create(SVN_ERR_RA_DAV_OPTIONS_REQ_FAILED, NULL,
                              _("The PROPFIND response did not include the "
                                "requested resourcetype value"));
    }
  else if (strcmp(res_type, "collection") != 0)
    {
    return svn_error_create(SVN_ERR_FS_NOT_DIRECTORY, NULL,
                            _("Can't get entries of non-directory"));
    }

  return SVN_NO_ERROR;
}

static svn_error_t *
svn_ra_serf__get_dir(svn_ra_session_t *ra_session,
                     apr_hash_t **dirents,
                     svn_revnum_t *fetched_rev,
                     apr_hash_t **ret_props,
                     const char *rel_path,
                     svn_revnum_t revision,
                     apr_uint32_t dirent_fields,
                     apr_pool_t *pool)
{
  svn_ra_serf__session_t *session = ra_session->priv;
  apr_hash_t *props;
  const char *path;

  path = session->repos_url.path;

  /* If we have a relative path, URI encode and append it. */
  if (rel_path)
    {
      path = svn_path_url_add_component2(path, rel_path, pool);
    }

  props = apr_hash_make(pool);

  /* If the user specified a peg revision other than HEAD, we have to fetch
     the baseline collection url for that revision. If not, we can use the
     public url. */
  if (SVN_IS_VALID_REVNUM(revision) || fetched_rev)
    {
      const char *relative_url, *basecoll_url;

      SVN_ERR(svn_ra_serf__get_baseline_info(&basecoll_url, &relative_url,
<<<<<<< HEAD
                                             session, NULL, path, revision,
                                             fetched_rev, pool));

      path = svn_path_url_add_component2(basecoll_url, relative_url, pool);
=======
                                             session, path, revision,
                                             fetched_rev, pool));

      path = svn_path_url_add_component(basecoll_url, relative_url, pool);
>>>>>>> 0213fdc3
      revision = SVN_INVALID_REVNUM;
    }

  /* If we're asked for children, fetch them now. */
  if (dirents)
    {
      struct path_dirent_visitor_t dirent_walk;

      SVN_ERR(svn_ra_serf__retrieve_props(props, session, session->conns[0],
                                          path, revision, "1", all_props,
                                          session->pool));

      /* Check if the path is really a directory. */
      SVN_ERR(resource_is_directory (props, path, revision));

      /* We're going to create two hashes to help the walker along.
       * We're going to return the 2nd one back to the caller as it
       * will have the basenames it expects.
       */
      dirent_walk.full_paths = apr_hash_make(pool);
      dirent_walk.base_paths = apr_hash_make(pool);
      dirent_walk.orig_path = svn_uri_canonicalize(path, pool);

      SVN_ERR(svn_ra_serf__walk_all_paths(props, revision, path_dirent_walker,
                                          &dirent_walk, pool));

      *dirents = dirent_walk.base_paths;
    }

  /* If we're asked for the directory properties, fetch them too. */
  if (ret_props)
    {
      props = apr_hash_make(pool);
      *ret_props = apr_hash_make(pool);

      SVN_ERR(svn_ra_serf__retrieve_props(props, session, session->conns[0],
                                          path, revision, "0", all_props,
                                          pool));
      /* Check if the path is really a directory. */
      SVN_ERR(resource_is_directory (props, path, revision));

<<<<<<< HEAD
      SVN_ERR(svn_ra_serf__walk_all_props(props, path, revision,
                                          svn_ra_serf__set_flat_props,
                                          *ret_props, pool));
=======
      svn_ra_serf__walk_all_props(props, path, revision,
                                  svn_ra_serf__set_flat_props,
                                  *ret_props, pool);
>>>>>>> 0213fdc3
    }

  return SVN_NO_ERROR;
}

static svn_error_t *
svn_ra_serf__get_repos_root(svn_ra_session_t *ra_session,
                            const char **url,
                            apr_pool_t *pool)
{
  svn_ra_serf__session_t *session = ra_session->priv;

  if (!session->repos_root_str)
    {
      const char *vcc_url;
      SVN_ERR(svn_ra_serf__discover_vcc(&vcc_url, session, NULL, pool));
    }

  *url = session->repos_root_str;
  return SVN_NO_ERROR;
}

/* TODO: to fetch the uuid from the repository, we need:
   1. a path that exists in HEAD
   2. a path that's readable

   get_uuid handles the case where a path doesn't exist in HEAD and also the
   case where the root of the repository is not readable.
   However, it does not handle the case where we're fetching path not existing
   in HEAD of a repository with unreadable root directory.
 */
static svn_error_t *
svn_ra_serf__get_uuid(svn_ra_session_t *ra_session,
                      const char **uuid,
                      apr_pool_t *pool)
{
  svn_ra_serf__session_t *session = ra_session->priv;
<<<<<<< HEAD
=======
  apr_hash_t *props;
>>>>>>> 0213fdc3

  if (!session->uuid)
    {
      const char *vcc_url;

<<<<<<< HEAD
      /* We should never get here if we have HTTP v2 support, because
         any server with that support should be transmitting the
         UUID in the initial OPTIONS response.  */
      SVN_ERR_ASSERT(! SVN_RA_SERF__HAVE_HTTPV2_SUPPORT(session));

      /* We're not interested in vcc_url and relative_url, but this call also
         stores the repository's uuid in the session. */
      SVN_ERR(svn_ra_serf__discover_vcc(&vcc_url, session, NULL, pool));
=======
  if (!session->uuid)
    {
      const char *vcc_url, *relative_url;

      /* We're not interested in vcc_url and relative_url, but this call also
         stores the repository's uuid in the session. */
      SVN_ERR(svn_ra_serf__discover_root(&vcc_url,
                                         &relative_url,
                                         session, session->conns[0],
                                         session->repos_url.path, pool));
>>>>>>> 0213fdc3
      if (!session->uuid)
        {
          return svn_error_create(APR_EGENERAL, NULL,
                                  _("The UUID property was not found on the "
                                    "resource or any of its parents"));
        }
    }

  *uuid = session->uuid;

  return SVN_NO_ERROR;
}


static const svn_ra__vtable_t serf_vtable = {
  ra_serf_version,
  ra_serf_get_description,
  ra_serf_get_schemes,
  svn_ra_serf__open,
  svn_ra_serf__reparent,
  svn_ra_serf__get_session_url,
  svn_ra_serf__get_latest_revnum,
  svn_ra_serf__get_dated_revision,
  svn_ra_serf__change_rev_prop,
  svn_ra_serf__rev_proplist,
  svn_ra_serf__rev_prop,
  svn_ra_serf__get_commit_editor,
  svn_ra_serf__get_file,
  svn_ra_serf__get_dir,
  svn_ra_serf__get_mergeinfo,
  svn_ra_serf__do_update,
  svn_ra_serf__do_switch,
  svn_ra_serf__do_status,
  svn_ra_serf__do_diff,
  svn_ra_serf__get_log,
  svn_ra_serf__check_path,
  svn_ra_serf__stat,
  svn_ra_serf__get_uuid,
  svn_ra_serf__get_repos_root,
  svn_ra_serf__get_locations,
  svn_ra_serf__get_location_segments,
  svn_ra_serf__get_file_revs,
  svn_ra_serf__lock,
  svn_ra_serf__unlock,
  svn_ra_serf__get_lock,
  svn_ra_serf__get_locks,
  svn_ra_serf__replay,
  svn_ra_serf__has_capability,
  svn_ra_serf__replay_range,
  svn_ra_serf__get_deleted_rev,
  NULL  /* svn_ra_serf__obliterate_path_rev */
};

svn_error_t *
svn_ra_serf__init(const svn_version_t *loader_version,
                  const svn_ra__vtable_t **vtable,
                  apr_pool_t *pool)
{
  static const svn_version_checklist_t checklist[] =
    {
      { "svn_subr",  svn_subr_version },
      { "svn_delta", svn_delta_version },
      { NULL, NULL }
    };

  SVN_ERR(svn_ver_check_list(ra_serf_version(), checklist));

  /* Simplified version check to make sure we can safely use the
     VTABLE parameter. The RA loader does a more exhaustive check. */
  if (loader_version->major != SVN_VER_MAJOR)
    {
      return svn_error_createf
        (SVN_ERR_VERSION_MISMATCH, NULL,
         _("Unsupported RA loader version (%d) for ra_serf"),
         loader_version->major);
    }

  *vtable = &serf_vtable;

  return SVN_NO_ERROR;
}

/* Compatibility wrapper for pre-1.2 subversions.  Needed? */
#define NAME "ra_serf"
#define DESCRIPTION RA_SERF_DESCRIPTION
#define VTBL serf_vtable
#define INITFUNC svn_ra_serf__init
#define COMPAT_INITFUNC svn_ra_serf_init
#include "../libsvn_ra/wrapper_template.h"<|MERGE_RESOLUTION|>--- conflicted
+++ resolved
@@ -53,266 +53,6 @@
 
  
-<<<<<<< HEAD
-=======
-/** Capabilities exchange. */
-
-/* Both server and repository support the capability. */
-static const char *capability_yes = "yes";
-/* Either server or repository does not support the capability. */
-static const char *capability_no = "no";
-/* Server supports the capability, but don't yet know if repository does. */
-static const char *capability_server_yes = "server-yes";
-
-/* Baton type for parsing capabilities out of "OPTIONS" response headers. */
-struct capabilities_response_baton
-{
-  /* This session's capabilities table. */
-  apr_hash_t *capabilities;
-
-  /* Signaler for svn_ra_serf__context_run_wait(). */
-  svn_boolean_t done;
-
-  /* For temporary work only. */
-  apr_pool_t *pool;
-};
-
-
-/* This implements serf_bucket_headers_do_callback_fn_t.
- * BATON is a 'struct capabilities_response_baton *'.
- */
-static int
-capabilities_headers_iterator_callback(void *baton,
-                                       const char *key,
-                                       const char *val)
-{
-  struct capabilities_response_baton *crb = baton;
-
-  if (svn_cstring_casecmp(key, "dav") == 0)
-    {
-      /* Each header may contain multiple values, separated by commas, e.g.:
-           DAV: version-control,checkout,working-resource
-           DAV: merge,baseline,activity,version-controlled-collection
-           DAV: http://subversion.tigris.org/xmlns/dav/svn/depth */
-      apr_array_header_t *vals = svn_cstring_split(val, ",", TRUE, crb->pool);
-
-      /* Right now we only have a few capabilities to detect, so just
-         seek for them directly.  This could be written slightly more
-         efficiently, but that wouldn't be worth it until we have many
-         more capabilities. */
-
-      if (svn_cstring_match_glob_list(SVN_DAV_NS_DAV_SVN_DEPTH, vals))
-        {
-          apr_hash_set(crb->capabilities, SVN_RA_CAPABILITY_DEPTH,
-                       APR_HASH_KEY_STRING, capability_yes);
-        }
-
-      if (svn_cstring_match_glob_list(SVN_DAV_NS_DAV_SVN_MERGEINFO, vals))
-        {
-          /* The server doesn't know what repository we're referring
-             to, so it can't just say capability_yes. */
-          apr_hash_set(crb->capabilities, SVN_RA_CAPABILITY_MERGEINFO,
-                       APR_HASH_KEY_STRING, capability_server_yes);
-        }
-
-      if (svn_cstring_match_glob_list(SVN_DAV_NS_DAV_SVN_LOG_REVPROPS, vals))
-        {
-          apr_hash_set(crb->capabilities, SVN_RA_CAPABILITY_LOG_REVPROPS,
-                       APR_HASH_KEY_STRING, capability_yes);
-        }
-
-      if (svn_cstring_match_glob_list(SVN_DAV_NS_DAV_SVN_PARTIAL_REPLAY, vals))
-        {
-          apr_hash_set(crb->capabilities, SVN_RA_CAPABILITY_PARTIAL_REPLAY,
-                       APR_HASH_KEY_STRING, capability_yes);
-        }
-    }
-
-  return 0;
-}
-
-
-/* This implements serf_response_handler_t.
- * HANDLER_BATON is a 'struct capabilities_response_baton *'.
- */
-static apr_status_t
-capabilities_response_handler(serf_request_t *request,
-                              serf_bucket_t *response,
-                              void *handler_baton,
-                              apr_pool_t *pool)
-{
-  struct capabilities_response_baton *crb = handler_baton;
-  serf_bucket_t *hdrs = serf_bucket_response_get_headers(response);
-
-  /* Start out assuming all capabilities are unsupported. */
-  apr_hash_set(crb->capabilities, SVN_RA_CAPABILITY_DEPTH,
-               APR_HASH_KEY_STRING, capability_no);
-  apr_hash_set(crb->capabilities, SVN_RA_CAPABILITY_MERGEINFO,
-               APR_HASH_KEY_STRING, capability_no);
-  apr_hash_set(crb->capabilities, SVN_RA_CAPABILITY_LOG_REVPROPS,
-               APR_HASH_KEY_STRING, capability_no);
-
-  /* Then see which ones we can discover. */
-  serf_bucket_headers_do(hdrs, capabilities_headers_iterator_callback, crb);
-
-  /* Bunch of exit conditions to set before we go. */
-  crb->done = TRUE;
-  serf_request_set_handler(request, svn_ra_serf__handle_discard_body, NULL);
-  return APR_SUCCESS;
-}
-
-
-/* Exchange capabilities with the server, by sending an OPTIONS
-   request announcing the client's capabilities, and by filling
-   SERF_SESS->capabilities with the server's capabilities as read
-   from the response headers.  Use POOL only for temporary allocation. */
-static svn_error_t *
-exchange_capabilities(svn_ra_serf__session_t *serf_sess, apr_pool_t *pool)
-{
-  svn_ra_serf__handler_t *handler;
-  struct capabilities_response_baton crb;
-
-  crb.pool = pool;
-  crb.done = FALSE;
-  crb.capabilities = serf_sess->capabilities;
-
-  /* No obvious advantage to using svn_ra_serf__create_options_req() here. */
-  handler = apr_pcalloc(pool, sizeof(*handler));
-  handler->method = "OPTIONS";
-  handler->path = serf_sess->repos_url_str;
-  handler->body_buckets = NULL;
-  handler->response_handler = capabilities_response_handler;
-  handler->response_baton = &crb;
-  handler->session = serf_sess;
-  handler->conn = serf_sess->conns[0];
-
-  /* Client capabilities are sent automagically with every request;
-     that's why we don't set up a handler->header_delegate above.
-     See issue #3255 for more. */
-  svn_ra_serf__request_create(handler);
-
-  return svn_ra_serf__context_run_wait(&(crb.done), serf_sess, pool);
-}
-
-
-svn_error_t *
-svn_ra_serf__has_capability(svn_ra_session_t *ra_session,
-                            svn_boolean_t *has,
-                            const char *capability,
-                            apr_pool_t *pool)
-{
-  svn_ra_serf__session_t *serf_sess = ra_session->priv;
-  const char *cap_result;
-
-  /* This capability doesn't rely on anything server side. */
-  if (strcmp(capability, SVN_RA_CAPABILITY_COMMIT_REVPROPS) == 0)
-    {
-      *has = TRUE;
-      return SVN_NO_ERROR;
-    }
-
-  cap_result = apr_hash_get(serf_sess->capabilities,
-                            capability,
-                            APR_HASH_KEY_STRING);
-
-  /* If any capability is unknown, they're all unknown, so ask. */
-  if (cap_result == NULL)
-    SVN_ERR(exchange_capabilities(serf_sess, pool));
-
-  /* Try again, now that we've fetched the capabilities. */
-  cap_result = apr_hash_get(serf_sess->capabilities,
-                            capability, APR_HASH_KEY_STRING);
-
-  /* Some capabilities depend on the repository as well as the server.
-     NOTE: ../libsvn_ra_neon/session.c:svn_ra_neon__has_capability()
-     has a very similar code block.  If you change something here,
-     check there as well. */
-  if (cap_result == capability_server_yes)
-    {
-      if (strcmp(capability, SVN_RA_CAPABILITY_MERGEINFO) == 0)
-        {
-          /* Handle mergeinfo specially.  Mergeinfo depends on the
-             repository as well as the server, but the server routine
-             that answered our exchange_capabilities() call above
-             didn't even know which repository we were interested in
-             -- it just told us whether the server supports mergeinfo.
-             If the answer was 'no', there's no point checking the
-             particular repository; but if it was 'yes, we still must
-             change it to 'no' iff the repository itself doesn't
-             support mergeinfo. */
-          svn_mergeinfo_catalog_t ignored;
-          svn_error_t *err;
-          apr_array_header_t *paths = apr_array_make(pool, 1,
-                                                     sizeof(char *));
-          APR_ARRAY_PUSH(paths, const char *) = "";
-
-          err = svn_ra_serf__get_mergeinfo(ra_session, &ignored, paths, 0,
-                                           FALSE, FALSE, pool);
-
-          if (err)
-            {
-              if (err->apr_err == SVN_ERR_UNSUPPORTED_FEATURE)
-                {
-                  svn_error_clear(err);
-                  cap_result = capability_no;
-                }
-              else if (err->apr_err == SVN_ERR_FS_NOT_FOUND)
-                {
-                  /* Mergeinfo requests use relative paths, and
-                     anyway we're in r0, so this is a likely error,
-                     but it means the repository supports mergeinfo! */
-                  svn_error_clear(err);
-                  cap_result = capability_yes;
-                }
-              else
-                return err;
-            }
-          else
-            cap_result = capability_yes;
-
-          apr_hash_set(serf_sess->capabilities,
-                       SVN_RA_CAPABILITY_MERGEINFO, APR_HASH_KEY_STRING,
-                       cap_result);
-        }
-      else
-        {
-          return svn_error_createf
-            (SVN_ERR_UNKNOWN_CAPABILITY, NULL,
-             _("Don't know how to handle '%s' for capability '%s'"),
-             capability_server_yes, capability);
-        }
-    }
-
-  if (cap_result == capability_yes)
-    {
-      *has = TRUE;
-    }
-  else if (cap_result == capability_no)
-    {
-      *has = FALSE;
-    }
-  else if (cap_result == NULL)
-    {
-      return svn_error_createf
-        (SVN_ERR_UNKNOWN_CAPABILITY, NULL,
-         _("Don't know anything about capability '%s'"), capability);
-    }
-  else  /* "can't happen" */
-    {
-      /* Well, let's hope it's a string. */
-      return svn_error_createf
-        (SVN_ERR_RA_DAV_OPTIONS_REQ_FAILED, NULL,
-         _("Attempt to fetch capability '%s' resulted in '%s'"),
-         capability, cap_result);
-    }
-
-  return SVN_NO_ERROR;
-}
-
-
--
->>>>>>> 0213fdc3
 static const svn_version_t *
 ra_serf_version(void)
 {
@@ -557,11 +297,7 @@
       apr_status_t status;
 
       status = apr_sockaddr_info_get(&proxy_addr, proxy_host,
-<<<<<<< HEAD
                                      APR_UNSPEC, proxy_port, 0,
-=======
-                                     APR_INET, proxy_port, 0,
->>>>>>> 0213fdc3
                                      session->pool);
       session->using_proxy = TRUE;
       serf_config_proxy(session->context, proxy_addr);
@@ -772,19 +508,10 @@
   const char *relative_url, *basecoll_url;
   svn_ra_serf__session_t *session = ra_session->priv;
 
-<<<<<<< HEAD
   return svn_ra_serf__get_baseline_info(&basecoll_url, &relative_url, session,
                                         NULL, session->repos_url.path,
                                         SVN_INVALID_REVNUM, latest_revnum,
                                         pool);
-=======
-  SVN_ERR(svn_ra_serf__get_baseline_info(&basecoll_url, &relative_url,
-                                         session, session->repos_url.path,
-                                         SVN_INVALID_REVNUM, latest_revnum,
-                                         pool));
-
-  return SVN_NO_ERROR;
->>>>>>> 0213fdc3
 }
 
 static svn_error_t *
@@ -884,11 +611,7 @@
       const char *relative_url, *basecoll_url;
 
       SVN_ERR(svn_ra_serf__get_baseline_info(&basecoll_url, &relative_url,
-<<<<<<< HEAD
                                              session, NULL, path,
-=======
-                                             session, path,
->>>>>>> 0213fdc3
                                              revision, NULL, pool));
 
       /* We will try again with our new path; however, we're now
@@ -1000,7 +723,7 @@
         }
       else if (strcmp(name, "getcontentlength") == 0)
         {
-          entry->size = apr_atoi64(val->data);
+          SVN_ERR(svn_cstring_atoi64(&entry->size, val->data));
         }
       else if (strcmp(name, "resourcetype") == 0)
         {
@@ -1085,11 +808,7 @@
           return SVN_NO_ERROR;
         }
       else
-<<<<<<< HEAD
         return svn_error_return(err);
-=======
-        return err;
->>>>>>> 0213fdc3
     }
 
   entry = apr_pcalloc(pool, sizeof(*entry));
@@ -1163,17 +882,10 @@
       const char *relative_url, *basecoll_url;
 
       SVN_ERR(svn_ra_serf__get_baseline_info(&basecoll_url, &relative_url,
-<<<<<<< HEAD
                                              session, NULL, path, revision,
                                              fetched_rev, pool));
 
       path = svn_path_url_add_component2(basecoll_url, relative_url, pool);
-=======
-                                             session, path, revision,
-                                             fetched_rev, pool));
-
-      path = svn_path_url_add_component(basecoll_url, relative_url, pool);
->>>>>>> 0213fdc3
       revision = SVN_INVALID_REVNUM;
     }
 
@@ -1215,15 +927,9 @@
       /* Check if the path is really a directory. */
       SVN_ERR(resource_is_directory (props, path, revision));
 
-<<<<<<< HEAD
       SVN_ERR(svn_ra_serf__walk_all_props(props, path, revision,
                                           svn_ra_serf__set_flat_props,
                                           *ret_props, pool));
-=======
-      svn_ra_serf__walk_all_props(props, path, revision,
-                                  svn_ra_serf__set_flat_props,
-                                  *ret_props, pool);
->>>>>>> 0213fdc3
     }
 
   return SVN_NO_ERROR;
@@ -1261,16 +967,11 @@
                       apr_pool_t *pool)
 {
   svn_ra_serf__session_t *session = ra_session->priv;
-<<<<<<< HEAD
-=======
-  apr_hash_t *props;
->>>>>>> 0213fdc3
 
   if (!session->uuid)
     {
       const char *vcc_url;
 
-<<<<<<< HEAD
       /* We should never get here if we have HTTP v2 support, because
          any server with that support should be transmitting the
          UUID in the initial OPTIONS response.  */
@@ -1279,18 +980,6 @@
       /* We're not interested in vcc_url and relative_url, but this call also
          stores the repository's uuid in the session. */
       SVN_ERR(svn_ra_serf__discover_vcc(&vcc_url, session, NULL, pool));
-=======
-  if (!session->uuid)
-    {
-      const char *vcc_url, *relative_url;
-
-      /* We're not interested in vcc_url and relative_url, but this call also
-         stores the repository's uuid in the session. */
-      SVN_ERR(svn_ra_serf__discover_root(&vcc_url,
-                                         &relative_url,
-                                         session, session->conns[0],
-                                         session->repos_url.path, pool));
->>>>>>> 0213fdc3
       if (!session->uuid)
         {
           return svn_error_create(APR_EGENERAL, NULL,
