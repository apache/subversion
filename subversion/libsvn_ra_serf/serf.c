/*
 * serf.c :  entry point for ra_serf
 *
 * ====================================================================
 *    Licensed to the Subversion Corporation (SVN Corp.) under one
 *    or more contributor license agreements.  See the NOTICE file
 *    distributed with this work for additional information
 *    regarding copyright ownership.  The SVN Corp. licenses this file
 *    to you under the Apache License, Version 2.0 (the
 *    "License"); you may not use this file except in compliance
 *    with the License.  You may obtain a copy of the License at
 *
 *      http://www.apache.org/licenses/LICENSE-2.0
 *
 *    Unless required by applicable law or agreed to in writing,
 *    software distributed under the License is distributed on an
 *    "AS IS" BASIS, WITHOUT WARRANTIES OR CONDITIONS OF ANY
 *    KIND, either express or implied.  See the License for the
 *    specific language governing permissions and limitations
 *    under the License.
 * ====================================================================
 */



#define APR_WANT_STRFUNC
#include <apr_want.h>

#include <apr_uri.h>

#include <expat.h>

#include <serf.h>

#include "svn_pools.h"
#include "svn_ra.h"
#include "svn_dav.h"
#include "svn_xml.h"
#include "../libsvn_ra/ra_loader.h"
#include "svn_config.h"
#include "svn_delta.h"
#include "svn_version.h"
#include "svn_dirent_uri.h"
#include "svn_path.h"
#include "svn_time.h"

#include "private/svn_dav_protocol.h"
#include "private/svn_dep_compat.h"
#include "svn_private_config.h"

#include "ra_serf.h"


/** Capabilities exchange. */

/* The only two possible values for a capability. */
static const char *capability_yes = "yes";
static const char *capability_no = "no";

/* Baton type for parsing capabilities out of "OPTIONS" response headers. */
struct capabilities_response_baton
{
  /* This session's capabilities table. */
  apr_hash_t *capabilities;

  /* Signaler for svn_ra_serf__context_run_wait(). */
  svn_boolean_t done;

  /* For temporary work only. */
  apr_pool_t *pool;
};


/* This implements serf_bucket_headers_do_callback_fn_t.
 * BATON is a 'struct capabilities_response_baton *'.
 */
static int
capabilities_headers_iterator_callback(void *baton,
                                       const char *key,
                                       const char *val)
{
  struct capabilities_response_baton *crb = baton;

  if (strcasecmp(key, "dav") == 0)
    {
      /* Each header may contain multiple values, separated by commas, e.g.:
           DAV: version-control,checkout,working-resource
           DAV: merge,baseline,activity,version-controlled-collection
           DAV: http://subversion.tigris.org/xmlns/dav/svn/depth */
      apr_array_header_t *vals = svn_cstring_split(val, ",", TRUE, crb->pool);

      /* Right now we only have a few capabilities to detect, so just
         seek for them directly.  This could be written slightly more
         efficiently, but that wouldn't be worth it until we have many
         more capabilities. */

      if (svn_cstring_match_glob_list(SVN_DAV_NS_DAV_SVN_DEPTH, vals))
        {
          apr_hash_set(crb->capabilities, SVN_RA_CAPABILITY_DEPTH,
                       APR_HASH_KEY_STRING, capability_yes);
        }

      if (svn_cstring_match_glob_list(SVN_DAV_NS_DAV_SVN_MERGEINFO, vals))
        {
          apr_hash_set(crb->capabilities, SVN_RA_CAPABILITY_MERGEINFO,
                       APR_HASH_KEY_STRING, capability_yes);
        }

      if (svn_cstring_match_glob_list(SVN_DAV_NS_DAV_SVN_LOG_REVPROPS, vals))
        {
          apr_hash_set(crb->capabilities, SVN_RA_CAPABILITY_LOG_REVPROPS,
                       APR_HASH_KEY_STRING, capability_yes);
        }

      if (svn_cstring_match_glob_list(SVN_DAV_NS_DAV_SVN_PARTIAL_REPLAY, vals))
        {
          apr_hash_set(crb->capabilities, SVN_RA_CAPABILITY_PARTIAL_REPLAY,
                       APR_HASH_KEY_STRING, capability_yes);
        }
    }

  return 0;
}


/* This implements serf_response_handler_t.
 * HANDLER_BATON is a 'struct capabilities_response_baton *'.
 */
static apr_status_t
capabilities_response_handler(serf_request_t *request,
                              serf_bucket_t *response,
                              void *handler_baton,
                              apr_pool_t *pool)
{
  struct capabilities_response_baton *crb = handler_baton;
  serf_bucket_t *hdrs = serf_bucket_response_get_headers(response);

  /* Start out assuming all capabilities are unsupported. */
  apr_hash_set(crb->capabilities, SVN_RA_CAPABILITY_DEPTH,
               APR_HASH_KEY_STRING, capability_no);
  apr_hash_set(crb->capabilities, SVN_RA_CAPABILITY_MERGEINFO,
               APR_HASH_KEY_STRING, capability_no);
  apr_hash_set(crb->capabilities, SVN_RA_CAPABILITY_LOG_REVPROPS,
               APR_HASH_KEY_STRING, capability_no);

  /* Then see which ones we can discover. */
  serf_bucket_headers_do(hdrs, capabilities_headers_iterator_callback, crb);

  /* Bunch of exit conditions to set before we go. */
  crb->done = TRUE;
  serf_request_set_handler(request, svn_ra_serf__handle_discard_body, NULL);
  return APR_SUCCESS;
}

/* Set up headers announcing the client's capabilities.
   BATON and POOL are ignored. */
static apr_status_t
set_up_capabilities_headers(serf_bucket_t *headers,
                            void *baton,
                            apr_pool_t *pool)
{
  serf_bucket_headers_set(headers, "DAV", SVN_DAV_NS_DAV_SVN_DEPTH);
  serf_bucket_headers_set(headers, "DAV", SVN_DAV_NS_DAV_SVN_MERGEINFO);
  serf_bucket_headers_set(headers, "DAV", SVN_DAV_NS_DAV_SVN_LOG_REVPROPS);

  return APR_SUCCESS;
}


/* Exchange capabilities with the server, by sending an OPTIONS
   request announcing the client's capabilities, and by filling
   SERF_SESS->capabilities with the server's capabilities as read
   from the response headers.  Use POOL only for temporary allocation. */
static svn_error_t *
exchange_capabilities(svn_ra_serf__session_t *serf_sess, apr_pool_t *pool)
{
  svn_ra_serf__handler_t *handler;
  struct capabilities_response_baton crb;

  crb.pool = pool;
  crb.done = FALSE;
  crb.capabilities = serf_sess->capabilities;

  /* No obvious advantage to using svn_ra_serf__create_options_req() here. */
  handler = apr_pcalloc(pool, sizeof(*handler));
  handler->method = "OPTIONS";
  handler->path = serf_sess->repos_url_str;
  handler->body_buckets = NULL;
  handler->response_handler = capabilities_response_handler;
  handler->response_baton = &crb;
  handler->header_delegate = set_up_capabilities_headers;
  handler->session = serf_sess;
  handler->conn = serf_sess->conns[0];

  svn_ra_serf__request_create(handler);
  return svn_ra_serf__context_run_wait(&(crb.done), serf_sess, pool);
}


svn_error_t *
svn_ra_serf__has_capability(svn_ra_session_t *ra_session,
                            svn_boolean_t *has,
                            const char *capability,
                            apr_pool_t *pool)
{
  svn_ra_serf__session_t *serf_sess = ra_session->priv;

  const char *cap_result = apr_hash_get(serf_sess->capabilities,
                                        capability,
                                        APR_HASH_KEY_STRING);

  /* If any capability is unknown, they're all unknown, so ask. */
  if (cap_result == NULL)
    SVN_ERR(exchange_capabilities(serf_sess, pool));

  /* Try again, now that we've fetched the capabilities. */
  cap_result = apr_hash_get(serf_sess->capabilities,
                            capability, APR_HASH_KEY_STRING);

  if (cap_result == capability_yes)
    {
      *has = TRUE;
    }
  else if (cap_result == capability_no)
    {
      *has = FALSE;
    }
  else if (cap_result == NULL)
    {
      return svn_error_createf
        (SVN_ERR_RA_UNKNOWN_CAPABILITY, NULL,
         _("Don't know anything about capability '%s'"), capability);
    }
  else  /* "can't happen" */
    {
      /* Well, let's hope it's a string. */
      return svn_error_createf
        (SVN_ERR_RA_DAV_OPTIONS_REQ_FAILED, NULL,
         _("Attempt to fetch capability '%s' resulted in '%s'"),
         capability, cap_result);
    }

  return SVN_NO_ERROR;
}



static const svn_version_t *
ra_serf_version(void)
{
  SVN_VERSION_BODY;
}

#define RA_SERF_DESCRIPTION \
    N_("Module for accessing a repository via WebDAV protocol using serf.")

static const char *
ra_serf_get_description(void)
{
  return _(RA_SERF_DESCRIPTION);
}

static const char * const *
ra_serf_get_schemes(apr_pool_t *pool)
{
  static const char *serf_ssl[] = { "http", "https", NULL };
#if 0
  /* ### Temporary: to shut up a warning. */
  static const char *serf_no_ssl[] = { "http", NULL };
#endif

  /* TODO: Runtime detection. */
  return serf_ssl;
}

/* Load the setting http-auth-types from the global or server specific
   section, parse its value and set the types of authentication we should
   accept from the server. */
static svn_error_t *
load_http_auth_types(apr_pool_t *pool, svn_config_t *config,
                     const char *server_group,
                     svn_ra_serf__authn_types *authn_types)
{
  const char *http_auth_types = NULL;
  *authn_types = svn_ra_serf__authn_none;

  svn_config_get(config, &http_auth_types, SVN_CONFIG_SECTION_GLOBAL,
               SVN_CONFIG_OPTION_HTTP_AUTH_TYPES, NULL);

  if (server_group)
    {
      svn_config_get(config, &http_auth_types, server_group,
                     SVN_CONFIG_OPTION_HTTP_AUTH_TYPES, http_auth_types);
    }

  if (http_auth_types)
    {
      char *token, *last;
      char *auth_types_list = apr_palloc(pool, strlen(http_auth_types) + 1);
      apr_collapse_spaces(auth_types_list, http_auth_types);
      while ((token = apr_strtok(auth_types_list, ";", &last)) != NULL)
        {
          auth_types_list = NULL;
          if (svn_cstring_casecmp("basic", token) == 0)
            *authn_types |= svn_ra_serf__authn_basic;
          else if (svn_cstring_casecmp("digest", token) == 0)
            *authn_types |= svn_ra_serf__authn_digest;
          else if (svn_cstring_casecmp("ntlm", token) == 0)
            *authn_types |= svn_ra_serf__authn_ntlm;
          else if (svn_cstring_casecmp("negotiate", token) == 0)
            *authn_types |= svn_ra_serf__authn_negotiate;
          else
            return svn_error_createf(SVN_ERR_BAD_CONFIG_VALUE, NULL,
                                     _("Invalid config: unknown http auth"
                                       "type '%s'"), token);
      }
    }
  else
    {
      /* Nothing specified by the user, so accept all types. */
      *authn_types = svn_ra_serf__authn_all;
    }

  return SVN_NO_ERROR;
}
#define DEFAULT_HTTP_TIMEOUT 3600
static svn_error_t *
load_config(svn_ra_serf__session_t *session,
            apr_hash_t *config_hash,
            apr_pool_t *pool)
{
  svn_config_t *config, *config_client;
  const char *server_group;
<<<<<<< HEAD
#if SERF_VERSION_AT_LEAST(0, 1, 3)
  const char *proxy_host = NULL, *port_str = NULL;
  unsigned int proxy_port;
#endif

  config = apr_hash_get(config_hash, SVN_CONFIG_CATEGORY_SERVERS,
                        APR_HASH_KEY_STRING);
=======
  const char *proxy_host = NULL;
  const char *port_str = NULL;
  const char *timeout_str = NULL;
  const char *exceptions;
  unsigned int proxy_port;
  svn_boolean_t is_exception = FALSE;

  if (config_hash)
    {
      config = apr_hash_get(config_hash, SVN_CONFIG_CATEGORY_SERVERS,
                            APR_HASH_KEY_STRING);
      config_client = apr_hash_get(config_hash, SVN_CONFIG_CATEGORY_CONFIG,
                                   APR_HASH_KEY_STRING);
    }
  else
    {
      config = NULL;
      config_client = NULL;
    }
>>>>>>> 79d0a718

  SVN_ERR(svn_config_get_bool(config, &session->using_compression,
                              SVN_CONFIG_SECTION_GLOBAL,
                              SVN_CONFIG_OPTION_HTTP_COMPRESSION, TRUE));
  svn_config_get(config, &timeout_str, SVN_CONFIG_SECTION_GLOBAL,
                 SVN_CONFIG_OPTION_HTTP_TIMEOUT, NULL);

  if (session->wc_callbacks->auth_baton)
    {
      if (config_client)
        {
          svn_auth_set_parameter(session->wc_callbacks->auth_baton,
                                 SVN_AUTH_PARAM_CONFIG_CATEGORY_CONFIG,
                                 config_client);
        }
      if (config)
        {
          svn_auth_set_parameter(session->wc_callbacks->auth_baton,
                                 SVN_AUTH_PARAM_CONFIG_CATEGORY_SERVERS,
                                 config);
        }
    }

  /* Use the default proxy-specific settings if and only if
     "http-proxy-exceptions" is not set to exclude this host. */
  svn_config_get(config, &exceptions, SVN_CONFIG_SECTION_GLOBAL,
                 SVN_CONFIG_OPTION_HTTP_PROXY_EXCEPTIONS, NULL);
  if (exceptions)
    {
      apr_array_header_t *l = svn_cstring_split(exceptions, ",", TRUE, pool);
      is_exception = svn_cstring_match_glob_list(session->repos_url.hostname, l);
    }
  if (! is_exception)
    {
      /* Load the global proxy server settings, if set. */
      svn_config_get(config, &proxy_host, SVN_CONFIG_SECTION_GLOBAL,
                     SVN_CONFIG_OPTION_HTTP_PROXY_HOST, NULL);
      svn_config_get(config, &port_str, SVN_CONFIG_SECTION_GLOBAL,
                     SVN_CONFIG_OPTION_HTTP_PROXY_PORT, NULL);
      svn_config_get(config, &session->proxy_username,
                     SVN_CONFIG_SECTION_GLOBAL,
                     SVN_CONFIG_OPTION_HTTP_PROXY_USERNAME, NULL);
      svn_config_get(config, &session->proxy_password,
                     SVN_CONFIG_SECTION_GLOBAL,
                     SVN_CONFIG_OPTION_HTTP_PROXY_PASSWORD, NULL);
    }

<<<<<<< HEAD
#if SERF_VERSION_AT_LEAST(0, 1, 3)
  /* Load the global proxy server settings, if set. */
  svn_config_get(config, &proxy_host, SVN_CONFIG_SECTION_GLOBAL,
                 SVN_CONFIG_OPTION_HTTP_PROXY_HOST, NULL);
  svn_config_get(config, &port_str, SVN_CONFIG_SECTION_GLOBAL,
                 SVN_CONFIG_OPTION_HTTP_PROXY_PORT, NULL);
  svn_config_get(config, &session->proxy_username, SVN_CONFIG_SECTION_GLOBAL,
                 SVN_CONFIG_OPTION_HTTP_PROXY_USERNAME, NULL);
  svn_config_get(config, &session->proxy_password, SVN_CONFIG_SECTION_GLOBAL,
                 SVN_CONFIG_OPTION_HTTP_PROXY_PASSWORD, NULL);
#endif

  server_group = svn_config_find_group(config,
                                       session->repos_url.hostname,
                                       SVN_CONFIG_SECTION_GROUPS, pool);
=======
  /* Load the global ssl settings, if set. */
  SVN_ERR(svn_config_get_bool(config, &session->trust_default_ca,
                              SVN_CONFIG_SECTION_GLOBAL,
                              SVN_CONFIG_OPTION_SSL_TRUST_DEFAULT_CA,
                              TRUE));
  svn_config_get(config, &session->ssl_authorities, SVN_CONFIG_SECTION_GLOBAL,
                 SVN_CONFIG_OPTION_SSL_AUTHORITY_FILES, NULL);

  if (config)
    server_group = svn_config_find_group(config,
                                         session->repos_url.hostname,
                                         SVN_CONFIG_SECTION_GROUPS, pool);
  else
    server_group = NULL;
>>>>>>> 79d0a718

  if (server_group)
    {
      SVN_ERR(svn_config_get_bool(config, &session->using_compression,
                                  server_group,
                                  SVN_CONFIG_OPTION_HTTP_COMPRESSION,
                                  session->using_compression));
      svn_config_get(config, &timeout_str, server_group,
                     SVN_CONFIG_OPTION_HTTP_TIMEOUT, timeout_str);

      svn_auth_set_parameter(session->wc_callbacks->auth_baton,
                             SVN_AUTH_PARAM_SERVER_GROUP, server_group);

<<<<<<< HEAD
#if SERF_VERSION_AT_LEAST(0, 1, 3)
=======
>>>>>>> 79d0a718
      /* Load the group proxy server settings, overriding global settings. */
      svn_config_get(config, &proxy_host, server_group,
                     SVN_CONFIG_OPTION_HTTP_PROXY_HOST, NULL);
      svn_config_get(config, &port_str, server_group,
                     SVN_CONFIG_OPTION_HTTP_PROXY_PORT, NULL);
      svn_config_get(config, &session->proxy_username, server_group,
                     SVN_CONFIG_OPTION_HTTP_PROXY_USERNAME, NULL);
      svn_config_get(config, &session->proxy_password, server_group,
                     SVN_CONFIG_OPTION_HTTP_PROXY_PASSWORD, NULL);
<<<<<<< HEAD
#endif
    }

#if SERF_VERSION_AT_LEAST(0, 1, 3)
=======

      /* Load the group ssl settings. */
      SVN_ERR(svn_config_get_bool(config, &session->trust_default_ca,
                                  server_group,
                                  SVN_CONFIG_OPTION_SSL_TRUST_DEFAULT_CA,
                                  TRUE));
      svn_config_get(config, &session->ssl_authorities, server_group,
                     SVN_CONFIG_OPTION_SSL_AUTHORITY_FILES, NULL);
    }

  /* Parse the connection timeout value, if any. */
  if (timeout_str)
    {
      char *endstr;
      const long int timeout = strtol(timeout_str, &endstr, 10);

      if (*endstr)
        return svn_error_create(SVN_ERR_BAD_CONFIG_VALUE, NULL,
                                _("Invalid config: illegal character in "
                                  "timeout value"));
      if (timeout < 0)
        return svn_error_create(SVN_ERR_BAD_CONFIG_VALUE, NULL,
                                _("Invalid config: negative timeout value"));
      session->timeout = apr_time_from_sec(timeout);
    }
  else
    session->timeout = apr_time_from_sec(DEFAULT_HTTP_TIMEOUT);

>>>>>>> 79d0a718
  /* Convert the proxy port value, if any. */
  if (port_str)
    {
      char *endstr;
      const long int port = strtol(port_str, &endstr, 10);

      if (*endstr)
        return svn_error_create(SVN_ERR_RA_ILLEGAL_URL, NULL,
                                _("Invalid URL: illegal character in proxy "
                                  "port number"));
      if (port < 0)
        return svn_error_create(SVN_ERR_RA_ILLEGAL_URL, NULL,
                                _("Invalid URL: negative proxy port number"));
      if (port > 65535)
        return svn_error_create(SVN_ERR_RA_ILLEGAL_URL, NULL,
                                _("Invalid URL: proxy port number greater "
                                  "than maximum TCP port number 65535"));
      proxy_port = port;
<<<<<<< HEAD
    }
  else
    proxy_port = 80;

  if (proxy_host) 
    {
      apr_sockaddr_t *proxy_addr;
      apr_status_t status;

      status = apr_sockaddr_info_get(&proxy_addr, proxy_host, 
                                     APR_INET, proxy_port, 0,
                                     session->pool);
      session->using_proxy = TRUE;
      serf_config_proxy(session->context, proxy_addr);
    }
  else
    session->using_proxy = FALSE;
#endif
=======
    }
  else
    proxy_port = 80;

  if (proxy_host)
    {
      apr_sockaddr_t *proxy_addr;
      apr_status_t status;

      status = apr_sockaddr_info_get(&proxy_addr, proxy_host,
                                     APR_UNSPEC, proxy_port, 0,
                                     session->pool);
      session->using_proxy = TRUE;
      serf_config_proxy(session->context, proxy_addr);
    }
  else
    session->using_proxy = FALSE;

  /* Load the list of support authn types. */
   SVN_ERR(load_http_auth_types(pool, config, server_group,
           &session->authn_types));
>>>>>>> 79d0a718

  return SVN_NO_ERROR;
}
#undef DEFAULT_HTTP_TIMEOUT

static void
svn_ra_serf__progress(void *progress_baton, apr_off_t read, apr_off_t written)
{
  const svn_ra_serf__session_t *serf_sess = progress_baton;
  if (serf_sess->wc_progress_func)
    {
      serf_sess->wc_progress_func(read + written, -1,
                                  serf_sess->wc_progress_baton,
                                  serf_sess->pool);
    }
}

static svn_error_t *
svn_ra_serf__open(svn_ra_session_t *session,
                  const char *repos_URL,
                  const svn_ra_callbacks2_t *callbacks,
                  void *callback_baton,
                  apr_hash_t *config,
                  apr_pool_t *pool)
{
  apr_status_t status;
  svn_ra_serf__session_t *serf_sess;
  apr_uri_t url;
  const char *client_string = NULL;

  serf_sess = apr_pcalloc(pool, sizeof(*serf_sess));
  serf_sess->pool = svn_pool_create(pool);
  serf_sess->bkt_alloc = serf_bucket_allocator_create(serf_sess->pool, NULL,
                                                      NULL);
  serf_sess->cached_props = apr_hash_make(serf_sess->pool);
  serf_sess->wc_callbacks = callbacks;
  serf_sess->wc_callback_baton = callback_baton;
  serf_sess->wc_progress_baton = callbacks->progress_baton;
  serf_sess->wc_progress_func = callbacks->progress_func;

  /* todo: reuse serf context across sessions */
  serf_sess->context = serf_context_create(serf_sess->pool);

  status = apr_uri_parse(serf_sess->pool, repos_URL, &url);
  if (status)
    {
      return svn_error_createf(SVN_ERR_RA_ILLEGAL_URL, NULL,
                               _("Illegal repository URL '%s'"),
                               repos_URL);
    }
  /* Contrary to what the comment for apr_uri_t.path says in apr-util 1.2.12 and
     older, for root paths url.path will be "", where serf requires "/". */
  if (url.path == NULL || url.path[0] == '\0')
    url.path = apr_pstrdup(serf_sess->pool, "/");

  serf_sess->repos_url = url;
  serf_sess->repos_url_str = apr_pstrdup(serf_sess->pool, repos_URL);

  if (!url.port)
    {
      url.port = apr_uri_port_of_scheme(url.scheme);
    }
  serf_sess->using_ssl = (svn_cstring_casecmp(url.scheme, "https") == 0);

  serf_sess->capabilities = apr_hash_make(serf_sess->pool);

  serf_sess->capabilities = apr_hash_make(serf_sess->pool);

  SVN_ERR(load_config(serf_sess, config, serf_sess->pool));

  /* register cleanups */
  apr_pool_cleanup_register(serf_sess->pool, serf_sess,
                            svn_ra_serf__cleanup_serf_session,
                            apr_pool_cleanup_null);

  serf_sess->conns = apr_palloc(serf_sess->pool, sizeof(*serf_sess->conns) * 4);

  serf_sess->conns[0] = apr_pcalloc(serf_sess->pool,
                                    sizeof(*serf_sess->conns[0]));
  serf_sess->conns[0]->bkt_alloc =
          serf_bucket_allocator_create(serf_sess->pool, NULL, NULL);
  serf_sess->conns[0]->session = serf_sess;
  serf_sess->conns[0]->last_status_code = -1;

  /* Unless we're using a proxy, fetch the DNS record for this host */
  if (! serf_sess->using_proxy)
    {
      status = apr_sockaddr_info_get(&serf_sess->conns[0]->address,
                                     url.hostname,
                                     APR_UNSPEC, url.port, 0, serf_sess->pool);
      if (status)
        {
          return svn_error_wrap_apr(status,
                                    _("Could not lookup hostname `%s'"),
                                    url.hostname);
        }
    }
  else
    {
      /* Create an address with unresolved hostname. */
      apr_sockaddr_t *sa = apr_pcalloc(serf_sess->pool, sizeof(apr_sockaddr_t));
      sa->pool = serf_sess->pool;
      sa->hostname = apr_pstrdup(serf_sess->pool, url.hostname);
      sa->port = url.port;
      sa->family = APR_UNSPEC;
      serf_sess->conns[0]->address = sa;
    }

  serf_sess->conns[0]->using_ssl = serf_sess->using_ssl;
  serf_sess->conns[0]->using_compression = serf_sess->using_compression;
  serf_sess->conns[0]->hostinfo = url.hostinfo;
  serf_sess->conns[0]->auth_header = NULL;
  serf_sess->conns[0]->auth_value = NULL;
<<<<<<< HEAD
=======
  serf_sess->conns[0]->useragent = NULL;

  /* create the user agent string */
  if (callbacks->get_client_string)
    callbacks->get_client_string(callback_baton, &client_string, pool);

  if (client_string)
    serf_sess->conns[0]->useragent = apr_pstrcat(pool, USER_AGENT, "/",
                                                 client_string, NULL);
  else
    serf_sess->conns[0]->useragent = USER_AGENT;
>>>>>>> 79d0a718

  /* go ahead and tell serf about the connection. */
  serf_sess->conns[0]->conn =
      serf_connection_create(serf_sess->context, serf_sess->conns[0]->address,
                             svn_ra_serf__conn_setup, serf_sess->conns[0],
                             svn_ra_serf__conn_closed, serf_sess->conns[0],
                             serf_sess->pool);

  /* Set the progress callback. */
  serf_context_set_progress_cb(serf_sess->context, svn_ra_serf__progress,
                               serf_sess);

  serf_sess->num_conns = 1;

  session->priv = serf_sess;

<<<<<<< HEAD
  SVN_ERR(exchange_capabilities(serf_sess, pool));

  return SVN_NO_ERROR;
=======
  return svn_ra_serf__exchange_capabilities(serf_sess, pool);
>>>>>>> 79d0a718
}

static svn_error_t *
svn_ra_serf__reparent(svn_ra_session_t *ra_session,
                      const char *url,
                      apr_pool_t *pool)
{
  svn_ra_serf__session_t *session = ra_session->priv;
  apr_uri_t new_url;
  apr_status_t status;

  /* If it's the URL we already have, wave our hands and do nothing. */
  if (strcmp(session->repos_url_str, url) == 0)
    {
      return SVN_NO_ERROR;
    }

  /* Do we need to check that it's the same host and port? */
  status = apr_uri_parse(session->pool, url, &new_url);
  if (status)
    {
      return svn_error_createf(SVN_ERR_RA_ILLEGAL_URL, NULL,
                               _("Illegal repository URL '%s'"), url);
    }

  session->repos_url.path = new_url.path;
  session->repos_url_str = apr_pstrdup(session->pool, url);
<<<<<<< HEAD
=======

  return SVN_NO_ERROR;
}
>>>>>>> 79d0a718

static svn_error_t *
svn_ra_serf__get_session_url(svn_ra_session_t *ra_session,
                             const char **url,
                             apr_pool_t *pool)
{
  svn_ra_serf__session_t *session = ra_session->priv;
  *url = apr_pstrdup(pool, session->repos_url_str);
  return SVN_NO_ERROR;
}

static svn_error_t *
svn_ra_serf__get_session_url(svn_ra_session_t *ra_session,
                             const char **url,
                             apr_pool_t *pool)
{
  svn_ra_serf__session_t *session = ra_session->priv;
  *url = apr_pstrdup(pool, session->repos_url_str);
  return SVN_NO_ERROR;
}

static svn_error_t *
svn_ra_serf__get_latest_revnum(svn_ra_session_t *ra_session,
                               svn_revnum_t *latest_revnum,
                               apr_pool_t *pool)
{
  const char *relative_url, *basecoll_url;
  svn_ra_serf__session_t *session = ra_session->priv;
<<<<<<< HEAD
  const char *vcc_url, *baseline_url, *version_name;

  props = apr_hash_make(pool);

  SVN_ERR(svn_ra_serf__discover_root(&vcc_url, NULL,
                                     session, session->conns[0],
                                     session->repos_url.path, pool));

  if (!vcc_url)
    {
      return svn_error_create(SVN_ERR_RA_DAV_OPTIONS_REQ_FAILED, NULL,
                              _("The OPTIONS response did not include the "
                                "requested version-controlled-configuration "
                                "value"));
    }

  /* Using the version-controlled-configuration, fetch the checked-in prop. */
  SVN_ERR(svn_ra_serf__retrieve_props(props, session, session->conns[0],
                                      vcc_url, SVN_INVALID_REVNUM, "0",
                                      checked_in_props, pool));

  baseline_url = svn_ra_serf__get_prop(props, vcc_url,
                                       "DAV:", "checked-in");

  if (!baseline_url)
    {
      return svn_error_create(SVN_ERR_RA_DAV_OPTIONS_REQ_FAILED, NULL,
                              _("The OPTIONS response did not include the "
                                "requested checked-in value"));
    }

  /* Using the checked-in property, fetch:
   *    baseline-connection *and* version-name
   */
  SVN_ERR(svn_ra_serf__retrieve_props(props, session, session->conns[0],
                                      baseline_url, SVN_INVALID_REVNUM,
                                      "0", baseline_props, pool));

  version_name = svn_ra_serf__get_prop(props, baseline_url,
                                       "DAV:", SVN_DAV__VERSION_NAME);

  if (!version_name)
    {
      return svn_error_create(SVN_ERR_RA_DAV_OPTIONS_REQ_FAILED, NULL,
                              _("The OPTIONS response did not include the "
                                "requested version-name value"));
    }

  *latest_revnum = SVN_STR_TO_REV(version_name);

  return SVN_NO_ERROR;
=======

  return svn_ra_serf__get_baseline_info(&basecoll_url, &relative_url, session,
                                        NULL, session->repos_url.path,
                                        SVN_INVALID_REVNUM, latest_revnum,
                                        pool);
>>>>>>> 79d0a718
}

static svn_error_t *
svn_ra_serf__rev_proplist(svn_ra_session_t *ra_session,
                          svn_revnum_t rev,
                          apr_hash_t **ret_props,
                          apr_pool_t *pool)
{
  svn_ra_serf__session_t *session = ra_session->priv;
  apr_hash_t *props;
  const char *propfind_path;

  props = apr_hash_make(pool);
  *ret_props = apr_hash_make(pool);

  if (SVN_RA_SERF__HAVE_HTTPV2_SUPPORT(session))
    {
      propfind_path = apr_psprintf(pool, "%s/%ld", session->rev_stub, rev);

      /* svn_ra_serf__retrieve_props() wants to added the revision as
         a Label to the PROPFIND, which isn't really necessary when
         querying a rev-stub URI.  *Shrug*  Probably okay to leave the
         Label, but whatever. */
      rev = SVN_INVALID_REVNUM;
    }
  else
    {
      /* Use the VCC as the propfind target path. */
      SVN_ERR(svn_ra_serf__discover_vcc(&propfind_path, session, NULL, pool));
    }

  SVN_ERR(svn_ra_serf__retrieve_props(props, session, session->conns[0],
                                      propfind_path, rev, "0", all_props,
                                      pool));

  svn_ra_serf__walk_all_props(props, propfind_path, rev,
                              svn_ra_serf__set_bare_props, *ret_props, pool);

  return SVN_NO_ERROR;
}

static svn_error_t *
svn_ra_serf__rev_prop(svn_ra_session_t *session,
                      svn_revnum_t rev,
                      const char *name,
                      svn_string_t **value,
                      apr_pool_t *pool)
{
  apr_hash_t *props;

  SVN_ERR(svn_ra_serf__rev_proplist(session, rev, &props, pool));

  *value = apr_hash_get(props, name, APR_HASH_KEY_STRING);

  return SVN_NO_ERROR;
}

static svn_error_t *
fetch_path_props(svn_ra_serf__propfind_context_t **ret_prop_ctx,
                 apr_hash_t **ret_props,
                 const char **ret_path,
                 svn_revnum_t *ret_revision,
                 svn_ra_serf__session_t *session,
                 const char *rel_path,
                 svn_revnum_t revision,
                 const svn_ra_serf__dav_props_t *desired_props,
                 apr_pool_t *pool)
{
  svn_ra_serf__propfind_context_t *prop_ctx;
  apr_hash_t *props;
  const char *path;

  path = session->repos_url.path;

  /* If we have a relative path, append it. */
  if (rel_path)
    {
      path = svn_path_url_add_component2(path, rel_path, pool);
    }

  props = apr_hash_make(pool);

  prop_ctx = NULL;

  /* If we were given a specific revision, we have to fetch the VCC and
   * do a PROPFIND off of that.
   */
  if (!SVN_IS_VALID_REVNUM(revision))
    {
      svn_ra_serf__deliver_props(&prop_ctx, props, session, session->conns[0],
                                 path, revision, "0", desired_props, TRUE,
                                 NULL, session->pool);
    }
  else
    {
      const char *relative_url, *basecoll_url;

<<<<<<< HEAD
      SVN_ERR(svn_ra_serf__retrieve_props(props, session, session->conns[0],
                                          vcc_url, revision,
                                          "0", baseline_props, pool));

      basecoll_url = svn_ra_serf__get_ver_prop(props, vcc_url, revision,
                                               "DAV:", "baseline-collection");

      if (!basecoll_url)
        {
          return svn_error_create(SVN_ERR_RA_DAV_OPTIONS_REQ_FAILED, NULL,
                                  _("The OPTIONS response did not include the "
                                    "requested baseline-collection value"));
        }
=======
      SVN_ERR(svn_ra_serf__get_baseline_info(&basecoll_url, &relative_url,
                                             session, NULL, path,
                                             revision, NULL, pool));
>>>>>>> 79d0a718

      /* We will try again with our new path; however, we're now
       * technically an unversioned resource because we are accessing
       * the revision's baseline-collection.
       */
      prop_ctx = NULL;
      path = svn_path_url_add_component2(basecoll_url, relative_url, pool);
      revision = SVN_INVALID_REVNUM;
      svn_ra_serf__deliver_props(&prop_ctx, props, session, session->conns[0],
                                 path, revision, "0",
                                 desired_props, TRUE,
                                 NULL, session->pool);
    }

  if (prop_ctx)
    {
      SVN_ERR(svn_ra_serf__wait_for_props(prop_ctx, session, pool));
    }

  *ret_path = path;
  *ret_prop_ctx = prop_ctx;
  *ret_props = props;
  *ret_revision = revision;

  return SVN_NO_ERROR;
}

static svn_error_t *
svn_ra_serf__check_path(svn_ra_session_t *ra_session,
                        const char *rel_path,
                        svn_revnum_t revision,
                        svn_node_kind_t *kind,
                        apr_pool_t *pool)
{
  svn_ra_serf__session_t *session = ra_session->priv;
  apr_hash_t *props;
  svn_ra_serf__propfind_context_t *prop_ctx;
  const char *path, *res_type;
  svn_revnum_t fetched_rev;

  svn_error_t *err = fetch_path_props(&prop_ctx, &props, &path, &fetched_rev,
                                      session, rel_path,
                                      revision, check_path_props, pool);

  if (err && err->apr_err == SVN_ERR_FS_NOT_FOUND)
    {
      svn_error_clear(err);
      *kind = svn_node_none;
    }
  else
    {
      /* Any other error, raise to caller. */
      if (err)
        return err;

      res_type = svn_ra_serf__get_ver_prop(props, path, fetched_rev,
                                           "DAV:", "resourcetype");
      if (!res_type)
        {
          /* How did this happen? */
          return svn_error_create(SVN_ERR_RA_DAV_OPTIONS_REQ_FAILED, NULL,
                                  _("The OPTIONS response did not include the "
                                    "requested resourcetype value"));
        }
      else if (strcmp(res_type, "collection") == 0)
        {
          *kind = svn_node_dir;
        }
      else
        {
          *kind = svn_node_file;
        }
    }

  return SVN_NO_ERROR;
}

static svn_error_t *
dirent_walker(void *baton,
              const char *ns, apr_ssize_t ns_len,
              const char *name, apr_ssize_t name_len,
              const svn_string_t *val,
              apr_pool_t *pool)
{
  svn_dirent_t *entry = baton;

  if (strcmp(ns, SVN_DAV_PROP_NS_CUSTOM) == 0)
    {
      entry->has_props = TRUE;
    }
  else if (strcmp(ns, SVN_DAV_PROP_NS_SVN) == 0)
    {
      entry->has_props = TRUE;
    }
  else if (strcmp(ns, "DAV:") == 0)
    {
      if (strcmp(name, SVN_DAV__VERSION_NAME) == 0)
        {
          entry->created_rev = SVN_STR_TO_REV(val->data);
        }
      else if (strcmp(name, "creator-displayname") == 0)
        {
          entry->last_author = val->data;
        }
      else if (strcmp(name, SVN_DAV__CREATIONDATE) == 0)
        {
          SVN_ERR(svn_time_from_cstring(&entry->time, val->data, pool));
        }
      else if (strcmp(name, "getcontentlength") == 0)
        {
          entry->size = apr_atoi64(val->data);
        }
      else if (strcmp(name, "resourcetype") == 0)
        {
          if (strcmp(val->data, "collection") == 0)
            {
              entry->kind = svn_node_dir;
            }
          else
            {
              entry->kind = svn_node_file;
            }
        }
    }

  return SVN_NO_ERROR;
}

struct path_dirent_visitor_t {
  apr_hash_t *full_paths;
  apr_hash_t *base_paths;
  const char *orig_path;
};

static svn_error_t *
path_dirent_walker(void *baton,
                   const char *path, apr_ssize_t path_len,
                   const char *ns, apr_ssize_t ns_len,
                   const char *name, apr_ssize_t name_len,
                   const svn_string_t *val,
                   apr_pool_t *pool)
{
  struct path_dirent_visitor_t *dirents = baton;
  svn_dirent_t *entry;

  /* Skip our original path. */
  if (strcmp(path, dirents->orig_path) == 0)
    {
      return SVN_NO_ERROR;
    }

  entry = apr_hash_get(dirents->full_paths, path, path_len);

  if (!entry)
    {
      const char *base_name;

      entry = apr_pcalloc(pool, sizeof(*entry));

      apr_hash_set(dirents->full_paths, path, path_len, entry);

      base_name = svn_path_uri_decode(svn_uri_basename(path, pool), pool);

      apr_hash_set(dirents->base_paths, base_name, APR_HASH_KEY_STRING, entry);
    }

  return dirent_walker(entry, ns, ns_len, name, name_len, val, pool);
}

static svn_error_t *
svn_ra_serf__stat(svn_ra_session_t *ra_session,
                  const char *rel_path,
                  svn_revnum_t revision,
                  svn_dirent_t **dirent,
                  apr_pool_t *pool)
{
  svn_ra_serf__session_t *session = ra_session->priv;
  apr_hash_t *props;
  svn_ra_serf__propfind_context_t *prop_ctx;
  const char *path;
  svn_revnum_t fetched_rev;
  svn_dirent_t *entry;
  svn_error_t *err;

  err = fetch_path_props(&prop_ctx, &props, &path, &fetched_rev,
                         session, rel_path, revision, all_props, pool);
  if (err)
    {
      if (err->apr_err == SVN_ERR_FS_NOT_FOUND)
        {
          svn_error_clear(err);
          *dirent = NULL;
          return SVN_NO_ERROR;
        }
      else
        return err;
    }

  entry = apr_pcalloc(pool, sizeof(*entry));

  svn_ra_serf__walk_all_props(props, path, fetched_rev, dirent_walker, entry,
                              pool);

  *dirent = entry;

  return SVN_NO_ERROR;
}

/* Reads the 'resourcetype' property from the list PROPS and checks if the
 * resource at PATH@REVISION really is a directory. Returns
 * SVN_ERR_FS_NOT_DIRECTORY if not.
 */
static svn_error_t *
resource_is_directory(apr_hash_t *props,
                      const char *path,
                      svn_revnum_t revision)
{
  const char *res_type;

  res_type = svn_ra_serf__get_ver_prop(props, path, revision,
                                       "DAV:", "resourcetype");
  if (!res_type)
    {
      /* How did this happen? */
      return svn_error_create(SVN_ERR_RA_DAV_OPTIONS_REQ_FAILED, NULL,
                              _("The PROPFIND response did not include the "
                                "requested resourcetype value"));
    }
  else if (strcmp(res_type, "collection") != 0)
    {
    return svn_error_create(SVN_ERR_FS_NOT_DIRECTORY, NULL,
                            _("Can't get entries of non-directory"));
    }

  return SVN_NO_ERROR;
}

static svn_error_t *
svn_ra_serf__get_dir(svn_ra_session_t *ra_session,
                     apr_hash_t **dirents,
                     svn_revnum_t *fetched_rev,
                     apr_hash_t **ret_props,
                     const char *rel_path,
                     svn_revnum_t revision,
                     apr_uint32_t dirent_fields,
                     apr_pool_t *pool)
{
  svn_ra_serf__session_t *session = ra_session->priv;
  apr_hash_t *props;
  const char *path;

  path = session->repos_url.path;

  /* If we have a relative path, URI encode and append it. */
  if (rel_path)
    {
      path = svn_path_url_add_component2(path, rel_path, pool);
    }

  props = apr_hash_make(pool);

  /* If the user specified a peg revision other than HEAD, we have to fetch
     the baseline collection url for that revision. If not, we can use the
     public url. */
  if (SVN_IS_VALID_REVNUM(revision) || fetched_rev)
    {
<<<<<<< HEAD
      const char *vcc_url, *relative_url, *basecoll_url;

      SVN_ERR(svn_ra_serf__discover_root(&vcc_url, &relative_url,
                                         session, session->conns[0],
                                         path, pool));

      SVN_ERR(svn_ra_serf__retrieve_props(props, session, session->conns[0],
                                          vcc_url, revision,
                                          "0", baseline_props, pool));

      basecoll_url = svn_ra_serf__get_ver_prop(props, vcc_url, revision,
                                               "DAV:", "baseline-collection");

      if (!basecoll_url)
        {
          return svn_error_create(SVN_ERR_RA_DAV_OPTIONS_REQ_FAILED, NULL,
                                  _("The OPTIONS response did not include the "
                                    "requested baseline-collection value"));
        }
=======
      const char *relative_url, *basecoll_url;
>>>>>>> 79d0a718

      SVN_ERR(svn_ra_serf__get_baseline_info(&basecoll_url, &relative_url,
                                             session, NULL, path, revision,
                                             fetched_rev, pool));

      path = svn_path_url_add_component2(basecoll_url, relative_url, pool);
      revision = SVN_INVALID_REVNUM;
    }

  /* If we're asked for children, fetch them now. */
  if (dirents)
    {
      struct path_dirent_visitor_t dirent_walk;

      SVN_ERR(svn_ra_serf__retrieve_props(props, session, session->conns[0],
                                          path, revision, "1", all_props,
                                          session->pool));

      /* Check if the path is really a directory. */
      SVN_ERR(resource_is_directory (props, path, revision));

      /* We're going to create two hashes to help the walker along.
       * We're going to return the 2nd one back to the caller as it
       * will have the basenames it expects.
       */
      dirent_walk.full_paths = apr_hash_make(pool);
      dirent_walk.base_paths = apr_hash_make(pool);
      dirent_walk.orig_path = svn_uri_canonicalize(path, pool);

      svn_ra_serf__walk_all_paths(props, revision, path_dirent_walker,
                                  &dirent_walk, pool);

      *dirents = dirent_walk.base_paths;
    }

  /* If we're asked for the directory properties, fetch them too. */
  if (ret_props)
    {
      props = apr_hash_make(pool);
      *ret_props = apr_hash_make(pool);

      SVN_ERR(svn_ra_serf__retrieve_props(props, session, session->conns[0],
                                          path, revision, "0", all_props,
                                          pool));
      /* Check if the path is really a directory. */
      SVN_ERR(resource_is_directory (props, path, revision));

      svn_ra_serf__walk_all_props(props, path, revision,
                                  svn_ra_serf__set_flat_props,
                                  *ret_props, pool);
    }

  return SVN_NO_ERROR;
}

static svn_error_t *
svn_ra_serf__get_repos_root(svn_ra_session_t *ra_session,
                            const char **url,
                            apr_pool_t *pool)
{
  svn_ra_serf__session_t *session = ra_session->priv;

  if (!session->repos_root_str)
    {
      const char *vcc_url;
      SVN_ERR(svn_ra_serf__discover_vcc(&vcc_url, session, NULL, pool));
    }

  *url = session->repos_root_str;
  return SVN_NO_ERROR;
}

/* TODO: to fetch the uuid from the repository, we need:
   1. a path that exists in HEAD
   2. a path that's readable

   get_uuid handles the case where a path doesn't exist in HEAD and also the
   case where the root of the repository is not readable.
   However, it does not handle the case where we're fetching path not existing
   in HEAD of a repository with unreadable root directory.
 */
static svn_error_t *
svn_ra_serf__get_uuid(svn_ra_session_t *ra_session,
                      const char **uuid,
                      apr_pool_t *pool)
{
  svn_ra_serf__session_t *session = ra_session->priv;

  if (!session->uuid)
    {
      const char *vcc_url;

      /* We should never get here if we have HTTP v2 support, because
         any server with that support should be transmitting the
         UUID in the initial OPTIONS response.  */
      SVN_ERR_ASSERT(! SVN_RA_SERF__HAVE_HTTPV2_SUPPORT(session));

      /* We're not interested in vcc_url and relative_url, but this call also
         stores the repository's uuid in the session. */
      SVN_ERR(svn_ra_serf__discover_vcc(&vcc_url, session, NULL, pool));
      if (!session->uuid)
        {
          return svn_error_create(APR_EGENERAL, NULL,
                                  _("The UUID property was not found on the "
                                    "resource or any of its parents"));
        }
    }

  *uuid = session->uuid;

  return SVN_NO_ERROR;
}


static const svn_ra__vtable_t serf_vtable = {
  ra_serf_version,
  ra_serf_get_description,
  ra_serf_get_schemes,
  svn_ra_serf__open,
  svn_ra_serf__reparent,
  svn_ra_serf__get_session_url,
  svn_ra_serf__get_latest_revnum,
  svn_ra_serf__get_dated_revision,
  svn_ra_serf__change_rev_prop,
  svn_ra_serf__rev_proplist,
  svn_ra_serf__rev_prop,
  svn_ra_serf__get_commit_editor,
  svn_ra_serf__get_file,
  svn_ra_serf__get_dir,
  svn_ra_serf__get_mergeinfo,
  svn_ra_serf__do_update,
  svn_ra_serf__do_switch,
  svn_ra_serf__do_status,
  svn_ra_serf__do_diff,
  svn_ra_serf__get_log,
  svn_ra_serf__check_path,
  svn_ra_serf__stat,
  svn_ra_serf__get_uuid,
  svn_ra_serf__get_repos_root,
  svn_ra_serf__get_locations,
  svn_ra_serf__get_location_segments,
  svn_ra_serf__get_file_revs,
  svn_ra_serf__lock,
  svn_ra_serf__unlock,
  svn_ra_serf__get_lock,
  svn_ra_serf__get_locks,
  svn_ra_serf__replay,
  svn_ra_serf__has_capability,
  svn_ra_serf__replay_range,
<<<<<<< HEAD
=======
  svn_ra_serf__get_deleted_rev
>>>>>>> 79d0a718
};

svn_error_t *
svn_ra_serf__init(const svn_version_t *loader_version,
                  const svn_ra__vtable_t **vtable,
                  apr_pool_t *pool)
{
  static const svn_version_checklist_t checklist[] =
    {
      { "svn_subr",  svn_subr_version },
      { "svn_delta", svn_delta_version },
      { NULL, NULL }
    };

  SVN_ERR(svn_ver_check_list(ra_serf_version(), checklist));

  /* Simplified version check to make sure we can safely use the
     VTABLE parameter. The RA loader does a more exhaustive check. */
  if (loader_version->major != SVN_VER_MAJOR)
    {
      return svn_error_createf
        (SVN_ERR_VERSION_MISMATCH, NULL,
         _("Unsupported RA loader version (%d) for ra_serf"),
         loader_version->major);
    }

  *vtable = &serf_vtable;

  return SVN_NO_ERROR;
}

/* Compatibility wrapper for pre-1.2 subversions.  Needed? */
#define NAME "ra_serf"
#define DESCRIPTION RA_SERF_DESCRIPTION
#define VTBL serf_vtable
#define INITFUNC svn_ra_serf__init
#define COMPAT_INITFUNC svn_ra_serf_init
#include "../libsvn_ra/wrapper_template.h"<|MERGE_RESOLUTION|>--- conflicted
+++ resolved
@@ -53,201 +53,6 @@
 
  
-/** Capabilities exchange. */
-
-/* The only two possible values for a capability. */
-static const char *capability_yes = "yes";
-static const char *capability_no = "no";
-
-/* Baton type for parsing capabilities out of "OPTIONS" response headers. */
-struct capabilities_response_baton
-{
-  /* This session's capabilities table. */
-  apr_hash_t *capabilities;
-
-  /* Signaler for svn_ra_serf__context_run_wait(). */
-  svn_boolean_t done;
-
-  /* For temporary work only. */
-  apr_pool_t *pool;
-};
-
-
-/* This implements serf_bucket_headers_do_callback_fn_t.
- * BATON is a 'struct capabilities_response_baton *'.
- */
-static int
-capabilities_headers_iterator_callback(void *baton,
-                                       const char *key,
-                                       const char *val)
-{
-  struct capabilities_response_baton *crb = baton;
-
-  if (strcasecmp(key, "dav") == 0)
-    {
-      /* Each header may contain multiple values, separated by commas, e.g.:
-           DAV: version-control,checkout,working-resource
-           DAV: merge,baseline,activity,version-controlled-collection
-           DAV: http://subversion.tigris.org/xmlns/dav/svn/depth */
-      apr_array_header_t *vals = svn_cstring_split(val, ",", TRUE, crb->pool);
-
-      /* Right now we only have a few capabilities to detect, so just
-         seek for them directly.  This could be written slightly more
-         efficiently, but that wouldn't be worth it until we have many
-         more capabilities. */
-
-      if (svn_cstring_match_glob_list(SVN_DAV_NS_DAV_SVN_DEPTH, vals))
-        {
-          apr_hash_set(crb->capabilities, SVN_RA_CAPABILITY_DEPTH,
-                       APR_HASH_KEY_STRING, capability_yes);
-        }
-
-      if (svn_cstring_match_glob_list(SVN_DAV_NS_DAV_SVN_MERGEINFO, vals))
-        {
-          apr_hash_set(crb->capabilities, SVN_RA_CAPABILITY_MERGEINFO,
-                       APR_HASH_KEY_STRING, capability_yes);
-        }
-
-      if (svn_cstring_match_glob_list(SVN_DAV_NS_DAV_SVN_LOG_REVPROPS, vals))
-        {
-          apr_hash_set(crb->capabilities, SVN_RA_CAPABILITY_LOG_REVPROPS,
-                       APR_HASH_KEY_STRING, capability_yes);
-        }
-
-      if (svn_cstring_match_glob_list(SVN_DAV_NS_DAV_SVN_PARTIAL_REPLAY, vals))
-        {
-          apr_hash_set(crb->capabilities, SVN_RA_CAPABILITY_PARTIAL_REPLAY,
-                       APR_HASH_KEY_STRING, capability_yes);
-        }
-    }
-
-  return 0;
-}
-
-
-/* This implements serf_response_handler_t.
- * HANDLER_BATON is a 'struct capabilities_response_baton *'.
- */
-static apr_status_t
-capabilities_response_handler(serf_request_t *request,
-                              serf_bucket_t *response,
-                              void *handler_baton,
-                              apr_pool_t *pool)
-{
-  struct capabilities_response_baton *crb = handler_baton;
-  serf_bucket_t *hdrs = serf_bucket_response_get_headers(response);
-
-  /* Start out assuming all capabilities are unsupported. */
-  apr_hash_set(crb->capabilities, SVN_RA_CAPABILITY_DEPTH,
-               APR_HASH_KEY_STRING, capability_no);
-  apr_hash_set(crb->capabilities, SVN_RA_CAPABILITY_MERGEINFO,
-               APR_HASH_KEY_STRING, capability_no);
-  apr_hash_set(crb->capabilities, SVN_RA_CAPABILITY_LOG_REVPROPS,
-               APR_HASH_KEY_STRING, capability_no);
-
-  /* Then see which ones we can discover. */
-  serf_bucket_headers_do(hdrs, capabilities_headers_iterator_callback, crb);
-
-  /* Bunch of exit conditions to set before we go. */
-  crb->done = TRUE;
-  serf_request_set_handler(request, svn_ra_serf__handle_discard_body, NULL);
-  return APR_SUCCESS;
-}
-
-/* Set up headers announcing the client's capabilities.
-   BATON and POOL are ignored. */
-static apr_status_t
-set_up_capabilities_headers(serf_bucket_t *headers,
-                            void *baton,
-                            apr_pool_t *pool)
-{
-  serf_bucket_headers_set(headers, "DAV", SVN_DAV_NS_DAV_SVN_DEPTH);
-  serf_bucket_headers_set(headers, "DAV", SVN_DAV_NS_DAV_SVN_MERGEINFO);
-  serf_bucket_headers_set(headers, "DAV", SVN_DAV_NS_DAV_SVN_LOG_REVPROPS);
-
-  return APR_SUCCESS;
-}
-
-
-/* Exchange capabilities with the server, by sending an OPTIONS
-   request announcing the client's capabilities, and by filling
-   SERF_SESS->capabilities with the server's capabilities as read
-   from the response headers.  Use POOL only for temporary allocation. */
-static svn_error_t *
-exchange_capabilities(svn_ra_serf__session_t *serf_sess, apr_pool_t *pool)
-{
-  svn_ra_serf__handler_t *handler;
-  struct capabilities_response_baton crb;
-
-  crb.pool = pool;
-  crb.done = FALSE;
-  crb.capabilities = serf_sess->capabilities;
-
-  /* No obvious advantage to using svn_ra_serf__create_options_req() here. */
-  handler = apr_pcalloc(pool, sizeof(*handler));
-  handler->method = "OPTIONS";
-  handler->path = serf_sess->repos_url_str;
-  handler->body_buckets = NULL;
-  handler->response_handler = capabilities_response_handler;
-  handler->response_baton = &crb;
-  handler->header_delegate = set_up_capabilities_headers;
-  handler->session = serf_sess;
-  handler->conn = serf_sess->conns[0];
-
-  svn_ra_serf__request_create(handler);
-  return svn_ra_serf__context_run_wait(&(crb.done), serf_sess, pool);
-}
-
-
-svn_error_t *
-svn_ra_serf__has_capability(svn_ra_session_t *ra_session,
-                            svn_boolean_t *has,
-                            const char *capability,
-                            apr_pool_t *pool)
-{
-  svn_ra_serf__session_t *serf_sess = ra_session->priv;
-
-  const char *cap_result = apr_hash_get(serf_sess->capabilities,
-                                        capability,
-                                        APR_HASH_KEY_STRING);
-
-  /* If any capability is unknown, they're all unknown, so ask. */
-  if (cap_result == NULL)
-    SVN_ERR(exchange_capabilities(serf_sess, pool));
-
-  /* Try again, now that we've fetched the capabilities. */
-  cap_result = apr_hash_get(serf_sess->capabilities,
-                            capability, APR_HASH_KEY_STRING);
-
-  if (cap_result == capability_yes)
-    {
-      *has = TRUE;
-    }
-  else if (cap_result == capability_no)
-    {
-      *has = FALSE;
-    }
-  else if (cap_result == NULL)
-    {
-      return svn_error_createf
-        (SVN_ERR_RA_UNKNOWN_CAPABILITY, NULL,
-         _("Don't know anything about capability '%s'"), capability);
-    }
-  else  /* "can't happen" */
-    {
-      /* Well, let's hope it's a string. */
-      return svn_error_createf
-        (SVN_ERR_RA_DAV_OPTIONS_REQ_FAILED, NULL,
-         _("Attempt to fetch capability '%s' resulted in '%s'"),
-         capability, cap_result);
-    }
-
-  return SVN_NO_ERROR;
-}
-
-
--
 static const svn_version_t *
 ra_serf_version(void)
 {
@@ -334,15 +139,6 @@
 {
   svn_config_t *config, *config_client;
   const char *server_group;
-<<<<<<< HEAD
-#if SERF_VERSION_AT_LEAST(0, 1, 3)
-  const char *proxy_host = NULL, *port_str = NULL;
-  unsigned int proxy_port;
-#endif
-
-  config = apr_hash_get(config_hash, SVN_CONFIG_CATEGORY_SERVERS,
-                        APR_HASH_KEY_STRING);
-=======
   const char *proxy_host = NULL;
   const char *port_str = NULL;
   const char *timeout_str = NULL;
@@ -362,7 +158,6 @@
       config = NULL;
       config_client = NULL;
     }
->>>>>>> 79d0a718
 
   SVN_ERR(svn_config_get_bool(config, &session->using_compression,
                               SVN_CONFIG_SECTION_GLOBAL,
@@ -410,23 +205,6 @@
                      SVN_CONFIG_OPTION_HTTP_PROXY_PASSWORD, NULL);
     }
 
-<<<<<<< HEAD
-#if SERF_VERSION_AT_LEAST(0, 1, 3)
-  /* Load the global proxy server settings, if set. */
-  svn_config_get(config, &proxy_host, SVN_CONFIG_SECTION_GLOBAL,
-                 SVN_CONFIG_OPTION_HTTP_PROXY_HOST, NULL);
-  svn_config_get(config, &port_str, SVN_CONFIG_SECTION_GLOBAL,
-                 SVN_CONFIG_OPTION_HTTP_PROXY_PORT, NULL);
-  svn_config_get(config, &session->proxy_username, SVN_CONFIG_SECTION_GLOBAL,
-                 SVN_CONFIG_OPTION_HTTP_PROXY_USERNAME, NULL);
-  svn_config_get(config, &session->proxy_password, SVN_CONFIG_SECTION_GLOBAL,
-                 SVN_CONFIG_OPTION_HTTP_PROXY_PASSWORD, NULL);
-#endif
-
-  server_group = svn_config_find_group(config,
-                                       session->repos_url.hostname,
-                                       SVN_CONFIG_SECTION_GROUPS, pool);
-=======
   /* Load the global ssl settings, if set. */
   SVN_ERR(svn_config_get_bool(config, &session->trust_default_ca,
                               SVN_CONFIG_SECTION_GLOBAL,
@@ -441,7 +219,6 @@
                                          SVN_CONFIG_SECTION_GROUPS, pool);
   else
     server_group = NULL;
->>>>>>> 79d0a718
 
   if (server_group)
     {
@@ -455,10 +232,6 @@
       svn_auth_set_parameter(session->wc_callbacks->auth_baton,
                              SVN_AUTH_PARAM_SERVER_GROUP, server_group);
 
-<<<<<<< HEAD
-#if SERF_VERSION_AT_LEAST(0, 1, 3)
-=======
->>>>>>> 79d0a718
       /* Load the group proxy server settings, overriding global settings. */
       svn_config_get(config, &proxy_host, server_group,
                      SVN_CONFIG_OPTION_HTTP_PROXY_HOST, NULL);
@@ -468,12 +241,6 @@
                      SVN_CONFIG_OPTION_HTTP_PROXY_USERNAME, NULL);
       svn_config_get(config, &session->proxy_password, server_group,
                      SVN_CONFIG_OPTION_HTTP_PROXY_PASSWORD, NULL);
-<<<<<<< HEAD
-#endif
-    }
-
-#if SERF_VERSION_AT_LEAST(0, 1, 3)
-=======
 
       /* Load the group ssl settings. */
       SVN_ERR(svn_config_get_bool(config, &session->trust_default_ca,
@@ -502,7 +269,6 @@
   else
     session->timeout = apr_time_from_sec(DEFAULT_HTTP_TIMEOUT);
 
->>>>>>> 79d0a718
   /* Convert the proxy port value, if any. */
   if (port_str)
     {
@@ -521,26 +287,6 @@
                                 _("Invalid URL: proxy port number greater "
                                   "than maximum TCP port number 65535"));
       proxy_port = port;
-<<<<<<< HEAD
-    }
-  else
-    proxy_port = 80;
-
-  if (proxy_host) 
-    {
-      apr_sockaddr_t *proxy_addr;
-      apr_status_t status;
-
-      status = apr_sockaddr_info_get(&proxy_addr, proxy_host, 
-                                     APR_INET, proxy_port, 0,
-                                     session->pool);
-      session->using_proxy = TRUE;
-      serf_config_proxy(session->context, proxy_addr);
-    }
-  else
-    session->using_proxy = FALSE;
-#endif
-=======
     }
   else
     proxy_port = 80;
@@ -562,7 +308,6 @@
   /* Load the list of support authn types. */
    SVN_ERR(load_http_auth_types(pool, config, server_group,
            &session->authn_types));
->>>>>>> 79d0a718
 
   return SVN_NO_ERROR;
 }
@@ -629,8 +374,6 @@
 
   serf_sess->capabilities = apr_hash_make(serf_sess->pool);
 
-  serf_sess->capabilities = apr_hash_make(serf_sess->pool);
-
   SVN_ERR(load_config(serf_sess, config, serf_sess->pool));
 
   /* register cleanups */
@@ -676,8 +419,6 @@
   serf_sess->conns[0]->hostinfo = url.hostinfo;
   serf_sess->conns[0]->auth_header = NULL;
   serf_sess->conns[0]->auth_value = NULL;
-<<<<<<< HEAD
-=======
   serf_sess->conns[0]->useragent = NULL;
 
   /* create the user agent string */
@@ -689,7 +430,6 @@
                                                  client_string, NULL);
   else
     serf_sess->conns[0]->useragent = USER_AGENT;
->>>>>>> 79d0a718
 
   /* go ahead and tell serf about the connection. */
   serf_sess->conns[0]->conn =
@@ -706,13 +446,7 @@
 
   session->priv = serf_sess;
 
-<<<<<<< HEAD
-  SVN_ERR(exchange_capabilities(serf_sess, pool));
-
-  return SVN_NO_ERROR;
-=======
   return svn_ra_serf__exchange_capabilities(serf_sess, pool);
->>>>>>> 79d0a718
 }
 
 static svn_error_t *
@@ -740,12 +474,9 @@
 
   session->repos_url.path = new_url.path;
   session->repos_url_str = apr_pstrdup(session->pool, url);
-<<<<<<< HEAD
-=======
-
-  return SVN_NO_ERROR;
-}
->>>>>>> 79d0a718
+
+  return SVN_NO_ERROR;
+}
 
 static svn_error_t *
 svn_ra_serf__get_session_url(svn_ra_session_t *ra_session,
@@ -758,81 +489,17 @@
 }
 
 static svn_error_t *
-svn_ra_serf__get_session_url(svn_ra_session_t *ra_session,
-                             const char **url,
-                             apr_pool_t *pool)
-{
-  svn_ra_serf__session_t *session = ra_session->priv;
-  *url = apr_pstrdup(pool, session->repos_url_str);
-  return SVN_NO_ERROR;
-}
-
-static svn_error_t *
 svn_ra_serf__get_latest_revnum(svn_ra_session_t *ra_session,
                                svn_revnum_t *latest_revnum,
                                apr_pool_t *pool)
 {
   const char *relative_url, *basecoll_url;
   svn_ra_serf__session_t *session = ra_session->priv;
-<<<<<<< HEAD
-  const char *vcc_url, *baseline_url, *version_name;
-
-  props = apr_hash_make(pool);
-
-  SVN_ERR(svn_ra_serf__discover_root(&vcc_url, NULL,
-                                     session, session->conns[0],
-                                     session->repos_url.path, pool));
-
-  if (!vcc_url)
-    {
-      return svn_error_create(SVN_ERR_RA_DAV_OPTIONS_REQ_FAILED, NULL,
-                              _("The OPTIONS response did not include the "
-                                "requested version-controlled-configuration "
-                                "value"));
-    }
-
-  /* Using the version-controlled-configuration, fetch the checked-in prop. */
-  SVN_ERR(svn_ra_serf__retrieve_props(props, session, session->conns[0],
-                                      vcc_url, SVN_INVALID_REVNUM, "0",
-                                      checked_in_props, pool));
-
-  baseline_url = svn_ra_serf__get_prop(props, vcc_url,
-                                       "DAV:", "checked-in");
-
-  if (!baseline_url)
-    {
-      return svn_error_create(SVN_ERR_RA_DAV_OPTIONS_REQ_FAILED, NULL,
-                              _("The OPTIONS response did not include the "
-                                "requested checked-in value"));
-    }
-
-  /* Using the checked-in property, fetch:
-   *    baseline-connection *and* version-name
-   */
-  SVN_ERR(svn_ra_serf__retrieve_props(props, session, session->conns[0],
-                                      baseline_url, SVN_INVALID_REVNUM,
-                                      "0", baseline_props, pool));
-
-  version_name = svn_ra_serf__get_prop(props, baseline_url,
-                                       "DAV:", SVN_DAV__VERSION_NAME);
-
-  if (!version_name)
-    {
-      return svn_error_create(SVN_ERR_RA_DAV_OPTIONS_REQ_FAILED, NULL,
-                              _("The OPTIONS response did not include the "
-                                "requested version-name value"));
-    }
-
-  *latest_revnum = SVN_STR_TO_REV(version_name);
-
-  return SVN_NO_ERROR;
-=======
 
   return svn_ra_serf__get_baseline_info(&basecoll_url, &relative_url, session,
                                         NULL, session->repos_url.path,
                                         SVN_INVALID_REVNUM, latest_revnum,
                                         pool);
->>>>>>> 79d0a718
 }
 
 static svn_error_t *
@@ -930,25 +597,9 @@
     {
       const char *relative_url, *basecoll_url;
 
-<<<<<<< HEAD
-      SVN_ERR(svn_ra_serf__retrieve_props(props, session, session->conns[0],
-                                          vcc_url, revision,
-                                          "0", baseline_props, pool));
-
-      basecoll_url = svn_ra_serf__get_ver_prop(props, vcc_url, revision,
-                                               "DAV:", "baseline-collection");
-
-      if (!basecoll_url)
-        {
-          return svn_error_create(SVN_ERR_RA_DAV_OPTIONS_REQ_FAILED, NULL,
-                                  _("The OPTIONS response did not include the "
-                                    "requested baseline-collection value"));
-        }
-=======
       SVN_ERR(svn_ra_serf__get_baseline_info(&basecoll_url, &relative_url,
                                              session, NULL, path,
                                              revision, NULL, pool));
->>>>>>> 79d0a718
 
       /* We will try again with our new path; however, we're now
        * technically an unversioned resource because we are accessing
@@ -1215,29 +866,7 @@
      public url. */
   if (SVN_IS_VALID_REVNUM(revision) || fetched_rev)
     {
-<<<<<<< HEAD
-      const char *vcc_url, *relative_url, *basecoll_url;
-
-      SVN_ERR(svn_ra_serf__discover_root(&vcc_url, &relative_url,
-                                         session, session->conns[0],
-                                         path, pool));
-
-      SVN_ERR(svn_ra_serf__retrieve_props(props, session, session->conns[0],
-                                          vcc_url, revision,
-                                          "0", baseline_props, pool));
-
-      basecoll_url = svn_ra_serf__get_ver_prop(props, vcc_url, revision,
-                                               "DAV:", "baseline-collection");
-
-      if (!basecoll_url)
-        {
-          return svn_error_create(SVN_ERR_RA_DAV_OPTIONS_REQ_FAILED, NULL,
-                                  _("The OPTIONS response did not include the "
-                                    "requested baseline-collection value"));
-        }
-=======
       const char *relative_url, *basecoll_url;
->>>>>>> 79d0a718
 
       SVN_ERR(svn_ra_serf__get_baseline_info(&basecoll_url, &relative_url,
                                              session, NULL, path, revision,
@@ -1387,10 +1016,7 @@
   svn_ra_serf__replay,
   svn_ra_serf__has_capability,
   svn_ra_serf__replay_range,
-<<<<<<< HEAD
-=======
   svn_ra_serf__get_deleted_rev
->>>>>>> 79d0a718
 };
 
 svn_error_t *
