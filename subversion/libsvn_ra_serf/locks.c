/*
 * locks.c :  entry point for locking RA functions for ra_serf
 *
 * ====================================================================
 *    Licensed to the Apache Software Foundation (ASF) under one
 *    or more contributor license agreements.  See the NOTICE file
 *    distributed with this work for additional information
 *    regarding copyright ownership.  The ASF licenses this file
 *    to you under the Apache License, Version 2.0 (the
 *    "License"); you may not use this file except in compliance
 *    with the License.  You may obtain a copy of the License at
 *
 *      http://www.apache.org/licenses/LICENSE-2.0
 *
 *    Unless required by applicable law or agreed to in writing,
 *    software distributed under the License is distributed on an
 *    "AS IS" BASIS, WITHOUT WARRANTIES OR CONDITIONS OF ANY
 *    KIND, either express or implied.  See the License for the
 *    specific language governing permissions and limitations
 *    under the License.
 * ====================================================================
 */



#include <apr_uri.h>

#include <expat.h>

#include <serf.h>

#include "svn_dav.h"
#include "svn_pools.h"
#include "svn_ra.h"

#include "../libsvn_ra/ra_loader.h"
#include "svn_config.h"
#include "svn_path.h"
#include "svn_time.h"
#include "svn_private_config.h"

#include "ra_serf.h"


/*
 * This enum represents the current state of our XML parsing for a REPORT.
 */
typedef enum lock_state_e {
  NONE = 0,
  PROP,
  LOCK_DISCOVERY,
  ACTIVE_LOCK,
  LOCK_TYPE,
  LOCK_SCOPE,
  DEPTH,
  TIMEOUT,
  LOCK_TOKEN,
  COMMENT
} lock_state_e;

typedef struct lock_prop_info_t {
  const char *data;
  apr_size_t len;
} lock_prop_info_t;

typedef struct lock_info_t {
  apr_pool_t *pool;

  const char *path;

  svn_lock_t *lock;

  svn_boolean_t force;
  svn_revnum_t revision;

  svn_boolean_t read_headers;

  /* Our HTTP status code and reason. */
  int status_code;
  const char *reason;

  /* The currently collected value as we build it up */
  const char *tmp;
  apr_size_t tmp_len;

  /* are we done? */
  svn_boolean_t done;
} lock_info_t;


static lock_prop_info_t*
push_state(svn_ra_serf__xml_parser_t *parser,
           lock_info_t *lock_ctx,
           lock_state_e state)
{
  svn_ra_serf__xml_push_state(parser, state);
  switch (state)
    {
    case LOCK_TYPE:
    case LOCK_SCOPE:
    case DEPTH:
    case TIMEOUT:
    case LOCK_TOKEN:
    case COMMENT:
        parser->state->private = apr_pcalloc(parser->state->pool,
                                             sizeof(lock_prop_info_t));
        break;
      default:
        break;
    }

  return parser->state->private;
}

/*
 * Expat callback invoked on a start element tag for a PROPFIND response.
 */
static svn_error_t *
start_lock(svn_ra_serf__xml_parser_t *parser,
           void *userData,
           svn_ra_serf__dav_props_t name,
           const char **attrs)
{
  lock_info_t *ctx = userData;
  lock_state_e state;

  state = parser->state->current_state;

  if (state == NONE && strcmp(name.name, "prop") == 0)
    {
      svn_ra_serf__xml_push_state(parser, PROP);
    }
  else if (state == PROP &&
           strcmp(name.name, "lockdiscovery") == 0)
    {
      push_state(parser, ctx, LOCK_DISCOVERY);
    }
  else if (state == LOCK_DISCOVERY &&
           strcmp(name.name, "activelock") == 0)
    {
      push_state(parser, ctx, ACTIVE_LOCK);
    }
  else if (state == ACTIVE_LOCK)
    {
      if (strcmp(name.name, "locktype") == 0)
        {
          push_state(parser, ctx, LOCK_TYPE);
        }
      else if (strcmp(name.name, "lockscope") == 0)
        {
          push_state(parser, ctx, LOCK_SCOPE);
        }
      else if (strcmp(name.name, "depth") == 0)
        {
          push_state(parser, ctx, DEPTH);
        }
      else if (strcmp(name.name, "timeout") == 0)
        {
          push_state(parser, ctx, TIMEOUT);
        }
      else if (strcmp(name.name, "locktoken") == 0)
        {
          push_state(parser, ctx, LOCK_TOKEN);
        }
      else if (strcmp(name.name, "owner") == 0)
        {
          push_state(parser, ctx, COMMENT);
        }
    }
  else if (state == LOCK_TYPE)
    {
      if (strcmp(name.name, "write") == 0)
        {
          /* Do nothing. */
        }
      else
        {
          SVN_ERR_MALFUNCTION();
        }
    }
  else if (state == LOCK_SCOPE)
    {
      if (strcmp(name.name, "exclusive") == 0)
        {
          /* Do nothing. */
        }
      else
        {
          SVN_ERR_MALFUNCTION();
        }
    }

  return SVN_NO_ERROR;
}

/*
 * Expat callback invoked on an end element tag for a PROPFIND response.
 */
static svn_error_t *
end_lock(svn_ra_serf__xml_parser_t *parser,
         void *userData,
         svn_ra_serf__dav_props_t name)
{
  lock_info_t *ctx = userData;
  lock_state_e state;

  state = parser->state->current_state;

  if (state == PROP &&
      strcmp(name.name, "prop") == 0)
    {
      svn_ra_serf__xml_pop_state(parser);
    }
  else if (state == LOCK_DISCOVERY &&
           strcmp(name.name, "lockdiscovery") == 0)
    {
      svn_ra_serf__xml_pop_state(parser);
    }
  else if (state == ACTIVE_LOCK &&
           strcmp(name.name, "activelock") == 0)
    {
      svn_ra_serf__xml_pop_state(parser);
    }
  else if (state == LOCK_TYPE &&
           strcmp(name.name, "locktype") == 0)
    {
      svn_ra_serf__xml_pop_state(parser);
    }
  else if (state == LOCK_SCOPE &&
           strcmp(name.name, "lockscope") == 0)
    {
      svn_ra_serf__xml_pop_state(parser);
    }
  else if (state == DEPTH &&
           strcmp(name.name, "depth") == 0)
    {
      svn_ra_serf__xml_pop_state(parser);
    }
  else if (state == TIMEOUT &&
           strcmp(name.name, "timeout") == 0)
    {
      lock_prop_info_t *info = parser->state->private;

      if (strcmp(info->data, "Infinite") == 0)
        {
          ctx->lock->expiration_date = 0;
        }
      else
        {
          SVN_ERR(svn_time_from_cstring(&ctx->lock->creation_date,
                                        info->data, ctx->pool));
        }
      svn_ra_serf__xml_pop_state(parser);
    }
  else if (state == LOCK_TOKEN &&
           strcmp(name.name, "locktoken") == 0)
    {
      lock_prop_info_t *info = parser->state->private;

      if (!ctx->lock->token && info->len)
        {
          apr_collapse_spaces((char*)info->data, info->data);
          ctx->lock->token = apr_pstrndup(ctx->pool, info->data, info->len);
        }
      /* We don't actually need the lock token. */
      svn_ra_serf__xml_pop_state(parser);
    }
  else if (state == COMMENT &&
           strcmp(name.name, "owner") == 0)
    {
      lock_prop_info_t *info = parser->state->private;

      if (info->len)
        {
          ctx->lock->comment = apr_pstrndup(ctx->pool, info->data, info->len);
        }
      svn_ra_serf__xml_pop_state(parser);
    }

  return SVN_NO_ERROR;
}

static svn_error_t *
cdata_lock(svn_ra_serf__xml_parser_t *parser,
           void *userData,
           const char *data,
           apr_size_t len)
{
  lock_info_t *lock_ctx = userData;
  lock_state_e state;
  lock_prop_info_t *info;

  UNUSED_CTX(lock_ctx);

  state = parser->state->current_state;
  info = parser->state->private;

  switch (state)
    {
    case LOCK_TYPE:
    case LOCK_SCOPE:
    case DEPTH:
    case TIMEOUT:
    case LOCK_TOKEN:
    case COMMENT:
        svn_ra_serf__expand_string(&info->data, &info->len,
                                   data, len, parser->state->pool);
        break;
      default:
        break;
    }

  return SVN_NO_ERROR;
}

static const svn_ra_serf__dav_props_t lock_props[] =
{
  { "DAV:", "lockdiscovery" },
  { NULL }
};

static svn_error_t *
set_lock_headers(serf_bucket_t *headers,
                 void *baton,
                 apr_pool_t *pool)
{
  lock_info_t *lock_ctx = baton;

  if (lock_ctx->force)
    {
      serf_bucket_headers_set(headers, SVN_DAV_OPTIONS_HEADER,
                              SVN_DAV_OPTION_LOCK_STEAL);
    }

  if (SVN_IS_VALID_REVNUM(lock_ctx->revision))
    {
      serf_bucket_headers_set(headers, SVN_DAV_VERSION_NAME_HEADER,
                              apr_ltoa(pool, lock_ctx->revision));
    }

  return APR_SUCCESS;
}

/* Implements svn_ra_serf__response_handler_t */
static svn_error_t *
handle_lock(serf_request_t *request,
            serf_bucket_t *response,
            void *handler_baton,
            apr_pool_t *pool)
{
  svn_ra_serf__xml_parser_t *xml_ctx = handler_baton;
  lock_info_t *ctx = xml_ctx->user_data;
  svn_error_t *err;

  if (ctx->read_headers == FALSE)
    {
      serf_bucket_t *headers;
      const char *val;

      serf_status_line sl;
      apr_status_t status;

      status = serf_bucket_response_status(response, &sl);
      if (SERF_BUCKET_READ_ERROR(status))
        {
          return svn_error_wrap_apr(status, NULL);
        }

      ctx->status_code = sl.code;
      ctx->reason = sl.reason;

      /* 423 == Locked */
      if (sl.code == 423)
        {
          /* Older servers may not give a descriptive error, so we'll
             make one of our own if we can't find one in the response. */
          err = svn_ra_serf__handle_server_error(request, response, pool);
          if (!err)
            {
              err = svn_error_createf(SVN_ERR_FS_PATH_ALREADY_LOCKED,
                                      NULL,
                                      _("Lock request failed: %d %s"),
                                      ctx->status_code, ctx->reason);
            }
          return err;
        }

      headers = serf_bucket_response_get_headers(response);

      val = serf_bucket_headers_get(headers, SVN_DAV_LOCK_OWNER_HEADER);
      if (val)
        {
          ctx->lock->owner = apr_pstrdup(ctx->pool, val);
        }

      val = serf_bucket_headers_get(headers, SVN_DAV_CREATIONDATE_HEADER);
      if (val)
        {
          SVN_ERR(svn_time_from_cstring(&ctx->lock->creation_date, val,
                                        ctx->pool));
        }

      ctx->read_headers = TRUE;
    }

  /* Forbidden when a lock doesn't exist. */
  if (ctx->status_code == 403)
    {
      /* If we get an "unexpected EOF" error, we'll wrap it with
         generic request failure error. */
      err = svn_ra_serf__handle_discard_body(request, response, NULL, pool);
      if (err && APR_STATUS_IS_EOF(err->apr_err))
        {
          ctx->done = TRUE;
          err = svn_error_createf(SVN_ERR_RA_DAV_FORBIDDEN,
                                  err,
                                  _("Lock request failed: %d %s"),
                                  ctx->status_code, ctx->reason);
        }
      return err;
    }

  return svn_ra_serf__handle_xml_parser(request, response,
                                        handler_baton, pool);
}

/* Implements svn_ra_serf__request_body_delegate_t */
static svn_error_t *
create_getlock_body(serf_bucket_t **body_bkt,
                    void *baton,
                    serf_bucket_alloc_t *alloc,
                    apr_pool_t *pool)
{
  serf_bucket_t *buckets;

  buckets = serf_bucket_aggregate_create(alloc);

  svn_ra_serf__add_xml_header_buckets(buckets, alloc);
  svn_ra_serf__add_open_tag_buckets(buckets, alloc, "propfind",
                                    "xmlns", "DAV:",
                                    NULL);
  svn_ra_serf__add_open_tag_buckets(buckets, alloc, "prop", NULL);
  svn_ra_serf__add_tag_buckets(buckets, "lockdiscovery", NULL, alloc);
  svn_ra_serf__add_close_tag_buckets(buckets, alloc, "prop");
  svn_ra_serf__add_close_tag_buckets(buckets, alloc, "propfind");

  *body_bkt = buckets;
  return SVN_NO_ERROR;
}

static svn_error_t*
setup_getlock_headers(serf_bucket_t *headers,
                      void *baton,
                      apr_pool_t *pool)
{
  serf_bucket_headers_set(headers, "Depth", "0");

  return SVN_NO_ERROR;
}

/* Implements svn_ra_serf__request_body_delegate_t */
static svn_error_t *
create_lock_body(serf_bucket_t **body_bkt,
                 void *baton,
                 serf_bucket_alloc_t *alloc,
                 apr_pool_t *pool)
{
  lock_info_t *ctx = baton;
  serf_bucket_t *buckets;

  buckets = serf_bucket_aggregate_create(alloc);

  svn_ra_serf__add_xml_header_buckets(buckets, alloc);
  svn_ra_serf__add_open_tag_buckets(buckets, alloc, "lockinfo",
                                    "xmlns", "DAV:",
                                    NULL);

  svn_ra_serf__add_open_tag_buckets(buckets, alloc, "lockscope", NULL);
  svn_ra_serf__add_tag_buckets(buckets, "exclusive", NULL, alloc);
  svn_ra_serf__add_close_tag_buckets(buckets, alloc, "lockscope");

  svn_ra_serf__add_open_tag_buckets(buckets, alloc, "locktype", NULL);
  svn_ra_serf__add_tag_buckets(buckets, "write", NULL, alloc);
  svn_ra_serf__add_close_tag_buckets(buckets, alloc, "locktype");

  if (ctx->lock->comment)
    {
      svn_ra_serf__add_tag_buckets(buckets, "owner", ctx->lock->comment,
                                   alloc);
    }

  svn_ra_serf__add_close_tag_buckets(buckets, alloc, "lockinfo");

  *body_bkt = buckets;
  return SVN_NO_ERROR;
}

svn_error_t *
svn_ra_serf__get_lock(svn_ra_session_t *ra_session,
                      svn_lock_t **lock,
                      const char *path,
                      apr_pool_t *pool)
{
  svn_ra_serf__session_t *session = ra_session->priv;
  svn_ra_serf__handler_t *handler;
  svn_ra_serf__xml_parser_t *parser_ctx;
  lock_info_t *lock_ctx;
  const char *req_url;
  svn_error_t *err;
  int status_code;

  req_url = svn_path_url_add_component2(session->session_url.path, path, pool);

  lock_ctx = apr_pcalloc(pool, sizeof(*lock_ctx));

  lock_ctx->pool = pool;
  lock_ctx->path = req_url;
  lock_ctx->lock = svn_lock_create(pool);
  lock_ctx->lock->path = path;

  handler = apr_pcalloc(pool, sizeof(*handler));

  handler->method = "PROPFIND";
  handler->path = req_url;
  handler->body_type = "text/xml";
  handler->conn = session->conns[0];
  handler->session = session;

  parser_ctx = apr_pcalloc(pool, sizeof(*parser_ctx));

  parser_ctx->pool = pool;
  parser_ctx->user_data = lock_ctx;
  parser_ctx->start = start_lock;
  parser_ctx->end = end_lock;
  parser_ctx->cdata = cdata_lock;
  parser_ctx->done = &lock_ctx->done;
  parser_ctx->status_code = &status_code;

  handler->body_delegate = create_getlock_body;
  handler->body_delegate_baton = lock_ctx;

  handler->header_delegate = setup_getlock_headers;
  handler->header_delegate_baton = lock_ctx;

  handler->response_handler = handle_lock;
  handler->response_baton = parser_ctx;

  svn_ra_serf__request_create(handler);
  err = svn_ra_serf__context_run_wait(&lock_ctx->done, session, pool);

  if (status_code == 404)
    {
      return svn_error_create(SVN_ERR_RA_ILLEGAL_URL, err,
                              _("Malformed URL for repository"));
    }
  if (err)
    {
      /* TODO Shh.  We're telling a white lie for now. */
      return svn_error_create(SVN_ERR_RA_NOT_IMPLEMENTED, err,
                              _("Server does not support locking features"));
    }

  *lock = lock_ctx->lock;

  return SVN_NO_ERROR;
}

svn_error_t *
svn_ra_serf__lock(svn_ra_session_t *ra_session,
                  apr_hash_t *path_revs,
                  const char *comment,
                  svn_boolean_t force,
                  svn_ra_lock_callback_t lock_func,
                  void *lock_baton,
                  apr_pool_t *scratch_pool)
{
  svn_ra_serf__session_t *session = ra_session->priv;
  apr_hash_index_t *hi;
  apr_pool_t *iterpool;

  iterpool = svn_pool_create(scratch_pool);

  /* ### TODO for issue 2263: Send all the locks over the wire at once.  This
     loop is just a temporary shim. */
  for (hi = apr_hash_first(scratch_pool, path_revs);
       hi;
       hi = apr_hash_next(hi))
    {
      svn_ra_serf__handler_t *handler;
      svn_ra_serf__xml_parser_t *parser_ctx;
      const char *req_url;
      lock_info_t *lock_ctx;
      svn_error_t *err;
      svn_error_t *new_err = NULL;

      svn_pool_clear(iterpool);

      lock_ctx = apr_pcalloc(iterpool, sizeof(*lock_ctx));

      lock_ctx->pool = iterpool;
      lock_ctx->path = svn__apr_hash_index_key(hi);
      lock_ctx->revision = *((svn_revnum_t*)svn__apr_hash_index_val(hi));
      lock_ctx->lock = svn_lock_create(iterpool);
      lock_ctx->lock->path = lock_ctx->path;
      lock_ctx->lock->comment = comment;

      lock_ctx->force = force;
      req_url = svn_path_url_add_component2(session->session_url.path,
                                            lock_ctx->path, iterpool);

      handler = apr_pcalloc(iterpool, sizeof(*handler));

      handler->method = "LOCK";
      handler->path = req_url;
      handler->body_type = "text/xml";
      handler->conn = session->conns[0];
      handler->session = session;

      parser_ctx = apr_pcalloc(iterpool, sizeof(*parser_ctx));

      parser_ctx->pool = iterpool;
      parser_ctx->user_data = lock_ctx;
      parser_ctx->start = start_lock;
      parser_ctx->end = end_lock;
      parser_ctx->cdata = cdata_lock;
      parser_ctx->done = &lock_ctx->done;

      handler->header_delegate = set_lock_headers;
      handler->header_delegate_baton = lock_ctx;

      handler->body_delegate = create_lock_body;
      handler->body_delegate_baton = lock_ctx;

      handler->response_handler = handle_lock;
      handler->response_baton = parser_ctx;

      svn_ra_serf__request_create(handler);
      err = svn_ra_serf__context_run_wait(&lock_ctx->done, session, iterpool);

      if (lock_func)
        new_err = lock_func(lock_baton, lock_ctx->path, TRUE, lock_ctx->lock,
                            err, iterpool);
      svn_error_clear(err);

      SVN_ERR(new_err);
    }

  svn_pool_destroy(iterpool);

  return SVN_NO_ERROR;
}

struct unlock_context_t {
  const char *token;
  svn_boolean_t force;
};

static svn_error_t *
set_unlock_headers(serf_bucket_t *headers,
                   void *baton,
                   apr_pool_t *pool)
{
  struct unlock_context_t *ctx = baton;

  serf_bucket_headers_set(headers, "Lock-Token", ctx->token);
  if (ctx->force)
    {
      serf_bucket_headers_set(headers, SVN_DAV_OPTIONS_HEADER,
                              SVN_DAV_OPTION_LOCK_BREAK);
    }

  return SVN_NO_ERROR;
}

svn_error_t *
svn_ra_serf__unlock(svn_ra_session_t *ra_session,
                    apr_hash_t *path_tokens,
                    svn_boolean_t force,
                    svn_ra_lock_callback_t lock_func,
                    void *lock_baton,
                    apr_pool_t *scratch_pool)
{
  svn_ra_serf__session_t *session = ra_session->priv;
  apr_hash_index_t *hi;
  apr_pool_t *iterpool;

  iterpool = svn_pool_create(scratch_pool);

  /* ### TODO for issue 2263: Send all the locks over the wire at once.  This
     loop is just a temporary shim. */
  for (hi = apr_hash_first(scratch_pool, path_tokens);
       hi;
       hi = apr_hash_next(hi))
    {
      svn_ra_serf__handler_t *handler;
      svn_ra_serf__simple_request_context_t *ctx;
      const char *req_url, *path, *token;
      svn_lock_t *existing_lock = NULL;
      struct unlock_context_t unlock_ctx;
      svn_error_t *err = NULL;
      svn_error_t *new_err = NULL;
<<<<<<< HEAD


      svn_pool_clear(iterpool);

      ctx = apr_pcalloc(iterpool, sizeof(*ctx));
      ctx->pool = iterpool;

=======


      svn_pool_clear(iterpool);

      ctx = apr_pcalloc(iterpool, sizeof(*ctx));
      ctx->pool = iterpool;

>>>>>>> 7fe7d504
      path = svn__apr_hash_index_key(hi);
      token = svn__apr_hash_index_val(hi);

      if (force && (!token || token[0] == '\0'))
        {
          SVN_ERR(svn_ra_serf__get_lock(ra_session, &existing_lock, path,
                                        iterpool));
          token = existing_lock->token;
          if (!token)
            {
              err = svn_error_createf(SVN_ERR_RA_NOT_LOCKED, NULL,
                                      _("'%s' is not locked in the repository"),
                                      path);

              if (lock_func)
                {
                  svn_error_t *err2;
                  err2 = lock_func(lock_baton, path, FALSE, NULL, err,
                                   iterpool);
                  svn_error_clear(err);
                  err = NULL;
                  if (err2)
                    return svn_error_trace(err2);
<<<<<<< HEAD
=======
                }
              else
                {
                  svn_error_clear(err);
                  err = NULL;
>>>>>>> 7fe7d504
                }
              else
                svn_error_clear(err);
              continue;
            }
        }

      unlock_ctx.force = force;
      unlock_ctx.token = apr_pstrcat(iterpool, "<", token, ">", (char *)NULL);

      req_url = svn_path_url_add_component2(session->session_url.path, path,
                                            iterpool);

      handler = apr_pcalloc(iterpool, sizeof(*handler));

      handler->method = "UNLOCK";
      handler->path = req_url;
      handler->conn = session->conns[0];
      handler->session = session;

      handler->header_delegate = set_unlock_headers;
      handler->header_delegate_baton = &unlock_ctx;

      handler->response_handler = svn_ra_serf__handle_status_only;
      handler->response_baton = ctx;

      svn_ra_serf__request_create(handler);
      SVN_ERR(svn_ra_serf__context_run_wait(&ctx->done, session, iterpool));

      switch (ctx->status)
        {
          case 204:
            break; /* OK */
          case 403:
            /* Api users expect this specific error code to detect failures */
            err = svn_error_createf(SVN_ERR_FS_LOCK_OWNER_MISMATCH, NULL,
                                    _("Unlock request failed: %d %s"),
                                    ctx->status, ctx->reason);
            break;
          default:
            err = svn_error_createf(SVN_ERR_RA_DAV_REQUEST_FAILED, NULL,
                                    _("Unlock request failed: %d %s"),
                                    ctx->status, ctx->reason);
        }

      if (lock_func)
        new_err = lock_func(lock_baton, path, FALSE, existing_lock, err,
                            iterpool);

      svn_error_clear(err);
      SVN_ERR(new_err);
    }

  svn_pool_destroy(iterpool);

  return SVN_NO_ERROR;
}<|MERGE_RESOLUTION|>--- conflicted
+++ resolved
@@ -25,9 +25,6 @@
  
 #include <apr_uri.h>
-
-#include <expat.h>
-
 #include <serf.h>
 
 #include "svn_dav.h"
@@ -47,8 +44,11 @@
 /*
  * This enum represents the current state of our XML parsing for a REPORT.
  */
-typedef enum lock_state_e {
-  NONE = 0,
+enum {
+  INITIAL = 0,
+  MULTISTATUS,
+  RESPONSE,
+  PROPSTAT,
   PROP,
   LOCK_DISCOVERY,
   ACTIVE_LOCK,
@@ -57,13 +57,9 @@
   DEPTH,
   TIMEOUT,
   LOCK_TOKEN,
-  COMMENT
-} lock_state_e;
-
-typedef struct lock_prop_info_t {
-  const char *data;
-  apr_size_t len;
-} lock_prop_info_t;
+  OWNER,
+  HREF
+};
 
 typedef struct lock_info_t {
   apr_pool_t *pool;
@@ -77,250 +73,120 @@
 
   svn_boolean_t read_headers;
 
-  /* Our HTTP status code and reason. */
-  int status_code;
-  const char *reason;
-
-  /* The currently collected value as we build it up */
-  const char *tmp;
-  apr_size_t tmp_len;
-
-  /* are we done? */
-  svn_boolean_t done;
+  svn_ra_serf__handler_t *handler;
+
+  /* The expat handler. We wrap this to do a bit more work.  */
+  svn_ra_serf__response_handler_t inner_handler;
+  void *inner_baton;
+
 } lock_info_t;
 
+#define D_ "DAV:"
+#define S_ SVN_XML_NAMESPACE
+static const svn_ra_serf__xml_transition_t locks_ttable[] = {
+  /* The INITIAL state can transition into D:prop (LOCK) or
+     to D:multistatus (PROPFIND)  */
+  { INITIAL, D_, "prop", PROP,
+    FALSE, { NULL }, FALSE },
+  { INITIAL, D_, "multistatus", MULTISTATUS,
+    FALSE, { NULL }, FALSE },
+
+  { MULTISTATUS, D_, "response", RESPONSE,
+    FALSE, { NULL }, FALSE },
+
+  { RESPONSE, D_, "propstat", PROPSTAT,
+    FALSE, { NULL }, FALSE },
+
+  { PROPSTAT, D_, "prop", PROP,
+    FALSE, { NULL }, FALSE },
+
+  { PROP, D_, "lockdiscovery", LOCK_DISCOVERY,
+    FALSE, { NULL }, FALSE },
+
+  { LOCK_DISCOVERY, D_, "activelock", ACTIVE_LOCK,
+    FALSE, { NULL }, FALSE },
+
+#if 0
+  /* ### we don't really need to parse locktype/lockscope. we know what
+     ### the values are going to be. we *could* validate that the only
+     ### possible children are D:write and D:exclusive. we'd need to
+     ### modify the state transition to tell us about all children
+     ### (ie. maybe support "*" for the name) and then validate. but it
+     ### just isn't important to validate, so disable this for now... */
+
+  { ACTIVE_LOCK, D_, "locktype", LOCK_TYPE,
+    FALSE, { NULL }, FALSE },
+
+  { LOCK_TYPE, D_, "write", WRITE,
+    FALSE, { NULL }, TRUE },
+
+  { ACTIVE_LOCK, D_, "lockscope", LOCK_SCOPE,
+    FALSE, { NULL }, FALSE },
+
+  { LOCK_SCOPE, D_, "exclusive", EXCLUSIVE,
+    FALSE, { NULL }, TRUE },
+#endif /* 0  */
+
+  { ACTIVE_LOCK, D_, "timeout", TIMEOUT,
+    TRUE, { NULL }, TRUE },
+
+  { ACTIVE_LOCK, D_, "locktoken", LOCK_TOKEN,
+    FALSE, { NULL }, FALSE },
+
+  { LOCK_TOKEN, D_, "href", HREF,
+    TRUE, { NULL }, TRUE },
+
+  { ACTIVE_LOCK, D_, "owner", OWNER,
+    TRUE, { NULL }, TRUE },
+
+  /* ACTIVE_LOCK has a D:depth child, but we can ignore that.  */
+
+  { 0 }
+};
+
  
-static lock_prop_info_t*
-push_state(svn_ra_serf__xml_parser_t *parser,
-           lock_info_t *lock_ctx,
-           lock_state_e state)
-{
-  svn_ra_serf__xml_push_state(parser, state);
-  switch (state)
-    {
-    case LOCK_TYPE:
-    case LOCK_SCOPE:
-    case DEPTH:
-    case TIMEOUT:
-    case LOCK_TOKEN:
-    case COMMENT:
-        parser->state->private = apr_pcalloc(parser->state->pool,
-                                             sizeof(lock_prop_info_t));
-        break;
-      default:
-        break;
-    }
-
-  return parser->state->private;
-}
-
-/*
- * Expat callback invoked on a start element tag for a PROPFIND response.
- */
+/* Conforms to svn_ra_serf__xml_closed_t  */
 static svn_error_t *
-start_lock(svn_ra_serf__xml_parser_t *parser,
-           void *userData,
-           svn_ra_serf__dav_props_t name,
-           const char **attrs)
-{
-  lock_info_t *ctx = userData;
-  lock_state_e state;
-
-  state = parser->state->current_state;
-
-  if (state == NONE && strcmp(name.name, "prop") == 0)
-    {
-      svn_ra_serf__xml_push_state(parser, PROP);
-    }
-  else if (state == PROP &&
-           strcmp(name.name, "lockdiscovery") == 0)
-    {
-      push_state(parser, ctx, LOCK_DISCOVERY);
-    }
-  else if (state == LOCK_DISCOVERY &&
-           strcmp(name.name, "activelock") == 0)
-    {
-      push_state(parser, ctx, ACTIVE_LOCK);
-    }
-  else if (state == ACTIVE_LOCK)
-    {
-      if (strcmp(name.name, "locktype") == 0)
+locks_closed(svn_ra_serf__xml_estate_t *xes,
+             void *baton,
+             int leaving_state,
+             const svn_string_t *cdata,
+             apr_hash_t *attrs,
+             apr_pool_t *scratch_pool)
+{
+  lock_info_t *lock_ctx = baton;
+
+  if (leaving_state == TIMEOUT)
+    {
+      if (strcmp(cdata->data, "Infinite") == 0)
+        lock_ctx->lock->expiration_date = 0;
+      else
+        SVN_ERR(svn_time_from_cstring(&lock_ctx->lock->creation_date,
+                                      cdata->data, lock_ctx->pool));
+    }
+  else if (leaving_state == HREF)
+    {
+      if (cdata->len)
         {
-          push_state(parser, ctx, LOCK_TYPE);
+          char *buf = apr_pstrmemdup(lock_ctx->pool, cdata->data, cdata->len);
+
+          apr_collapse_spaces(buf, buf);
+          lock_ctx->lock->token = buf;
         }
-      else if (strcmp(name.name, "lockscope") == 0)
+    }
+  else if (leaving_state == OWNER)
+    {
+      if (cdata->len)
         {
-          push_state(parser, ctx, LOCK_SCOPE);
+          lock_ctx->lock->comment = apr_pstrmemdup(lock_ctx->pool,
+                                                   cdata->data, cdata->len);
         }
-      else if (strcmp(name.name, "depth") == 0)
-        {
-          push_state(parser, ctx, DEPTH);
-        }
-      else if (strcmp(name.name, "timeout") == 0)
-        {
-          push_state(parser, ctx, TIMEOUT);
-        }
-      else if (strcmp(name.name, "locktoken") == 0)
-        {
-          push_state(parser, ctx, LOCK_TOKEN);
-        }
-      else if (strcmp(name.name, "owner") == 0)
-        {
-          push_state(parser, ctx, COMMENT);
-        }
-    }
-  else if (state == LOCK_TYPE)
-    {
-      if (strcmp(name.name, "write") == 0)
-        {
-          /* Do nothing. */
-        }
-      else
-        {
-          SVN_ERR_MALFUNCTION();
-        }
-    }
-  else if (state == LOCK_SCOPE)
-    {
-      if (strcmp(name.name, "exclusive") == 0)
-        {
-          /* Do nothing. */
-        }
-      else
-        {
-          SVN_ERR_MALFUNCTION();
-        }
-    }
-
-  return SVN_NO_ERROR;
-}
-
-/*
- * Expat callback invoked on an end element tag for a PROPFIND response.
- */
-static svn_error_t *
-end_lock(svn_ra_serf__xml_parser_t *parser,
-         void *userData,
-         svn_ra_serf__dav_props_t name)
-{
-  lock_info_t *ctx = userData;
-  lock_state_e state;
-
-  state = parser->state->current_state;
-
-  if (state == PROP &&
-      strcmp(name.name, "prop") == 0)
-    {
-      svn_ra_serf__xml_pop_state(parser);
-    }
-  else if (state == LOCK_DISCOVERY &&
-           strcmp(name.name, "lockdiscovery") == 0)
-    {
-      svn_ra_serf__xml_pop_state(parser);
-    }
-  else if (state == ACTIVE_LOCK &&
-           strcmp(name.name, "activelock") == 0)
-    {
-      svn_ra_serf__xml_pop_state(parser);
-    }
-  else if (state == LOCK_TYPE &&
-           strcmp(name.name, "locktype") == 0)
-    {
-      svn_ra_serf__xml_pop_state(parser);
-    }
-  else if (state == LOCK_SCOPE &&
-           strcmp(name.name, "lockscope") == 0)
-    {
-      svn_ra_serf__xml_pop_state(parser);
-    }
-  else if (state == DEPTH &&
-           strcmp(name.name, "depth") == 0)
-    {
-      svn_ra_serf__xml_pop_state(parser);
-    }
-  else if (state == TIMEOUT &&
-           strcmp(name.name, "timeout") == 0)
-    {
-      lock_prop_info_t *info = parser->state->private;
-
-      if (strcmp(info->data, "Infinite") == 0)
-        {
-          ctx->lock->expiration_date = 0;
-        }
-      else
-        {
-          SVN_ERR(svn_time_from_cstring(&ctx->lock->creation_date,
-                                        info->data, ctx->pool));
-        }
-      svn_ra_serf__xml_pop_state(parser);
-    }
-  else if (state == LOCK_TOKEN &&
-           strcmp(name.name, "locktoken") == 0)
-    {
-      lock_prop_info_t *info = parser->state->private;
-
-      if (!ctx->lock->token && info->len)
-        {
-          apr_collapse_spaces((char*)info->data, info->data);
-          ctx->lock->token = apr_pstrndup(ctx->pool, info->data, info->len);
-        }
-      /* We don't actually need the lock token. */
-      svn_ra_serf__xml_pop_state(parser);
-    }
-  else if (state == COMMENT &&
-           strcmp(name.name, "owner") == 0)
-    {
-      lock_prop_info_t *info = parser->state->private;
-
-      if (info->len)
-        {
-          ctx->lock->comment = apr_pstrndup(ctx->pool, info->data, info->len);
-        }
-      svn_ra_serf__xml_pop_state(parser);
-    }
-
-  return SVN_NO_ERROR;
-}
-
-static svn_error_t *
-cdata_lock(svn_ra_serf__xml_parser_t *parser,
-           void *userData,
-           const char *data,
-           apr_size_t len)
-{
-  lock_info_t *lock_ctx = userData;
-  lock_state_e state;
-  lock_prop_info_t *info;
-
-  UNUSED_CTX(lock_ctx);
-
-  state = parser->state->current_state;
-  info = parser->state->private;
-
-  switch (state)
-    {
-    case LOCK_TYPE:
-    case LOCK_SCOPE:
-    case DEPTH:
-    case TIMEOUT:
-    case LOCK_TOKEN:
-    case COMMENT:
-        svn_ra_serf__expand_string(&info->data, &info->len,
-                                   data, len, parser->state->pool);
-        break;
-      default:
-        break;
-    }
-
-  return SVN_NO_ERROR;
-}
-
-static const svn_ra_serf__dav_props_t lock_props[] =
-{
-  { "DAV:", "lockdiscovery" },
-  { NULL }
-};
+    }
+
+  return SVN_NO_ERROR;
+}
+
 
 static svn_error_t *
 set_lock_headers(serf_bucket_t *headers,
@@ -343,6 +209,39 @@
 
   return APR_SUCCESS;
 }
+
+
+/* Register an error within the session. If something is already there,
+   then it will take precedence.  */
+static svn_error_t *
+determine_error(svn_ra_serf__handler_t *handler,
+                svn_error_t *err)
+{
+    {
+      apr_status_t errcode;
+
+      if (handler->sline.code == 423)
+        errcode = SVN_ERR_FS_PATH_ALREADY_LOCKED;
+      else if (handler->sline.code == 403)
+        errcode = SVN_ERR_RA_DAV_FORBIDDEN;
+      else
+        return err;
+
+      /* Client-side or server-side error already. Return it.  */
+      if (err != NULL)
+        return err;
+
+      /* The server did not send us a detailed human-readable error.
+         Provide a generic error.  */
+      err = svn_error_createf(errcode, NULL,
+                              _("Lock request failed: %d %s"),
+                              handler->sline.code,
+                              handler->sline.reason);
+    }
+
+  return err;
+}
+
 
 /* Implements svn_ra_serf__response_handler_t */
 static svn_error_t *
@@ -351,42 +250,24 @@
             void *handler_baton,
             apr_pool_t *pool)
 {
-  svn_ra_serf__xml_parser_t *xml_ctx = handler_baton;
-  lock_info_t *ctx = xml_ctx->user_data;
-  svn_error_t *err;
+  lock_info_t *ctx = handler_baton;
+
+  /* 403 (Forbidden) when a lock doesn't exist.
+     423 (Locked) when a lock already exists.  */
+  if (ctx->handler->sline.code == 403
+      || ctx->handler->sline.code == 423)
+    {
+      /* Go look in the body for a server-provided error. This will
+         reset flags for the core handler to Do The Right Thing. We
+         won't be back to this handler again.  */
+      return svn_error_trace(svn_ra_serf__expect_empty_body(
+                               request, response, ctx->handler, pool));
+    }
 
   if (ctx->read_headers == FALSE)
     {
       serf_bucket_t *headers;
       const char *val;
-
-      serf_status_line sl;
-      apr_status_t status;
-
-      status = serf_bucket_response_status(response, &sl);
-      if (SERF_BUCKET_READ_ERROR(status))
-        {
-          return svn_error_wrap_apr(status, NULL);
-        }
-
-      ctx->status_code = sl.code;
-      ctx->reason = sl.reason;
-
-      /* 423 == Locked */
-      if (sl.code == 423)
-        {
-          /* Older servers may not give a descriptive error, so we'll
-             make one of our own if we can't find one in the response. */
-          err = svn_ra_serf__handle_server_error(request, response, pool);
-          if (!err)
-            {
-              err = svn_error_createf(SVN_ERR_FS_PATH_ALREADY_LOCKED,
-                                      NULL,
-                                      _("Lock request failed: %d %s"),
-                                      ctx->status_code, ctx->reason);
-            }
-          return err;
-        }
 
       headers = serf_bucket_response_get_headers(response);
 
@@ -406,25 +287,7 @@
       ctx->read_headers = TRUE;
     }
 
-  /* Forbidden when a lock doesn't exist. */
-  if (ctx->status_code == 403)
-    {
-      /* If we get an "unexpected EOF" error, we'll wrap it with
-         generic request failure error. */
-      err = svn_ra_serf__handle_discard_body(request, response, NULL, pool);
-      if (err && APR_STATUS_IS_EOF(err->apr_err))
-        {
-          ctx->done = TRUE;
-          err = svn_error_createf(SVN_ERR_RA_DAV_FORBIDDEN,
-                                  err,
-                                  _("Lock request failed: %d %s"),
-                                  ctx->status_code, ctx->reason);
-        }
-      return err;
-    }
-
-  return svn_ra_serf__handle_xml_parser(request, response,
-                                        handler_baton, pool);
+  return ctx->inner_handler(request, response, ctx->inner_baton, pool);
 }
 
 /* Implements svn_ra_serf__request_body_delegate_t */
@@ -456,7 +319,7 @@
                       void *baton,
                       apr_pool_t *pool)
 {
-  serf_bucket_headers_set(headers, "Depth", "0");
+  serf_bucket_headers_setn(headers, "Depth", "0");
 
   return SVN_NO_ERROR;
 }
@@ -506,11 +369,10 @@
 {
   svn_ra_serf__session_t *session = ra_session->priv;
   svn_ra_serf__handler_t *handler;
-  svn_ra_serf__xml_parser_t *parser_ctx;
+  svn_ra_serf__xml_context_t *xmlctx;
   lock_info_t *lock_ctx;
   const char *req_url;
   svn_error_t *err;
-  int status_code;
 
   req_url = svn_path_url_add_component2(session->session_url.path, path, pool);
 
@@ -519,9 +381,13 @@
   lock_ctx->pool = pool;
   lock_ctx->path = req_url;
   lock_ctx->lock = svn_lock_create(pool);
-  lock_ctx->lock->path = path;
-
-  handler = apr_pcalloc(pool, sizeof(*handler));
+  lock_ctx->lock->path = apr_pstrdup(pool, path); /* be sure  */
+
+  xmlctx = svn_ra_serf__xml_context_create(locks_ttable,
+                                           NULL, locks_closed, NULL,
+                                           lock_ctx,
+                                           pool);
+  handler = svn_ra_serf__create_expat_handler(xmlctx, pool);
 
   handler->method = "PROPFIND";
   handler->path = req_url;
@@ -529,29 +395,23 @@
   handler->conn = session->conns[0];
   handler->session = session;
 
-  parser_ctx = apr_pcalloc(pool, sizeof(*parser_ctx));
-
-  parser_ctx->pool = pool;
-  parser_ctx->user_data = lock_ctx;
-  parser_ctx->start = start_lock;
-  parser_ctx->end = end_lock;
-  parser_ctx->cdata = cdata_lock;
-  parser_ctx->done = &lock_ctx->done;
-  parser_ctx->status_code = &status_code;
-
   handler->body_delegate = create_getlock_body;
   handler->body_delegate_baton = lock_ctx;
 
   handler->header_delegate = setup_getlock_headers;
   handler->header_delegate_baton = lock_ctx;
 
+  lock_ctx->inner_handler = handler->response_handler;
+  lock_ctx->inner_baton = handler->response_baton;
   handler->response_handler = handle_lock;
-  handler->response_baton = parser_ctx;
-
-  svn_ra_serf__request_create(handler);
-  err = svn_ra_serf__context_run_wait(&lock_ctx->done, session, pool);
-
-  if (status_code == 404)
+  handler->response_baton = lock_ctx;
+
+  lock_ctx->handler = handler;
+
+  err = svn_ra_serf__context_run_one(handler, pool);
+  err = determine_error(handler, err);
+
+  if (handler->sline.code == 404)
     {
       return svn_error_create(SVN_ERR_RA_ILLEGAL_URL, err,
                               _("Malformed URL for repository"));
@@ -584,13 +444,16 @@
   iterpool = svn_pool_create(scratch_pool);
 
   /* ### TODO for issue 2263: Send all the locks over the wire at once.  This
-     loop is just a temporary shim. */
+     ### loop is just a temporary shim.
+     ### an alternative, which is backwards-compat with all servers is to
+     ### pipeline these requests. ie. stop using run_wait/run_one.  */
+
   for (hi = apr_hash_first(scratch_pool, path_revs);
        hi;
        hi = apr_hash_next(hi))
     {
       svn_ra_serf__handler_t *handler;
-      svn_ra_serf__xml_parser_t *parser_ctx;
+      svn_ra_serf__xml_context_t *xmlctx;
       const char *req_url;
       lock_info_t *lock_ctx;
       svn_error_t *err;
@@ -611,7 +474,11 @@
       req_url = svn_path_url_add_component2(session->session_url.path,
                                             lock_ctx->path, iterpool);
 
-      handler = apr_pcalloc(iterpool, sizeof(*handler));
+      xmlctx = svn_ra_serf__xml_context_create(locks_ttable,
+                                               NULL, locks_closed, NULL,
+                                               lock_ctx,
+                                               iterpool);
+      handler = svn_ra_serf__create_expat_handler(xmlctx, iterpool);
 
       handler->method = "LOCK";
       handler->path = req_url;
@@ -619,26 +486,21 @@
       handler->conn = session->conns[0];
       handler->session = session;
 
-      parser_ctx = apr_pcalloc(iterpool, sizeof(*parser_ctx));
-
-      parser_ctx->pool = iterpool;
-      parser_ctx->user_data = lock_ctx;
-      parser_ctx->start = start_lock;
-      parser_ctx->end = end_lock;
-      parser_ctx->cdata = cdata_lock;
-      parser_ctx->done = &lock_ctx->done;
-
       handler->header_delegate = set_lock_headers;
       handler->header_delegate_baton = lock_ctx;
 
       handler->body_delegate = create_lock_body;
       handler->body_delegate_baton = lock_ctx;
 
+      lock_ctx->inner_handler = handler->response_handler;
+      lock_ctx->inner_baton = handler->response_baton;
       handler->response_handler = handle_lock;
-      handler->response_baton = parser_ctx;
-
-      svn_ra_serf__request_create(handler);
-      err = svn_ra_serf__context_run_wait(&lock_ctx->done, session, iterpool);
+      handler->response_baton = lock_ctx;
+
+      lock_ctx->handler = handler;
+
+      err = svn_ra_serf__context_run_one(handler, iterpool);
+      err = determine_error(handler, err);
 
       if (lock_func)
         new_err = lock_func(lock_baton, lock_ctx->path, TRUE, lock_ctx->lock,
@@ -690,35 +552,24 @@
   iterpool = svn_pool_create(scratch_pool);
 
   /* ### TODO for issue 2263: Send all the locks over the wire at once.  This
-     loop is just a temporary shim. */
+     ### loop is just a temporary shim.
+     ### an alternative, which is backwards-compat with all servers is to
+     ### pipeline these requests. ie. stop using run_wait/run_one.  */
+
   for (hi = apr_hash_first(scratch_pool, path_tokens);
        hi;
        hi = apr_hash_next(hi))
     {
       svn_ra_serf__handler_t *handler;
-      svn_ra_serf__simple_request_context_t *ctx;
       const char *req_url, *path, *token;
       svn_lock_t *existing_lock = NULL;
       struct unlock_context_t unlock_ctx;
       svn_error_t *err = NULL;
       svn_error_t *new_err = NULL;
-<<<<<<< HEAD
 
 
       svn_pool_clear(iterpool);
 
-      ctx = apr_pcalloc(iterpool, sizeof(*ctx));
-      ctx->pool = iterpool;
-
-=======
-
-
-      svn_pool_clear(iterpool);
-
-      ctx = apr_pcalloc(iterpool, sizeof(*ctx));
-      ctx->pool = iterpool;
-
->>>>>>> 7fe7d504
       path = svn__apr_hash_index_key(hi);
       token = svn__apr_hash_index_val(hi);
 
@@ -742,17 +593,12 @@
                   err = NULL;
                   if (err2)
                     return svn_error_trace(err2);
-<<<<<<< HEAD
-=======
                 }
               else
                 {
                   svn_error_clear(err);
                   err = NULL;
->>>>>>> 7fe7d504
                 }
-              else
-                svn_error_clear(err);
               continue;
             }
         }
@@ -765,6 +611,7 @@
 
       handler = apr_pcalloc(iterpool, sizeof(*handler));
 
+      handler->handler_pool = iterpool;
       handler->method = "UNLOCK";
       handler->path = req_url;
       handler->conn = session->conns[0];
@@ -773,13 +620,12 @@
       handler->header_delegate = set_unlock_headers;
       handler->header_delegate_baton = &unlock_ctx;
 
-      handler->response_handler = svn_ra_serf__handle_status_only;
-      handler->response_baton = ctx;
-
-      svn_ra_serf__request_create(handler);
-      SVN_ERR(svn_ra_serf__context_run_wait(&ctx->done, session, iterpool));
-
-      switch (ctx->status)
+      handler->response_handler = svn_ra_serf__expect_empty_body;
+      handler->response_baton = handler;
+
+      SVN_ERR(svn_ra_serf__context_run_one(handler, iterpool));
+
+      switch (handler->sline.code)
         {
           case 204:
             break; /* OK */
@@ -787,12 +633,14 @@
             /* Api users expect this specific error code to detect failures */
             err = svn_error_createf(SVN_ERR_FS_LOCK_OWNER_MISMATCH, NULL,
                                     _("Unlock request failed: %d %s"),
-                                    ctx->status, ctx->reason);
+                                    handler->sline.code,
+                                    handler->sline.reason);
             break;
           default:
             err = svn_error_createf(SVN_ERR_RA_DAV_REQUEST_FAILED, NULL,
                                     _("Unlock request failed: %d %s"),
-                                    ctx->status, ctx->reason);
+                                    handler->sline.code,
+                                    handler->sline.reason);
         }
 
       if (lock_func)
