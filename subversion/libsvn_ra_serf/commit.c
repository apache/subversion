/*
 * commit.c :  entry point for commit RA functions for ra_serf
 *
 * ====================================================================
 * Copyright (c) 2006 CollabNet.  All rights reserved.
 *
 * This software is licensed as described in the file COPYING, which
 * you should have received as part of this distribution.  The terms
 * are also available at http://subversion.tigris.org/license-1.html.
 * If newer versions of this license are posted there, you may use a
 * newer version instead, at your option.
 *
 * This software consists of voluntary contributions made by many
 * individuals.  For exact contribution history, see the revision
 * history and logs, available at http://subversion.tigris.org/.
 * ====================================================================
 */



#include <apr_uri.h>

#include <expat.h>

#include <serf.h>

#include "svn_pools.h"
#include "svn_ra.h"
#include "svn_dav.h"
#include "svn_xml.h"
#include "../libsvn_ra/ra_loader.h"
#include "svn_config.h"
#include "svn_delta.h"
#include "svn_base64.h"
#include "svn_version.h"
#include "svn_path.h"
#include "svn_private_config.h"
#include "private/svn_compat.h"

#include "ra_serf.h"


/* Structure associated with a CHECKOUT request. */
typedef struct {

  apr_pool_t *pool;

  const char *activity_url;
  apr_size_t activity_url_len;

  const char *checkout_url;

  const char *resource_url;

  svn_ra_serf__simple_request_context_t progress;

} checkout_context_t;

/* Baton passed back with the commit editor. */
typedef struct {
  /* Pool for our commit. */
  apr_pool_t *pool;

  svn_ra_serf__session_t *session;
  svn_ra_serf__connection_t *conn;

  apr_hash_t *revprop_table;

  svn_commit_callback2_t callback;
  void *callback_baton;

  apr_hash_t *lock_tokens;
  svn_boolean_t keep_locks;

  const char *uuid;
  const char *activity_url;
  apr_size_t activity_url_len;

  /* The checkout for the baseline. */
  checkout_context_t *baseline;

  /* The checked-in root to base CHECKOUTs from */
  const char *checked_in_url;
 
  /* The root baseline collection */ 
  const char *baseline_url;

  /* Deleted files - so we can detect delete+add (replace) ops. */
  apr_hash_t *deleted_entries;

  /* Copied entries - so we do not checkout these resources. */
  apr_hash_t *copied_entries;
} commit_context_t;

/* Structure associated with a PROPPATCH request. */
typedef struct {
  apr_pool_t *pool;

  const char *name;
  const char *path;

  commit_context_t *commit;

  /* Changed and removed properties. */
  apr_hash_t *changed_props;
  apr_hash_t *removed_props;

  svn_ra_serf__simple_request_context_t progress;
} proppatch_context_t;

typedef struct {
  const char *path;

  svn_revnum_t revision;

  const char *lock_token;
  apr_hash_t *lock_token_hash;
  svn_boolean_t keep_locks;

  svn_ra_serf__simple_request_context_t progress;
} delete_context_t;

/* Represents a directory. */
typedef struct dir_context_t {
  /* Pool for our directory. */
  apr_pool_t *pool;

  /* The root commit we're in progress for. */
  commit_context_t *commit;

  /* The checked out context for this directory.
   *
   * May be NULL; if so call checkout_dir() first.
   */
  checkout_context_t *checkout;

  /* Our URL to CHECKOUT */
  const char *checked_in_url;

  /* How many pending changes we have left in this directory. */
  unsigned int ref_count;

  /* Is this directory being added?  (Otherwise, just opened.) */
  svn_boolean_t added;

  /* Our parent */
  struct dir_context_t *parent_dir;

  /* The directory name; if NULL, we're the 'root' */
  const char *name;

  /* The base revision of the dir. */
  svn_revnum_t base_revision;

  const char *copy_path;
  svn_revnum_t copy_revision;

  /* Changed and removed properties */
  apr_hash_t *changed_props;
  apr_hash_t *removed_props;

} dir_context_t;

/* Represents a file to be committed. */
typedef struct {
  /* Pool for our file. */
  apr_pool_t *pool;

  /* The root commit we're in progress for. */
  commit_context_t *commit;

  /* Is this file being added?  (Otherwise, just opened.) */
  svn_boolean_t added;

  dir_context_t *parent_dir;

  const char *name;

  /* The checked out context for this file. */
  checkout_context_t *checkout;

  /* The base revision of the file. */
  svn_revnum_t base_revision;

  /* Copy path and revision */
  const char *copy_path;
  svn_revnum_t copy_revision;

  /* stream */
  svn_stream_t *stream;

  /* Temporary file containing the svndiff. */
  apr_file_t *svndiff;

  /* Our base checksum as reported by the WC. */
  const char *base_checksum;

  /* Our resulting checksum as reported by the WC. */
  const char *result_checksum;

  /* Changed and removed properties. */
  apr_hash_t *changed_props;
  apr_hash_t *removed_props;

  /* URL to PUT the file at. */
  const char *put_url;

} file_context_t;


/* Setup routines and handlers for various requests we'll invoke. */

static svn_error_t *
return_response_err(svn_ra_serf__handler_t *handler,
                    svn_ra_serf__simple_request_context_t *ctx)
{
  SVN_ERR(ctx->server_error.error);

  return svn_error_createf(SVN_ERR_RA_DAV_REQUEST_FAILED, NULL,
                           "%s of '%s': %d %s",
                           handler->method, handler->path,
                           ctx->status, ctx->reason);
}

#define CHECKOUT_HEADER "<?xml version=\"1.0\" encoding=\"utf-8\"?><D:checkout xmlns:D=\"DAV:\"><D:activity-set><D:href>"
  
#define CHECKOUT_TRAILER "</D:href></D:activity-set></D:checkout>"

static serf_bucket_t *
create_checkout_body(void *baton,
                     serf_bucket_alloc_t *alloc,
                     apr_pool_t *pool)
{
  checkout_context_t *ctx = baton;
  serf_bucket_t *body_bkt, *tmp_bkt;

  body_bkt = serf_bucket_aggregate_create(alloc);

  tmp_bkt = SERF_BUCKET_SIMPLE_STRING_LEN(CHECKOUT_HEADER,
                                          sizeof(CHECKOUT_HEADER) - 1,
                                          alloc);
  serf_bucket_aggregate_append(body_bkt, tmp_bkt);

  tmp_bkt = SERF_BUCKET_SIMPLE_STRING_LEN(ctx->activity_url,
                                          ctx->activity_url_len,
                                          alloc);
  serf_bucket_aggregate_append(body_bkt, tmp_bkt);

  tmp_bkt = SERF_BUCKET_SIMPLE_STRING_LEN(CHECKOUT_TRAILER,
                                          sizeof(CHECKOUT_TRAILER) - 1,
                                          alloc);
  serf_bucket_aggregate_append(body_bkt, tmp_bkt);

  return body_bkt;
}

static apr_status_t
handle_checkout(serf_request_t *request,
                serf_bucket_t *response,
                void *handler_baton,
                apr_pool_t *pool)
{
  checkout_context_t *ctx = handler_baton;
  apr_status_t status;

  status = svn_ra_serf__handle_status_only(request, response, &ctx->progress,
                                           pool);

  /* Get the resulting location. */
  if (ctx->progress.done && ctx->progress.status == 201)
    {
      serf_bucket_t *hdrs;
      apr_uri_t uri;
      const char *location;

      hdrs = serf_bucket_response_get_headers(response);
      location = serf_bucket_headers_get(hdrs, "Location");
      if (!location)
        {
          abort();
        }
      apr_uri_parse(pool, location, &uri);

      ctx->resource_url = apr_pstrdup(ctx->pool, uri.path);
    }

  return status;
}

static svn_error_t *
checkout_dir(dir_context_t *dir)
{
  checkout_context_t *checkout_ctx;
  svn_ra_serf__handler_t *handler;
  svn_error_t *err;

  if (dir->checkout)
    {
      return SVN_NO_ERROR;
    }

  if (dir->parent_dir)
    {
      /* Is our parent a copy?  If so, we're already implicitly checked out. */
      if (apr_hash_get(dir->commit->copied_entries,
                       dir->parent_dir->name, APR_HASH_KEY_STRING))
        {
          /* Implicitly checkout this dir now. */
          dir->checkout = apr_pcalloc(dir->pool, sizeof(*dir->checkout));
          dir->checkout->pool = dir->pool;
          dir->checkout->activity_url = dir->commit->activity_url;
          dir->checkout->activity_url_len = dir->commit->activity_url_len;
          dir->checkout->resource_url =
            svn_path_url_add_component(dir->parent_dir->checkout->resource_url,
                                       svn_path_basename(dir->name, dir->pool),
                                       dir->pool);
          
          apr_hash_set(dir->commit->copied_entries,
                       apr_pstrdup(dir->commit->pool, dir->name),
                       APR_HASH_KEY_STRING, (void*)1);

          return SVN_NO_ERROR;
        }
    }

  /* Checkout our directory into the activity URL now. */
  handler = apr_pcalloc(dir->pool, sizeof(*handler));
  handler->session = dir->commit->session;
  handler->conn = dir->commit->conn;

  checkout_ctx = apr_pcalloc(dir->pool, sizeof(*checkout_ctx));
  checkout_ctx->pool = dir->pool;

  checkout_ctx->activity_url = dir->commit->activity_url;
  checkout_ctx->activity_url_len = dir->commit->activity_url_len;

  /* We could be called twice for the root: once to checkout the baseline;
   * once to checkout the directory itself if we need to do so.
   */
  if (!dir->parent_dir && !dir->commit->baseline)
    {
      checkout_ctx->checkout_url = dir->commit->baseline_url;
      dir->commit->baseline = checkout_ctx;
    }
  else
    {
      checkout_ctx->checkout_url = dir->checked_in_url;
      dir->checkout = checkout_ctx;
    }

  handler->body_delegate = create_checkout_body;
  handler->body_delegate_baton = checkout_ctx;
  handler->body_type = "text/xml";

  handler->response_handler = handle_checkout;
  handler->response_baton = checkout_ctx;

  handler->method = "CHECKOUT";
  handler->path = checkout_ctx->checkout_url;

  svn_ra_serf__request_create(handler);

  err = svn_ra_serf__context_run_wait(&checkout_ctx->progress.done,
                                      dir->commit->session,
                                      dir->pool);
  if (err)
    {
      if (err->apr_err == SVN_ERR_FS_CONFLICT)
        SVN_ERR_W(err, apr_psprintf(dir->pool, 
                  _("Your file or directory '%s' is probably out-of-date"),
                  svn_path_local_style(dir->name, dir->pool)));
      return err;
    }

  if (checkout_ctx->progress.status != 201)
    {
      if (checkout_ctx->progress.status == 404)
        {
          return svn_error_createf(SVN_ERR_RA_DAV_PATH_NOT_FOUND,
                                  return_response_err(handler,
                                                      &checkout_ctx->progress),
                                  _("Path '%s' not present"),
                                  dir->name);
        }

      return svn_error_createf(SVN_ERR_RA_DAV_PATH_NOT_FOUND,
                    return_response_err(handler,
                                        &checkout_ctx->progress),
                    _("Your file or directory '%s' is probably out-of-date"),
                    svn_path_local_style(dir->name, dir->pool));
    }

  return SVN_NO_ERROR;
}

static svn_error_t *
checkout_file(file_context_t *file)
{
  svn_ra_serf__handler_t *handler;

  /* Checkout our file into the activity URL now. */
  handler = apr_pcalloc(file->pool, sizeof(*handler));
  handler->session = file->commit->session;
  handler->conn = file->commit->conn;

  file->checkout = apr_pcalloc(file->pool, sizeof(*file->checkout));
  file->checkout->pool = file->pool;

  file->checkout->activity_url = file->commit->activity_url;
  file->checkout->activity_url_len = file->commit->activity_url_len;

  /* Append our file name to the baseline to get the resulting checkout. */
  file->checkout->checkout_url =
      svn_path_url_add_component(file->commit->checked_in_url,
                                 file->name, file->pool);

  handler->body_delegate = create_checkout_body;
  handler->body_delegate_baton = file->checkout;
  handler->body_type = "text/xml";

  handler->response_handler = handle_checkout;
  handler->response_baton = file->checkout;

  handler->method = "CHECKOUT";
  handler->path = file->checkout->checkout_url;

  svn_ra_serf__request_create(handler);

  /* There's no need to wait here as we only need this when we start the
   * PROPPATCH or PUT of the file.
   */
  SVN_ERR(svn_ra_serf__context_run_wait(&file->checkout->progress.done,
                                        file->commit->session,
                                        file->pool));

  if (file->checkout->progress.status != 201)
    {
      if (file->checkout->progress.status == 404)
        {
          return svn_error_createf(SVN_ERR_RA_DAV_PATH_NOT_FOUND,
                              return_response_err(handler,
                                                  &file->checkout->progress),
                              _("Path '%s' not present"),
                              file->name);
        }

      return svn_error_createf(SVN_ERR_RA_DAV_PATH_NOT_FOUND,
                    return_response_err(handler,
                                        &file->checkout->progress),
                    _("Your file or directory '%s' is probably out-of-date"),
                    svn_path_local_style(file->name, file->pool));
    }

  return SVN_NO_ERROR;
}

static svn_error_t *
get_version_url(dir_context_t *dir)
{
  svn_ra_serf__session_t *session = dir->commit->session;
  const char *root_checkout;

  if (dir->commit->session->wc_callbacks->get_wc_prop)
    {
      const svn_string_t *current_version;

      SVN_ERR(session->wc_callbacks->get_wc_prop(session->wc_callback_baton,
                                                 dir->name,
                                                 SVN_RA_SERF__WC_CHECKED_IN_URL,
                                                 &current_version, dir->pool));

      if (current_version)
        {
          dir->checked_in_url = current_version->data;
          return SVN_NO_ERROR;
        }
    }

  if (dir->commit->checked_in_url)
    {
      root_checkout = dir->commit->checked_in_url;
    }
  else
    {
      svn_ra_serf__propfind_context_t *propfind_ctx;
      apr_hash_t *props;

      props = apr_hash_make(dir->pool);

      propfind_ctx = NULL;
      svn_ra_serf__deliver_props(&propfind_ctx, props, session,
                                 dir->commit->conn, session->repos_url.path,
                                 dir->base_revision, "0",
                                 checked_in_props, FALSE, NULL, dir->pool);
      
      SVN_ERR(svn_ra_serf__wait_for_props(propfind_ctx, session, dir->pool));

      root_checkout =
          svn_ra_serf__get_ver_prop(props, session->repos_url.path,
                                    dir->base_revision, "DAV:", "checked-in");
      
      if (!root_checkout)
        return svn_error_createf(SVN_ERR_RA_DAV_PATH_NOT_FOUND, NULL,
                                 _("Path '%s' not present"),
                                 session->repos_url.path);
    }

  dir->checked_in_url = svn_path_url_add_component(root_checkout,
                                                   dir->name, dir->pool);

  return SVN_NO_ERROR;
}

static svn_error_t *
proppatch_walker(void *baton,
                 const char *ns, apr_ssize_t ns_len,
                 const char *name, apr_ssize_t name_len,
                 const svn_string_t *val,
                 apr_pool_t *pool)
{
  serf_bucket_t *body_bkt = baton;
  serf_bucket_t *tmp_bkt;
  serf_bucket_alloc_t *alloc;
  svn_boolean_t binary_prop;
  char *prop_name;

  if (svn_xml_is_xml_safe(val->data, val->len))
    {
      binary_prop = FALSE;
    }
  else
    {
      binary_prop = TRUE;
    }

  /* Use the namespace prefix instead of adding the xmlns attribute to support 
     property names containing ':' */
  if (strcmp(ns, SVN_DAV_PROP_NS_SVN) == 0)
    prop_name = apr_pstrcat(pool, "S:", name, NULL);
  else if (strcmp(ns, SVN_DAV_PROP_NS_CUSTOM) == 0)
    prop_name = apr_pstrcat(pool, "C:", name, NULL);
  name_len = strlen(prop_name);

  alloc = body_bkt->allocator;

  tmp_bkt = SERF_BUCKET_SIMPLE_STRING_LEN("<",
                                          sizeof("<") - 1,
                                          alloc);
  serf_bucket_aggregate_append(body_bkt, tmp_bkt);

  tmp_bkt = SERF_BUCKET_SIMPLE_STRING_LEN(prop_name, name_len, alloc);
  serf_bucket_aggregate_append(body_bkt, tmp_bkt);

  if (binary_prop == TRUE)
    {
      tmp_bkt =
          SERF_BUCKET_SIMPLE_STRING_LEN(" V:encoding=\"base64\"",
                                        sizeof(" V:encoding=\"base64\"") - 1,
                                        alloc);
      serf_bucket_aggregate_append(body_bkt, tmp_bkt);
    }

  tmp_bkt = SERF_BUCKET_SIMPLE_STRING_LEN(">",
                                          sizeof(">") - 1,
                                          alloc);
  serf_bucket_aggregate_append(body_bkt, tmp_bkt);

  if (binary_prop == TRUE)
    {
      val = svn_base64_encode_string(val, pool);
    }
  else
    {
      svn_stringbuf_t *prop_buf = svn_stringbuf_create("", pool);
      svn_xml_escape_cdata_string(&prop_buf, val, pool);
      val = svn_string_create_from_buf(prop_buf, pool);
    }

  tmp_bkt = SERF_BUCKET_SIMPLE_STRING_LEN(val->data, val->len, alloc);
  serf_bucket_aggregate_append(body_bkt, tmp_bkt);

  tmp_bkt = SERF_BUCKET_SIMPLE_STRING_LEN("</",
                                          sizeof("</") - 1,
                                          alloc);
  serf_bucket_aggregate_append(body_bkt, tmp_bkt);

  tmp_bkt = SERF_BUCKET_SIMPLE_STRING_LEN(prop_name, name_len, alloc);
  serf_bucket_aggregate_append(body_bkt, tmp_bkt);

  tmp_bkt = SERF_BUCKET_SIMPLE_STRING_LEN(">",
                                          sizeof(">") - 1,
                                          alloc);
  serf_bucket_aggregate_append(body_bkt, tmp_bkt);

  return SVN_NO_ERROR;
}

static apr_status_t
setup_proppatch_headers(serf_bucket_t *headers,
                        void *baton,
                        apr_pool_t *pool)
{
  proppatch_context_t *proppatch = baton;

  if (proppatch->name && proppatch->commit->lock_tokens)
    {
      const char *token;

      token = apr_hash_get(proppatch->commit->lock_tokens, proppatch->name,
                           APR_HASH_KEY_STRING);

      if (token)
        {
          const char *token_header;

          token_header = apr_pstrcat(pool, "(<", token, ">)", NULL);

          serf_bucket_headers_set(headers, "If", token_header);
        }
    }

  return APR_SUCCESS;
}

#define PROPPATCH_HEADER "<?xml version=\"1.0\" encoding=\"utf-8\"?>"\
                         "<D:propertyupdate xmlns:D=\"DAV:\" "\
                         "xmlns:V=\"" SVN_DAV_PROP_NS_DAV "\" "\
                         "xmlns:C=\"" SVN_DAV_PROP_NS_CUSTOM "\" "\
                         "xmlns:S=\"" SVN_DAV_PROP_NS_SVN "\">"

#define PROPPATCH_TRAILER "</D:propertyupdate>"

static serf_bucket_t *
create_proppatch_body(void *baton,
                      serf_bucket_alloc_t *alloc,
                      apr_pool_t *pool)
{
  proppatch_context_t *ctx = baton;
  serf_bucket_t *body_bkt, *tmp_bkt;

  body_bkt = serf_bucket_aggregate_create(alloc);

  tmp_bkt = SERF_BUCKET_SIMPLE_STRING_LEN(PROPPATCH_HEADER,
                                          sizeof(PROPPATCH_HEADER) - 1,
                                          alloc);
  serf_bucket_aggregate_append(body_bkt, tmp_bkt);

  if (apr_hash_count(ctx->changed_props) > 0)
    {
      tmp_bkt = SERF_BUCKET_SIMPLE_STRING_LEN("<D:set>",
                                              sizeof("<D:set>") - 1,
                                              alloc);
      serf_bucket_aggregate_append(body_bkt, tmp_bkt);

      tmp_bkt = SERF_BUCKET_SIMPLE_STRING_LEN("<D:prop>",
                                              sizeof("<D:prop>") - 1,
                                              alloc);
      serf_bucket_aggregate_append(body_bkt, tmp_bkt);

      svn_ra_serf__walk_all_props(ctx->changed_props, ctx->path,
                                  SVN_INVALID_REVNUM,
                                  proppatch_walker, body_bkt, pool);

      tmp_bkt = SERF_BUCKET_SIMPLE_STRING_LEN("</D:prop>",
                                              sizeof("</D:prop>") - 1,
                                              alloc);
      serf_bucket_aggregate_append(body_bkt, tmp_bkt);

      tmp_bkt = SERF_BUCKET_SIMPLE_STRING_LEN("</D:set>",
                                              sizeof("</D:set>") - 1,
                                              alloc);
      serf_bucket_aggregate_append(body_bkt, tmp_bkt);
    }

  if (apr_hash_count(ctx->removed_props) > 0)
    {
      tmp_bkt = SERF_BUCKET_SIMPLE_STRING_LEN("<D:remove>",
                                              sizeof("<D:remove>") - 1,
                                              alloc);
      serf_bucket_aggregate_append(body_bkt, tmp_bkt);

      tmp_bkt = SERF_BUCKET_SIMPLE_STRING_LEN("<D:prop>",
                                              sizeof("<D:prop>") - 1,
                                              alloc);
      serf_bucket_aggregate_append(body_bkt, tmp_bkt);

      svn_ra_serf__walk_all_props(ctx->removed_props, ctx->path,
                                  SVN_INVALID_REVNUM,
                                  proppatch_walker, body_bkt, pool);

      tmp_bkt = SERF_BUCKET_SIMPLE_STRING_LEN("</D:prop>",
                                              sizeof("</D:prop>") - 1,
                                              alloc);
      serf_bucket_aggregate_append(body_bkt, tmp_bkt);

      tmp_bkt = SERF_BUCKET_SIMPLE_STRING_LEN("</D:remove>",
                                              sizeof("</D:remove>") - 1,
                                              alloc);
      serf_bucket_aggregate_append(body_bkt, tmp_bkt);
    }

  tmp_bkt = SERF_BUCKET_SIMPLE_STRING_LEN(PROPPATCH_TRAILER,
                                          sizeof(PROPPATCH_TRAILER) - 1,
                                          alloc);
  serf_bucket_aggregate_append(body_bkt, tmp_bkt);

  return body_bkt;
}

static svn_error_t*
proppatch_resource(proppatch_context_t *proppatch,
                   commit_context_t *commit,
                   apr_pool_t *pool)
{
  svn_ra_serf__handler_t *handler;

  handler = apr_pcalloc(pool, sizeof(*handler));
  handler->method = "PROPPATCH";
  handler->path = proppatch->path;
  handler->conn = commit->conn;
  handler->session = commit->session;
     
  handler->header_delegate = setup_proppatch_headers;
  handler->header_delegate_baton = proppatch;

  handler->body_delegate = create_proppatch_body;
  handler->body_delegate_baton = proppatch;
      
  handler->response_handler = svn_ra_serf__handle_status_only;
  handler->response_baton = &proppatch->progress;
      
  svn_ra_serf__request_create(handler);
      
  /* If we don't wait for the response, our pool will be gone! */ 
  SVN_ERR(svn_ra_serf__context_run_wait(&proppatch->progress.done,
                                        commit->session, pool));

  if (proppatch->progress.status != 207)
    {
      svn_error_t *err;
      err = return_response_err(handler, &proppatch->progress);
      return svn_error_create(SVN_ERR_RA_DAV_PROPPATCH_FAILED, err,
             _("At least one property change failed; repository is unchanged"));
    }

  return SVN_NO_ERROR;
}

static serf_bucket_t *
create_put_body(void *baton,
                serf_bucket_alloc_t *alloc,
                apr_pool_t *pool)
{
  file_context_t *ctx = baton;
  apr_off_t offset;

  /* We need to flush the file, make it unbuffered (so that it can be
   * zero-copied via mmap), and reset the position before attempting to
   * deliver the file.
   *
   * N.B. If we have APR 1.3+, we can unbuffer the file to let us use mmap
   * and zero-copy the PUT body.  However, on older APR versions, we can't
   * check the buffer status; but serf will fall through and create a file
   * bucket for us on the buffered svndiff handle.
   */
  apr_file_flush(ctx->svndiff);
#if APR_VERSION_AT_LEAST(1, 3, 0)
  apr_file_buffer_set(ctx->svndiff, NULL, 0);
#endif
  offset = 0;
  apr_file_seek(ctx->svndiff, APR_SET, &offset);

  return serf_bucket_file_create(ctx->svndiff, alloc);
}

static serf_bucket_t *
create_empty_put_body(void *baton,
                      serf_bucket_alloc_t *alloc,
                      apr_pool_t *pool)
{
  return SERF_BUCKET_SIMPLE_STRING("", alloc);
}

static apr_status_t
setup_put_headers(serf_bucket_t *headers,
                  void *baton,
                  apr_pool_t *pool)
{
  file_context_t *ctx = baton;

  if (ctx->base_checksum)
    {
      serf_bucket_headers_set(headers, SVN_DAV_BASE_FULLTEXT_MD5_HEADER,
                              ctx->base_checksum);
    }

  if (ctx->result_checksum)
    {
      serf_bucket_headers_set(headers, SVN_DAV_RESULT_FULLTEXT_MD5_HEADER,
                              ctx->result_checksum);
    }

  if (ctx->commit->lock_tokens)
    {
      const char *token;

      token = apr_hash_get(ctx->commit->lock_tokens, ctx->name,
                           APR_HASH_KEY_STRING);

      if (token)
        {
          const char *token_header;

          token_header = apr_pstrcat(pool, "(<", token, ">)", NULL);

          serf_bucket_headers_set(headers, "If", token_header);
        }
    }

  return APR_SUCCESS;
}

static apr_status_t
setup_copy_file_headers(serf_bucket_t *headers,
                        void *baton,
                        apr_pool_t *pool)
{
  file_context_t *file = baton;
  apr_uri_t uri;
  const char *absolute_uri;

  /* The Dest URI must be absolute.  Bummer. */
  uri = file->commit->session->repos_url;
  uri.path = (char*)file->put_url;
  absolute_uri = apr_uri_unparse(pool, &uri, 0);

  serf_bucket_headers_set(headers, "Destination", absolute_uri);

  serf_bucket_headers_set(headers, "Depth", "0");
  serf_bucket_headers_set(headers, "Overwrite", "T");

  return APR_SUCCESS;
}

static apr_status_t
setup_copy_dir_headers(serf_bucket_t *headers,
                       void *baton,
                       apr_pool_t *pool)
{
  dir_context_t *dir = baton;
  apr_uri_t uri;
  const char *absolute_uri;

  /* The Dest URI must be absolute.  Bummer. */
  uri = dir->commit->session->repos_url;
  uri.path =
      (char*)svn_path_url_add_component(dir->parent_dir->checkout->resource_url,
                                        svn_path_basename(dir->name, pool),
                                        pool);

  absolute_uri = apr_uri_unparse(pool, &uri, 0);

  serf_bucket_headers_set(headers, "Destination", absolute_uri);

  serf_bucket_headers_set(headers, "Depth", "infinity");
  serf_bucket_headers_set(headers, "Overwrite", "T");

  /* Implicitly checkout this dir now. */
  dir->checkout = apr_pcalloc(dir->pool, sizeof(*dir->checkout));
  dir->checkout->pool = dir->pool;
  dir->checkout->activity_url = dir->commit->activity_url;
  dir->checkout->activity_url_len = dir->commit->activity_url_len;
  dir->checkout->resource_url = apr_pstrdup(dir->checkout->pool, uri.path);

  apr_hash_set(dir->commit->copied_entries,
               apr_pstrdup(dir->commit->pool, dir->name), APR_HASH_KEY_STRING,
               (void*)1);
      
  return APR_SUCCESS;
}

static apr_status_t
setup_delete_headers(serf_bucket_t *headers,
                     void *baton,
                     apr_pool_t *pool)
{
  delete_context_t *ctx = baton;

  serf_bucket_headers_set(headers, SVN_DAV_VERSION_NAME_HEADER,
                          apr_ltoa(pool, ctx->revision));

  if (ctx->lock_token_hash)
    {
      ctx->lock_token = apr_hash_get(ctx->lock_token_hash, ctx->path,
                                     APR_HASH_KEY_STRING);

      if (ctx->lock_token)
        {
          const char *token_header;

          token_header = apr_pstrcat(pool, "<", ctx->path, "> (<",
                                     ctx->lock_token, ">)", NULL);

          serf_bucket_headers_set(headers, "If", token_header);
          
          if (ctx->keep_locks)
            serf_bucket_headers_set(headers, SVN_DAV_OPTIONS_HEADER,
                                    SVN_DAV_OPTION_KEEP_LOCKS);
        }
    }

  return APR_SUCCESS;
}

#define XML_HEADER "<?xml version=\"1.0\" encoding=\"utf-8\"?>"

static serf_bucket_t *
create_delete_body(void *baton,
                   serf_bucket_alloc_t *alloc,
                   apr_pool_t *pool)
{
  delete_context_t *ctx = baton;
  serf_bucket_t *body, *tmp;

  body = serf_bucket_aggregate_create(alloc);

  tmp = SERF_BUCKET_SIMPLE_STRING_LEN(XML_HEADER, sizeof(XML_HEADER) - 1,
                                      alloc);
  serf_bucket_aggregate_append(body, tmp);

  svn_ra_serf__merge_lock_token_list(ctx->lock_token_hash, ctx->path,
                                     body, alloc, pool);

  return body;
}

/* Helper function to write the svndiff stream to temporary file. */
static svn_error_t *
svndiff_stream_write(void *file_baton,
                     const char *data,
                     apr_size_t *len)
{
  file_context_t *ctx = file_baton;
  apr_status_t status;

  status = apr_file_write_full(ctx->svndiff, data, *len, NULL);
  if (status)
      return svn_error_wrap_apr(status, _("Failed writing updated file"));

  return SVN_NO_ERROR;
}



/* Commit baton callbacks */

static svn_error_t *
open_root(void *edit_baton,
          svn_revnum_t base_revision,
          apr_pool_t *dir_pool,
          void **root_baton)
{
  commit_context_t *ctx = edit_baton;
  svn_ra_serf__options_context_t *opt_ctx;
  svn_ra_serf__propfind_context_t *propfind_ctx;
  svn_ra_serf__handler_t *handler;
  svn_ra_serf__simple_request_context_t *mkact_ctx;
  proppatch_context_t *proppatch_ctx;
  dir_context_t *dir;
  const char *activity_str;
  const char *vcc_url;
  apr_hash_t *props;
  apr_hash_index_t *hi;

  /* Create a UUID for this commit. */
  ctx->uuid = svn_uuid_generate(ctx->pool);

  svn_ra_serf__create_options_req(&opt_ctx, ctx->session,
                                  ctx->session->conns[0],
                                  ctx->session->repos_url.path, ctx->pool);

  SVN_ERR(svn_ra_serf__context_run_wait(
                                svn_ra_serf__get_options_done_ptr(opt_ctx),
                                ctx->session, ctx->pool));

  activity_str = svn_ra_serf__options_get_activity_collection(opt_ctx);

  if (!activity_str)
    {
      abort();
    }

  ctx->activity_url = svn_path_url_add_component(activity_str,
                                                 ctx->uuid, ctx->pool);
  ctx->activity_url_len = strlen(ctx->activity_url);

  /* Create our activity URL now on the server. */
  handler = apr_pcalloc(ctx->pool, sizeof(*handler));
  handler->method = "MKACTIVITY";
  handler->path = ctx->activity_url;
  handler->conn = ctx->session->conns[0];
  handler->session = ctx->session;

  mkact_ctx = apr_pcalloc(ctx->pool, sizeof(*mkact_ctx));

  handler->response_handler = svn_ra_serf__handle_status_only;
  handler->response_baton = mkact_ctx;

  svn_ra_serf__request_create(handler);

  SVN_ERR(svn_ra_serf__context_run_wait(&mkact_ctx->done, ctx->session,
                                        ctx->pool));

  if (mkact_ctx->status != 201)
    {
      return svn_error_createf(SVN_ERR_RA_DAV_REQUEST_FAILED, NULL,
                               _("%s of '%s': %d %s (%s://%s)"),
                               handler->method, handler->path, 
                               mkact_ctx->status, mkact_ctx->reason,
                               ctx->session->repos_url.scheme,
                               ctx->session->repos_url.hostinfo);
    }

  SVN_ERR(svn_ra_serf__discover_root(&vcc_url, NULL,
                                     ctx->session, ctx->conn,
                                     ctx->session->repos_url.path,
                                     ctx->pool));

  /* Now go fetch our VCC and baseline so we can do a CHECKOUT. */
  props = apr_hash_make(ctx->pool);
  propfind_ctx = NULL;
  svn_ra_serf__deliver_props(&propfind_ctx, props, ctx->session,
                             ctx->conn, vcc_url, SVN_INVALID_REVNUM, "0",
                             checked_in_props, FALSE, NULL, ctx->pool);

  SVN_ERR(svn_ra_serf__wait_for_props(propfind_ctx, ctx->session, ctx->pool));

  ctx->baseline_url = svn_ra_serf__get_ver_prop(props, vcc_url,
                                                SVN_INVALID_REVNUM,
                                                "DAV:", "checked-in");

  if (!ctx->baseline_url)
    {
      abort();
    }

  dir = apr_pcalloc(dir_pool, sizeof(*dir));

  dir->pool = dir_pool;
  dir->commit = ctx;
  dir->base_revision = base_revision;
  dir->name = "";
  dir->changed_props = apr_hash_make(dir->pool);
  dir->removed_props = apr_hash_make(dir->pool);

  SVN_ERR(get_version_url(dir));
  ctx->checked_in_url = dir->checked_in_url;

  /* Checkout our root dir */
  SVN_ERR(checkout_dir(dir));

  /* PROPPATCH our revprops and pass them along.  */
  proppatch_ctx = apr_pcalloc(ctx->pool, sizeof(*proppatch_ctx));
  proppatch_ctx->pool = dir_pool;
  proppatch_ctx->commit = ctx;
  proppatch_ctx->path = ctx->baseline->resource_url;
  proppatch_ctx->changed_props = apr_hash_make(proppatch_ctx->pool);
  proppatch_ctx->removed_props = apr_hash_make(proppatch_ctx->pool);

  for (hi = apr_hash_first(ctx->pool, ctx->revprop_table); hi;
       hi = apr_hash_next(hi))
    {
      const void *key;
      void *val;
      const char *name;
      svn_string_t *value;
      const char *ns;

      apr_hash_this(hi, &key, NULL, &val);
      name = key;
      value = val;

      if (strncmp(name, SVN_PROP_PREFIX, sizeof(SVN_PROP_PREFIX) - 1) == 0)
        {
          ns = SVN_DAV_PROP_NS_SVN;
          name += sizeof(SVN_PROP_PREFIX) - 1;
        }
      else
        {
          ns = SVN_DAV_PROP_NS_CUSTOM;
        }

      svn_ra_serf__set_prop(proppatch_ctx->changed_props, proppatch_ctx->path,
                            ns, name, value, proppatch_ctx->pool);
    }

  SVN_ERR(proppatch_resource(proppatch_ctx, dir->commit, ctx->pool));

  *root_baton = dir;

  return SVN_NO_ERROR;
}

static svn_error_t *
delete_entry(const char *path,
             svn_revnum_t revision,
             void *parent_baton,
             apr_pool_t *pool)
{
  dir_context_t *dir = parent_baton;
  delete_context_t *delete_ctx;
  svn_ra_serf__handler_t *handler;
  svn_error_t *err;

  /* Ensure our directory has been checked out */
  SVN_ERR(checkout_dir(dir));

  /* DELETE our entry */
  delete_ctx = apr_pcalloc(pool, sizeof(*delete_ctx));
  delete_ctx->path = path;
  delete_ctx->revision = revision;
  delete_ctx->lock_token_hash = dir->commit->lock_tokens;
  delete_ctx->keep_locks = dir->commit->keep_locks;

  handler = apr_pcalloc(pool, sizeof(*handler));
  handler->session = dir->commit->session;
  handler->conn = dir->commit->conn;

  handler->response_handler = svn_ra_serf__handle_status_only;
  handler->response_baton = &delete_ctx->progress;

  handler->header_delegate = setup_delete_headers;
  handler->header_delegate_baton = delete_ctx;

  handler->method = "DELETE";
  handler->path =
      svn_path_url_add_component(dir->checkout->resource_url,
                                 svn_path_basename(path, pool),
                                 pool);

  svn_ra_serf__request_create(handler);

  err = svn_ra_serf__context_run_wait(&delete_ctx->progress.done,
                                      dir->commit->session, pool);

  if (err &&
      (err->apr_err == SVN_ERR_FS_BAD_LOCK_TOKEN ||
       err->apr_err == SVN_ERR_FS_NO_LOCK_TOKEN ||
       err->apr_err == SVN_ERR_FS_LOCK_OWNER_MISMATCH ||
       err->apr_err == SVN_ERR_FS_PATH_ALREADY_LOCKED))
    {
      svn_error_clear(err);

      handler->body_delegate = create_delete_body;
      handler->body_delegate_baton = delete_ctx;
      handler->body_type = "text/xml";
      
      svn_ra_serf__request_create(handler);
     
      delete_ctx->progress.done = 0; 

      SVN_ERR(svn_ra_serf__context_run_wait(&delete_ctx->progress.done,
                                            dir->commit->session, pool));
    }
  else if (err)
    {
      return err;
    }

  /* 204 No Content: item successfully deleted
     404 Not found:  ignored, the item might have been deleted in this 
                     transaction. */
  if (delete_ctx->progress.status != 204 &&
      delete_ctx->progress.status != 404)
    {
      return return_response_err(handler, &delete_ctx->progress);
    }

  apr_hash_set(dir->commit->deleted_entries,
               apr_pstrdup(dir->commit->pool, path), APR_HASH_KEY_STRING,
               (void*)1);

  return SVN_NO_ERROR;
}

static svn_error_t *
add_directory(const char *path,
              void *parent_baton,
              const char *copyfrom_path,
              svn_revnum_t copyfrom_revision,
              apr_pool_t *dir_pool,
              void **child_baton)
{
  dir_context_t *parent = parent_baton;
  dir_context_t *dir;
  svn_ra_serf__handler_t *handler;
  svn_ra_serf__simple_request_context_t *add_dir_ctx;
  apr_status_t status;

  /* Ensure our parent is checked out. */
  SVN_ERR(checkout_dir(parent));

  dir = apr_pcalloc(dir_pool, sizeof(*dir));

  dir->pool = dir_pool;

  dir->parent_dir = parent;
  dir->commit = parent->commit;

  dir->added = TRUE;
  dir->base_revision = SVN_INVALID_REVNUM;
  dir->copy_revision = copyfrom_revision;
  dir->copy_path = copyfrom_path;
  dir->name = path;
  dir->checked_in_url =
      svn_path_url_add_component(parent->commit->checked_in_url,
                                 path, dir->pool);
  dir->changed_props = apr_hash_make(dir->pool);
  dir->removed_props = apr_hash_make(dir->pool);

  handler = apr_pcalloc(dir->pool, sizeof(*handler));
  handler->conn = dir->commit->conn;
  handler->session = dir->commit->session;

  add_dir_ctx = apr_pcalloc(dir->pool, sizeof(*add_dir_ctx));
      
  handler->response_handler = svn_ra_serf__handle_status_only;
  handler->response_baton = add_dir_ctx;
  if (!dir->copy_path)
    {
      handler->method = "MKCOL";
      handler->path = svn_path_url_add_component(parent->checkout->resource_url,
                                                 svn_path_basename(path,
                                                                   dir->pool),
                                                 dir->pool);
    }
  else
    {
      apr_uri_t uri;
      apr_hash_t *props;
      const char *vcc_url, *rel_copy_path, *basecoll_url, *req_url;

      props = apr_hash_make(dir->pool);

      status = apr_uri_parse(dir->pool, dir->copy_path, &uri);
      if (status)
        {
          return svn_error_createf(SVN_ERR_RA_DAV_MALFORMED_DATA, NULL,
                                   _("Unable to parse URL '%s'"),
                                   dir->copy_path);
        }

      SVN_ERR(svn_ra_serf__discover_root(&vcc_url, &rel_copy_path,
                                         dir->commit->session,
                                         dir->commit->conn,
                                         uri.path, dir->pool));
      SVN_ERR(svn_ra_serf__retrieve_props(props,
                                          dir->commit->session,
                                          dir->commit->conn,
                                          vcc_url, dir->copy_revision, "0",
                                          baseline_props, dir->pool));
      basecoll_url = svn_ra_serf__get_ver_prop(props,
                                               vcc_url, dir->copy_revision,
                                               "DAV:", "baseline-collection");
      
      if (!basecoll_url)
        {
          abort();
        }
      
      req_url = svn_path_url_add_component(basecoll_url, rel_copy_path,
                                           dir->pool);

      handler->method = "COPY";
      handler->path = req_url;
      
      handler->header_delegate = setup_copy_dir_headers;
      handler->header_delegate_baton = dir;
    }

  svn_ra_serf__request_create(handler);
      
  SVN_ERR(svn_ra_serf__context_run_wait(&add_dir_ctx->done,
                                        dir->commit->session, dir->pool));

  /* 201 Created:    item was successfully copied
     204 No Content: item successfully replaced an existing target */
  if (add_dir_ctx->status != 201 && 
      add_dir_ctx->status != 204)
    {
      SVN_ERR(add_dir_ctx->server_error.error);
      return svn_error_createf(SVN_ERR_RA_DAV_REQUEST_FAILED, NULL,
                               _("Adding a directory failed: %s on %s (%d)"),
                               handler->method, handler->path,
                               add_dir_ctx->status);
    }

  *child_baton = dir;

  return SVN_NO_ERROR;
}

static svn_error_t *
open_directory(const char *path,
               void *parent_baton,
               svn_revnum_t base_revision,
               apr_pool_t *dir_pool,
               void **child_baton)
{
  dir_context_t *parent = parent_baton;
  dir_context_t *dir;

  dir = apr_pcalloc(dir_pool, sizeof(*dir));

  dir->pool = dir_pool;

  dir->parent_dir = parent;
  dir->commit = parent->commit;

  dir->added = FALSE;
  dir->base_revision = base_revision;
  dir->name = path;
  dir->changed_props = apr_hash_make(dir->pool);
  dir->removed_props = apr_hash_make(dir->pool);

  SVN_ERR(get_version_url(dir));

  *child_baton = dir;

  return SVN_NO_ERROR;
}

static svn_error_t *
change_dir_prop(void *dir_baton,
                const char *name,
                const svn_string_t *value,
                apr_pool_t *pool)
{
  dir_context_t *dir = dir_baton;
  const char *ns;

  /* Ensure we have a checked out dir. */
  SVN_ERR(checkout_dir(dir));

  name = apr_pstrdup(dir->pool, name);

  if (strncmp(name, SVN_PROP_PREFIX, sizeof(SVN_PROP_PREFIX) - 1) == 0)
    {
      ns = SVN_DAV_PROP_NS_SVN;
      name += sizeof(SVN_PROP_PREFIX) - 1;
    }
  else
    {
      ns = SVN_DAV_PROP_NS_CUSTOM;
    }

  if (value)
    {
      value = svn_string_dup(value, dir->pool);
      svn_ra_serf__set_prop(dir->changed_props, dir->checkout->resource_url,
                            ns, name, value, dir->pool);
    }
  else
    {
      value = svn_string_create("", dir->pool);

      svn_ra_serf__set_prop(dir->removed_props, dir->checkout->resource_url,
                            ns, name, value, dir->pool);
    }

  return SVN_NO_ERROR;
}

static svn_error_t *
close_directory(void *dir_baton,
                apr_pool_t *pool)
{
  dir_context_t *dir = dir_baton;

  /* Huh?  We're going to be called before the texts are sent.  Ugh.
   * Therefore, just wave politely at our caller.
   */

  /* PROPPATCH our prop change and pass it along.  */
  if (apr_hash_count(dir->changed_props) ||
      apr_hash_count(dir->removed_props))
    {
      proppatch_context_t *proppatch_ctx;

      proppatch_ctx = apr_pcalloc(pool, sizeof(*proppatch_ctx));
      proppatch_ctx->pool = pool;
      proppatch_ctx->commit = dir->commit;
      proppatch_ctx->name = dir->name;
      proppatch_ctx->path = dir->checkout->resource_url;
      proppatch_ctx->changed_props = dir->changed_props;
      proppatch_ctx->removed_props = dir->removed_props;
      
      SVN_ERR(proppatch_resource(proppatch_ctx, dir->commit, dir->pool));
    }

  return SVN_NO_ERROR;
}

static svn_error_t *
absent_directory(const char *path,
                 void *parent_baton,
                 apr_pool_t *pool)
{
#if 0
  dir_context_t *ctx = parent_baton;
#endif

  abort();
}

static svn_error_t *
add_file(const char *path,
         void *parent_baton,
         const char *copy_path,
         svn_revnum_t copy_revision,
         apr_pool_t *file_pool,
         void **file_baton)
{
  dir_context_t *dir = parent_baton;
  file_context_t *new_file;

  /* Ensure our directory has been checked out */
  SVN_ERR(checkout_dir(dir));

  new_file = apr_pcalloc(file_pool, sizeof(*new_file));

  new_file->pool = file_pool;

  dir->ref_count++;
  new_file->parent_dir = dir;

  new_file->commit = dir->commit;
  
  new_file->name = path;

  new_file->added = TRUE;
  new_file->base_revision = SVN_INVALID_REVNUM;
  new_file->copy_path = copy_path;
  new_file->copy_revision = copy_revision;

  new_file->changed_props = apr_hash_make(new_file->pool);
  new_file->removed_props = apr_hash_make(new_file->pool);

  /* Ensure that the file doesn't exist by doing a HEAD on the
   * resource, but only if we haven't deleted it in this commit
   * already, or if the parent directory was also added (without
   * history) in this commit.
   */
<<<<<<< HEAD
  if ((!dir->added)
      || (dir->copy_path)
      || (!apr_hash_get(dir->commit->deleted_entries,
                        new_file->name, APR_HASH_KEY_STRING)))
=======
  if (! ((dir->added && !dir->copy_path) ||
         apr_hash_get(dir->commit->deleted_entries,
                      new_file->name, APR_HASH_KEY_STRING)))
>>>>>>> 4eaf3f05
    {
      svn_ra_serf__simple_request_context_t *head_ctx;
      svn_ra_serf__handler_t *handler;

      handler = apr_pcalloc(new_file->pool, sizeof(*handler));

      handler->session = new_file->commit->session;
      handler->conn = new_file->commit->conn;
     
      handler->method = "HEAD"; 
      handler->path =
          svn_path_url_add_component(new_file->commit->session->repos_url.path,
                                     path, new_file->pool);

      head_ctx = apr_pcalloc(new_file->pool, sizeof(*head_ctx));

      handler->response_handler = svn_ra_serf__handle_status_only;
      handler->response_baton = head_ctx;

      svn_ra_serf__request_create(handler);
      
      SVN_ERR(svn_ra_serf__context_run_wait(&head_ctx->done,
                                            new_file->commit->session,
                                            new_file->pool));

      if (head_ctx->status != 404)
        { 
          return svn_error_createf(SVN_ERR_RA_DAV_ALREADY_EXISTS, NULL,
                                   _("File '%s' already exists"), path);
        }
    }

  new_file->put_url =
      svn_path_url_add_component(dir->checkout->resource_url,
                                 svn_path_basename(path, new_file->pool),
                                 new_file->pool);

  *file_baton = new_file;

  return SVN_NO_ERROR;
}

static svn_error_t *
open_file(const char *path,
          void *parent_baton,
          svn_revnum_t base_revision,
          apr_pool_t *file_pool,
          void **file_baton)
{
  dir_context_t *ctx = parent_baton;
  file_context_t *new_file;

  new_file = apr_pcalloc(file_pool, sizeof(*new_file));

  new_file->pool = file_pool;

  ctx->ref_count++;
  new_file->parent_dir = ctx;

  new_file->commit = ctx->commit;
  
  /* TODO: Remove directory names? */
  new_file->name = path;

  new_file->added = FALSE;
  new_file->base_revision = base_revision;

  new_file->changed_props = apr_hash_make(new_file->pool);
  new_file->removed_props = apr_hash_make(new_file->pool);

  /* CHECKOUT the file into our activity. */
  SVN_ERR(checkout_file(new_file));

  new_file->put_url = new_file->checkout->resource_url;

  *file_baton = new_file;

  return SVN_NO_ERROR;
}

static svn_error_t *
apply_textdelta(void *file_baton,
                const char *base_checksum,
                apr_pool_t *pool,
                svn_txdelta_window_handler_t *handler,
                void **handler_baton)
{
  file_context_t *ctx = file_baton;
  const svn_ra_callbacks2_t *wc_callbacks;
  void *wc_callback_baton;

  /* Store the stream in a temporary file; we'll give it to serf when we
   * close this file.
   *
   * TODO: There should be a way we can stream the request body instead of
   * writing to a temporary file (ugh). A special svn stream serf bucket
   * that returns EAGAIN until we receive the done call?  But, when
   * would we run through the serf context?  Grr.
   */
  wc_callbacks = ctx->commit->session->wc_callbacks;
  wc_callback_baton = ctx->commit->session->wc_callback_baton;
  SVN_ERR(wc_callbacks->open_tmp_file(&ctx->svndiff,
                                      wc_callback_baton,
                                      ctx->pool));

  ctx->stream = svn_stream_create(ctx, pool);
  svn_stream_set_write(ctx->stream, svndiff_stream_write);

  svn_txdelta_to_svndiff(ctx->stream, pool, handler, handler_baton);

  ctx->base_checksum = base_checksum;

  return SVN_NO_ERROR;
}

static svn_error_t *
change_file_prop(void *file_baton,
                 const char *name,
                 const svn_string_t *value,
                 apr_pool_t *pool)
{
  file_context_t *file = file_baton;
  const char *ns;

  name = apr_pstrdup(file->pool, name);

  if (strncmp(name, SVN_PROP_PREFIX, sizeof(SVN_PROP_PREFIX) - 1) == 0)
    {
      ns = SVN_DAV_PROP_NS_SVN;
      name += sizeof(SVN_PROP_PREFIX) - 1;
    }
  else
    {
      ns = SVN_DAV_PROP_NS_CUSTOM;
    }

  if (value)
    {
      value = svn_string_dup(value, file->pool);
      svn_ra_serf__set_prop(file->changed_props, file->put_url,
                            ns, name, value, file->pool);
    }
  else
    {
      value = svn_string_create("", file->pool);

      svn_ra_serf__set_prop(file->removed_props, file->put_url,
                            ns, name, value, file->pool);
    }

  return SVN_NO_ERROR;
}

static svn_error_t *
close_file(void *file_baton,
           const char *text_checksum,
           apr_pool_t *pool)
{
  file_context_t *ctx = file_baton;
  svn_boolean_t put_empty_file = FALSE;
<<<<<<< HEAD
=======
  apr_status_t status;
>>>>>>> 4eaf3f05

  ctx->result_checksum = text_checksum;

  if (ctx->copy_path)
    {
      svn_ra_serf__handler_t *handler;
      svn_ra_serf__simple_request_context_t *copy_ctx;
      apr_uri_t uri;
      apr_hash_t *props;
      const char *vcc_url, *rel_copy_path, *basecoll_url, *req_url;

      props = apr_hash_make(pool);

      status = apr_uri_parse(pool, ctx->copy_path, &uri);
      if (status)
        {
          return svn_error_createf(SVN_ERR_RA_DAV_MALFORMED_DATA, NULL,
                                   _("Unable to parse URL '%s'"),
                                   ctx->copy_path);
        }

      SVN_ERR(svn_ra_serf__discover_root(&vcc_url, &rel_copy_path,
                                         ctx->commit->session,
                                         ctx->commit->conn,
                                         uri.path, pool));
      SVN_ERR(svn_ra_serf__retrieve_props(props,
                                          ctx->commit->session,
                                          ctx->commit->conn,
                                          vcc_url, ctx->copy_revision, "0",
                                          baseline_props, pool));
      basecoll_url = svn_ra_serf__get_ver_prop(props,
                                               vcc_url, ctx->copy_revision,
                                               "DAV:", "baseline-collection");
      
      if (!basecoll_url)
        {
          abort();
        }
      
      req_url = svn_path_url_add_component(basecoll_url, rel_copy_path, pool);

      handler = apr_pcalloc(pool, sizeof(*handler));
      handler->method = "COPY";
      handler->path = req_url;
      handler->conn = ctx->commit->conn;
      handler->session = ctx->commit->session;
      
      copy_ctx = apr_pcalloc(pool, sizeof(*copy_ctx));
      
      handler->response_handler = svn_ra_serf__handle_status_only;
      handler->response_baton = copy_ctx;

      handler->header_delegate = setup_copy_file_headers;
      handler->header_delegate_baton = ctx;
       
      svn_ra_serf__request_create(handler);
      
      SVN_ERR(svn_ra_serf__context_run_wait(&copy_ctx->done,
                                            ctx->commit->session, pool));

      if (copy_ctx->status != 201 && copy_ctx->status != 204)
        {
          return return_response_err(handler, copy_ctx);
        }
    }

  /* If we got no stream of changes, but this is an added-without-history
   * file, make a note that we'll be PUTting a zero-byte file to the server.
   */
  if ((!ctx->stream) && ctx->added && (!ctx->copy_path))
    put_empty_file = TRUE;

  /* If we had a stream of changes, push them to the server... */
  if (ctx->stream || put_empty_file)
    {
      svn_ra_serf__handler_t *handler;
      svn_ra_serf__simple_request_context_t *put_ctx;

      handler = apr_pcalloc(pool, sizeof(*handler));
      handler->method = "PUT";
      handler->path = ctx->put_url;
      handler->conn = ctx->commit->conn;
      handler->session = ctx->commit->session;
      
      put_ctx = apr_pcalloc(pool, sizeof(*put_ctx));
      
      handler->response_handler = svn_ra_serf__handle_status_only;
      handler->response_baton = put_ctx;

      if (put_empty_file)
        {
          handler->body_delegate = create_empty_put_body;
          handler->body_delegate_baton = ctx;
          handler->body_type = "text/plain";
        }
      else
        {
          handler->body_delegate = create_put_body;
          handler->body_delegate_baton = ctx;
          handler->body_type = "application/vnd.svn-svndiff";
        }

      handler->header_delegate = setup_put_headers;
      handler->header_delegate_baton = ctx;
       
      svn_ra_serf__request_create(handler);
      
      SVN_ERR(svn_ra_serf__context_run_wait(&put_ctx->done,
                                            ctx->commit->session, pool));

      if (put_ctx->status != 204 && put_ctx->status != 201)
        {
          return return_response_err(handler, put_ctx);
        }
    }

  /* If we had any prop changes, push them via PROPPATCH. */
  if (apr_hash_count(ctx->changed_props) ||
      apr_hash_count(ctx->removed_props))
    {
      proppatch_context_t *proppatch;

      proppatch = apr_pcalloc(ctx->pool, sizeof(*proppatch));
      proppatch->pool = ctx->pool;
      proppatch->name = ctx->name;
      proppatch->path = ctx->put_url;
      proppatch->commit = ctx->commit;
      proppatch->changed_props = ctx->changed_props;
      proppatch->removed_props = ctx->removed_props;
     
      SVN_ERR(proppatch_resource(proppatch, ctx->commit, ctx->pool));
    }

  return SVN_NO_ERROR;
}

static svn_error_t *
absent_file(const char *path,
            void *parent_baton,
            apr_pool_t *pool)
{
#if 0
  dir_context_t *ctx = parent_baton;
#endif

  abort();
}

static svn_error_t *
close_edit(void *edit_baton, 
           apr_pool_t *pool)
{
  commit_context_t *ctx = edit_baton;
  svn_ra_serf__merge_context_t *merge_ctx;
  svn_ra_serf__simple_request_context_t *delete_ctx;
  svn_ra_serf__handler_t *handler;
  svn_boolean_t *merge_done;

  /* MERGE our activity */
  SVN_ERR(svn_ra_serf__merge_create_req(&merge_ctx, ctx->session,
                                        ctx->session->conns[0],
                                        ctx->session->repos_url.path,
                                        ctx->activity_url,
                                        ctx->activity_url_len,
                                        ctx->lock_tokens,
                                        ctx->keep_locks,
                                        pool));

  merge_done = svn_ra_serf__merge_get_done_ptr(merge_ctx);
 
  SVN_ERR(svn_ra_serf__context_run_wait(merge_done, ctx->session, pool));

  if (svn_ra_serf__merge_get_status(merge_ctx) != 200)
    {
      abort();
    }

  /* Inform the WC that we did a commit.  */
  SVN_ERR(ctx->callback(svn_ra_serf__merge_get_commit_info(merge_ctx),
                        ctx->callback_baton, pool));

  /* DELETE our completed activity */
  handler = apr_pcalloc(pool, sizeof(*handler));
  handler->method = "DELETE";
  handler->path = ctx->activity_url;
  handler->conn = ctx->conn;
  handler->session = ctx->session;

  delete_ctx = apr_pcalloc(pool, sizeof(*delete_ctx));

  handler->response_handler = svn_ra_serf__handle_status_only;
  handler->response_baton = delete_ctx;

  svn_ra_serf__request_create(handler);

  SVN_ERR(svn_ra_serf__context_run_wait(&delete_ctx->done, ctx->session,
                                        pool));

  if (delete_ctx->status != 204)
    {
      abort();
    }

  return SVN_NO_ERROR;
}

static svn_error_t *
abort_edit(void *edit_baton,
           apr_pool_t *pool)
{
  commit_context_t *ctx = edit_baton;
  svn_ra_serf__handler_t *handler;
  svn_ra_serf__simple_request_context_t *delete_ctx;

  /* DELETE our aborted activity */
  handler = apr_pcalloc(pool, sizeof(*handler));
  handler->method = "DELETE";
  handler->path = ctx->activity_url;
  handler->conn = ctx->session->conns[0];
  handler->session = ctx->session;

  delete_ctx = apr_pcalloc(pool, sizeof(*delete_ctx));

  handler->response_handler = svn_ra_serf__handle_status_only;
  handler->response_baton = delete_ctx;

  svn_ra_serf__request_create(handler);

  SVN_ERR(svn_ra_serf__context_run_wait(&delete_ctx->done, ctx->session,
                                        pool));

  /* 204 if deleted, 
     403 if DELETE was forbidden (indicates MKACTIVITY was forbidded too,
     404 if the activity wasn't found. */
  if (delete_ctx->status != 204 &&
      delete_ctx->status != 403 &&
      delete_ctx->status != 404 
      )
    {
      abort();
    }

  return SVN_NO_ERROR;
}

svn_error_t *
svn_ra_serf__get_commit_editor(svn_ra_session_t *ra_session,
                               const svn_delta_editor_t **ret_editor,
                               void **edit_baton,
                               apr_hash_t *revprop_table,
                               svn_commit_callback2_t callback,
                               void *callback_baton,
                               apr_hash_t *lock_tokens,
                               svn_boolean_t keep_locks,
                               apr_pool_t *pool)
{
  svn_ra_serf__session_t *session = ra_session->priv;
  svn_delta_editor_t *editor;
  commit_context_t *ctx;
  apr_hash_index_t *hi;

  ctx = apr_pcalloc(pool, sizeof(*ctx));

  ctx->pool = pool;

  ctx->session = session;
  ctx->conn = session->conns[0];

  ctx->revprop_table = apr_hash_make(pool);
  for (hi = apr_hash_first(pool, revprop_table); hi; hi = apr_hash_next(hi))
    {
      const void *key;
      apr_ssize_t klen;
      void *val;

      apr_hash_this(hi, &key, &klen, &val);
      apr_hash_set(ctx->revprop_table, apr_pstrdup(pool, key), klen,
                   svn_string_dup(val, pool));
    }

  ctx->callback = callback;
  ctx->callback_baton = callback_baton;

  ctx->lock_tokens = lock_tokens;
  ctx->keep_locks = keep_locks;

  ctx->deleted_entries = apr_hash_make(ctx->pool);
  ctx->copied_entries = apr_hash_make(ctx->pool);

  editor = svn_delta_default_editor(pool);
  editor->open_root = open_root;
  editor->delete_entry = delete_entry;
  editor->add_directory = add_directory;
  editor->open_directory = open_directory;
  editor->change_dir_prop = change_dir_prop;
  editor->close_directory = close_directory;
  editor->absent_directory = absent_directory;
  editor->add_file = add_file;
  editor->open_file = open_file;
  editor->apply_textdelta = apply_textdelta;
  editor->change_file_prop = change_file_prop;
  editor->close_file = close_file;
  editor->absent_file = absent_file;
  editor->close_edit = close_edit;
  editor->abort_edit = abort_edit;

  *ret_editor = editor;
  *edit_baton = ctx;

  return SVN_NO_ERROR;
}

svn_error_t *
svn_ra_serf__change_rev_prop(svn_ra_session_t *ra_session,
                             svn_revnum_t rev,
                             const char *name,
                             const svn_string_t *value,
                             apr_pool_t *pool)
{
  svn_ra_serf__session_t *session = ra_session->priv;
  svn_ra_serf__propfind_context_t *propfind_ctx;
  proppatch_context_t *proppatch_ctx;
  commit_context_t *commit;
  const char *vcc_url, *checked_in_href, *ns;
  apr_hash_t *props;

  commit = apr_pcalloc(pool, sizeof(*commit));

  commit->pool = pool;

  commit->session = session;
  commit->conn = session->conns[0];

  SVN_ERR(svn_ra_serf__discover_root(&vcc_url, NULL,
                                     commit->session,
                                     commit->conn,
                                     commit->session->repos_url.path, pool));

  props = apr_hash_make(pool);

  propfind_ctx = NULL;
  svn_ra_serf__deliver_props(&propfind_ctx, props, commit->session,
                             commit->conn, vcc_url, rev, "0",
                             checked_in_props, FALSE, NULL, pool);

  SVN_ERR(svn_ra_serf__wait_for_props(propfind_ctx, commit->session, pool));

  checked_in_href = svn_ra_serf__get_ver_prop(props, vcc_url, rev,
                                              "DAV:", "href");

  if (strncmp(name, SVN_PROP_PREFIX, sizeof(SVN_PROP_PREFIX) - 1) == 0)
    {
      ns = SVN_DAV_PROP_NS_SVN;
      name += sizeof(SVN_PROP_PREFIX) - 1;
    }
  else
    {
      ns = SVN_DAV_PROP_NS_CUSTOM;
    }

  /* PROPPATCH our log message and pass it along.  */
  proppatch_ctx = apr_pcalloc(pool, sizeof(*proppatch_ctx));
  proppatch_ctx->pool = pool;
  proppatch_ctx->commit = commit;
  proppatch_ctx->path = checked_in_href;
  proppatch_ctx->changed_props = apr_hash_make(proppatch_ctx->pool);
  proppatch_ctx->removed_props = apr_hash_make(proppatch_ctx->pool);

  if (value)
    {
      svn_ra_serf__set_prop(proppatch_ctx->changed_props, proppatch_ctx->path,
                            ns, name, value, proppatch_ctx->pool);
    }
  else
    {
      value = svn_string_create("", proppatch_ctx->pool);

      svn_ra_serf__set_prop(proppatch_ctx->removed_props, proppatch_ctx->path,
                            ns, name, value, proppatch_ctx->pool);
    }

  SVN_ERR(proppatch_resource(proppatch_ctx, commit, proppatch_ctx->pool));

  return SVN_NO_ERROR;
}<|MERGE_RESOLUTION|>--- conflicted
+++ resolved
@@ -1455,16 +1455,9 @@
    * already, or if the parent directory was also added (without
    * history) in this commit.
    */
-<<<<<<< HEAD
-  if ((!dir->added)
-      || (dir->copy_path)
-      || (!apr_hash_get(dir->commit->deleted_entries,
-                        new_file->name, APR_HASH_KEY_STRING)))
-=======
   if (! ((dir->added && !dir->copy_path) ||
          apr_hash_get(dir->commit->deleted_entries,
                       new_file->name, APR_HASH_KEY_STRING)))
->>>>>>> 4eaf3f05
     {
       svn_ra_serf__simple_request_context_t *head_ctx;
       svn_ra_serf__handler_t *handler;
@@ -1625,10 +1618,7 @@
 {
   file_context_t *ctx = file_baton;
   svn_boolean_t put_empty_file = FALSE;
-<<<<<<< HEAD
-=======
   apr_status_t status;
->>>>>>> 4eaf3f05
 
   ctx->result_checksum = text_checksum;
 
