--- conflicted
+++ resolved
@@ -184,9 +184,9 @@
   svn_ra_serf__session_t *session = ab->ctx->session;
   svn_ra_serf__connection_t *conn = ab->ctx->conn;
   svn_boolean_t proto_found = FALSE;
-  char *auth_name, *auth_attr;
-  const char *auth_hdr;
-  const svn_ra_serf__auth_protocol_t *prot;
+  char *auth_name = NULL, *auth_attr = NULL;
+  const char *auth_hdr = NULL;
+  const svn_ra_serf__auth_protocol_t *prot = NULL;
 
   /* We're only interested in xxxx-Authenticate headers. */
   if (ab->code == 401)
@@ -205,7 +205,7 @@
      as that may have changed. (ex. fallback from ntlm to basic.) */
   for (prot = serf_auth_protocols; prot->code != 0; ++prot)
     {
-      if (ab->code == prot->code && strcmp(auth_name, prot->auth_name) == 0)
+      if (ab->code == prot->code && strcasecmp(auth_name, prot->auth_name) == 0)
 	{
 	  svn_serf__auth_handler_func_t handler = prot->handle_func;
 	  svn_error_t *err = NULL;
@@ -270,11 +270,6 @@
 {
   svn_ra_serf__session_t *session = ctx->session;
   serf_bucket_t *hdrs;
-<<<<<<< HEAD
-  const svn_ra_serf__auth_protocol_t *prot = NULL;
-  char *auth_name = NULL, *auth_attr, *auth_hdr=NULL, *header, *header_attr;
-  svn_error_t *cached_err = SVN_NO_ERROR;
-=======
   auth_baton_t *ab;
   char *auth_hdr = NULL;
 
@@ -285,7 +280,6 @@
   ab->ctx = ctx;
   ab->err = SVN_NO_ERROR;
   ab->pool = pool;
->>>>>>> 68130d61
 
   hdrs = serf_bucket_response_get_headers(response);
 
@@ -307,12 +301,14 @@
         return svn_error_create(SVN_ERR_AUTHN_FAILED, NULL, NULL);
     }
 
-<<<<<<< HEAD
-  /* If multiple *-Authenticate headers are found, serf will combine them into
-     one header, with the values separated by a comma. */
-  header = apr_strtok(auth_hdr, ",", &header_attr);
-
-  while (header)
+  /* Iterate over all headers. Try to find a matching authentication protocol
+     handler. */
+  serf_bucket_headers_do(hdrs,
+			 handle_auth_header,
+			 ab);                         
+  SVN_ERR(ab->err);
+
+  if (!ab->prot || ab->prot->auth_name == NULL)
     {
       svn_boolean_t proto_found = FALSE;
       auth_name = apr_strtok(header, " ", &auth_attr);
@@ -377,16 +373,8 @@
     }
 
   SVN_ERR(cached_err);
-=======
-  /* Iterate over all headers. Try to find a matching authentication protocol
-     handler. */
-  serf_bucket_headers_do(hdrs,
-			 handle_auth_header,
-			 ab);                         
-  SVN_ERR(ab->err);
->>>>>>> 68130d61
-
-  if (!ab->prot || ab->prot->auth_name == NULL)
+
+  if (!prot || prot->auth_name == NULL)
     {
       /* Support more authentication mechanisms. */
       return svn_error_createf(SVN_ERR_AUTHN_FAILED, NULL,
