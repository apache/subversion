--- conflicted
+++ resolved
@@ -40,1681 +40,6 @@
 
 #include "../libsvn_fs/fs-loader.h"
 
-<<<<<<< HEAD
-svn_error_t *
-svn_fs_fs__item_offset(apr_off_t *absolute_position,
-                       svn_fs_t *fs,
-                       svn_fs_fs__revision_file_t *rev_file,
-                       svn_revnum_t revision,
-                       const svn_fs_fs__id_part_t *txn_id,
-                       apr_uint64_t item_index,
-                       apr_pool_t *pool)
-{
-  svn_error_t *err = SVN_NO_ERROR;
-  if (txn_id)
-=======
-/* maximum length of a uint64 in an 7/8b encoding */
-#define ENCODED_INT_LENGTH 10
-
-/* APR is missing an APR_OFF_T_MAX.  So, define one.  We will use it to
- * limit file offsets stored in the indexes.
- *
- * We assume that everything shorter than 64 bits, it is at least 32 bits.
- * We also assume that the type is always signed meaning we only have an
- * effective positive range of 63 or 31 bits, respectively.
- */
-const apr_uint64_t off_t_max = (sizeof(apr_off_t) == sizeof(apr_int64_t))
-                             ? APR_INT64_MAX
-                             : APR_INT32_MAX;
-
-/* We store P2L proto-index entries as 6 values, 64 bits each on disk.
- * See also svn_fs_fs__p2l_proto_index_add_entry().
- */
-#define P2L_PROTO_INDEX_ENTRY_SIZE (6 * sizeof(apr_uint64_t))
-
-/* Page tables in the log-to-phys index file exclusively contain entries
- * of this type to describe position and size of a given page.
- */
-typedef struct l2p_page_table_entry_t
-{
-  /* global offset on the page within the index file */
-  apr_uint64_t offset;
-
-  /* number of mapping entries in that page */
-  apr_uint32_t entry_count;
-
-  /* size of the page on disk (in the index file) */
-  apr_uint32_t size;
-} l2p_page_table_entry_t;
-
-/* Master run-time data structure of an log-to-phys index.  It contains
- * the page tables of every revision covered by that index - but not the
- * pages themselves. 
- */
-typedef struct l2p_header_t
-{
-  /* first revision covered by this index */
-  svn_revnum_t first_revision;
-
-  /* number of revisions covered */
-  apr_size_t revision_count;
-
-  /* (max) number of entries per page */
-  apr_uint32_t page_size;
-
-  /* indexes into PAGE_TABLE that mark the first page of the respective
-   * revision.  PAGE_TABLE_INDEX[REVISION_COUNT] points to the end of
-   * PAGE_TABLE.
-   */
-  apr_size_t * page_table_index;
-
-  /* Page table covering all pages in the index */
-  l2p_page_table_entry_t * page_table;
-} l2p_header_t;
-
-/* Run-time data structure containing a single log-to-phys index page.
- */
-typedef struct l2p_page_t
-{
-  /* number of entries in the OFFSETS array */
-  apr_uint32_t entry_count;
-
-  /* global file offsets (item index is the array index) within the
-   * packed or non-packed rev file.  Offset will be -1 for unused /
-   * invalid item index values. */
-  apr_uint64_t *offsets;
-} l2p_page_t;
-
-/* All of the log-to-phys proto index file consist of entries of this type.
- */
-typedef struct l2p_proto_entry_t
-{
-  /* phys offset + 1 of the data container. 0 for "new revision" entries. */
-  apr_uint64_t offset;
-
-  /* corresponding item index. 0 for "new revision" entries. */
-  apr_uint64_t item_index;
-} l2p_proto_entry_t;
-
-/* Master run-time data structure of an phys-to-log index.  It contains
- * an array with one offset value for each rev file cluster.
- */
-typedef struct p2l_header_t
-{
-  /* first revision covered by the index (and rev file) */
-  svn_revnum_t first_revision;
-
-  /* number of bytes in the rev files covered by each p2l page */
-  apr_uint64_t page_size;
-
-  /* number of pages / clusters in that rev file */
-  apr_size_t page_count;
-
-  /* number of bytes in the rev file */
-  apr_uint64_t file_size;
-
-  /* offsets of the pages / cluster descriptions within the index file */
-  apr_off_t *offsets;
-} p2l_header_t;
-
-/*
- * packed stream
- *
- * This is a utility object that will read files containing 7b/8b encoded
- * unsigned integers.  It decodes them in batches to minimize overhead
- * and supports random access to random file locations.
- */
-
-/* How many numbers we will pre-fetch and buffer in a packed number stream.
- */
-enum { MAX_NUMBER_PREFETCH = 64 };
-
-/* Prefetched number entry in a packed number stream.
- */
-typedef struct value_position_pair_t
-{
-  /* prefetched number */
-  apr_uint64_t value;
-
-  /* number of bytes read, *including* this number, since the buffer start */
-  apr_size_t total_len;
-} value_position_pair_t;
-
-/* State of a prefetching packed number stream.  It will read compressed
- * index data efficiently and present it as a series of non-packed uint64.
- */
-struct svn_fs_fs__packed_number_stream_t
-{
-  /* underlying data file containing the packed values */
-  apr_file_t *file;
-
-  /* Offset within FILE at which the stream data starts
-   * (i.e. which offset will reported as offset 0 by packed_stream_offset). */
-  apr_off_t stream_start;
-
-  /* First offset within FILE after the stream data.
-   * Attempts to read beyond this will cause an "Unexpected End Of Stream"
-   * error. */
-  apr_off_t stream_end;
-
-  /* number of used entries in BUFFER (starting at index 0) */
-  apr_size_t used;
-
-  /* index of the next number to read from the BUFFER (0 .. USED).
-   * If CURRENT == USED, we need to read more data upon get() */
-  apr_size_t current;
-
-  /* offset in FILE from which the first entry in BUFFER has been read */
-  apr_off_t start_offset;
-
-  /* offset in FILE from which the next number has to be read */
-  apr_off_t next_offset;
-
-  /* read the file in chunks of this size */
-  apr_size_t block_size;
-
-  /* pool to be used for file ops etc. */
-  apr_pool_t *pool;
-
-  /* buffer for prefetched values */
-  value_position_pair_t buffer[MAX_NUMBER_PREFETCH];
-};
-
-/* Return an svn_error_t * object for error ERR on STREAM with the given
- * MESSAGE string.  The latter must have a placeholder for the index file
- * name ("%s") and the current read offset (e.g. "0x%lx").
- */
-static svn_error_t *
-stream_error_create(svn_fs_fs__packed_number_stream_t *stream,
-                    apr_status_t err,
-                    const char *message)
-{
-  const char *file_name;
-  apr_off_t offset = 0;
-  SVN_ERR(svn_io_file_name_get(&file_name, stream->file,
-                               stream->pool));
-  SVN_ERR(svn_io_file_seek(stream->file, APR_CUR, &offset, stream->pool));
-
-  return svn_error_createf(err, NULL, message, file_name,
-                           (apr_uint64_t)offset);
-}
-
-/* Read up to MAX_NUMBER_PREFETCH numbers from the STREAM->NEXT_OFFSET in
- * STREAM->FILE and buffer them.
- *
- * We don't want GCC and others to inline this (infrequently called)
- * function into packed_stream_get() because it prevents the latter from
- * being inlined itself.
- */
-SVN__PREVENT_INLINE
-static svn_error_t *
-packed_stream_read(svn_fs_fs__packed_number_stream_t *stream)
-{
-  unsigned char buffer[MAX_NUMBER_PREFETCH];
-  apr_size_t read = 0;
-  apr_size_t i;
-  value_position_pair_t *target;
-  apr_off_t block_start = 0;
-  apr_off_t block_left = 0;
-  apr_status_t err;
-
-  /* all buffered data will have been read starting here */
-  stream->start_offset = stream->next_offset;
-
-  /* packed numbers are usually not aligned to MAX_NUMBER_PREFETCH blocks,
-   * i.e. the last number has been incomplete (and not buffered in stream)
-   * and need to be re-read.  Therefore, always correct the file pointer.
-   */
-  SVN_ERR(svn_io_file_aligned_seek(stream->file, stream->block_size,
-                                   &block_start, stream->next_offset,
-                                   stream->pool));
-
-  /* prefetch at least one number but, if feasible, don't cross block
-   * boundaries.  This shall prevent jumping back and forth between two
-   * blocks because the extra data was not actually request _now_.
-   */
-  read = sizeof(buffer);
-  block_left = stream->block_size - (stream->next_offset - block_start);
-  if (block_left >= 10 && block_left < read)
-    read = block_left;
-
-  /* Don't read beyond the end of the file section that belongs to this
-   * index / stream. */
-  read = MIN(read, stream->stream_end - stream->next_offset);
-
-  err = apr_file_read(stream->file, buffer, &read);
-  if (err && !APR_STATUS_IS_EOF(err))
-    return stream_error_create(stream, err,
-      _("Can't read index file '%s' at offset 0x%" APR_UINT64_T_HEX_FMT));
-
-  /* if the last number is incomplete, trim it from the buffer */
-  while (read > 0 && buffer[read-1] >= 0x80)
-    --read;
-
-  /* we call read() only if get() requires more data.  So, there must be
-   * at least *one* further number. */
-  if SVN__PREDICT_FALSE(read == 0)
-    return stream_error_create(stream, err,
-      _("Unexpected end of index file %s at offset 0x%"APR_UINT64_T_HEX_FMT));
-
-  /* parse file buffer and expand into stream buffer */
-  target = stream->buffer;
-  for (i = 0; i < read;)
-    {
-      if (buffer[i] < 0x80)
-        {
-          /* numbers < 128 are relatively frequent and particularly easy
-           * to decode.  Give them special treatment. */
-          target->value = buffer[i];
-          ++i;
-          target->total_len = i;
-          ++target;
-        }
-      else
-        {
-          apr_uint64_t value = 0;
-          apr_uint64_t shift = 0;
-          while (buffer[i] >= 0x80)
-            {
-              value += ((apr_uint64_t)buffer[i] & 0x7f) << shift;
-              shift += 7;
-              ++i;
-            }
-
-          target->value = value + ((apr_uint64_t)buffer[i] << shift);
-          ++i;
-          target->total_len = i;
-          ++target;
-
-          /* let's catch corrupted data early.  It would surely cause
-           * havoc further down the line. */
-          if SVN__PREDICT_FALSE(shift > 8 * sizeof(value))
-            return svn_error_createf(SVN_ERR_FS_INDEX_CORRUPTION, NULL,
-                                     _("Corrupt index: number too large"));
-       }
-    }
-
-  /* update stream state */
-  stream->used = target - stream->buffer;
-  stream->next_offset = stream->start_offset + i;
-  stream->current = 0;
-
-  return SVN_NO_ERROR;
-}
-
-/* Create and open a packed number stream reading from offsets START to
- * END in FILE and return it in *STREAM.  Access the file in chunks of
- * BLOCK_SIZE bytes.  Allocate *STREAM in RESULT_POOL.
- */
-static svn_error_t *
-packed_stream_open(svn_fs_fs__packed_number_stream_t **stream,
-                   apr_file_t *file,
-                   apr_off_t start,
-                   apr_off_t end,
-                   apr_size_t block_size,
-                   apr_pool_t *result_pool)
-{
-  svn_fs_fs__packed_number_stream_t *result
-    = apr_palloc(result_pool, sizeof(*result));
-
-  result->pool = result_pool;
-  result->file = file;
-  result->stream_start = start;
-  result->stream_end = end;
-
-  result->used = 0;
-  result->current = 0;
-  result->start_offset = result->stream_start;
-  result->next_offset = result->stream_start;
-  result->block_size = block_size;
-
-  *stream = result;
-
-  return SVN_NO_ERROR;
-}
-
-/*
- * The forced inline is required for performance reasons:  This is a very
- * hot code path (called for every item we read) but e.g. GCC would rather
- * chose to inline packed_stream_read() here, preventing packed_stream_get
- * from being inlined itself.
- */
-SVN__FORCE_INLINE
-static svn_error_t*
-packed_stream_get(apr_uint64_t *value,
-                  svn_fs_fs__packed_number_stream_t *stream)
-{
-  if (stream->current == stream->used)
-    SVN_ERR(packed_stream_read(stream));
-
-  *value = stream->buffer[stream->current].value;
-  ++stream->current;
-
-  return SVN_NO_ERROR;
-}
-
-/* Navigate STREAM to packed stream offset OFFSET.  There will be no checks
- * whether the given OFFSET is valid.
- */
-static void
-packed_stream_seek(svn_fs_fs__packed_number_stream_t *stream,
-                   apr_off_t offset)
-{
-  apr_off_t file_offset = offset + stream->stream_start;
-
-  if (   stream->used == 0
-      || offset < stream->start_offset
-      || offset >= stream->next_offset)
-    {
-      /* outside buffered data.  Next get() will read() from OFFSET. */
-      stream->start_offset = file_offset;
-      stream->next_offset = file_offset;
-      stream->current = 0;
-      stream->used = 0;
-    }
-  else
-    {
-      /* Find the suitable location in the stream buffer.
-       * Since our buffer is small, it is efficient enough to simply scan
-       * it for the desired position. */
-      apr_size_t i;
-      for (i = 0; i < stream->used; ++i)
-        if (stream->buffer[i].total_len > file_offset - stream->start_offset)
-          break;
-
-      stream->current = i;
-    }
-}
-
-/* Return the packed stream offset of at which the next number in the stream
- * can be found.
- */
-static apr_off_t
-packed_stream_offset(svn_fs_fs__packed_number_stream_t *stream)
-{
-  apr_off_t file_offset
-       = stream->current == 0
-       ? stream->start_offset
-       : stream->buffer[stream->current-1].total_len + stream->start_offset;
-
-  return file_offset - stream->stream_start;
-}
-
-/* Encode VALUE as 7/8b into P and return the number of bytes written.
- * This will be used when _writing_ packed data.  packed_stream_* is for
- * read operations only.
- */
-static apr_size_t
-encode_uint(unsigned char *p, apr_uint64_t value)
-{
-  unsigned char *start = p;
-  while (value >= 0x80)
-    {
-      *p = (unsigned char)((value % 0x80) + 0x80);
-      value /= 0x80;
-      ++p;
-    }
-
-  *p = (unsigned char)(value % 0x80);
-  return (p - start) + 1;
-}
-
-/* Encode VALUE as 7/8b into P and return the number of bytes written.
- * This maps signed ints onto unsigned ones.
- */
-static apr_size_t
-encode_int(unsigned char *p, apr_int64_t value)
-{
-  return encode_uint(p, (apr_uint64_t)(value < 0 ? -1 - 2*value : 2*value));
-}
-
-/* Map unsigned VALUE back to signed integer.
- */
-static apr_int64_t
-decode_int(apr_uint64_t value)
-{
-  return (apr_int64_t)(value % 2 ? -1 - value / 2 : value / 2);
-}
-
-/* Write VALUE to the PROTO_INDEX file, using SCRATCH_POOL for temporary
- * allocations.
- *
- * The point of this function is to ensure an architecture-independent
- * proto-index file format.  All data is written as unsigned 64 bits ints
- * in little endian byte order.  64 bits is the largest portable integer
- * we have and unsigned values have well-defined conversions in C.
- */
-static svn_error_t *
-write_uint64_to_proto_index(apr_file_t *proto_index,
-                            apr_uint64_t value,
-                            apr_pool_t *scratch_pool)
-{
-  apr_byte_t buffer[sizeof(value)];
-  int i;
-  apr_size_t written;
-
-  /* Split VALUE into 8 bytes using LE ordering. */
-  for (i = 0; i < sizeof(buffer); ++i)
-    {
-      /* Unsigned conversions are well-defined ... */
-      buffer[i] = (apr_byte_t)value;
-      value >>= CHAR_BIT;
-    }
-
-  /* Write it all to disk. */
-  SVN_ERR(svn_io_file_write_full(proto_index, buffer, sizeof(buffer),
-                                 &written, scratch_pool));
-  SVN_ERR_ASSERT(written == sizeof(buffer));
-
-  return SVN_NO_ERROR;
-}
-
-/* Read one unsigned 64 bit value from PROTO_INDEX file and return it in
- * *VALUE_P.  If EOF is NULL, error out when trying to read beyond EOF.
- * Use SCRATCH_POOL for temporary allocations.
- *
- * This function is the inverse to write_uint64_to_proto_index (see there),
- * reading the external LE byte order and convert it into host byte order.
- */
-static svn_error_t *
-read_uint64_from_proto_index(apr_file_t *proto_index,
-                             apr_uint64_t *value_p,
-                             svn_boolean_t *eof,
-                             apr_pool_t *scratch_pool)
-{
-  apr_byte_t buffer[sizeof(*value_p)];
-  apr_size_t read;
-
-  /* Read the full 8 bytes or our 64 bit value, unless we hit EOF.
-   * Assert that we never read partial values. */
-  SVN_ERR(svn_io_file_read_full2(proto_index, buffer, sizeof(buffer),
-                                 &read, eof, scratch_pool));
-  SVN_ERR_ASSERT((eof && *eof) || read == sizeof(buffer));
-
-  /* If we did not hit EOF, reconstruct the uint64 value and return it. */
-  if (!eof || !*eof)
-    {
-      int i;
-      apr_uint64_t value;
-
-      /* This could only overflow if CHAR_BIT had a value that is not
-       * a divisor of 64. */
-      value = 0;
-      for (i = sizeof(buffer) - 1; i >= 0; --i)
-        value = (value << CHAR_BIT) + buffer[i];
-
-      *value_p = value;
-    }
-
-  return SVN_NO_ERROR;
-}
-
-/* Convenience function similar to read_uint64_from_proto_index, but returns
- * an uint32 value in VALUE_P.  Return an error if the value does not fit.
- */
-static svn_error_t *
-read_uint32_from_proto_index(apr_file_t *proto_index,
-                             apr_uint32_t *value_p,
-                             svn_boolean_t *eof,
-                             apr_pool_t *scratch_pool)
-{
-  apr_uint64_t value;
-  SVN_ERR(read_uint64_from_proto_index(proto_index, &value, eof,
-                                       scratch_pool));
-  if (!eof || !*eof)
-    {
-      if (value > APR_UINT32_MAX)
-        return svn_error_createf(SVN_ERR_FS_INDEX_OVERFLOW, NULL,
-                                _("UINT32 0x%" APR_UINT64_T_HEX_FMT
-                                  " too large, max = 0x%"
-                                  APR_UINT64_T_HEX_FMT),
-                                value, (apr_uint64_t)APR_UINT32_MAX);
-
-      /* This conversion is not lossy because the value can be represented
-       * in the target type. */
-      *value_p = (apr_uint32_t)value;
-    }
-
-  return SVN_NO_ERROR;
-}
-
-/* Convenience function similar to read_uint64_from_proto_index, but returns
- * an off_t value in VALUE_P.  Return an error if the value does not fit.
- */
-static svn_error_t *
-read_off_t_from_proto_index(apr_file_t *proto_index,
-                            apr_off_t *value_p,
-                            svn_boolean_t *eof,
-                            apr_pool_t *scratch_pool)
-{
-  apr_uint64_t value;
-  SVN_ERR(read_uint64_from_proto_index(proto_index, &value, eof,
-                                       scratch_pool));
-  if (!eof || !*eof)
-    {
-      if (value > off_t_max)
-        return svn_error_createf(SVN_ERR_FS_INDEX_OVERFLOW, NULL,
-                                _("File offset 0x%" APR_UINT64_T_HEX_FMT
-                                  " too large, max = 0x%"
-                                  APR_UINT64_T_HEX_FMT),
-                                value, off_t_max);
-
-      /* Shortening conversion from unsigned to signed int is well-defined
-       * and not lossy in C because the value can be represented in the
-       * target type. */
-      *value_p = (apr_off_t)value;
-    }
-
-  return SVN_NO_ERROR;
-}
-
-/*
- * log-to-phys index
- */
-
-/* Append ENTRY to log-to-phys PROTO_INDEX file.
- * Use SCRATCH_POOL for temporary allocations.
- */
-static svn_error_t *
-write_l2p_entry_to_proto_index(apr_file_t *proto_index,
-                               l2p_proto_entry_t entry,
-                               apr_pool_t *scratch_pool)
-{
-  SVN_ERR(write_uint64_to_proto_index(proto_index, entry.offset,
-                                      scratch_pool));
-  SVN_ERR(write_uint64_to_proto_index(proto_index, entry.item_index,
-                                      scratch_pool));
-
-  return SVN_NO_ERROR;
-}
-
-/* Read *ENTRY from log-to-phys PROTO_INDEX file and indicate end-of-file
- * in *EOF, or error out in that case if EOF is NULL.  *ENTRY is in an
- * undefined state if an end-of-file occurred.
- * Use SCRATCH_POOL for temporary allocations.
- */
-static svn_error_t *
-read_l2p_entry_from_proto_index(apr_file_t *proto_index,
-                                l2p_proto_entry_t *entry,
-                                svn_boolean_t *eof,
-                                apr_pool_t *scratch_pool)
-{
-  SVN_ERR(read_uint64_from_proto_index(proto_index, &entry->offset, eof,
-                                       scratch_pool));
-  SVN_ERR(read_uint64_from_proto_index(proto_index, &entry->item_index, eof,
-                                       scratch_pool));
-
-  return SVN_NO_ERROR;
-}
-
-/* Write the log-2-phys index page description for the l2p_page_entry_t
- * array ENTRIES, starting with element START up to but not including END.
- * Write the resulting representation into BUFFER.  Use SCRATCH_POOL for
- * temporary allocations.
- */
-static svn_error_t *
-encode_l2p_page(apr_array_header_t *entries,
-                int start,
-                int end,
-                svn_spillbuf_t *buffer,
-                apr_pool_t *scratch_pool)
-{
-  unsigned char encoded[ENCODED_INT_LENGTH];
-  int i;
-  const apr_uint64_t *values = (const apr_uint64_t *)entries->elts;
-  apr_uint64_t last_value = 0;
-
-  /* encode items */
-  for (i = start; i < end; ++i)
-    {
-      apr_int64_t diff = values[i] - last_value;
-      last_value = values[i];
-      SVN_ERR(svn_spillbuf__write(buffer, (const char *)encoded,
-                                  encode_int(encoded, diff), scratch_pool));
-    }
-
-  return SVN_NO_ERROR;
-}
-
-svn_error_t *
-svn_fs_fs__l2p_proto_index_open(apr_file_t **proto_index,
-                                const char *file_name,
-                                apr_pool_t *result_pool)
-{
-  SVN_ERR(svn_io_file_open(proto_index, file_name, APR_READ | APR_WRITE
-                           | APR_CREATE | APR_APPEND | APR_BUFFERED,
-                           APR_OS_DEFAULT, result_pool));
-
-  return SVN_NO_ERROR;
-}
-
-svn_error_t *
-svn_fs_fs__l2p_proto_index_add_revision(apr_file_t *proto_index,
-                                        apr_pool_t *scratch_pool)
-{
-  l2p_proto_entry_t entry;
-  entry.offset = 0;
-  entry.item_index = 0;
-
-  return svn_error_trace(write_l2p_entry_to_proto_index(proto_index, entry,
-                                                        scratch_pool));
-}
-
-svn_error_t *
-svn_fs_fs__l2p_proto_index_add_entry(apr_file_t *proto_index,
-                                     apr_off_t offset,
-                                     apr_uint64_t item_index,
-                                     apr_pool_t *scratch_pool)
-{
-  l2p_proto_entry_t entry;
-
-  /* make sure the conversion to uint64 works */
-  SVN_ERR_ASSERT(offset >= -1);
-
-  /* we support offset '-1' as a "not used" indication */
-  entry.offset = (apr_uint64_t)offset + 1;
-
-  /* make sure we can use item_index as an array index when building the
-   * final index file */
-  SVN_ERR_ASSERT(item_index < UINT_MAX / 2);
-  entry.item_index = item_index;
-
-  return svn_error_trace(write_l2p_entry_to_proto_index(proto_index, entry,
-                                                        scratch_pool));
-}
-
-svn_error_t *
-svn_fs_fs__l2p_index_append(svn_fs_t *fs,
-                            apr_file_t *index_file,
-                            const char *proto_file_name,
-                            svn_revnum_t revision,
-                            apr_pool_t *scratch_pool)
-{
-  fs_fs_data_t *ffd = fs->fsap_data;
-  apr_file_t *proto_index = NULL;
-  int i;
-  apr_uint64_t entry;
-  svn_boolean_t eof = FALSE;
-  unsigned char encoded[ENCODED_INT_LENGTH];
-
-  int last_page_count = 0;          /* total page count at the start of
-                                       the current revision */
-
-  /* temporary data structures that collect the data which will be moved
-     to the target file in a second step */
-  apr_pool_t *local_pool = svn_pool_create(scratch_pool);
-  apr_pool_t *iterpool = svn_pool_create(local_pool);
-  apr_array_header_t *page_counts
-    = apr_array_make(local_pool, 16, sizeof(apr_uint64_t));
-  apr_array_header_t *page_sizes
-    = apr_array_make(local_pool, 16, sizeof(apr_uint64_t));
-  apr_array_header_t *entry_counts
-    = apr_array_make(local_pool, 16, sizeof(apr_uint64_t));
-
-  /* collect the item offsets and sub-item value for the current revision */
-  apr_array_header_t *entries
-    = apr_array_make(local_pool, 256, sizeof(apr_uint64_t));
-
-  /* 64k blocks, spill after 16MB */
-  svn_spillbuf_t *buffer
-    = svn_spillbuf__create(0x10000, 0x1000000, local_pool);
-
-  /* Paranoia check that makes later casting to int32 safe.
-   * The current implementation is limited to 2G entries per page. */
-  if (ffd->l2p_page_size > APR_INT32_MAX)
-    return svn_error_createf(SVN_ERR_FS_INDEX_OVERFLOW , NULL,
-                            _("L2P index page size  %s" 
-                              " exceeds current limit of 2G entries"),
-                            apr_psprintf(local_pool, "%" APR_UINT64_T_FMT,
-                                         ffd->l2p_page_size));
-
-  /* start at the beginning of the source file */
-  SVN_ERR(svn_io_file_open(&proto_index, proto_file_name,
-                           APR_READ | APR_CREATE | APR_BUFFERED,
-                           APR_OS_DEFAULT, scratch_pool));
-
-  /* process all entries until we fail due to EOF */
-  for (entry = 0; !eof; ++entry)
-    {
-      l2p_proto_entry_t proto_entry;
-
-      /* (attempt to) read the next entry from the source */
-      SVN_ERR(read_l2p_entry_from_proto_index(proto_index, &proto_entry,
-                                              &eof, local_pool));
-
-      /* handle new revision */
-      if ((entry > 0 && proto_entry.offset == 0) || eof)
-        {
-          /* dump entries, grouped into pages */
-
-          int entry_count = 0;
-          for (i = 0; i < entries->nelts; i += entry_count)
-            {
-              /* 1 page with up to 8k entries */
-              apr_size_t last_buffer_size = svn_spillbuf__get_size(buffer);
-
-              svn_pool_clear(iterpool);
-
-              entry_count = ffd->l2p_page_size < entries->nelts - i
-                          ? (int)ffd->l2p_page_size
-                          : entries->nelts - i;
-              SVN_ERR(encode_l2p_page(entries, i, i + entry_count,
-                                      buffer, iterpool));
-
-              APR_ARRAY_PUSH(entry_counts, apr_uint64_t) = entry_count;
-              APR_ARRAY_PUSH(page_sizes, apr_uint64_t)
-                = svn_spillbuf__get_size(buffer) - last_buffer_size;
-            }
-
-          apr_array_clear(entries);
-
-          /* store the number of pages in this revision */
-          APR_ARRAY_PUSH(page_counts, apr_uint64_t)
-            = page_sizes->nelts - last_page_count;
-
-          last_page_count = page_sizes->nelts;
-        }
-      else
-        {
-          int idx;
-
-          /* store the mapping in our array */
-          if (proto_entry.item_index > APR_INT32_MAX)
-            return svn_error_createf(SVN_ERR_FS_INDEX_OVERFLOW , NULL,
-                                    _("Item index %s too large "
-                                      "in l2p proto index for revision %ld"),
-                                    apr_psprintf(local_pool, "%" APR_UINT64_T_FMT, 
-                                                 proto_entry.item_index),
-                                    revision + page_counts->nelts);
-
-          idx = (int)proto_entry.item_index;
-          while (idx >= entries->nelts)
-            APR_ARRAY_PUSH(entries, apr_uint64_t) = 0;
-
-          APR_ARRAY_IDX(entries, idx, apr_uint64_t) = proto_entry.offset;
-        }
-    }
-
-  /* close the source file */
-  SVN_ERR(svn_io_file_close(proto_index, local_pool));
-
-  /* Paranoia check that makes later casting to int32 safe.
-   * The current implementation is limited to 2G pages per index. */
-  if (page_counts->nelts > APR_INT32_MAX)
-    return svn_error_createf(SVN_ERR_FS_INDEX_OVERFLOW , NULL,
-                            _("L2P index page count  %d"
-                              " exceeds current limit of 2G pages"),
-                            page_counts->nelts);
-
-  /* write header info */
-  SVN_ERR(svn_io_file_write_full(index_file, encoded,
-                                 encode_uint(encoded, revision),
-                                 NULL, local_pool));
-  SVN_ERR(svn_io_file_write_full(index_file, encoded,
-                                 encode_uint(encoded, ffd->l2p_page_size),
-                                 NULL, local_pool));
-  SVN_ERR(svn_io_file_write_full(index_file, encoded,
-                                 encode_uint(encoded, page_counts->nelts),
-                                 NULL, local_pool));
-  SVN_ERR(svn_io_file_write_full(index_file, encoded,
-                                 encode_uint(encoded, page_sizes->nelts),
-                                 NULL, local_pool));
-
-  /* write the revision table */
-  for (i = 0; i < page_counts->nelts; ++i)
-    {
-      apr_uint64_t value = APR_ARRAY_IDX(page_counts, i, apr_uint64_t);
-      SVN_ERR(svn_io_file_write_full(index_file, encoded,
-                                     encode_uint(encoded, value),
-                                     NULL, local_pool));
-    }
-    
-  /* write the page table */
-  for (i = 0; i < page_sizes->nelts; ++i)
-    {
-      apr_uint64_t value = APR_ARRAY_IDX(page_sizes, i, apr_uint64_t);
-      SVN_ERR(svn_io_file_write_full(index_file, encoded,
-                                     encode_uint(encoded, value),
-                                     NULL, local_pool));
-      value = APR_ARRAY_IDX(entry_counts, i, apr_uint64_t);
-      SVN_ERR(svn_io_file_write_full(index_file, encoded,
-                                     encode_uint(encoded, value),
-                                     NULL, local_pool));
-    }
-
-  /* append page contents */
-  SVN_ERR(svn_stream_copy3(svn_stream__from_spillbuf(buffer, local_pool),
-                           svn_stream_from_aprfile2(index_file, TRUE,
-                                                    local_pool),
-                           NULL, NULL, local_pool));
-
-  svn_pool_destroy(local_pool);
-
-  return SVN_NO_ERROR;
-}
-
-/* If REV_FILE->L2P_STREAM is NULL, create a new stream for the log-to-phys
- * index for REVISION in FS and return it in REV_FILE.
- */
-static svn_error_t *
-auto_open_l2p_index(svn_fs_fs__revision_file_t *rev_file,
-                    svn_fs_t *fs,
-                    svn_revnum_t revision)
-{
-  if (rev_file->l2p_stream == NULL)
-    {
-      fs_fs_data_t *ffd = fs->fsap_data;
-
-      SVN_ERR(svn_fs_fs__auto_read_footer(rev_file));
-      SVN_ERR(packed_stream_open(&rev_file->l2p_stream,
-                                 rev_file->file,
-                                 rev_file->l2p_offset,
-                                 rev_file->p2l_offset,
-                                 ffd->block_size,
-                                 rev_file->pool));
-    }
-
-  return SVN_NO_ERROR;
-}
-
-/* Read the header data structure of the log-to-phys index for REVISION
- * in FS and return it in *HEADER, allocated in RESULT_POOL.  Use REV_FILE
- * to access on-disk data.  Use SCRATCH_POOL for temporary allocations.
- */
-static svn_error_t *
-get_l2p_header_body(l2p_header_t **header,
-                    svn_fs_fs__revision_file_t *rev_file,
-                    svn_fs_t *fs,
-                    svn_revnum_t revision,
-                    apr_pool_t *result_pool,
-                    apr_pool_t *scratch_pool)
-{
-  fs_fs_data_t *ffd = fs->fsap_data;
-  apr_uint64_t value;
-  int i;
-  apr_size_t page, page_count;
-  apr_off_t offset;
-  l2p_header_t *result = apr_pcalloc(result_pool, sizeof(*result));
-  apr_size_t page_table_index;
-
-  pair_cache_key_t key;
-  key.revision = rev_file->start_revision;
-  key.second = rev_file->is_packed;
-
-  SVN_ERR(auto_open_l2p_index(rev_file, fs, revision));
-  packed_stream_seek(rev_file->l2p_stream, 0);
-
-  /* Read the table sizes.  Check the data for plausibility and
-   * consistency with other bits. */
-  SVN_ERR(packed_stream_get(&value, rev_file->l2p_stream));
-  result->first_revision = (svn_revnum_t)value;
-  if (result->first_revision != rev_file->start_revision)
-    return svn_error_create(SVN_ERR_FS_INDEX_CORRUPTION, NULL,
-                  _("Index rev / pack file revision numbers do not match"));
-
-  SVN_ERR(packed_stream_get(&value, rev_file->l2p_stream));
-  result->page_size = (apr_uint32_t)value;
-  if (!result->page_size || (result->page_size & (result->page_size - 1)))
-    return svn_error_create(SVN_ERR_FS_INDEX_CORRUPTION, NULL,
-                            _("L2P index page size is not a power of two"));
-
-  SVN_ERR(packed_stream_get(&value, rev_file->l2p_stream));
-  result->revision_count = (int)value;
-  if (   result->revision_count != 1
-      && result->revision_count != ffd->max_files_per_dir)
-    return svn_error_create(SVN_ERR_FS_INDEX_CORRUPTION, NULL,
-                            _("Invalid number of revisions in L2P index"));
-
-  SVN_ERR(packed_stream_get(&value, rev_file->l2p_stream));
-  page_count = (apr_size_t)value;
-  if (page_count < result->revision_count)
-    return svn_error_create(SVN_ERR_FS_INDEX_CORRUPTION, NULL,
-                            _("Fewer L2P index pages than revisions"));
-  if (page_count > (rev_file->p2l_offset - rev_file->l2p_offset) / 2)
-    return svn_error_create(SVN_ERR_FS_INDEX_CORRUPTION, NULL,
-                            _("L2P index page count implausibly large"));
-
-  if (   result->first_revision > revision
-      || result->first_revision + result->revision_count <= revision)
-    return svn_error_createf(SVN_ERR_FS_INDEX_CORRUPTION, NULL,
-                      _("Corrupt L2P index for r%ld only covers r%ld:%ld"),
-                      revision, result->first_revision,
-                      result->first_revision + result->revision_count);
-
-  /* allocate the page tables */
-  result->page_table
-    = apr_pcalloc(result_pool, page_count * sizeof(*result->page_table));
-  result->page_table_index
-    = apr_pcalloc(result_pool, (result->revision_count + 1)
-                             * sizeof(*result->page_table_index));
-
-  /* read per-revision page table sizes (i.e. number of pages per rev) */
-  page_table_index = 0;
-  result->page_table_index[0] = page_table_index;
-
-  for (i = 0; i < result->revision_count; ++i)
-    {
-      SVN_ERR(packed_stream_get(&value, rev_file->l2p_stream));
-      if (value == 0)
-        return svn_error_create(SVN_ERR_FS_INDEX_CORRUPTION, NULL,
-                                _("Revision with no L2P index pages"));
-
-      page_table_index += (apr_size_t)value;
-      if (page_table_index > page_count)
-        return svn_error_create(SVN_ERR_FS_INDEX_CORRUPTION, NULL,
-                                _("L2P page table exceeded"));
-
-      result->page_table_index[i+1] = page_table_index;
-    }
-
-  if (page_table_index != page_count)
-    return svn_error_create(SVN_ERR_FS_INDEX_CORRUPTION, NULL,
-                 _("Revisions do not cover the full L2P index page table"));
-
-  /* read actual page tables */
-  for (page = 0; page < page_count; ++page)
-    {
-      SVN_ERR(packed_stream_get(&value, rev_file->l2p_stream));
-      if (value == 0)
-        return svn_error_create(SVN_ERR_FS_INDEX_CORRUPTION, NULL,
-                                _("Empty L2P index page"));
-
-      result->page_table[page].size = (apr_uint32_t)value;
-      SVN_ERR(packed_stream_get(&value, rev_file->l2p_stream));
-      if (value > result->page_size)
-        return svn_error_create(SVN_ERR_FS_INDEX_CORRUPTION, NULL,
-                                _("Page exceeds L2P index page size"));
-
-      result->page_table[page].entry_count = (apr_uint32_t)value;
-    }
-
-  /* correct the page description offsets */
-  offset = packed_stream_offset(rev_file->l2p_stream);
-  for (page = 0; page < page_count; ++page)
->>>>>>> fb9570f1
-    {
-      /* for data in txns, item_index *is* the offset */
-      *absolute_position = item_index;
-    }
-<<<<<<< HEAD
-  else if (rev_file->is_packed)
-=======
-
-  /* return and cache the header */
-  *header = result;
-  SVN_ERR(svn_cache__set(ffd->l2p_header_cache, &key, result, scratch_pool));
-
-  return SVN_NO_ERROR;
-}
-
-/* Data structure that describes which l2p page info shall be extracted
- * from the cache and contains the fields that receive the result.
- */
-typedef struct l2p_page_info_baton_t
-{
-  /* input data: we want the page covering (REVISION,ITEM_INDEX) */
-  svn_revnum_t revision;
-  apr_uint64_t item_index;
-
-  /* out data */
-  /* page location and size of the page within the l2p index file */
-  l2p_page_table_entry_t entry;
-
-  /* page number within the pages for REVISION (not l2p index global!) */
-  apr_uint32_t page_no;
-
-  /* offset of ITEM_INDEX within that page */
-  apr_uint32_t page_offset;
-
-  /* revision identifying the l2p index file, also the first rev in that */
-  svn_revnum_t first_revision;
-} l2p_page_info_baton_t;
-
-
-/* Utility function that copies the info requested by BATON->REVISION and
- * BATON->ITEM_INDEX and from HEADER and PAGE_TABLE into the output fields
- * of *BATON.  Use SCRATCH_POOL for temporary allocations.
- */
-static svn_error_t *
-l2p_page_info_copy(l2p_page_info_baton_t *baton,
-                   const l2p_header_t *header,
-                   const l2p_page_table_entry_t *page_table,
-                   const apr_size_t *page_table_index,
-                   apr_pool_t *scratch_pool)
-{
-  /* revision offset within the index file */
-  apr_size_t rel_revision = baton->revision - header->first_revision;
-  if (rel_revision >= header->revision_count)
-    return svn_error_createf(SVN_ERR_FS_INDEX_REVISION , NULL,
-                             _("Revision %ld not covered by item index"),
-                             baton->revision);
-
-  /* select the relevant page */
-  if (baton->item_index < header->page_size)
->>>>>>> fb9570f1
-    {
-      /* pack file with physical addressing */
-      apr_off_t rev_offset;
-      SVN_ERR(svn_fs_fs__get_packed_offset(&rev_offset, fs, revision, pool));
-      *absolute_position = rev_offset + item_index;
-    }
-  else
-    {
-<<<<<<< HEAD
-=======
-      const l2p_page_table_entry_t *first_entry;
-      const l2p_page_table_entry_t *last_entry;
-      apr_uint64_t max_item_index;
-
-      /* range of pages for this rev */
-      first_entry = page_table + page_table_index[rel_revision];
-      last_entry = page_table + page_table_index[rel_revision + 1];
-
-      /* do we hit a valid index page? */
-      max_item_index =   (apr_uint64_t)header->page_size
-                       * (last_entry - first_entry);
-      if (baton->item_index >= max_item_index)
-        return svn_error_createf(SVN_ERR_FS_INDEX_OVERFLOW , NULL,
-                                _("Item index %s exceeds l2p limit "
-                                  "of %s for revision %ld"),
-                                apr_psprintf(scratch_pool,
-                                             "%" APR_UINT64_T_FMT,
-                                             baton->item_index),
-                                apr_psprintf(scratch_pool,
-                                             "%" APR_UINT64_T_FMT,
-                                             max_item_index),
-                                baton->revision);
-
-      /* all pages are of the same size and full, except for the last one */
-      baton->page_offset = (apr_uint32_t)(baton->item_index % header->page_size);
-      baton->page_no = (apr_uint32_t)(baton->item_index / header->page_size);
-      baton->entry = first_entry[baton->page_no];
-    }
-
-  baton->first_revision = header->first_revision;
-
-  return SVN_NO_ERROR;
-}
-
-/* Implement svn_cache__partial_getter_func_t: copy the data requested in
- * l2p_page_info_baton_t *BATON from l2p_header_t *DATA into the output
- * fields in *BATON.
- */
-static svn_error_t *
-l2p_page_info_access_func(void **out,
-                          const void *data,
-                          apr_size_t data_len,
-                          void *baton,
-                          apr_pool_t *result_pool)
-{
-  /* resolve all pointer values of in-cache data */
-  const l2p_header_t *header = data;
-  const l2p_page_table_entry_t *page_table
-    = svn_temp_deserializer__ptr(header,
-                                 (const void *const *)&header->page_table);
-  const apr_size_t *page_table_index
-    = svn_temp_deserializer__ptr(header,
-                           (const void *const *)&header->page_table_index);
-
-  /* copy the info */
-  return l2p_page_info_copy(baton, header, page_table, page_table_index,
-                            result_pool);
-}
-
-/* Get the page info requested in *BATON from FS and set the output fields
- * in *BATON.  Use REV_FILE for on-disk file access.
- * Use SCRATCH_POOL for temporary allocations.
- */
-static svn_error_t *
-get_l2p_page_info(l2p_page_info_baton_t *baton,
-                  svn_fs_fs__revision_file_t *rev_file,
-                  svn_fs_t *fs,
-                  apr_pool_t *scratch_pool)
-{
-  fs_fs_data_t *ffd = fs->fsap_data;
-  l2p_header_t *result;
-  svn_boolean_t is_cached = FALSE;
-  void *dummy = NULL;
-
-  /* try to find the info in the cache */
-  pair_cache_key_t key;
-  key.revision = rev_file->start_revision;
-  key.second = rev_file->is_packed;
-  SVN_ERR(svn_cache__get_partial((void**)&dummy, &is_cached,
-                                 ffd->l2p_header_cache, &key,
-                                 l2p_page_info_access_func, baton,
-                                 scratch_pool));
-  if (is_cached)
-    return SVN_NO_ERROR;
-
-  /* read from disk, cache and copy the result */
-  SVN_ERR(get_l2p_header_body(&result, rev_file, fs, baton->revision,
-                              scratch_pool, scratch_pool));
-  SVN_ERR(l2p_page_info_copy(baton, result, result->page_table,
-                             result->page_table_index, scratch_pool));
-
-  return SVN_NO_ERROR;
-}
-
-/* Data request structure used by l2p_page_table_access_func.
- */
-typedef struct l2p_page_table_baton_t
-{
-  /* revision for which to read the page table */
-  svn_revnum_t revision;
-
-  /* page table entries (of type l2p_page_table_entry_t).
-   * Must be created by caller and will be filled by callee. */
-  apr_array_header_t *pages;
-} l2p_page_table_baton_t;
-
-/* Implement svn_cache__partial_getter_func_t: copy the data requested in
- * l2p_page_baton_t *BATON from l2p_page_t *DATA into BATON->PAGES and *OUT.
- */
-static svn_error_t *
-l2p_page_table_access_func(void **out,
-                           const void *data,
-                           apr_size_t data_len,
-                           void *baton,
-                           apr_pool_t *result_pool)
-{
-  /* resolve in-cache pointers */
-  l2p_page_table_baton_t *table_baton = baton;
-  const l2p_header_t *header = (const l2p_header_t *)data;
-  const l2p_page_table_entry_t *page_table
-    = svn_temp_deserializer__ptr(header,
-                                 (const void *const *)&header->page_table);
-  const apr_size_t *page_table_index
-    = svn_temp_deserializer__ptr(header,
-                           (const void *const *)&header->page_table_index);
-
-  /* copy the revision's page table into BATON */
-  apr_size_t rel_revision = table_baton->revision - header->first_revision;
-  if (rel_revision < header->revision_count)
-    {
-      const l2p_page_table_entry_t *entry
-        = page_table + page_table_index[rel_revision];
-      const l2p_page_table_entry_t *last_entry
-        = page_table + page_table_index[rel_revision + 1];
-
-      for (; entry < last_entry; ++entry)
-        APR_ARRAY_PUSH(table_baton->pages, l2p_page_table_entry_t)
-          = *entry;
-    }
-
-  /* set output as a courtesy to the caller */
-  *out = table_baton->pages;
-  
-  return SVN_NO_ERROR;
-}
-
-/* Read the l2p index page table for REVISION in FS from cache and return
- * it in PAGES.  The later must be provided by the caller (and can be
- * re-used); existing entries will be removed before writing the result.
- * If the data cannot be found in the cache, the result will be empty
- * (it never can be empty for a valid REVISION if the data is cached).
- * Use the info from REV_FILE to determine pack / rev file properties.
- * Use SCRATCH_POOL for temporary allocations.
- */
-static svn_error_t *
-get_l2p_page_table(apr_array_header_t *pages,
-                   svn_fs_t *fs,
-                   svn_fs_fs__revision_file_t *rev_file,
-                   svn_revnum_t revision,
-                   apr_pool_t *scratch_pool)
-{
-  fs_fs_data_t *ffd = fs->fsap_data;
-  svn_boolean_t is_cached = FALSE;
-  l2p_page_table_baton_t baton;
-
-  pair_cache_key_t key;
-  key.revision = rev_file->start_revision;
-  key.second = rev_file->is_packed;
-
-  apr_array_clear(pages);
-  baton.revision = revision;
-  baton.pages = pages;
-  SVN_ERR(svn_cache__get_partial((void**)&pages, &is_cached,
-                                 ffd->l2p_header_cache, &key,
-                                 l2p_page_table_access_func, &baton,
-                                 scratch_pool));
-
-  return SVN_NO_ERROR;
-}
-
-/* From the log-to-phys index file starting at START_REVISION in FS, read
- * the mapping page identified by TABLE_ENTRY and return it in *PAGE.
- * Use REV_FILE to access on-disk files.
- * Use RESULT_POOL for allocations.
- */
-static svn_error_t *
-get_l2p_page(l2p_page_t **page,
-             svn_fs_fs__revision_file_t *rev_file,
-             svn_fs_t *fs,
-             svn_revnum_t start_revision,
-             l2p_page_table_entry_t *table_entry,
-             apr_pool_t *result_pool)
-{
-  apr_uint32_t i;
-  l2p_page_t *result = apr_pcalloc(result_pool, sizeof(*result));
-  apr_uint64_t last_value = 0;
-
-  /* open index file and select page */
-  SVN_ERR(auto_open_l2p_index(rev_file, fs, start_revision));
-  packed_stream_seek(rev_file->l2p_stream, table_entry->offset);
-
-  /* initialize the page content */
-  result->entry_count = table_entry->entry_count;
-  result->offsets = apr_pcalloc(result_pool, result->entry_count
-                                           * sizeof(*result->offsets));
-
-  /* read all page entries (offsets in rev file and container sub-items) */
-  for (i = 0; i < result->entry_count; ++i)
-    {
-      apr_uint64_t value = 0;
-      SVN_ERR(packed_stream_get(&value, rev_file->l2p_stream));
-      last_value += decode_int(value);
-      result->offsets[i] = last_value - 1;
-    }
-
-  *page = result;
-
-  return SVN_NO_ERROR;
-}
-
-/* Utility function.  Read the l2p index pages for REVISION in FS from
- * REV_FILE and put them into the cache.  Skip page number EXLCUDED_PAGE_NO
- * (use -1 for 'skip none') and pages outside the MIN_OFFSET, MAX_OFFSET
- * range in the l2p index file.  The index is being identified by
- * FIRST_REVISION.  PAGES is a scratch container provided by the caller.
- * SCRATCH_POOL is used for temporary allocations.
- *
- * This function may be a no-op if the header cache lookup fails / misses.
- */
-static svn_error_t *
-prefetch_l2p_pages(svn_boolean_t *end,
-                   svn_fs_t *fs,
-                   svn_fs_fs__revision_file_t *rev_file,
-                   svn_revnum_t first_revision,
-                   svn_revnum_t revision,
-                   apr_array_header_t *pages,
-                   int exlcuded_page_no,
-                   apr_off_t min_offset,
-                   apr_off_t max_offset,
-                   apr_pool_t *scratch_pool)
-{
-  fs_fs_data_t *ffd = fs->fsap_data;
-  int i;
-  apr_pool_t *iterpool;
-  svn_fs_fs__page_cache_key_t key = { 0 };
-
-  /* get the page table for REVISION from cache */
-  *end = FALSE;
-  SVN_ERR(get_l2p_page_table(pages, fs, rev_file, revision, scratch_pool));
-  if (pages->nelts == 0 || rev_file->l2p_stream == NULL)
-    {
-      /* not found -> we can't continue without hitting the disk again */
-      *end = TRUE;
-      return SVN_NO_ERROR;
-    }
-
-  /* prefetch pages individually until all are done or we found one in
-   * the cache */
-  iterpool = svn_pool_create(scratch_pool);
-  assert(revision <= APR_UINT32_MAX);
-  key.revision = (apr_uint32_t)revision;
-  key.is_packed = rev_file->is_packed;
-
-  for (i = 0; i < pages->nelts && !*end; ++i)
-    {
-      svn_boolean_t is_cached;
-
-      l2p_page_table_entry_t *entry
-        = &APR_ARRAY_IDX(pages, i, l2p_page_table_entry_t);
-      svn_pool_clear(iterpool);
-
-      if (i == exlcuded_page_no)
-        continue;
-
-      /* skip pages outside the specified index file range */
-      if (   entry->offset < min_offset
-          || entry->offset + entry->size > max_offset)
-        {
-          *end = TRUE;
-          continue;
-        }
-
-      /* page already in cache? */
-      key.page = i;
-      SVN_ERR(svn_cache__has_key(&is_cached, ffd->l2p_page_cache,
-                                 &key, iterpool));
-      if (!is_cached)
-        {
-          /* no in cache -> read from stream (data already buffered in APR)
-           * and cache the result */
-          l2p_page_t *page = NULL;
-          SVN_ERR(get_l2p_page(&page, rev_file, fs, first_revision, entry,
-                               iterpool));
-
-          SVN_ERR(svn_cache__set(ffd->l2p_page_cache, &key, page,
-                                 iterpool));
-        }
-    }
-
-  svn_pool_destroy(iterpool);
-
-  return SVN_NO_ERROR;
-}
-
-/* Request data structure for l2p_entry_access_func.
- */
-typedef struct l2p_entry_baton_t
-{
-  /* in data */
-  /* revision. Used for error messages only */
-  svn_revnum_t revision;
-
-  /* item index to look up. Used for error messages only */
-  apr_uint64_t item_index;
-
-  /* offset within the cached page */
-  apr_uint32_t page_offset;
-
-  /* out data */
-  /* absolute item or container offset in rev / pack file */
-  apr_uint64_t offset;
-} l2p_entry_baton_t;
-
-/* Return the rev / pack file offset of the item at BATON->PAGE_OFFSET in
- * OFFSETS of PAGE and write it to *OFFSET.
- */
-static svn_error_t *
-l2p_page_get_entry(l2p_entry_baton_t *baton,
-                   const l2p_page_t *page,
-                   const apr_uint64_t *offsets,
-                   apr_pool_t *scratch_pool)
-{
-  /* overflow check */
-  if (page->entry_count <= baton->page_offset)
-    return svn_error_createf(SVN_ERR_FS_INDEX_OVERFLOW , NULL,
-                             _("Item index %s"
-                               " too large in revision %ld"),
-                             apr_psprintf(scratch_pool, "%" APR_UINT64_T_FMT,
-                                          baton->item_index),
-                             baton->revision);
-
-  /* return the result */
-  baton->offset = offsets[baton->page_offset];
-
-  return SVN_NO_ERROR;
-}
-
-/* Implement svn_cache__partial_getter_func_t: copy the data requested in
- * l2p_entry_baton_t *BATON from l2p_page_t *DATA into BATON->OFFSET.
- * *OUT remains unchanged.
- */
-static svn_error_t *
-l2p_entry_access_func(void **out,
-                      const void *data,
-                      apr_size_t data_len,
-                      void *baton,
-                      apr_pool_t *result_pool)
-{
-  /* resolve all in-cache pointers */
-  const l2p_page_t *page = data;
-  const apr_uint64_t *offsets
-    = svn_temp_deserializer__ptr(page, (const void *const *)&page->offsets);
-
-  /* return the requested data */
-  return l2p_page_get_entry(baton, page, offsets, result_pool);
-}
-
-/* Using the log-to-phys indexes in FS, find the absolute offset in the
- * rev file for (REVISION, ITEM_INDEX) and return it in *OFFSET.
- * Use SCRATCH_POOL for temporary allocations.
- */
-static svn_error_t *
-l2p_index_lookup(apr_off_t *offset,
-                 svn_fs_t *fs,
-                 svn_fs_fs__revision_file_t *rev_file,
-                 svn_revnum_t revision,
-                 apr_uint64_t item_index,
-                 apr_pool_t *scratch_pool)
-{
-  fs_fs_data_t *ffd = fs->fsap_data;
-  l2p_page_info_baton_t info_baton;
-  l2p_entry_baton_t page_baton;
-  l2p_page_t *page = NULL;
-  svn_fs_fs__page_cache_key_t key = { 0 };
-  svn_boolean_t is_cached = FALSE;
-  void *dummy = NULL;
-
-  /* read index master data structure and extract the info required to
-   * access the l2p index page for (REVISION,ITEM_INDEX)*/
-  info_baton.revision = revision;
-  info_baton.item_index = item_index;
-  SVN_ERR(get_l2p_page_info(&info_baton, rev_file, fs, scratch_pool));
-
-  /* try to find the page in the cache and get the OFFSET from it */
-  page_baton.revision = revision;
-  page_baton.item_index = item_index;
-  page_baton.page_offset = info_baton.page_offset;
-
-  assert(revision <= APR_UINT32_MAX);
-  key.revision = (apr_uint32_t)revision;
-  key.is_packed = svn_fs_fs__is_packed_rev(fs, revision);
-  key.page = info_baton.page_no;
-
-  SVN_ERR(svn_cache__get_partial(&dummy, &is_cached,
-                                 ffd->l2p_page_cache, &key,
-                                 l2p_entry_access_func, &page_baton,
-                                 scratch_pool));
-
-  if (!is_cached)
-    {
-      /* we need to read the info from disk (might already be in the
-       * APR file buffer, though) */
-      apr_array_header_t *pages;
-      svn_revnum_t prefetch_revision;
-      svn_revnum_t last_revision
-        = info_baton.first_revision
-          + (key.is_packed ? ffd->max_files_per_dir : 1);
-      svn_boolean_t end;
-      apr_off_t max_offset
-        = APR_ALIGN(info_baton.entry.offset + info_baton.entry.size,
-                    ffd->block_size);
-      apr_off_t min_offset = max_offset - ffd->block_size;
-
-      /* read the relevant page */
-      SVN_ERR(get_l2p_page(&page, rev_file, fs, info_baton.first_revision,
-                           &info_baton.entry, scratch_pool));
-
-      /* cache the page and extract the result we need */
-      SVN_ERR(svn_cache__set(ffd->l2p_page_cache, &key, page, scratch_pool));
-      SVN_ERR(l2p_page_get_entry(&page_baton, page, page->offsets,
-                                 scratch_pool));
-
-      if (ffd->use_block_read)
-        {
-          apr_pool_t *iterpool = svn_pool_create(scratch_pool);
-
-          /* prefetch pages from following and preceding revisions */
-          pages = apr_array_make(scratch_pool, 16,
-                                 sizeof(l2p_page_table_entry_t));
-          end = FALSE;
-          for (prefetch_revision = revision;
-              prefetch_revision < last_revision && !end;
-              ++prefetch_revision)
-            {
-              int excluded_page_no = prefetch_revision == revision
-                                  ? info_baton.page_no
-                                  : -1;
-              svn_pool_clear(iterpool);
-
-              SVN_ERR(prefetch_l2p_pages(&end, fs, rev_file,
-                                        info_baton.first_revision,
-                                        prefetch_revision, pages,
-                                        excluded_page_no, min_offset,
-                                        max_offset, iterpool));
-            }
-
-          end = FALSE;
-          for (prefetch_revision = revision-1;
-              prefetch_revision >= info_baton.first_revision && !end;
-              --prefetch_revision)
-            {
-              svn_pool_clear(iterpool);
-
-              SVN_ERR(prefetch_l2p_pages(&end, fs, rev_file,
-                                        info_baton.first_revision,
-                                        prefetch_revision, pages, -1,
-                                        min_offset, max_offset, iterpool));
-            }
-
-          svn_pool_destroy(iterpool);
-        }
-    }
-
-  *offset = page_baton.offset;
-
-  return SVN_NO_ERROR;
-}
-
-/* Using the log-to-phys proto index in transaction TXN_ID in FS, find the
- * absolute offset in the proto rev file for the given ITEM_INDEX and return
- * it in *OFFSET.  Use SCRATCH_POOL for temporary allocations.
- */
-static svn_error_t *
-l2p_proto_index_lookup(apr_off_t *offset,
-                       svn_fs_t *fs,
-                       const svn_fs_fs__id_part_t *txn_id,
-                       apr_uint64_t item_index,
-                       apr_pool_t *scratch_pool)
-{
-  svn_boolean_t eof = FALSE;
-  apr_file_t *file = NULL;
-  SVN_ERR(svn_io_file_open(&file,
-                           svn_fs_fs__path_l2p_proto_index(fs, txn_id,
-                                                           scratch_pool),
-                           APR_READ | APR_BUFFERED, APR_OS_DEFAULT,
-                           scratch_pool));
-
-  /* process all entries until we fail due to EOF */
-  *offset = -1;
-  while (!eof)
-    {
-      l2p_proto_entry_t entry;
-
-      /* (attempt to) read the next entry from the source */
-      SVN_ERR(read_l2p_entry_from_proto_index(file, &entry, &eof,
-                                              scratch_pool));
-
-      /* handle new revision */
-      if (!eof && entry.item_index == item_index)
-        {
-          *offset = (apr_off_t)entry.offset - 1;
-          break;
-        }
-    }
-
-  SVN_ERR(svn_io_file_close(file, scratch_pool));
-  
-  return SVN_NO_ERROR;
-}
-
-/* Read the log-to-phys header info of the index covering REVISION from FS
- * and return it in *HEADER.  REV_FILE provides the pack / rev status.
- * Allocate *HEADER in RESULT_POOL, use SCRATCH_POOL for temporary
- * allocations.
- */
-static svn_error_t *
-get_l2p_header(l2p_header_t **header,
-               svn_fs_fs__revision_file_t *rev_file,
-               svn_fs_t *fs,
-               svn_revnum_t revision,
-               apr_pool_t *result_pool,
-               apr_pool_t *scratch_pool)
-{
-  fs_fs_data_t *ffd = fs->fsap_data;
-  svn_boolean_t is_cached = FALSE;
-
-  /* first, try cache lookop */
-  pair_cache_key_t key;
-  key.revision = rev_file->start_revision;
-  key.second = rev_file->is_packed;
-  SVN_ERR(svn_cache__get((void**)header, &is_cached, ffd->l2p_header_cache,
-                         &key, result_pool));
-  if (is_cached)
-    return SVN_NO_ERROR;
-
-  /* read from disk and cache the result */
-  SVN_ERR(get_l2p_header_body(header, rev_file, fs, revision, result_pool,
-                              scratch_pool));
-
-  return SVN_NO_ERROR;
-}
-
-svn_error_t *
-svn_fs_fs__l2p_get_max_ids(apr_array_header_t **max_ids,
-                           svn_fs_t *fs,
-                           svn_revnum_t start_rev,
-                           apr_size_t count,
-                           apr_pool_t *result_pool,
-                           apr_pool_t *scratch_pool)
-{
-  l2p_header_t *header = NULL;
-  svn_revnum_t revision;
-  svn_revnum_t last_rev = (svn_revnum_t)(start_rev + count);
-  svn_fs_fs__revision_file_t *rev_file;
-  apr_pool_t *header_pool = svn_pool_create(scratch_pool);
-
-  /* read index master data structure for the index covering START_REV */
-  SVN_ERR(svn_fs_fs__open_pack_or_rev_file(&rev_file, fs, start_rev,
-                                           header_pool, header_pool));
-  SVN_ERR(get_l2p_header(&header, rev_file, fs, start_rev, header_pool,
-                         header_pool));
-  SVN_ERR(svn_fs_fs__close_revision_file(rev_file));
-
-  /* Determine the length of the item index list for each rev.
-   * Read new index headers as required. */
-  *max_ids = apr_array_make(result_pool, (int)count, sizeof(apr_uint64_t));
-  for (revision = start_rev; revision < last_rev; ++revision)
-    {
-      apr_uint64_t full_page_count;
-      apr_uint64_t item_count;
-      apr_size_t first_page_index, last_page_index;
-
-      if (revision >= header->first_revision + header->revision_count)
-        {
-          /* need to read the next index. Clear up memory used for the
-           * previous one.  Note that intermittent pack runs do not change
-           * the number of items in a revision, i.e. there is no consistency
-           * issue here. */
-          svn_pool_clear(header_pool);
-          SVN_ERR(svn_fs_fs__open_pack_or_rev_file(&rev_file, fs, revision,
-                                                  header_pool, header_pool));
-          SVN_ERR(get_l2p_header(&header, rev_file, fs, revision,
-                                 header_pool, header_pool));
-          SVN_ERR(svn_fs_fs__close_revision_file(rev_file));
-        }
-
-      /* in a revision with N index pages, the first N-1 index pages are
-       * "full", i.e. contain HEADER->PAGE_SIZE entries */
-      first_page_index
-         = header->page_table_index[revision - header->first_revision];
-      last_page_index
-         = header->page_table_index[revision - header->first_revision + 1];
-      full_page_count = last_page_index - first_page_index - 1;
-      item_count = full_page_count * header->page_size
-                 + header->page_table[last_page_index - 1].entry_count;
-
-      APR_ARRAY_PUSH(*max_ids, apr_uint64_t) = item_count;
-    }
-
-  svn_pool_destroy(header_pool);
-  return SVN_NO_ERROR;
-}
-
 svn_error_t *
 svn_fs_fs__item_offset(apr_off_t *absolute_position,
                        svn_fs_t *fs,
@@ -1727,24 +52,8 @@
   svn_error_t *err = SVN_NO_ERROR;
   if (txn_id)
     {
-      if (svn_fs_fs__use_log_addressing(fs, txn_id->revision + 1))
-        {
-          /* the txn is going to produce a rev with logical addressing.
-             So, we need to get our info from the (proto) index file. */
-          SVN_ERR(l2p_proto_index_lookup(absolute_position, fs, txn_id,
-                                         item_index, scratch_pool));
-        }
-      else
-        {
-          /* for data in txns, item_index *is* the offset */
-          *absolute_position = item_index;
-        }
-    }
-  else if (svn_fs_fs__use_log_addressing(fs, revision))
-    {
-      /* ordinary index lookup */
-      SVN_ERR(l2p_index_lookup(absolute_position, fs, rev_file, revision,
-                               item_index, scratch_pool));
+      /* for data in txns, item_index *is* the offset */
+      *absolute_position = item_index;
     }
   else if (rev_file->is_packed)
     {
@@ -1756,1620 +65,10 @@
     }
   else
     {
->>>>>>> fb9570f1
       /* for non-packed revs with physical addressing,
          item_index *is* the offset */
       *absolute_position = item_index;
     }
 
   return svn_error_trace(err);
-<<<<<<< HEAD
-=======
-}
-
-/*
- * phys-to-log index
- */
-svn_error_t *
-svn_fs_fs__p2l_proto_index_open(apr_file_t **proto_index,
-                                const char *file_name,
-                                apr_pool_t *result_pool)
-{
-  SVN_ERR(svn_io_file_open(proto_index, file_name, APR_READ | APR_WRITE
-                           | APR_CREATE | APR_APPEND | APR_BUFFERED,
-                           APR_OS_DEFAULT, result_pool));
-
-  return SVN_NO_ERROR;
-}
-
-
-svn_error_t *
-svn_fs_fs__p2l_proto_index_add_entry(apr_file_t *proto_index,
-                                     svn_fs_fs__p2l_entry_t *entry,
-                                     apr_pool_t *scratch_pool)
-{
-  apr_uint64_t revision;
-
-  /* Make sure all signed elements of ENTRY have non-negative values.
-   *
-   * For file offsets and sizes, this is a given as we use them to describe
-   * absolute positions and sizes.  For revisions, SVN_INVALID_REVNUM is
-   * valid, hence we have to shift it by 1.
-   */
-  SVN_ERR_ASSERT(entry->offset >= 0);
-  SVN_ERR_ASSERT(entry->size >= 0);
-  SVN_ERR_ASSERT(   entry->item.revision >= 0
-                 || entry->item.revision == SVN_INVALID_REVNUM);
-
-  revision = entry->item.revision == SVN_INVALID_REVNUM
-           ? 0
-           : ((apr_uint64_t)entry->item.revision + 1);
-
-  /* Now, all values will nicely convert to uint64. */
-  /* Make sure to keep P2L_PROTO_INDEX_ENTRY_SIZE consistent with this: */
-
-  SVN_ERR(write_uint64_to_proto_index(proto_index, entry->offset,
-                                      scratch_pool));
-  SVN_ERR(write_uint64_to_proto_index(proto_index, entry->size,
-                                      scratch_pool));
-  SVN_ERR(write_uint64_to_proto_index(proto_index, entry->type,
-                                      scratch_pool));
-  SVN_ERR(write_uint64_to_proto_index(proto_index, entry->fnv1_checksum,
-                                      scratch_pool));
-  SVN_ERR(write_uint64_to_proto_index(proto_index, revision,
-                                      scratch_pool));
-  SVN_ERR(write_uint64_to_proto_index(proto_index, entry->item.number,
-                                      scratch_pool));
-
-  return SVN_NO_ERROR;
-}
-
-/* Read *ENTRY from log-to-phys PROTO_INDEX file and indicate end-of-file
- * in *EOF, or error out in that case if EOF is NULL.  *ENTRY is in an
- * undefined state if an end-of-file occurred.
- * Use SCRATCH_POOL for temporary allocations.
- */
-static svn_error_t *
-read_p2l_entry_from_proto_index(apr_file_t *proto_index,
-                                svn_fs_fs__p2l_entry_t *entry,
-                                svn_boolean_t *eof,
-                                apr_pool_t *scratch_pool)
-{
-  apr_uint64_t revision;
-
-  SVN_ERR(read_off_t_from_proto_index(proto_index, &entry->offset,
-                                      eof, scratch_pool));
-  SVN_ERR(read_off_t_from_proto_index(proto_index, &entry->size,
-                                      eof, scratch_pool));
-  SVN_ERR(read_uint32_from_proto_index(proto_index, &entry->type,
-                                       eof, scratch_pool));
-  SVN_ERR(read_uint32_from_proto_index(proto_index, &entry->fnv1_checksum,
-                                       eof, scratch_pool));
-  SVN_ERR(read_uint64_from_proto_index(proto_index, &revision,
-                                       eof, scratch_pool));
-  SVN_ERR(read_uint64_from_proto_index(proto_index, &entry->item.number,
-                                       eof, scratch_pool));
-
-  /* Do the inverse REVSION number conversion (see
-   * svn_fs_fs__p2l_proto_index_add_entry), if we actually read a complete
-   * record.
-   */
-  if (!eof || !*eof)
-    {
-      /* Be careful with the arithmetics here (overflows and wrap-around): */
-      if (revision > 0 && revision - 1 > LONG_MAX)
-        return svn_error_createf(SVN_ERR_FS_INDEX_OVERFLOW, NULL,
-                                _("Revision 0x%" APR_UINT64_T_HEX_FMT
-                                " too large, max = 0x%" APR_UINT64_T_HEX_FMT),
-                                revision, (apr_uint64_t)LONG_MAX);
-
-      /* Shortening conversion from unsigned to signed int is well-defined
-       * and not lossy in C because the value can be represented in the
-       * target type.  Also, cast to 'long' instead of 'svn_revnum_t' here
-       * to provoke a compiler warning if those types should differ and we
-       * would need to change the overflow checking logic.
-       */
-      entry->item.revision = revision == 0
-                           ? SVN_INVALID_REVNUM
-                           : (long)(revision - 1);
-    }
-
-  return SVN_NO_ERROR;
-}
-
-svn_error_t *
-svn_fs_fs__p2l_proto_index_next_offset(apr_off_t *next_offset,
-                                       apr_file_t *proto_index,
-                                       apr_pool_t *scratch_pool)
-{
-  apr_off_t offset = 0;
-
-  /* Empty index file? */
-  SVN_ERR(svn_io_file_seek(proto_index, APR_END, &offset, scratch_pool));
-  if (offset == 0)
-    {
-      *next_offset = 0;
-    }
-  else
-    {
-      /* At least one entry.  Read last entry. */
-      svn_fs_fs__p2l_entry_t entry;
-      offset -= P2L_PROTO_INDEX_ENTRY_SIZE;
-
-      SVN_ERR(svn_io_file_seek(proto_index, APR_SET, &offset, scratch_pool));
-      SVN_ERR(read_p2l_entry_from_proto_index(proto_index, &entry,
-                                              NULL, scratch_pool));
-
-      /* Return next offset. */
-      *next_offset = entry.offset + entry.size;
-    }
-
-  return SVN_NO_ERROR;
-}
-
-svn_error_t *
-svn_fs_fs__p2l_index_append(svn_fs_t *fs,
-                            apr_file_t *index_file,
-                            const char *proto_file_name,
-                            svn_revnum_t revision,
-                            apr_pool_t *scratch_pool)
-{
-  fs_fs_data_t *ffd = fs->fsap_data;
-  apr_uint64_t page_size = ffd->p2l_page_size;
-  apr_file_t *proto_index = NULL;
-  int i;
-  svn_boolean_t eof = FALSE;
-  unsigned char encoded[ENCODED_INT_LENGTH];
-  svn_revnum_t last_revision = revision;
-  apr_uint64_t last_compound = 0;
-
-  apr_uint64_t last_entry_end = 0;
-  apr_uint64_t last_page_end = 0;
-  apr_size_t last_buffer_size = 0;  /* byte offset in the spill buffer at
-                                       the begin of the current revision */
-  apr_uint64_t file_size = 0;
-
-  /* temporary data structures that collect the data which will be moved
-     to the target file in a second step */
-  apr_pool_t *local_pool = svn_pool_create(scratch_pool);
-  apr_array_header_t *table_sizes
-     = apr_array_make(local_pool, 16, sizeof(apr_uint64_t));
-
-  /* 64k blocks, spill after 16MB */
-  svn_spillbuf_t *buffer
-     = svn_spillbuf__create(0x10000, 0x1000000, local_pool);
-
-  /* for loop temps ... */
-  apr_pool_t *iterpool = svn_pool_create(scratch_pool);
-
-  /* start at the beginning of the source file */
-  SVN_ERR(svn_io_file_open(&proto_index, proto_file_name,
-                           APR_READ | APR_CREATE | APR_BUFFERED,
-                           APR_OS_DEFAULT, scratch_pool));
-
-  /* process all entries until we fail due to EOF */
-  while (!eof)
-    {
-      svn_fs_fs__p2l_entry_t entry;
-      apr_uint64_t entry_end;
-      svn_boolean_t new_page = svn_spillbuf__get_size(buffer) == 0;
-      apr_uint64_t compound;
-      apr_int64_t rev_diff, compound_diff;
-
-      svn_pool_clear(iterpool);
-
-      /* (attempt to) read the next entry from the source */
-      SVN_ERR(read_p2l_entry_from_proto_index(proto_index, &entry,
-                                              &eof, iterpool));
-
-      /* "unused" (and usually non-existent) section to cover the offsets
-         at the end the of the last page. */
-      if (eof)
-        {
-          file_size = last_entry_end;
-
-          entry.offset = last_entry_end;
-          entry.size = APR_ALIGN(entry.offset, page_size) - entry.offset;
-          entry.type = SVN_FS_FS__ITEM_TYPE_UNUSED;
-          entry.fnv1_checksum = 0;
-          entry.item.revision = last_revision;
-          entry.item.number = 0;
-        }
-      else
-        {
-          /* fix-up items created when the txn's target rev was unknown */
-          if (entry.item.revision == SVN_INVALID_REVNUM)
-            entry.item.revision = revision;
-        }
-
-      /* end pages if entry is extending beyond their boundaries */
-      entry_end = entry.offset + entry.size;
-      while (entry_end - last_page_end > page_size)
-        {
-          apr_uint64_t buffer_size = svn_spillbuf__get_size(buffer);
-          APR_ARRAY_PUSH(table_sizes, apr_uint64_t)
-             = buffer_size - last_buffer_size;
-
-          last_buffer_size = buffer_size;
-          last_page_end += page_size;
-          new_page = TRUE;
-        }
-
-      /* this entry starts a new table -> store its offset
-         (all following entries in the same table will store sizes only) */
-      if (new_page)
-        {
-          SVN_ERR(svn_spillbuf__write(buffer, (const char *)encoded,
-                                      encode_uint(encoded, entry.offset),
-                                      iterpool));
-          last_revision = revision;
-          last_compound = 0;
-        }
-
-      /* write simple item entry */
-      SVN_ERR(svn_spillbuf__write(buffer, (const char *)encoded,
-                                  encode_uint(encoded, entry.size),
-                                  iterpool));
-
-      rev_diff = entry.item.revision - last_revision;
-      last_revision = entry.item.revision;
-
-      compound = entry.item.number * 8 + entry.type;
-      compound_diff = compound - last_compound;
-      last_compound = compound;
-
-      SVN_ERR(svn_spillbuf__write(buffer, (const char *)encoded,
-                                  encode_int(encoded, compound_diff),
-                                  iterpool));
-      SVN_ERR(svn_spillbuf__write(buffer, (const char *)encoded,
-                                  encode_int(encoded, rev_diff),
-                                  iterpool));
-      SVN_ERR(svn_spillbuf__write(buffer, (const char *)encoded,
-                                  encode_uint(encoded, entry.fnv1_checksum),
-                                  iterpool));
-
-      last_entry_end = entry_end;
-    }
-
-  /* close the source file */
-  SVN_ERR(svn_io_file_close(proto_index, local_pool));
-
-  /* store length of last table */
-  APR_ARRAY_PUSH(table_sizes, apr_uint64_t)
-      = svn_spillbuf__get_size(buffer) - last_buffer_size;
-
-  /* write the start revision, file size and page size */
-  SVN_ERR(svn_io_file_write_full(index_file, encoded,
-                                 encode_uint(encoded, revision),
-                                 NULL, local_pool));
-  SVN_ERR(svn_io_file_write_full(index_file, encoded,
-                                 encode_uint(encoded, file_size),
-                                 NULL, local_pool));
-  SVN_ERR(svn_io_file_write_full(index_file, encoded,
-                                 encode_uint(encoded, page_size),
-                                 NULL, local_pool));
-
-  /* write the page table (actually, the sizes of each page description) */
-  SVN_ERR(svn_io_file_write_full(index_file, encoded,
-                                 encode_uint(encoded, table_sizes->nelts),
-                                 NULL, local_pool));
-  for (i = 0; i < table_sizes->nelts; ++i)
-    {
-      apr_uint64_t value = APR_ARRAY_IDX(table_sizes, i, apr_uint64_t);
-      SVN_ERR(svn_io_file_write_full(index_file, encoded,
-                                     encode_uint(encoded, value),
-                                     NULL, local_pool));
-    }
-
-  /* append page contents */
-  SVN_ERR(svn_stream_copy3(svn_stream__from_spillbuf(buffer, local_pool),
-                           svn_stream_from_aprfile2(index_file, TRUE,
-                                                    local_pool),
-                           NULL, NULL, local_pool));
-
-  svn_pool_destroy(iterpool);
-  svn_pool_destroy(local_pool);
-
-  return SVN_NO_ERROR;
-}
-
-/* If REV_FILE->P2L_STREAM is NULL, create a new stream for the phys-to-log
- * index for REVISION in FS using the rev / pack file provided by REV_FILE.
- */
-static svn_error_t *
-auto_open_p2l_index(svn_fs_fs__revision_file_t *rev_file,
-                    svn_fs_t *fs,
-                    svn_revnum_t revision)
-{
-  if (rev_file->p2l_stream == NULL)
-    {
-      fs_fs_data_t *ffd = fs->fsap_data;
-
-      SVN_ERR(svn_fs_fs__auto_read_footer(rev_file));
-      SVN_ERR(packed_stream_open(&rev_file->p2l_stream,
-                                 rev_file->file,
-                                 rev_file->p2l_offset,
-                                 rev_file->footer_offset,
-                                 ffd->block_size, rev_file->pool));
-    }
-
-  return SVN_NO_ERROR;
-}
-
-
-/* Read the header data structure of the phys-to-log index for REVISION in
- * FS and return it in *HEADER, allocated in RESULT_POOL. Use REV_FILE to
- * access on-disk data.  Use SCRATCH_POOL for temporary allocations.
- */
-static svn_error_t *
-get_p2l_header(p2l_header_t **header,
-               svn_fs_fs__revision_file_t *rev_file,
-               svn_fs_t *fs,
-               svn_revnum_t revision,
-               apr_pool_t *result_pool,
-               apr_pool_t *scratch_pool)
-{
-  fs_fs_data_t *ffd = fs->fsap_data;
-  apr_uint64_t value;
-  apr_size_t i;
-  apr_off_t offset;
-  p2l_header_t *result;
-  svn_boolean_t is_cached = FALSE;
-
-  /* look for the header data in our cache */
-  pair_cache_key_t key;
-  key.revision = rev_file->start_revision;
-  key.second = rev_file->is_packed;
-
-  SVN_ERR(svn_cache__get((void**)header, &is_cached, ffd->p2l_header_cache,
-                         &key, result_pool));
-  if (is_cached)
-    return SVN_NO_ERROR;
-
-  /* not found -> must read it from disk.
-   * Open index file or position read pointer to the begin of the file */
-  if (rev_file->p2l_stream == NULL)
-    SVN_ERR(auto_open_p2l_index(rev_file, fs, key.revision));
-  else
-    packed_stream_seek(rev_file->p2l_stream, 0);
-
-  /* allocate result data structure */
-  result = apr_pcalloc(result_pool, sizeof(*result));
-  
-  /* Read table sizes, check them for plausibility and allocate page array. */
-  SVN_ERR(packed_stream_get(&value, rev_file->p2l_stream));
-  result->first_revision = (svn_revnum_t)value;
-  if (result->first_revision != rev_file->start_revision)
-    return svn_error_create(SVN_ERR_FS_INDEX_CORRUPTION, NULL,
-                  _("Index rev / pack file revision numbers do not match"));
-
-  SVN_ERR(packed_stream_get(&value, rev_file->p2l_stream));
-  result->file_size = value;
-  if (result->file_size != rev_file->l2p_offset)
-    return svn_error_create(SVN_ERR_FS_INDEX_CORRUPTION, NULL,
-                   _("Index offset and rev / pack file size do not match"));
-
-  SVN_ERR(packed_stream_get(&value, rev_file->p2l_stream));
-  result->page_size = value;
-  if (!result->page_size || (result->page_size & (result->page_size - 1)))
-    return svn_error_create(SVN_ERR_FS_INDEX_CORRUPTION, NULL,
-                            _("P2L index page size is not a power of two"));
-
-  SVN_ERR(packed_stream_get(&value, rev_file->p2l_stream));
-  result->page_count = (apr_size_t)value;
-  if (result->page_count != (result->file_size - 1) / result->page_size + 1)
-    return svn_error_create(SVN_ERR_FS_INDEX_CORRUPTION, NULL,
-                   _("P2L page count does not match rev / pack file size"));
-
-  result->offsets
-    = apr_pcalloc(result_pool, (result->page_count + 1) * sizeof(*result->offsets));
-
-  /* read page sizes and derive page description offsets from them */
-  result->offsets[0] = 0;
-  for (i = 0; i < result->page_count; ++i)
-    {
-      SVN_ERR(packed_stream_get(&value, rev_file->p2l_stream));
-      result->offsets[i+1] = result->offsets[i] + (apr_off_t)value;
-    }
-
-  /* correct the offset values */
-  offset = packed_stream_offset(rev_file->p2l_stream);
-  for (i = 0; i <= result->page_count; ++i)
-    result->offsets[i] += offset;
-
-  /* cache the header data */
-  SVN_ERR(svn_cache__set(ffd->p2l_header_cache, &key, result, scratch_pool));
-
-  /* return the result */
-  *header = result;
-
-  return SVN_NO_ERROR;
-}
-
-/* Data structure that describes which p2l page info shall be extracted
- * from the cache and contains the fields that receive the result.
- */
-typedef struct p2l_page_info_baton_t
-{
-  /* input variables */
-  /* revision identifying the index file */
-  svn_revnum_t revision;
-
-  /* offset within the page in rev / pack file */
-  apr_off_t offset;
-
-  /* output variables */
-  /* page containing OFFSET */
-  apr_size_t page_no;
-
-  /* first revision in this p2l index */
-  svn_revnum_t first_revision;
-
-  /* offset within the p2l index file describing this page */
-  apr_off_t start_offset;
-
-  /* offset within the p2l index file describing the following page */
-  apr_off_t next_offset;
-
-  /* PAGE_NO * PAGE_SIZE (if <= OFFSET) */
-  apr_off_t page_start;
-
-  /* total number of pages indexed */
-  apr_size_t page_count;
-
-  /* size of each page in pack / rev file */
-  apr_uint64_t page_size;
-} p2l_page_info_baton_t;
-
-/* From HEADER and the list of all OFFSETS, fill BATON with the page info
- * requested by BATON->OFFSET.
- */
-static void
-p2l_page_info_copy(p2l_page_info_baton_t *baton,
-                   const p2l_header_t *header,
-                   const apr_off_t *offsets)
-{
-  /* if the requested offset is out of bounds, return info for 
-   * a zero-sized empty page right behind the last page.
-   */
-  if (baton->offset / header->page_size < header->page_count)
-    {
-      baton->page_no = baton->offset / header->page_size;
-      baton->start_offset = offsets[baton->page_no];
-      baton->next_offset = offsets[baton->page_no + 1];
-      baton->page_size = header->page_size;
-    }
-  else
-    {
-      baton->page_no = header->page_count;
-      baton->start_offset = offsets[baton->page_no];
-      baton->next_offset = offsets[baton->page_no];
-      baton->page_size = 0;
-    }
-
-  baton->first_revision = header->first_revision;
-  baton->page_start = (apr_off_t)(header->page_size * baton->page_no);
-  baton->page_count = header->page_count;
-}
-
-/* Implement svn_cache__partial_getter_func_t: extract the p2l page info
- * requested by BATON and return it in BATON.
- */
-static svn_error_t *
-p2l_page_info_func(void **out,
-                   const void *data,
-                   apr_size_t data_len,
-                   void *baton,
-                   apr_pool_t *result_pool)
-{
-  /* all the pointers to cached data we need */
-  const p2l_header_t *header = data;
-  const apr_off_t *offsets
-    = svn_temp_deserializer__ptr(header,
-                                 (const void *const *)&header->offsets);
-
-  /* copy data from cache to BATON */
-  p2l_page_info_copy(baton, header, offsets);
-  return SVN_NO_ERROR;
-}
-
-/* Read the header data structure of the phys-to-log index for revision
- * BATON->REVISION in FS.  Return in *BATON all info relevant to read the
- * index page for the rev / pack file offset BATON->OFFSET.  Use REV_FILE
- * to access on-disk data.  Use SCRATCH_POOL for temporary allocations.
- */
-static svn_error_t *
-get_p2l_page_info(p2l_page_info_baton_t *baton,
-                  svn_fs_fs__revision_file_t *rev_file,
-                  svn_fs_t *fs,
-                  apr_pool_t *scratch_pool)
-{
-  fs_fs_data_t *ffd = fs->fsap_data;
-  p2l_header_t *header;
-  svn_boolean_t is_cached = FALSE;
-  void *dummy = NULL;
-
-  /* look for the header data in our cache */
-  pair_cache_key_t key;
-  key.revision = rev_file->start_revision;
-  key.second = rev_file->is_packed;
-
-  SVN_ERR(svn_cache__get_partial(&dummy, &is_cached, ffd->p2l_header_cache,
-                                 &key, p2l_page_info_func, baton,
-                                 scratch_pool));
-  if (is_cached)
-    return SVN_NO_ERROR;
-
-  SVN_ERR(get_p2l_header(&header, rev_file, fs, baton->revision,
-                         scratch_pool, scratch_pool));
-
-  /* copy the requested info into *BATON */
-  p2l_page_info_copy(baton, header, header->offsets);
-
-  return SVN_NO_ERROR;
-}
-
-/* Read a mapping entry from the phys-to-log index STREAM and append it to
- * RESULT.  *ITEM_INDEX contains the phys offset for the entry and will
- * be moved forward by the size of entry.
- */
-static svn_error_t *
-read_entry(svn_fs_fs__packed_number_stream_t *stream,
-           apr_off_t *item_offset,
-           svn_revnum_t *last_revision,
-           apr_uint64_t *last_compound,
-           apr_array_header_t *result)
-{
-  apr_uint64_t value;
-
-  svn_fs_fs__p2l_entry_t entry;
-
-  entry.offset = *item_offset;
-  SVN_ERR(packed_stream_get(&value, stream));
-  entry.size = (apr_off_t)value;
-
-  SVN_ERR(packed_stream_get(&value, stream));
-  *last_compound += decode_int(value);
-
-  entry.type = *last_compound & 7;
-  entry.item.number = *last_compound / 8;
-
-  /* Verify item type. */
-  if (entry.type > SVN_FS_FS__ITEM_TYPE_CHANGES)
-    return svn_error_create(SVN_ERR_FS_INDEX_CORRUPTION, NULL,
-                            _("Invalid item type in P2L index"));
-  if (   entry.type == SVN_FS_FS__ITEM_TYPE_CHANGES
-      && entry.item.number != SVN_FS_FS__ITEM_INDEX_CHANGES)
-    return svn_error_create(SVN_ERR_FS_INDEX_CORRUPTION, NULL,
-                            _("Changed path list must have item number 1"));
-
-  SVN_ERR(packed_stream_get(&value, stream));
-  *last_revision += (svn_revnum_t)decode_int(value);
-  entry.item.revision = *last_revision;
-
-  SVN_ERR(packed_stream_get(&value, stream));
-  entry.fnv1_checksum = (apr_uint32_t)value;
-
-  /* Some of the index data for empty rev / pack file sections will not be
-   * used during normal operation.  Thus, we have strict rules for the
-   * contents of those unused fields. */
-  if (entry.type == SVN_FS_FS__ITEM_TYPE_UNUSED)
-    if (   entry.item.number != SVN_FS_FS__ITEM_INDEX_UNUSED
-        || entry.fnv1_checksum != 0)
-      return svn_error_create(SVN_ERR_FS_INDEX_CORRUPTION, NULL,
-                 _("Empty regions must have item number 0 and checksum 0"));
-
-  APR_ARRAY_PUSH(result, svn_fs_fs__p2l_entry_t) = entry;
-  *item_offset += entry.size;
-
-  return SVN_NO_ERROR;
-}
-
-/* Read the phys-to-log mappings for the cluster beginning at rev file
- * offset PAGE_START from the index for START_REVISION in FS.  The data
- * can be found in the index page beginning at START_OFFSET with the next
- * page beginning at NEXT_OFFSET.  PAGE_SIZE is the L2P index page size.
- * Return the relevant index entries in *ENTRIES.  Use REV_FILE to access
- * on-disk data.  Allocate *ENTRIES in RESULT_POOL.
- */
-static svn_error_t *
-get_p2l_page(apr_array_header_t **entries,
-             svn_fs_fs__revision_file_t *rev_file,
-             svn_fs_t *fs,
-             svn_revnum_t start_revision,
-             apr_off_t start_offset,
-             apr_off_t next_offset,
-             apr_off_t page_start,
-             apr_uint64_t page_size,
-             apr_pool_t *result_pool)
-{
-  apr_uint64_t value;
-  apr_array_header_t *result
-    = apr_array_make(result_pool, 16, sizeof(svn_fs_fs__p2l_entry_t));
-  apr_off_t item_offset;
-  apr_off_t offset;
-  svn_revnum_t last_revision;
-  apr_uint64_t last_compound;
-
-  /* open index and navigate to page start */
-  SVN_ERR(auto_open_p2l_index(rev_file, fs, start_revision));
-  packed_stream_seek(rev_file->p2l_stream, start_offset);
-
-  /* read rev file offset of the first page entry (all page entries will
-   * only store their sizes). */
-  SVN_ERR(packed_stream_get(&value, rev_file->p2l_stream));
-  item_offset = (apr_off_t)value;
-
-  /* read all entries of this page */
-  last_revision = start_revision;
-  last_compound = 0;
-  do
-    {
-      SVN_ERR(read_entry(rev_file->p2l_stream, &item_offset, &last_revision,
-                         &last_compound, result));
-      offset = packed_stream_offset(rev_file->p2l_stream);
-    }
-  while (offset < next_offset);
-
-  /* if we haven't covered the cluster end yet, we must read the first
-   * entry of the next page */
-  if (item_offset < page_start + page_size)
-    {
-      SVN_ERR(packed_stream_get(&value, rev_file->p2l_stream));
-      item_offset = (apr_off_t)value;
-      last_revision = start_revision;
-      last_compound = 0;
-      SVN_ERR(read_entry(rev_file->p2l_stream, &item_offset, &last_revision,
-                         &last_compound, result));
-    }
-
-  *entries = result;
-
-  return SVN_NO_ERROR;
-}
-
-/* If it cannot be found in FS's caches, read the p2l index page selected
- * by BATON->OFFSET from REV_FILE.  Don't read the page if it precedes
- * MIN_OFFSET.  Set *END to TRUE if the caller should stop refeching.
- *
- * *BATON will be updated with the selected page's info and SCRATCH_POOL
- * will be used for temporary allocations.  If the data is alread in the
- * cache, descrease *LEAKING_BUCKET and increase it otherwise.  With that
- * pattern we will still read all pages from the block even if some of
- * them survived in the cached.
- */
-static svn_error_t *
-prefetch_p2l_page(svn_boolean_t *end,
-                  int *leaking_bucket,
-                  svn_fs_t *fs,
-                  svn_fs_fs__revision_file_t *rev_file,
-                  p2l_page_info_baton_t *baton,
-                  apr_off_t min_offset,
-                  apr_pool_t *scratch_pool)
-{
-  fs_fs_data_t *ffd = fs->fsap_data;
-  svn_boolean_t already_cached;
-  apr_array_header_t *page;
-  svn_fs_fs__page_cache_key_t key = { 0 };
-
-  /* fetch the page info */
-  *end = FALSE;
-  baton->revision = baton->first_revision;
-  SVN_ERR(get_p2l_page_info(baton, rev_file, fs, scratch_pool));
-  if (baton->start_offset < min_offset || !rev_file->p2l_stream)
-    {
-      /* page outside limits -> stop prefetching */
-      *end = TRUE;
-      return SVN_NO_ERROR;
-    }
-
-  /* do we have that page in our caches already? */
-  assert(baton->first_revision <= APR_UINT32_MAX);
-  key.revision = (apr_uint32_t)baton->first_revision;
-  key.is_packed = svn_fs_fs__is_packed_rev(fs, baton->first_revision);
-  key.page = baton->page_no;
-  SVN_ERR(svn_cache__has_key(&already_cached, ffd->p2l_page_cache,
-                             &key, scratch_pool));
-
-  /* yes, already cached */
-  if (already_cached)
-    {
-      /* stop prefetching if most pages are already cached. */
-      if (!--*leaking_bucket)
-        *end = TRUE;
-
-      return SVN_NO_ERROR;
-    }
-
-  ++*leaking_bucket;
-
-  /* read from disk */
-  SVN_ERR(get_p2l_page(&page, rev_file, fs,
-                       baton->first_revision,
-                       baton->start_offset,
-                       baton->next_offset,
-                       baton->page_start,
-                       baton->page_size,
-                       scratch_pool));
-
-  /* and put it into our cache */
-  SVN_ERR(svn_cache__set(ffd->p2l_page_cache, &key, page, scratch_pool));
-
-  return SVN_NO_ERROR;
-}
-
-/* Lookup & construct the baton and key information that we will need for
- * a P2L page cache lookup.  We want the page covering OFFSET in the rev /
- * pack file containing REVSION in FS.  Return the results in *PAGE_INFO_P
- * and *KEY_P.  Read data through REV_FILE.  Use SCRATCH_POOL for temporary
- * allocations.
- */
-static svn_error_t *
-get_p2l_keys(p2l_page_info_baton_t *page_info_p,
-             svn_fs_fs__page_cache_key_t *key_p,
-             svn_fs_fs__revision_file_t *rev_file,
-             svn_fs_t *fs,
-             svn_revnum_t revision,
-             apr_off_t offset,
-             apr_pool_t *scratch_pool)
-{
-  p2l_page_info_baton_t page_info;
-  
-  /* request info for the index pages that describes the pack / rev file
-   * contents at pack / rev file position OFFSET. */
-  page_info.offset = offset;
-  page_info.revision = revision;
-  SVN_ERR(get_p2l_page_info(&page_info, rev_file, fs, scratch_pool));
-
-  /* if the offset refers to a non-existent page, bail out */
-  if (page_info.page_count <= page_info.page_no)
-    return svn_error_createf(SVN_ERR_FS_INDEX_OVERFLOW , NULL,
-                              _("Offset %s too large in revision %ld"),
-                              apr_off_t_toa(scratch_pool, offset), revision);
-
-  /* return results */
-  if (page_info_p)
-    *page_info_p = page_info;
-  
-  /* construct cache key */
-  if (key_p)
-    {
-      svn_fs_fs__page_cache_key_t key = { 0 };
-      assert(page_info.first_revision <= APR_UINT32_MAX);
-      key.revision = (apr_uint32_t)page_info.first_revision;
-      key.is_packed = rev_file->is_packed;
-      key.page = page_info.page_no;
-
-      *key_p = key;  
-    }
-
-  return SVN_NO_ERROR;
-}
-
-/* qsort-compatible compare function that compares the OFFSET of the
- * svn_fs_fs__p2l_entry_t in *LHS with the apr_off_t in *RHS. */
-static int
-compare_start_p2l_entry(const void *lhs,
-                        const void *rhs)
-{
-  const svn_fs_fs__p2l_entry_t *entry = lhs;
-  apr_off_t start = *(const apr_off_t*)rhs;
-  apr_off_t diff = entry->offset - start;
-
-  /* restrict result to int */
-  return diff < 0 ? -1 : (diff == 0 ? 0 : 1);
-}
-
-/* From the PAGE_ENTRIES array of svn_fs_fs__p2l_entry_t, ordered
- * by their OFFSET member, copy all elements overlapping the range
- * [BLOCK_START, BLOCK_END) to ENTRIES. */
-static void
-append_p2l_entries(apr_array_header_t *entries,
-                   apr_array_header_t *page_entries,
-                   apr_off_t block_start,
-                   apr_off_t block_end)
-{
-  const svn_fs_fs__p2l_entry_t *entry;
-  int idx = svn_sort__bsearch_lower_bound(page_entries, &block_start,
-                                          compare_start_p2l_entry);
-
-  /* start at the first entry that overlaps with BLOCK_START */
-  if (idx > 0)
-    {
-      entry = &APR_ARRAY_IDX(page_entries, idx - 1, svn_fs_fs__p2l_entry_t);
-      if (entry->offset + entry->size > block_start)
-        --idx;
-    }
-
-  /* copy all entries covering the requested range */
-  for ( ; idx < page_entries->nelts; ++idx)
-    {
-      entry = &APR_ARRAY_IDX(page_entries, idx, svn_fs_fs__p2l_entry_t);
-      if (entry->offset >= block_end)
-        break;
-
-      APR_ARRAY_PUSH(entries, svn_fs_fs__p2l_entry_t) = *entry;
-    }
-}
-
-/* Auxilliary struct passed to p2l_entries_func selecting the relevant
- * data range. */
-typedef struct p2l_entries_baton_t
-{
-  apr_off_t start;
-  apr_off_t end;
-} p2l_entries_baton_t;
-
-/* Implement svn_cache__partial_getter_func_t: extract p2l entries from
- * the page in DATA which overlap the p2l_entries_baton_t in BATON.
- * The target array is already provided in *OUT.
- */
-static svn_error_t *
-p2l_entries_func(void **out,
-                 const void *data,
-                 apr_size_t data_len,
-                 void *baton,
-                 apr_pool_t *result_pool)
-{
-  apr_array_header_t *entries = *(apr_array_header_t **)out;
-  const apr_array_header_t *raw_page = data;
-  p2l_entries_baton_t *block = baton;
-
-  /* Make PAGE a readable APR array. */
-  apr_array_header_t page = *raw_page;
-  page.elts = (void *)svn_temp_deserializer__ptr(raw_page,
-                                    (const void * const *)&raw_page->elts);
-
-  /* append relevant information to result */
-  append_p2l_entries(entries, &page, block->start, block->end);
-
-  return SVN_NO_ERROR;
-}
-
-
-/* Body of svn_fs_fs__p2l_index_lookup.  However, do a single index page
- * lookup and append the result to the ENTRIES array provided by the caller.
- * Use successive calls to cover larger ranges.
- */
-static svn_error_t *
-p2l_index_lookup(apr_array_header_t *entries,
-                 svn_fs_fs__revision_file_t *rev_file,
-                 svn_fs_t *fs,
-                 svn_revnum_t revision,
-                 apr_off_t block_start,
-                 apr_off_t block_end,
-                 apr_pool_t *scratch_pool)
-{
-  fs_fs_data_t *ffd = fs->fsap_data;
-  svn_fs_fs__page_cache_key_t key;
-  svn_boolean_t is_cached = FALSE;
-  p2l_page_info_baton_t page_info;
-  apr_array_header_t *local_result = entries;
-
-  /* baton selecting the relevant entries from the one page we access */
-  p2l_entries_baton_t block;
-  block.start = block_start;
-  block.end = block_end;
-
-  /* if we requested an empty range, the result would be empty */
-  SVN_ERR_ASSERT(block_start < block_end);
-
-  /* look for the fist page of the range in our cache */
-  SVN_ERR(get_p2l_keys(&page_info, &key, rev_file, fs, revision, block_start,
-                       scratch_pool));
-  SVN_ERR(svn_cache__get_partial((void**)&local_result, &is_cached,
-                                 ffd->p2l_page_cache, &key, p2l_entries_func,
-                                 &block, scratch_pool));
-
-  if (!is_cached)
-    {
-      svn_boolean_t end;
-      apr_pool_t *iterpool = svn_pool_create(scratch_pool);
-      apr_off_t original_page_start = page_info.page_start;
-      int leaking_bucket = 4;
-      p2l_page_info_baton_t prefetch_info = page_info;
-      apr_array_header_t *page_entries;
-
-      apr_off_t max_offset
-        = APR_ALIGN(page_info.next_offset, ffd->block_size);
-      apr_off_t min_offset
-        = APR_ALIGN(page_info.start_offset, ffd->block_size) - ffd->block_size;
-
-      /* Since we read index data in larger chunks, we probably got more
-       * page data than we requested.  Parse & cache that until either we
-       * encounter pages already cached or reach the end of the buffer.
-       */
-
-      /* pre-fetch preceding pages */
-      if (ffd->use_block_read)
-        {
-          end = FALSE;
-          prefetch_info.offset = original_page_start;
-          while (prefetch_info.offset >= prefetch_info.page_size && !end)
-            {
-              svn_pool_clear(iterpool);
-
-              prefetch_info.offset -= prefetch_info.page_size;
-              SVN_ERR(prefetch_p2l_page(&end, &leaking_bucket, fs, rev_file,
-                                        &prefetch_info, min_offset,
-                                        iterpool));
-            }
-        }
-
-      /* fetch page from disk and put it into the cache */
-      SVN_ERR(get_p2l_page(&page_entries, rev_file, fs,
-                           page_info.first_revision,
-                           page_info.start_offset,
-                           page_info.next_offset,
-                           page_info.page_start,
-                           page_info.page_size, iterpool));
-
-      SVN_ERR(svn_cache__set(ffd->p2l_page_cache, &key, page_entries,
-                             iterpool));
-
-      /* append relevant information to result */
-      append_p2l_entries(entries, page_entries, block_start, block_end);
-
-      /* pre-fetch following pages */
-      if (ffd->use_block_read)
-        {
-          end = FALSE;
-          leaking_bucket = 4;
-          prefetch_info = page_info;
-          prefetch_info.offset = original_page_start;
-          while (   prefetch_info.next_offset < max_offset
-                && prefetch_info.page_no + 1 < prefetch_info.page_count
-                && !end)
-            {
-              svn_pool_clear(iterpool);
-
-              prefetch_info.offset += prefetch_info.page_size;
-              SVN_ERR(prefetch_p2l_page(&end, &leaking_bucket, fs, rev_file,
-                                        &prefetch_info, min_offset,
-                                        iterpool));
-            }
-        }
-
-      svn_pool_destroy(iterpool);
-    }
-
-  /* We access a valid page (otherwise, we had seen an error in the
-   * get_p2l_keys request).  Hence, at least one entry must be found. */
-  SVN_ERR_ASSERT(entries->nelts > 0);
-
-  /* Add an "unused" entry if it extends beyond the end of the data file.
-   * Since the index page size might be smaller than the current data
-   * read block size, the trailing "unused" entry in this index may not
-   * fully cover the end of the last block. */
-  if (page_info.page_no + 1 >= page_info.page_count)
-    {
-      svn_fs_fs__p2l_entry_t *entry
-        = &APR_ARRAY_IDX(entries, entries->nelts-1, svn_fs_fs__p2l_entry_t);
-
-      apr_off_t entry_end = entry->offset + entry->size;
-      if (entry_end < block_end)
-        {
-          if (entry->type == SVN_FS_FS__ITEM_TYPE_UNUSED)
-            {
-              /* extend the terminal filler */
-              entry->size = block_end - entry->offset;
-            }
-          else
-            {
-              /* No terminal filler. Add one. */
-              entry = apr_array_push(entries);
-              entry->offset = entry_end;
-              entry->size = block_end - entry_end;
-              entry->type = SVN_FS_FS__ITEM_TYPE_UNUSED;
-              entry->fnv1_checksum = 0;
-              entry->item.revision = SVN_INVALID_REVNUM;
-              entry->item.number = SVN_FS_FS__ITEM_INDEX_UNUSED;
-            }
-        }
-    }
-
-  return SVN_NO_ERROR;
-}
-
-svn_error_t *
-svn_fs_fs__p2l_index_lookup(apr_array_header_t **entries,
-                            svn_fs_t *fs,
-                            svn_fs_fs__revision_file_t *rev_file,
-                            svn_revnum_t revision,
-                            apr_off_t block_start,
-                            apr_off_t block_size,
-                            apr_pool_t *result_pool,
-                            apr_pool_t *scratch_pool)
-{
-  apr_off_t block_end = block_start + block_size;
-
-  /* the receiving container */
-  int last_count = 0;
-  apr_array_header_t *result = apr_array_make(result_pool, 16,
-                                              sizeof(svn_fs_fs__p2l_entry_t));
-
-  /* Fetch entries page-by-page.  Since the p2l index is supposed to cover
-   * every single byte in the rev / pack file - even unused sections -
-   * every iteration must result in some progress. */
-  while (block_start < block_end)
-    {
-      svn_fs_fs__p2l_entry_t *entry;
-      SVN_ERR(p2l_index_lookup(result, rev_file, fs, revision, block_start,
-                               block_end, scratch_pool));
-      SVN_ERR_ASSERT(result->nelts > 0);
-
-      /* continue directly behind last item */
-      entry = &APR_ARRAY_IDX(result, result->nelts-1, svn_fs_fs__p2l_entry_t);
-      block_start = entry->offset + entry->size;
-
-      /* Some paranoia check.  Successive iterations should never return
-       * duplicates but if it did, we might get into trouble later on. */
-      if (last_count > 0 && last_count < result->nelts)
-        {
-           entry =  &APR_ARRAY_IDX(result, last_count - 1,
-                                   svn_fs_fs__p2l_entry_t);
-           SVN_ERR_ASSERT(APR_ARRAY_IDX(result, last_count,
-                                        svn_fs_fs__p2l_entry_t).offset
-                          >= entry->offset + entry->size);
-        }
-
-      last_count = result->nelts;
-    }
-
-  *entries = result;
-  return SVN_NO_ERROR;
-}
-
-/* compare_fn_t comparing a svn_fs_fs__p2l_entry_t at LHS with an offset
- * RHS.
- */
-static int
-compare_p2l_entry_offsets(const void *lhs, const void *rhs)
-{
-  const svn_fs_fs__p2l_entry_t *entry = (const svn_fs_fs__p2l_entry_t *)lhs;
-  apr_off_t offset = *(const apr_off_t *)rhs;
-
-  return entry->offset < offset ? -1 : (entry->offset == offset ? 0 : 1);
-}
-
-/* Cached data extraction utility.  DATA is a P2L index page, e.g. an APR
- * array of svn_fs_fs__p2l_entry_t elements.  Return the entry for the item,
- * allocated in RESULT_POOL, starting at OFFSET or NULL if that's not an
- * the start offset of any item. Use SCRATCH_POOL for temporary allocations.
- */
-static svn_fs_fs__p2l_entry_t *
-get_p2l_entry_from_cached_page(const void *data,
-                               apr_uint64_t offset,
-                               apr_pool_t *result_pool,
-                               apr_pool_t *scratch_pool)
-{
-  /* resolve all pointer values of in-cache data */
-  const apr_array_header_t *page = data;
-  apr_array_header_t *entries = apr_pmemdup(scratch_pool, page,
-                                            sizeof(*page));
-  svn_fs_fs__p2l_entry_t *entry;
-
-  entries->elts = (char *)svn_temp_deserializer__ptr(page,
-                                     (const void *const *)&page->elts);
-
-  /* search of the offset we want */
-  entry = svn_sort__array_lookup(entries, &offset, NULL,
-      (int (*)(const void *, const void *))compare_p2l_entry_offsets);
-
-  /* return it, if it is a perfect match */
-  return entry ? apr_pmemdup(result_pool, entry, sizeof(*entry)) : NULL;
-}
-
-/* Implements svn_cache__partial_getter_func_t for P2L index pages, copying
- * the entry for the apr_off_t at BATON into *OUT.  *OUT will be NULL if
- * there is no matching entry in the index page at DATA.
- */
-static svn_error_t *
-p2l_entry_lookup_func(void **out,
-                      const void *data,
-                      apr_size_t data_len,
-                      void *baton,
-                      apr_pool_t *result_pool)
-{
-  svn_fs_fs__p2l_entry_t *entry
-    = get_p2l_entry_from_cached_page(data, *(apr_off_t *)baton, result_pool,
-                                     result_pool);
-
-  *out = entry && entry->offset == *(apr_off_t *)baton
-       ? apr_pmemdup(result_pool, entry, sizeof(*entry))
-       : NULL;
-
-  return SVN_NO_ERROR;
-}
-
-svn_error_t *
-svn_fs_fs__p2l_entry_lookup(svn_fs_fs__p2l_entry_t **entry_p,
-                            svn_fs_t *fs,
-                            svn_fs_fs__revision_file_t *rev_file,
-                            svn_revnum_t revision,
-                            apr_off_t offset,
-                            apr_pool_t *result_pool,
-                            apr_pool_t *scratch_pool)
-{
-  fs_fs_data_t *ffd = fs->fsap_data;
-  svn_fs_fs__page_cache_key_t key = { 0 };
-  svn_boolean_t is_cached = FALSE;
-  p2l_page_info_baton_t page_info;
-
-  *entry_p = NULL;
-
-  /* look for this info in our cache */
-  SVN_ERR(get_p2l_keys(&page_info, &key, rev_file, fs, revision, offset,
-                       scratch_pool));
-  SVN_ERR(svn_cache__get_partial((void**)entry_p, &is_cached,
-                                 ffd->p2l_page_cache, &key,
-                                 p2l_entry_lookup_func, &offset,
-                                 result_pool));
-  if (!is_cached)
-    {
-      /* do a standard index lookup.  This is will automatically prefetch
-       * data to speed up future lookups. */
-      apr_array_header_t *entries = apr_array_make(result_pool, 1,
-                                                   sizeof(**entry_p));
-      SVN_ERR(p2l_index_lookup(entries, rev_file, fs, revision, offset,
-                               offset + 1, scratch_pool));
-
-      /* Find the entry that we want. */
-      *entry_p = svn_sort__array_lookup(entries, &offset, NULL,
-          (int (*)(const void *, const void *))compare_p2l_entry_offsets);
-    }
-
-  return SVN_NO_ERROR;
-}
-
-/* Implements svn_cache__partial_getter_func_t for P2L headers, setting *OUT
- * to the largest the first offset not covered by this P2L index.
- */
-static svn_error_t *
-p2l_get_max_offset_func(void **out,
-                        const void *data,
-                        apr_size_t data_len,
-                        void *baton,
-                        apr_pool_t *result_pool)
-{
-  const p2l_header_t *header = data;
-  apr_off_t max_offset = header->file_size;
-  *out = apr_pmemdup(result_pool, &max_offset, sizeof(max_offset));
-
-  return SVN_NO_ERROR;
-}
-
-/* Core functionality of to svn_fs_fs__p2l_get_max_offset with identical
- * signature. */
-static svn_error_t *
-p2l_get_max_offset(apr_off_t *offset,
-                   svn_fs_t *fs,
-                   svn_fs_fs__revision_file_t *rev_file,
-                   svn_revnum_t revision,
-                   apr_pool_t *scratch_pool)
-{
-  fs_fs_data_t *ffd = fs->fsap_data;
-  p2l_header_t *header;
-  svn_boolean_t is_cached = FALSE;
-  apr_off_t *offset_p;
-
-  /* look for the header data in our cache */
-  pair_cache_key_t key;
-  key.revision = rev_file->start_revision;
-  key.second = rev_file->is_packed;
-
-  SVN_ERR(svn_cache__get_partial((void **)&offset_p, &is_cached,
-                                 ffd->p2l_header_cache, &key,
-                                 p2l_get_max_offset_func, NULL,
-                                 scratch_pool));
-  if (is_cached)
-    {
-      *offset = *offset_p;
-      return SVN_NO_ERROR;
-    }
-
-  SVN_ERR(get_p2l_header(&header, rev_file, fs, revision, scratch_pool,
-                         scratch_pool));
-  *offset = header->file_size;
-
-  return SVN_NO_ERROR;
-}
-
-svn_error_t *
-svn_fs_fs__p2l_get_max_offset(apr_off_t *offset,
-                              svn_fs_t *fs,
-                              svn_fs_fs__revision_file_t *rev_file,
-                              svn_revnum_t revision,
-                              apr_pool_t *scratch_pool)
-{
-  return svn_error_trace(p2l_get_max_offset(offset, fs, rev_file, revision,
-                                            scratch_pool));
-}
-
-/* Calculate the FNV1 checksum over the offset range in REV_FILE, covered by
- * ENTRY.  Store the result in ENTRY->FNV1_CHECKSUM.  Use SCRATCH_POOL for
- * temporary allocations. */
-static svn_error_t *
-calc_fnv1(svn_fs_fs__p2l_entry_t *entry,
-          svn_fs_fs__revision_file_t *rev_file,
-          apr_pool_t *scratch_pool)
-{
-  unsigned char buffer[4096];
-  svn_checksum_t *checksum;
-  svn_checksum_ctx_t *context
-    = svn_checksum_ctx_create(svn_checksum_fnv1a_32x4, scratch_pool);
-  apr_off_t size = entry->size;
-
-  /* Special rules apply to unused sections / items.  The data must be a
-   * sequence of NUL bytes (not checked here) and the checksum is fixed to 0.
-   */
-  if (entry->type == SVN_FS_FS__ITEM_TYPE_UNUSED)
-    {
-      entry->fnv1_checksum = 0;
-      return SVN_NO_ERROR;
-    }
-
-  /* Read the block and feed it to the checksum calculator. */
-  SVN_ERR(svn_io_file_seek(rev_file->file, APR_SET, &entry->offset,
-                           scratch_pool));
-  while (size > 0)
-    {
-      apr_size_t to_read = size > sizeof(buffer)
-                         ? sizeof(buffer)
-                         : (apr_size_t)size;
-      SVN_ERR(svn_io_file_read_full2(rev_file->file, buffer, to_read, NULL,
-                                     NULL, scratch_pool));
-      SVN_ERR(svn_checksum_update(context, buffer, to_read));
-      size -= to_read;
-    }
-
-  /* Store final checksum in ENTRY. */
-  SVN_ERR(svn_checksum_final(&checksum, context, scratch_pool));
-  entry->fnv1_checksum = ntohl(*(const apr_uint32_t *)checksum->digest);
-
-  return SVN_NO_ERROR;
-}
-
-/*
- * Index (re-)creation utilities.
- */
-
-svn_error_t *
-svn_fs_fs__p2l_index_from_p2l_entries(const char **protoname,
-                                      svn_fs_t *fs,
-                                      svn_fs_fs__revision_file_t *rev_file,
-                                      apr_array_header_t *entries,
-                                      apr_pool_t *result_pool,
-                                      apr_pool_t *scratch_pool)
-{
-  apr_file_t *proto_index;
-
-  /* Use a subpool for immediate temp file cleanup at the end of this
-   * function. */
-  apr_pool_t *iterpool = svn_pool_create(scratch_pool);
-  int i;
-
-  /* Create a proto-index file. */
-  SVN_ERR(svn_io_open_unique_file3(NULL, protoname, NULL,
-                                   svn_io_file_del_on_pool_cleanup,
-                                   result_pool, scratch_pool));
-  SVN_ERR(svn_fs_fs__p2l_proto_index_open(&proto_index, *protoname,
-                                          scratch_pool));
-
-  /* Write ENTRIES to proto-index file and calculate checksums as we go. */
-  for (i = 0; i < entries->nelts; ++i)
-    {
-      svn_fs_fs__p2l_entry_t *entry
-        = APR_ARRAY_IDX(entries, i, svn_fs_fs__p2l_entry_t *);
-      svn_pool_clear(iterpool);
-
-      SVN_ERR(calc_fnv1(entry, rev_file, iterpool));
-      SVN_ERR(svn_fs_fs__p2l_proto_index_add_entry(proto_index, entry,
-                                                   iterpool));
-    }
-
-  /* Convert proto-index into final index and move it into position.
-   * Note that REV_FILE contains the start revision of the shard file if it
-   * has been packed while REVISION may be somewhere in the middle.  For
-   * non-packed shards, they will have identical values. */
-  SVN_ERR(svn_io_file_close(proto_index, iterpool));
-
-  /* Temp file cleanup. */
-  svn_pool_destroy(iterpool);
-
-  return SVN_NO_ERROR;
-}
-
-/* A svn_sort__array compatible comparator function, sorting the
- * svn_fs_fs__p2l_entry_t** given in LHS, RHS by revision. */
-static int
-compare_p2l_entry_revision(const void *lhs,
-                           const void *rhs)
-{
-  const svn_fs_fs__p2l_entry_t *lhs_entry
-    =*(const svn_fs_fs__p2l_entry_t **)lhs;
-  const svn_fs_fs__p2l_entry_t *rhs_entry
-    =*(const svn_fs_fs__p2l_entry_t **)rhs;
-
-  if (lhs_entry->item.revision < rhs_entry->item.revision)
-    return -1;
-
-  return lhs_entry->item.revision == rhs_entry->item.revision ? 0 : 1;
-}
-
-svn_error_t *
-svn_fs_fs__l2p_index_from_p2l_entries(const char **protoname,
-                                      svn_fs_t *fs,
-                                      apr_array_header_t *entries,
-                                      apr_pool_t *result_pool,
-                                      apr_pool_t *scratch_pool)
-{
-  apr_file_t *proto_index;
-
-  /* Use a subpool for immediate temp file cleanup at the end of this
-   * function. */
-  apr_pool_t *iterpool = svn_pool_create(scratch_pool);
-  int i;
-  svn_revnum_t last_revision = SVN_INVALID_REVNUM;
-  svn_revnum_t revision = SVN_INVALID_REVNUM;
-
-  /* L2P index must be written in revision order.
-   * Sort ENTRIES accordingly. */
-  svn_sort__array(entries, compare_p2l_entry_revision);
-
-  /* Find the first revision in the index
-   * (must exist since no truly empty revs are allowed). */
-  for (i = 0; i < entries->nelts && !SVN_IS_VALID_REVNUM(revision); ++i)
-    revision = APR_ARRAY_IDX(entries, i, const svn_fs_fs__p2l_entry_t *)
-               ->item.revision;
-
-  /* Create the temporary proto-rev file. */
-  SVN_ERR(svn_io_open_unique_file3(NULL, protoname, NULL,
-                                   svn_io_file_del_on_pool_cleanup,
-                                   result_pool, scratch_pool));
-  SVN_ERR(svn_fs_fs__l2p_proto_index_open(&proto_index, *protoname,
-                                          scratch_pool));
-
-  /*  Write all entries. */
-  for (i = 0; i < entries->nelts; ++i)
-    {
-      const svn_fs_fs__p2l_entry_t *entry
-        = APR_ARRAY_IDX(entries, i, const svn_fs_fs__p2l_entry_t *);
-      svn_pool_clear(iterpool);
-
-      if (entry->type == SVN_FS_FS__ITEM_TYPE_UNUSED)
-        continue;
-
-      if (last_revision != entry->item.revision)
-        {
-          SVN_ERR(svn_fs_fs__l2p_proto_index_add_revision(proto_index,
-                                                          scratch_pool));
-          last_revision = entry->item.revision;
-        }
-
-      SVN_ERR(svn_fs_fs__l2p_proto_index_add_entry(proto_index,
-                                                   entry->offset,
-                                                   entry->item.number,
-                                                   iterpool));
-    }
-
-  /* Convert proto-index into final index and move it into position. */
-  SVN_ERR(svn_io_file_close(proto_index, iterpool));
-
-  /* Temp file cleanup. */
-  svn_pool_destroy(iterpool);
-
-  return SVN_NO_ERROR;
-}
-
-
-/*
- * Standard (de-)serialization functions
- */
-
-svn_error_t *
-svn_fs_fs__serialize_l2p_header(void **data,
-                                apr_size_t *data_len,
-                                void *in,
-                                apr_pool_t *pool)
-{
-  l2p_header_t *header = in;
-  svn_temp_serializer__context_t *context;
-  svn_stringbuf_t *serialized;
-  apr_size_t page_count = header->page_table_index[header->revision_count];
-  apr_size_t page_table_size = page_count * sizeof(*header->page_table);
-  apr_size_t index_size
-    = (header->revision_count + 1) * sizeof(*header->page_table_index);
-  apr_size_t data_size = sizeof(*header) + index_size + page_table_size;
-
-  /* serialize header and all its elements */
-  context = svn_temp_serializer__init(header,
-                                      sizeof(*header),
-                                      data_size + 32,
-                                      pool);
-
-  /* page table index array */
-  svn_temp_serializer__add_leaf(context,
-                                (const void * const *)&header->page_table_index,
-                                index_size);
-
-  /* page table array */
-  svn_temp_serializer__add_leaf(context,
-                                (const void * const *)&header->page_table,
-                                page_table_size);
-
-  /* return the serialized result */
-  serialized = svn_temp_serializer__get(context);
-
-  *data = serialized->data;
-  *data_len = serialized->len;
-
-  return SVN_NO_ERROR;
-}
-
-svn_error_t *
-svn_fs_fs__deserialize_l2p_header(void **out,
-                                  void *data,
-                                  apr_size_t data_len,
-                                  apr_pool_t *pool)
-{
-  l2p_header_t *header = (l2p_header_t *)data;
-
-  /* resolve the pointers in the struct */
-  svn_temp_deserializer__resolve(header, (void**)&header->page_table_index);
-  svn_temp_deserializer__resolve(header, (void**)&header->page_table);
-
-  /* done */
-  *out = header;
-
-  return SVN_NO_ERROR;
-}
-
-svn_error_t *
-svn_fs_fs__serialize_l2p_page(void **data,
-                              apr_size_t *data_len,
-                              void *in,
-                              apr_pool_t *pool)
-{
-  l2p_page_t *page = in;
-  svn_temp_serializer__context_t *context;
-  svn_stringbuf_t *serialized;
-  apr_size_t of_table_size = page->entry_count * sizeof(*page->offsets);
-
-  /* serialize struct and all its elements */
-  context = svn_temp_serializer__init(page,
-                                      sizeof(*page),
-                                      of_table_size + sizeof(*page) + 32,
-                                      pool);
-
-  /* offsets and sub_items arrays */
-  svn_temp_serializer__add_leaf(context,
-                                (const void * const *)&page->offsets,
-                                of_table_size);
-
-  /* return the serialized result */
-  serialized = svn_temp_serializer__get(context);
-
-  *data = serialized->data;
-  *data_len = serialized->len;
-
-  return SVN_NO_ERROR;
-}
-
-svn_error_t *
-svn_fs_fs__deserialize_l2p_page(void **out,
-                                void *data,
-                                apr_size_t data_len,
-                                apr_pool_t *pool)
-{
-  l2p_page_t *page = data;
-
-  /* resolve the pointers in the struct */
-  svn_temp_deserializer__resolve(page, (void**)&page->offsets);
-
-  /* done */
-  *out = page;
-
-  return SVN_NO_ERROR;
-}
-
-svn_error_t *
-svn_fs_fs__serialize_p2l_header(void **data,
-                                apr_size_t *data_len,
-                                void *in,
-                                apr_pool_t *pool)
-{
-  p2l_header_t *header = in;
-  svn_temp_serializer__context_t *context;
-  svn_stringbuf_t *serialized;
-  apr_size_t table_size = (header->page_count + 1) * sizeof(*header->offsets);
-
-  /* serialize header and all its elements */
-  context = svn_temp_serializer__init(header,
-                                      sizeof(*header),
-                                      table_size + sizeof(*header) + 32,
-                                      pool);
-
-  /* offsets array */
-  svn_temp_serializer__add_leaf(context,
-                                (const void * const *)&header->offsets,
-                                table_size);
-
-  /* return the serialized result */
-  serialized = svn_temp_serializer__get(context);
-
-  *data = serialized->data;
-  *data_len = serialized->len;
-
-  return SVN_NO_ERROR;
-}
-
-svn_error_t *
-svn_fs_fs__deserialize_p2l_header(void **out,
-                                  void *data,
-                                  apr_size_t data_len,
-                                  apr_pool_t *pool)
-{
-  p2l_header_t *header = data;
-
-  /* resolve the only pointer in the struct */
-  svn_temp_deserializer__resolve(header, (void**)&header->offsets);
-
-  /* done */
-  *out = header;
-
-  return SVN_NO_ERROR;
-}
-
-svn_error_t *
-svn_fs_fs__serialize_p2l_page(void **data,
-                              apr_size_t *data_len,
-                              void *in,
-                              apr_pool_t *pool)
-{
-  apr_array_header_t *page = in;
-  svn_temp_serializer__context_t *context;
-  svn_stringbuf_t *serialized;
-  apr_size_t table_size = page->elt_size * page->nelts;
-
-  /* serialize array header and all its elements */
-  context = svn_temp_serializer__init(page,
-                                      sizeof(*page),
-                                      table_size + sizeof(*page) + 32,
-                                      pool);
-
-  /* items in the array */
-  svn_temp_serializer__add_leaf(context,
-                                (const void * const *)&page->elts,
-                                table_size);
-
-  /* return the serialized result */
-  serialized = svn_temp_serializer__get(context);
-
-  *data = serialized->data;
-  *data_len = serialized->len;
-
-  return SVN_NO_ERROR;
-}
-
-svn_error_t *
-svn_fs_fs__deserialize_p2l_page(void **out,
-                                void *data,
-                                apr_size_t data_len,
-                                apr_pool_t *pool)
-{
-  apr_array_header_t *page = (apr_array_header_t *)data;
-
-  /* resolve the only pointer in the struct */
-  svn_temp_deserializer__resolve(page, (void**)&page->elts);
-
-  /* patch up members */
-  page->pool = pool;
-  page->nalloc = page->nelts;
-
-  /* done */
-  *out = page;
-
-  return SVN_NO_ERROR;
->>>>>>> fb9570f1
 }