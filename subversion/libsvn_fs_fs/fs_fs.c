/* fs_fs.c --- filesystem operations specific to fs_fs
 *
 * ====================================================================
 * Copyright (c) 2000-2006 CollabNet.  All rights reserved.
 *
 * This software is licensed as described in the file COPYING, which
 * you should have received as part of this distribution.  The terms
 * are also available at http://subversion.tigris.org/license-1.html.
 * If newer versions of this license are posted there, you may use a
 * newer version instead, at your option.
 *
 * This software consists of voluntary contributions made by many
 * individuals.  For exact contribution history, see the revision
 * history and logs, available at http://subversion.tigris.org/.
 * ====================================================================
 */

#include <stdlib.h>
#include <stdio.h>
#include <string.h>
#include <ctype.h>
#include <assert.h>

#include <apr_general.h>
#include <apr_pools.h>
#include <apr_file_io.h>
#include <apr_uuid.h>
#include <apr_md5.h>
#include <apr_thread_mutex.h>

#include "svn_pools.h"
#include "svn_fs.h"
#include "svn_path.h"
#include "svn_hash.h"
#include "svn_md5.h"
#include "svn_sorts.h"
#include "svn_time.h"

#include "fs.h"
#include "err.h"
#include "tree.h"
#include "lock.h"
#include "revs-txns.h"
#include "key-gen.h"
#include "fs_fs.h"
#include "id.h"

#include "../libsvn_fs/fs-loader.h"

#include "svn_private_config.h"

/* An arbitrary maximum path length, so clients can't run us out of memory
 * by giving us arbitrarily large paths. */
#define FSFS_MAX_PATH_LEN 4096

/* Following are defines that specify the textual elements of the
   native filesystem directories and revision files. */

/* Names of special files in the fs_fs filesystem. */
#define PATH_FORMAT        "format"        /* Contains format number */
#define PATH_UUID          "uuid"          /* Contains UUID */
#define PATH_CURRENT       "current"       /* Youngest revision */
#define PATH_LOCK_FILE     "write-lock"    /* Revision lock file */
#define PATH_REVS_DIR      "revs"          /* Directory of revisions */
#define PATH_REVPROPS_DIR  "revprops"      /* Directory of revprops */
#define PATH_TXNS_DIR      "transactions"  /* Directory of transactions */
#define PATH_LOCKS_DIR     "locks"         /* Directory of locks */

/* Names of special files and file extensions for transactions */
#define PATH_CHANGES       "changes"       /* Records changes made so far */
#define PATH_TXN_PROPS     "props"         /* Transaction properties */
#define PATH_NEXT_IDS      "next-ids"      /* Next temporary ID assignments */
#define PATH_REV           "rev"           /* Proto rev file */
#define PATH_REV_LOCK      "rev-lock"      /* Proto rev (write) lock file */
#define PATH_PREFIX_NODE   "node."         /* Prefix for node filename */
#define PATH_EXT_TXN       ".txn"          /* Extension of txn dir */
#define PATH_EXT_CHILDREN  ".children"     /* Extension for dir contents */
#define PATH_EXT_PROPS     ".props"        /* Extension for node props */

/* Headers used to describe node-revision in the revision file. */
#define HEADER_ID          "id"
#define HEADER_TYPE        "type"
#define HEADER_COUNT       "count"
#define HEADER_PROPS       "props"
#define HEADER_TEXT        "text"
#define HEADER_CPATH       "cpath"
#define HEADER_PRED        "pred"
#define HEADER_COPYFROM    "copyfrom"
#define HEADER_COPYROOT    "copyroot"
#define HEADER_FRESHTXNRT  "is-fresh-txn-root"

/* Kinds that a change can be. */
#define ACTION_MODIFY      "modify"
#define ACTION_ADD         "add"
#define ACTION_DELETE      "delete"
#define ACTION_REPLACE     "replace"
#define ACTION_RESET       "reset"

/* True and False flags. */
#define FLAG_TRUE          "true"
#define FLAG_FALSE         "false"

/* Kinds that a node-rev can be. */
#define KIND_FILE          "file"
#define KIND_DIR           "dir"

/* Kinds of representation. */
#define REP_PLAIN          "PLAIN"
#define REP_DELTA          "DELTA"

/* Notes:

To avoid opening and closing the rev-files all the time, it would
probably be advantageous to keep each rev-file open for the
lifetime of the transaction object.  I'll leave that as a later
optimization for now.

I didn't keep track of pool lifetimes at all in this code.  There
are likely some errors because of that.
   
*/

/* The vtable associated with an open transaction object. */
static txn_vtable_t txn_vtable = {
  svn_fs_fs__commit_txn,
  svn_fs_fs__abort_txn,
  svn_fs_fs__txn_prop,
  svn_fs_fs__txn_proplist,
  svn_fs_fs__change_txn_prop,
  svn_fs_fs__txn_root
};

/* Pathname helper functions */

static const char *
path_format(svn_fs_t *fs, apr_pool_t *pool)
{
  return svn_path_join(fs->path, PATH_FORMAT, pool);
}

static const char *
path_uuid(svn_fs_t *fs, apr_pool_t *pool)
{
  return svn_path_join(fs->path, PATH_UUID, pool);
}

static const char *
path_current(svn_fs_t *fs, apr_pool_t *pool)
{
  return svn_path_join(fs->path, PATH_CURRENT, pool);
}

static const char *
path_lock(svn_fs_t *fs, apr_pool_t *pool)
{
  return svn_path_join(fs->path, PATH_LOCK_FILE, pool);
}

const char *
svn_fs_fs__path_rev(svn_fs_t *fs, svn_revnum_t rev, apr_pool_t *pool)
{
  return svn_path_join_many(pool, fs->path, PATH_REVS_DIR,
                            apr_psprintf(pool, "%ld", rev), NULL);
}

static const char *
path_revprops(svn_fs_t *fs, svn_revnum_t rev, apr_pool_t *pool)
{
  return svn_path_join_many(pool, fs->path, PATH_REVPROPS_DIR,
                            apr_psprintf(pool, "%ld", rev), NULL);
}

static const char *
path_txn_dir(svn_fs_t *fs, const char *txn_id, apr_pool_t *pool)
{
  return svn_path_join_many(pool, fs->path, PATH_TXNS_DIR,
                            apr_pstrcat(pool, txn_id, PATH_EXT_TXN, NULL),
                            NULL);
}

static const char *
path_txn_changes(svn_fs_t *fs, const char *txn_id, apr_pool_t *pool)
{
  return svn_path_join(path_txn_dir(fs, txn_id, pool), PATH_CHANGES, pool);
}

static const char *
path_txn_props(svn_fs_t *fs, const char *txn_id, apr_pool_t *pool)
{
  return svn_path_join(path_txn_dir(fs, txn_id, pool), PATH_TXN_PROPS, pool);
}

static const char *
path_txn_next_ids(svn_fs_t *fs, const char *txn_id, apr_pool_t *pool)
{
  return svn_path_join(path_txn_dir(fs, txn_id, pool), PATH_NEXT_IDS, pool);
}

static const char *
path_txn_proto_rev(svn_fs_t *fs, const char *txn_id, apr_pool_t *pool)
{
  return svn_path_join(path_txn_dir(fs, txn_id, pool), PATH_REV, pool);
}

static const char *
path_txn_proto_rev_lock(svn_fs_t *fs, const char *txn_id, apr_pool_t *pool)
{
  return svn_path_join(path_txn_dir(fs, txn_id, pool), PATH_REV_LOCK, pool);
}

static const char *
path_txn_node_rev(svn_fs_t *fs, const svn_fs_id_t *id, apr_pool_t *pool)
{
  const char *txn_id = svn_fs_fs__id_txn_id(id);
  const char *node_id = svn_fs_fs__id_node_id(id);
  const char *copy_id = svn_fs_fs__id_copy_id(id);
  const char *name = apr_psprintf(pool, PATH_PREFIX_NODE "%s.%s",
                                  node_id, copy_id);

  return svn_path_join(path_txn_dir(fs, txn_id, pool), name, pool);
}

static const char *
path_txn_node_props(svn_fs_t *fs, const svn_fs_id_t *id, apr_pool_t *pool)
{
  return apr_pstrcat(pool, path_txn_node_rev(fs, id, pool), PATH_EXT_PROPS,
                     NULL);
}

static const char *
path_txn_node_children(svn_fs_t *fs, const svn_fs_id_t *id, apr_pool_t *pool)
{
  return apr_pstrcat(pool, path_txn_node_rev(fs, id, pool),
                     PATH_EXT_CHILDREN, NULL);
}



/* Functions for working with shared transaction data. */

/* Return the transaction object for transaction TXN_ID from the
   transaction list of filesystem FS (which must already be locked via the
   txn_list_lock mutex).  If the transaction does not exist in the list,
   then create a new transaction object and return it (if CREATE_NEW is
   true) or return NULL (otherwise). */
static fs_fs_shared_txn_data_t *
get_shared_txn(svn_fs_t *fs, const char *txn_id, svn_boolean_t create_new)
{
  fs_fs_data_t *ffd = fs->fsap_data;
  fs_fs_shared_data_t *ffsd = ffd->shared;
  fs_fs_shared_txn_data_t *txn;

  for (txn = ffsd->txns; txn; txn = txn->next)
    if (strcmp(txn->txn_id, txn_id) == 0)
      break;

  if (txn || !create_new)
    return txn;

  /* Use the transaction object from the (single-object) freelist,
     if one is available, or otherwise create a new object. */
  if (ffsd->free_txn)
    {
      txn = ffsd->free_txn;
      ffsd->free_txn = NULL;
    }
  else
    {
      apr_pool_t *subpool = svn_pool_create(ffsd->common_pool);
      txn = apr_palloc(subpool, sizeof(*txn));
      txn->pool = subpool;
    }

  assert(strlen(txn_id) < sizeof(txn->txn_id));
  strcpy(txn->txn_id, txn_id);
  txn->being_written = FALSE;

  /* Link this transaction into the head of the list.  We will typically
     be dealing with only one active transaction at a time, so it makes
     sense for searches through the transaction list to look at the
     newest transactions first.  */
  txn->next = ffsd->txns;
  ffsd->txns = txn;

  return txn;
}

/* Free the transaction object for transaction TXN_ID, and remove it
   from the transaction list of filesystem FS (which must already be
   locked via the txn_list_lock mutex).  Do nothing if the transaction
   does not exist. */
static void
free_shared_txn(svn_fs_t *fs, const char *txn_id)
{
  fs_fs_data_t *ffd = fs->fsap_data;
  fs_fs_shared_data_t *ffsd = ffd->shared;
  fs_fs_shared_txn_data_t *txn, *prev = NULL;

  for (txn = ffsd->txns; txn; prev = txn, txn = txn->next)
    if (strcmp(txn->txn_id, txn_id) == 0)
      break;

  if (!txn)
    return;

  if (prev)
    prev->next = txn->next;
  else
    ffsd->txns = txn->next;

  /* As we typically will be dealing with one transaction after another,
     we will maintain a single-object free list so that we can hopefully
     keep reusing the same transaction object. */
  if (!ffsd->free_txn)
    ffsd->free_txn = txn;
  else
    svn_pool_destroy(txn->pool);
}


/* Obtain a lock on the transaction list of filesystem FS, call BODY
   with FS, BATON, and POOL, and then unlock the transaction list.
   Return what BODY returned. */
static svn_error_t *
with_txnlist_lock(svn_fs_t *fs,
                  svn_error_t *(*body)(svn_fs_t *fs,
                                       void *baton,
                                       apr_pool_t *pool),
                  void *baton,
                  apr_pool_t *pool)
{
  svn_error_t *err;
#if APR_HAS_THREADS
  fs_fs_data_t *ffd = fs->fsap_data;
  fs_fs_shared_data_t *ffsd = ffd->shared;
  apr_status_t apr_err;

  apr_err = apr_thread_mutex_lock(ffsd->txn_list_lock);
  if (apr_err)
    return svn_error_wrap_apr(apr_err, _("Can't grab FSFS txn list mutex"));
#endif

  err = body(fs, baton, pool);

#if APR_HAS_THREADS
  apr_err = apr_thread_mutex_unlock(ffsd->txn_list_lock);
  if (apr_err && !err)
    return svn_error_wrap_apr(apr_err, _("Can't ungrab FSFS txn list mutex"));
#endif

  return err;
}

/* A structure used by unlock_proto_rev() and unlock_proto_rev_body(),
   which see. */
struct unlock_proto_rev_baton
{
  const char *txn_id;
  void *lockcookie;
};

/* Callback used in the implementation of unlock_proto_rev(). */
static svn_error_t *
unlock_proto_rev_body(svn_fs_t *fs, void *baton, apr_pool_t *pool)
{
  struct unlock_proto_rev_baton *b = baton;
  const char *txn_id = b->txn_id;
  apr_file_t *lockfile = b->lockcookie;
  fs_fs_shared_txn_data_t *txn = get_shared_txn(fs, txn_id, FALSE);
  apr_status_t apr_err;

  if (!txn)
    return svn_error_createf(SVN_ERR_FS_CORRUPT, NULL,
                             _("Can't unlock unknown transaction '%s'"),
                             txn_id);
  if (!txn->being_written)
    return svn_error_createf(SVN_ERR_FS_CORRUPT, NULL,
                             _("Can't unlock nonlocked transaction '%s'"),
                             txn_id);

  apr_err = apr_file_unlock(lockfile);
  if (apr_err)
    return svn_error_wrap_apr
      (apr_err,
       _("Can't unlock prototype revision lockfile for transaction '%s'"),
       txn_id);
  apr_err = apr_file_close(lockfile);
  if (apr_err)
    return svn_error_wrap_apr
      (apr_err,
       _("Can't close prototype revision lockfile for transaction '%s'"),
       txn_id);

  txn->being_written = FALSE;

  return SVN_NO_ERROR;
}

/* Unlock the prototype revision file for transaction TXN_ID in filesystem
   FS using cookie LOCKCOOKIE.  The original prototype revision file must
   have been closed _before_ calling this function.

   Perform temporary allocations in POOL. */
static svn_error_t *
unlock_proto_rev(svn_fs_t *fs, const char *txn_id, void *lockcookie,
                 apr_pool_t *pool)
{
  struct unlock_proto_rev_baton b;

  b.txn_id = txn_id;
  b.lockcookie = lockcookie;
  return with_txnlist_lock(fs, unlock_proto_rev_body, &b, pool);
}

/* Same as unlock_proto_rev(), but requires that the transaction list
   lock is already held. */
static svn_error_t *
unlock_proto_rev_list_locked(svn_fs_t *fs, const char *txn_id,
                             void *lockcookie,
                             apr_pool_t *pool)
{
  struct unlock_proto_rev_baton b;

  b.txn_id = txn_id;
  b.lockcookie = lockcookie;
  return unlock_proto_rev_body(fs, &b, pool);
}

/* A structure used by get_writable_proto_rev() and
   get_writable_proto_rev_body(), which see. */
struct get_writable_proto_rev_baton
{
  apr_file_t **file;
  void **lockcookie;
  const char *txn_id;
};

/* Callback used in the implementation of get_writable_proto_rev(). */
static svn_error_t *
get_writable_proto_rev_body(svn_fs_t *fs, void *baton, apr_pool_t *pool)
{
  struct get_writable_proto_rev_baton *b = baton;
  apr_file_t **file = b->file;
  void **lockcookie = b->lockcookie;
  const char *txn_id = b->txn_id;
  svn_error_t *err;
  fs_fs_shared_txn_data_t *txn = get_shared_txn(fs, txn_id, TRUE);

  /* First, ensure that no thread in this process (including this one)
     is currently writing to this transaction's proto-rev file. */
  if (txn->being_written)
    return svn_error_createf(SVN_ERR_FS_REP_BEING_WRITTEN, NULL,
                             _("Cannot write to the prototype revision file "
                               "of transaction '%s' because a previous "
                               "representation is currently being written by "
                               "this process"),
                             txn_id);


  /* We know that no thread in this process is writing to the proto-rev
     file, and by extension, that no thread in this process is holding a
     lock on the prototype revision lock file.  It is therefore safe
     for us to attempt to lock this file, to see if any other process
     is holding a lock. */

  {
    apr_file_t *lockfile;
    apr_status_t apr_err;
    const char *lockfile_path = path_txn_proto_rev_lock(fs, txn_id, pool);

    /* Open the proto-rev lockfile, creating it if necessary, as it may
       not exist if the transaction dates from before the lockfiles were
       introduced.

       ### We'd also like to use something like svn_io_file_lock2(), but
           that forces us to create a subpool just to be able to unlock
           the file, which seems a waste. */
    SVN_ERR(svn_io_file_open(&lockfile, lockfile_path,
                             APR_WRITE | APR_CREATE, APR_OS_DEFAULT, pool));

    apr_err = apr_file_lock(lockfile,
                            APR_FLOCK_EXCLUSIVE | APR_FLOCK_NONBLOCK);
    if (apr_err)
      {
        svn_error_clear(svn_io_file_close(lockfile, pool));

        if (APR_STATUS_IS_EAGAIN(apr_err))
          return svn_error_createf(SVN_ERR_FS_REP_BEING_WRITTEN, NULL,
                                   _("Cannot write to the prototype revision "
                                     "file of transaction '%s' because a "
                                     "previous representation is currently "
                                     "being written by another process"),
                                   txn_id);

        return svn_error_wrap_apr(apr_err,
                                  _("Can't get exclusive lock on file '%s'"),
                                  svn_path_local_style(lockfile_path, pool));
      }

    *lockcookie = lockfile;
  }

  /* We've successfully locked the transaction; mark it as such. */
  txn->being_written = TRUE;


  /* Now open the prototype revision file and seek to the end. */
  err = svn_io_file_open(file, path_txn_proto_rev(fs, txn_id, pool),
                         APR_WRITE | APR_BUFFERED, APR_OS_DEFAULT, pool);

  /* You might expect that we could dispense with the following seek
     and achieve the same thing by opening the file using APR_APPEND.
     Unfortunately, APR's buffered file implementation unconditionally
     places its initial file pointer at the start of the file (even for
     files opened with APR_APPEND), so we need this seek to reconcile
     the APR file pointer to the OS file pointer (since we need to be
     able to read the current file position later). */
  if (!err)
    {
      apr_off_t offset = 0;
      err = svn_io_file_seek(*file, APR_END, &offset, 0);
    }

  if (err)
    {
      svn_error_clear(unlock_proto_rev_list_locked(fs, txn_id, *lockcookie,
                                                   pool));
      *lockcookie = NULL;
    }

  return err;
}

/* Get a handle to the prototype revision file for transaction TXN_ID in
   filesystem FS, and lock it for writing.  Return FILE, a file handle
   positioned at the end of the file, and LOCKCOOKIE, a cookie that
   should be passed to unlock_proto_rev() to unlock the file once FILE
   has been closed.

   If the prototype revision file is already locked, return error
   SVN_ERR_FS_REP_BEING_WRITTEN.

   Perform all allocations in POOL. */
static svn_error_t *
get_writable_proto_rev(apr_file_t **file,
                       void **lockcookie,
                       svn_fs_t *fs, const char *txn_id,
                       apr_pool_t *pool)
{
  struct get_writable_proto_rev_baton b;

  b.file = file;
  b.lockcookie = lockcookie;
  b.txn_id = txn_id;

  return with_txnlist_lock(fs, get_writable_proto_rev_body, &b, pool);
}

/* Callback used in the implementation of purge_shared_txn(). */
static svn_error_t *
purge_shared_txn_body(svn_fs_t *fs, void *baton, apr_pool_t *pool)
{
  const char *txn_id = *(const char **)baton;

  free_shared_txn(fs, txn_id);
  return SVN_NO_ERROR;
}

/* Purge the shared data for transaction TXN_ID in filesystem FS.
   Perform all allocations in POOL. */
static svn_error_t *
purge_shared_txn(svn_fs_t *fs, const char *txn_id, apr_pool_t *pool)
{
  return with_txnlist_lock(fs, purge_shared_txn_body, &txn_id, pool);
}



/* Fetch the current offset of FILE into *OFFSET_P. */
static svn_error_t *
get_file_offset(apr_off_t *offset_p, apr_file_t *file, apr_pool_t *pool)
{
  apr_off_t offset;

  /* Note that, for buffered files, one (possibly surprising) side-effect
     of this call is to flush any unwritten data to disk. */
  offset = 0;
  SVN_ERR(svn_io_file_seek(file, APR_CUR, &offset, pool));
  *offset_p = offset;

  return SVN_NO_ERROR;
}


/* Read the format version from FILE and return it in *PFORMAT.
   Use POOL for temporary allocation. */
static svn_error_t *
read_format(int *pformat, const char *file, apr_pool_t *pool)
{
  svn_error_t *err = svn_io_read_version_file(pformat, file, pool);
  if (err && APR_STATUS_IS_ENOENT(err->apr_err))
    {
      /* Treat an absent format file as format 1.  Do not try to
         create the format file on the fly, because the repository
         might be read-only for us, or this might be a read-only
         operation, and the spirit of FSFS is to make no changes
         whatseover in read-only operations.  See thread starting at
         http://subversion.tigris.org/servlets/ReadMsg?list=dev&msgNo=97600
         for more. */
      svn_error_clear(err);
      err = SVN_NO_ERROR;
      *pformat = 1;
    }
  return err;
}

/* Return the error SVN_ERR_FS_UNSUPPORTED_FORMAT if FS's format
   number is not the same as the format number supported by this
   Subversion. */
static svn_error_t *
check_format(int format)
{
  /* We support format 1 and 2 simultaneously */
  if (format == 1 && SVN_FS_FS__FORMAT_NUMBER == 2)
    return SVN_NO_ERROR;

  if (format != SVN_FS_FS__FORMAT_NUMBER)
    {
      return svn_error_createf 
        (SVN_ERR_FS_UNSUPPORTED_FORMAT, NULL,
         _("Expected FS format '%d'; found format '%d'"), 
         SVN_FS_FS__FORMAT_NUMBER, format);
    }

  return SVN_NO_ERROR;
}

svn_error_t *
svn_fs_fs__open(svn_fs_t *fs, const char *path, apr_pool_t *pool)
{
  fs_fs_data_t *ffd = fs->fsap_data;
  apr_file_t *current_file, *uuid_file;
  int format;
  char buf[APR_UUID_FORMATTED_LENGTH + 2];
  apr_size_t limit;

  fs->path = apr_pstrdup(fs->pool, path);

  /* Attempt to open the 'current' file of this repository.  There
     isn't much need for specific state associated with an open fs_fs
     repository. */
  SVN_ERR(svn_io_file_open(&current_file, path_current(fs, pool),
                           APR_READ, APR_OS_DEFAULT, pool));
  SVN_ERR(svn_io_file_close(current_file, pool));

  /* Read the FS format number. */
  SVN_ERR(read_format(&format, path_format(fs, pool), pool));

  /* Now we've got a format number no matter what. */
  ffd->format = format;
  SVN_ERR(check_format(format));

  /* Read in and cache the repository uuid. */
  SVN_ERR(svn_io_file_open(&uuid_file, path_uuid(fs, pool),
                           APR_READ | APR_BUFFERED, APR_OS_DEFAULT, pool));

  limit = sizeof(buf);
  SVN_ERR(svn_io_read_length_line(uuid_file, buf, &limit, pool));
  ffd->uuid = apr_pstrdup(fs->pool, buf);
  
  SVN_ERR(svn_io_file_close(uuid_file, pool));

  return SVN_NO_ERROR;
}

/* Find the youngest revision in a repository at path FS_PATH and
   return it in *YOUNGEST_P.  Perform temporary allocations in
   POOL. */
static svn_error_t *
get_youngest(svn_revnum_t *youngest_p,
             const char *fs_path,
             apr_pool_t *pool)
{
  apr_file_t *current_file;
  char buf[81];
  apr_size_t len;

  SVN_ERR(svn_io_file_open(&current_file,
                           svn_path_join(fs_path, PATH_CURRENT, pool),
                           APR_READ, APR_OS_DEFAULT, pool));

  len = sizeof(buf) - 1;
  SVN_ERR(svn_io_file_read(current_file, buf, &len, pool));
  buf[len] = '\0';
  
  *youngest_p = SVN_STR_TO_REV(buf);
  
  SVN_ERR(svn_io_file_close(current_file, pool));
  
  return SVN_NO_ERROR;
}

svn_error_t *
svn_fs_fs__hotcopy(const char *src_path,
                   const char *dst_path,
                   apr_pool_t *pool)
{
  const char *src_subdir, *dst_subdir;
  svn_revnum_t youngest, rev;
  apr_pool_t *iterpool;
  svn_node_kind_t kind;
  int format;

  /* Check format to be sure we know how to hotcopy this FS. */
  SVN_ERR(read_format(&format,
                      svn_path_join(src_path, PATH_FORMAT, pool),
                      pool));
  SVN_ERR(check_format(format));

  /* Copy the current file. */
  SVN_ERR(svn_io_dir_file_copy(src_path, dst_path, PATH_CURRENT, pool));

  /* Copy the uuid. */
  SVN_ERR(svn_io_dir_file_copy(src_path, dst_path, PATH_UUID, pool));

  /* Find the youngest revision from this current file. */
  SVN_ERR(get_youngest(&youngest, dst_path, pool));

  /* Copy the necessary rev files. */
  src_subdir = svn_path_join(src_path, PATH_REVS_DIR, pool);
  dst_subdir = svn_path_join(dst_path, PATH_REVS_DIR, pool);

  SVN_ERR(svn_io_make_dir_recursively(dst_subdir, pool));

  iterpool = svn_pool_create(pool);
  for (rev = 0; rev <= youngest; rev++)
    {
      SVN_ERR(svn_io_dir_file_copy(src_subdir, dst_subdir,
                                   apr_psprintf(iterpool, "%ld", rev),
                                   iterpool));
      svn_pool_clear(iterpool);
    }

  /* Copy the necessary revprop files. */
  src_subdir = svn_path_join(src_path, PATH_REVPROPS_DIR, pool);
  dst_subdir = svn_path_join(dst_path, PATH_REVPROPS_DIR, pool);

  SVN_ERR(svn_io_make_dir_recursively(dst_subdir, pool));

  for (rev = 0; rev <= youngest; rev++)
    {
      svn_pool_clear(iterpool);
      SVN_ERR(svn_io_dir_file_copy(src_subdir, dst_subdir,
                                   apr_psprintf(iterpool, "%ld", rev),
                                   iterpool));
    }

  svn_pool_destroy(iterpool);

  /* Make an empty transactions directory for now.  Eventually some
     method of copying in progress transactions will need to be
     developed.*/
  dst_subdir = svn_path_join(dst_path, PATH_TXNS_DIR, pool);
  SVN_ERR(svn_io_make_dir_recursively(dst_subdir, pool));

  /* Now copy the locks tree. */
  src_subdir = svn_path_join(src_path, PATH_LOCKS_DIR, pool);
  SVN_ERR(svn_io_check_path(src_subdir, &kind, pool));
  if (kind == svn_node_dir)
    SVN_ERR(svn_io_copy_dir_recursively(src_subdir, dst_path,
                                        PATH_LOCKS_DIR, TRUE, NULL,
                                        NULL, pool));

  /* Hotcopied FS is complete. Stamp it with a format file. */
  SVN_ERR(svn_io_write_version_file 
          (svn_path_join(dst_path, PATH_FORMAT, pool), format, pool));

  return SVN_NO_ERROR;
}

svn_error_t *
svn_fs_fs__youngest_rev(svn_revnum_t *youngest_p,
                        svn_fs_t *fs,
                        apr_pool_t *pool)
{
  SVN_ERR(get_youngest(youngest_p, fs->path, pool));
  
  return SVN_NO_ERROR;
}

/* HEADER_CPATH lines need to be long enough to hold FSFS_MAX_PATH_LEN
 * bytes plus the stuff around them. */
#define MAX_HEADERS_STR_LEN FSFS_MAX_PATH_LEN + sizeof(HEADER_CPATH ": \n") - 1

/* Given a revision file FILE that has been pre-positioned at the
   beginning of a Node-Rev header block, read in that header block and
   store it in the apr_hash_t HEADERS.  All allocations will be from
   POOL. */
static svn_error_t * read_header_block(apr_hash_t **headers,
                                       apr_file_t *file,
                                       apr_pool_t *pool)
{
  *headers = apr_hash_make(pool);
  
  while (1)
    {
      char header_str[MAX_HEADERS_STR_LEN];
      const char *name, *value;
      apr_size_t i = 0, header_len;
      apr_size_t limit;
      char *local_name, *local_value;

      limit = sizeof(header_str);
      SVN_ERR(svn_io_read_length_line(file, header_str, &limit, pool));

      if (strlen(header_str) == 0)
        break; /* end of header block */
      
      header_len = strlen(header_str);

      while (header_str[i] != ':')
        {
          if (header_str[i] == '\0')
            return svn_error_create(SVN_ERR_FS_CORRUPT, NULL,
                                    _("Found malformed header in "
                                      "revision file"));
          i++;
        }
      
      /* Create a 'name' string and point to it. */
      header_str[i] = '\0';
      name = header_str;

      /* Skip over the NULL byte and the space following it. */
      i += 2;

      if (i > header_len)
        return svn_error_create(SVN_ERR_FS_CORRUPT, NULL,
                                _("Found malformed header in "
                                  "revision file"));

      value = header_str + i;

      local_name = apr_pstrdup(pool, name);
      local_value = apr_pstrdup(pool, value);

      apr_hash_set(*headers, local_name, APR_HASH_KEY_STRING, local_value);
    }

  return SVN_NO_ERROR;
}

/* Open the revision file for revision REV in filesystem FS and store
   the newly opened file in FILE.  Seek to location OFFSET before
   returning.  Perform temporary allocations in POOL. */
static svn_error_t *
open_and_seek_revision(apr_file_t **file,
                       svn_fs_t *fs,
                       svn_revnum_t rev,
                       apr_off_t offset,
                       apr_pool_t *pool)
{
  apr_file_t *rev_file;

  SVN_ERR(svn_io_file_open(&rev_file, svn_fs_fs__path_rev(fs, rev, pool),
                           APR_READ | APR_BUFFERED, APR_OS_DEFAULT, pool));

  SVN_ERR(svn_io_file_seek(rev_file, APR_SET, &offset, pool));

  *file = rev_file;

  return SVN_NO_ERROR;
}

/* Open the representation for a node-revision in transaction TXN_ID
   in filesystem FS and store the newly opened file in FILE.  Seek to
   location OFFSET before returning.  Perform temporary allocations in
   POOL.  Only appropriate for file contents, nor props or directory
   contents. */
static svn_error_t *
open_and_seek_transaction(apr_file_t **file,
                          svn_fs_t *fs,
                          const char *txn_id,
                          representation_t *rep,
                          apr_pool_t *pool)
{
  apr_file_t *rev_file;
  apr_off_t offset;

  SVN_ERR(svn_io_file_open(&rev_file, path_txn_proto_rev(fs, txn_id, pool),
                           APR_READ | APR_BUFFERED, APR_OS_DEFAULT, pool));

  offset = rep->offset;
  SVN_ERR(svn_io_file_seek(rev_file, APR_SET, &offset, pool));

  *file = rev_file;

  return SVN_NO_ERROR;
}

/* Given a node-id ID, and a representation REP in filesystem FS, open
   the correct file and seek to the correction location.  Store this
   file in *FILE_P.  Perform any allocations in POOL. */
static svn_error_t *
open_and_seek_representation(apr_file_t **file_p,
                             svn_fs_t *fs,
                             representation_t *rep,
                             apr_pool_t *pool)
{
  if (! rep->txn_id)
    return open_and_seek_revision(file_p, fs, rep->revision, rep->offset,
                                  pool);
  else
    return open_and_seek_transaction(file_p, fs, rep->txn_id, rep, pool);
}

/* Parse the description of a representation from STRING and store it
   into *REP_P.  If the representation is mutable (the revision is
   given as -1), then use TXN_ID for the representation's txn_id
   field.  If MUTABLE_REP_TRUNCATED is true, then this representation
   is for property or directory contents, and no information will be
   expected except the "-1" revision number for a mutable
   representation.  Allocate *REP_P in POOL. */
static svn_error_t *
read_rep_offsets(representation_t **rep_p,
                 char *string,
                 const char *txn_id,
                 svn_boolean_t mutable_rep_truncated,
                 apr_pool_t *pool)
{
  representation_t *rep;
  char *str, *last_str;
  int i;

  rep = apr_pcalloc(pool, sizeof(*rep));
  *rep_p = rep;

  str = apr_strtok(string, " ", &last_str);
  if (str == NULL)
    return svn_error_create(SVN_ERR_FS_CORRUPT, NULL,
                            _("Malformed text rep offset line in node-rev"));


  rep->revision = SVN_STR_TO_REV(str);
  if (rep->revision == SVN_INVALID_REVNUM)
    {
      rep->txn_id = txn_id;
      if (mutable_rep_truncated)
        return SVN_NO_ERROR;
    }
  
  str = apr_strtok(NULL, " ", &last_str);
  if (str == NULL)
    return svn_error_create(SVN_ERR_FS_CORRUPT, NULL,
                            _("Malformed text rep offset line in node-rev"));
  
  rep->offset = apr_atoi64(str);
  
  str = apr_strtok(NULL, " ", &last_str);
  if (str == NULL)
    return svn_error_create(SVN_ERR_FS_CORRUPT, NULL,
                            _("Malformed text rep offset line in node-rev"));
  
  rep->size = apr_atoi64(str);
  
  str = apr_strtok(NULL, " ", &last_str);
  if (str == NULL)
    return svn_error_create(SVN_ERR_FS_CORRUPT, NULL,
                            _("Malformed text rep offset line in node-rev"));
  
  rep->expanded_size = apr_atoi64(str);

  /* Read in the MD5 hash. */
  str = apr_strtok(NULL, " ", &last_str);
  if ((str == NULL) || (strlen(str) != (APR_MD5_DIGESTSIZE * 2)))
    return svn_error_create(SVN_ERR_FS_CORRUPT, NULL,
                            _("Malformed text rep offset line in node-rev"));

  /* Parse the hex MD5 hash into digest form. */
  for (i = 0; i < APR_MD5_DIGESTSIZE; i++)
    {
      if ((! isxdigit(str[i * 2])) || (! isxdigit(str[i * 2 + 1])))
        return svn_error_create
          (SVN_ERR_FS_CORRUPT, NULL,
           _("Malformed text rep offset line in node-rev"));

      str[i * 2] = tolower(str[i * 2]);
      rep->checksum[i] = (str[i * 2] -
                          ((str[i * 2] <= '9') ? '0' : ('a' - 10))) << 4;

      str[i * 2 + 1] = tolower(str[i * 2 + 1]);
      rep->checksum[i] |= (str[i * 2 + 1] -
                           ((str[i * 2 + 1] <= '9') ? '0' : ('a' - 10)));
    }
  
  return SVN_NO_ERROR;
}

svn_error_t *
svn_fs_fs__get_node_revision(node_revision_t **noderev_p,
                             svn_fs_t *fs,
                             const svn_fs_id_t *id,
                             apr_pool_t *pool)
{
  apr_file_t *revision_file;
  apr_hash_t *headers;
  node_revision_t *noderev;
  char *value;
  svn_error_t *err;
  
  if (svn_fs_fs__id_txn_id(id))
    {
      /* This is a transaction node-rev. */
      err = svn_io_file_open(&revision_file, path_txn_node_rev(fs, id, pool),
                             APR_READ | APR_BUFFERED, APR_OS_DEFAULT, pool);
    }
  else
    {
      /* This is a revision node-rev. */
      err = open_and_seek_revision(&revision_file, fs,
                                   svn_fs_fs__id_rev(id),
                                   svn_fs_fs__id_offset(id),
                                   pool);
    }

  if (err)
    {
      if (APR_STATUS_IS_ENOENT(err->apr_err))
        {
          svn_error_clear(err);
          return svn_fs_fs__err_dangling_id(fs, id);
        }
      
      return err;
    }
  
  SVN_ERR(read_header_block(&headers, revision_file, pool) );

  noderev = apr_pcalloc(pool, sizeof(*noderev));

  /* Read the node-rev id. */
  value = apr_hash_get(headers, HEADER_ID, APR_HASH_KEY_STRING);

  SVN_ERR(svn_io_file_close(revision_file, pool));

  noderev->id = svn_fs_fs__id_parse(value, strlen(value), pool);

  /* Read the type. */
  value = apr_hash_get(headers, HEADER_TYPE, APR_HASH_KEY_STRING);

  if ((value == NULL) ||
      (strcmp(value, KIND_FILE) != 0 && strcmp(value, KIND_DIR)))
    return svn_error_create(SVN_ERR_FS_CORRUPT, NULL,
                            _("Missing kind field in node-rev"));

  noderev->kind = (strcmp(value, KIND_FILE) == 0) ? svn_node_file
    : svn_node_dir;

  /* Read the 'count' field. */
  value = apr_hash_get(headers, HEADER_COUNT, APR_HASH_KEY_STRING);
  noderev->predecessor_count = (value == NULL) ? 0 : atoi(value);

  /* Get the properties location. */
  value = apr_hash_get(headers, HEADER_PROPS, APR_HASH_KEY_STRING);
  if (value)
    {
      SVN_ERR(read_rep_offsets(&noderev->prop_rep, value,
                               svn_fs_fs__id_txn_id(id), TRUE, pool));
    }

  /* Get the data location. */
  value = apr_hash_get(headers, HEADER_TEXT, APR_HASH_KEY_STRING);
  if (value)
    {
      SVN_ERR(read_rep_offsets(&noderev->data_rep, value,
                               svn_fs_fs__id_txn_id(id),
                               (noderev->kind == svn_node_dir), pool));
    }

  /* Get the created path. */
  value = apr_hash_get(headers, HEADER_CPATH, APR_HASH_KEY_STRING);
  if (value == NULL)
    {
      return svn_error_create(SVN_ERR_FS_CORRUPT, NULL,
                              _("Missing cpath in node-rev"));
    }
  else
    {
      noderev->created_path = apr_pstrdup(pool, value);
    }

  /* Get the predecessor ID. */
  value = apr_hash_get(headers, HEADER_PRED, APR_HASH_KEY_STRING);
  if (value)
    noderev->predecessor_id = svn_fs_fs__id_parse(value, strlen(value),
                                                  pool);
  
  /* Get the copyroot. */
  value = apr_hash_get(headers, HEADER_COPYROOT, APR_HASH_KEY_STRING);
  if (value == NULL)
    {
      noderev->copyroot_path = apr_pstrdup(pool, noderev->created_path);
      noderev->copyroot_rev = svn_fs_fs__id_rev(noderev->id);
    }
  else
    {
      char *str, *last_str;

      str = apr_strtok(value, " ", &last_str);
      if (str == NULL)
        return svn_error_create(SVN_ERR_FS_CORRUPT, NULL,
                                _("Malformed copyroot line in node-rev"));

      noderev->copyroot_rev = atoi(str);
      
      if (last_str == NULL)
        return svn_error_create(SVN_ERR_FS_CORRUPT, NULL,
                                _("Malformed copyroot line in node-rev"));
      noderev->copyroot_path = apr_pstrdup(pool, last_str);
    }

  /* Get the copyfrom. */
  value = apr_hash_get(headers, HEADER_COPYFROM, APR_HASH_KEY_STRING);
  if (value == NULL)
    {
      noderev->copyfrom_path = NULL;
      noderev->copyfrom_rev = SVN_INVALID_REVNUM;
    }
  else
    {
      char *str, *last_str;

      str = apr_strtok(value, " ", &last_str);
      if (str == NULL)
        return svn_error_create(SVN_ERR_FS_CORRUPT, NULL,
                                _("Malformed copyfrom line in node-rev"));

      noderev->copyfrom_rev = atoi(str);
      
      if (last_str == NULL)
        return svn_error_create(SVN_ERR_FS_CORRUPT, NULL,
                                _("Malformed copyfrom line in node-rev"));
      noderev->copyfrom_path = apr_pstrdup(pool, last_str);
    }

  /* Get whether this is a fresh txn root. */
  value = apr_hash_get(headers, HEADER_FRESHTXNRT, APR_HASH_KEY_STRING);
  noderev->is_fresh_txn_root = (value != NULL);

  *noderev_p = noderev;
  
  return SVN_NO_ERROR;
}

/* Return a formatted string that represents the location of
   representation REP.  If MUTABLE_REP_TRUNCATED is given, the rep is
   for props or dir contents, and only a "-1" revision number will be
   given for a mutable rep.  Perform the allocation from POOL.  */
static const char *
representation_string(representation_t *rep,
                      svn_boolean_t mutable_rep_truncated, apr_pool_t *pool)
{
  if (rep->txn_id && mutable_rep_truncated)
    return "-1";
  else
    return apr_psprintf(pool, "%ld %" APR_OFF_T_FMT " %" SVN_FILESIZE_T_FMT
                        " %" SVN_FILESIZE_T_FMT " %s",
                        rep->revision, rep->offset, rep->size,
                        rep->expanded_size,
                        svn_md5_digest_to_cstring_display(rep->checksum,
                                                          pool));
}

/* Write the node-revision NODEREV into the file FILE.  Temporary
   allocations are from POOL. */
static svn_error_t *
write_noderev_txn(apr_file_t *file,
                  node_revision_t *noderev,
                  apr_pool_t *pool)
{
  svn_stream_t *outfile;

  outfile = svn_stream_from_aprfile(file, pool);

  SVN_ERR(svn_stream_printf(outfile, pool, HEADER_ID ": %s\n",
                            svn_fs_fs__id_unparse(noderev->id,
                                                  pool)->data));

  SVN_ERR(svn_stream_printf(outfile, pool, HEADER_TYPE ": %s\n",
                            (noderev->kind == svn_node_file) ?
                            KIND_FILE : KIND_DIR));

  if (noderev->predecessor_id)
    SVN_ERR(svn_stream_printf(outfile, pool, HEADER_PRED ": %s\n",
                              svn_fs_fs__id_unparse(noderev->predecessor_id,
                                                    pool)->data));

  SVN_ERR(svn_stream_printf(outfile, pool, HEADER_COUNT ": %d\n",
                            noderev->predecessor_count));

  if (noderev->data_rep)
    SVN_ERR(svn_stream_printf(outfile, pool, HEADER_TEXT ": %s\n",
                              representation_string(noderev->data_rep,
                                                    (noderev->kind
                                                     == svn_node_dir),
                                                    pool)));

  if (noderev->prop_rep)
    SVN_ERR(svn_stream_printf(outfile, pool, HEADER_PROPS ": %s\n",
                              representation_string(noderev->prop_rep, TRUE,
                                                    pool)));

  SVN_ERR(svn_stream_printf(outfile, pool, HEADER_CPATH ": %s\n",
                            noderev->created_path));

  if (noderev->copyfrom_path)
    SVN_ERR(svn_stream_printf(outfile, pool, HEADER_COPYFROM ": %ld"
                              " %s\n",
                              noderev->copyfrom_rev,
                              noderev->copyfrom_path));

  if ((noderev->copyroot_rev != svn_fs_fs__id_rev(noderev->id)) ||
      (strcmp(noderev->copyroot_path, noderev->created_path) != 0))
    SVN_ERR(svn_stream_printf(outfile, pool, HEADER_COPYROOT ": %ld"
                              " %s\n",
                              noderev->copyroot_rev,
                              noderev->copyroot_path));

  if (noderev->is_fresh_txn_root)
    SVN_ERR(svn_stream_printf(outfile, pool, HEADER_FRESHTXNRT ": y\n"));

  SVN_ERR(svn_stream_printf(outfile, pool, "\n"));

  return SVN_NO_ERROR;
}

svn_error_t *
svn_fs_fs__put_node_revision(svn_fs_t *fs,
                             const svn_fs_id_t *id,
                             node_revision_t *noderev,
                             svn_boolean_t fresh_txn_root,
                             apr_pool_t *pool)
{
  apr_file_t *noderev_file;
  const char *txn_id = svn_fs_fs__id_txn_id(id);

  noderev->is_fresh_txn_root = fresh_txn_root;

  if (! txn_id)
    return svn_error_create(SVN_ERR_FS_CORRUPT, NULL,
                            _("Attempted to write to non-transaction"));

  SVN_ERR(svn_io_file_open(&noderev_file, path_txn_node_rev(fs, id, pool),
                           APR_WRITE | APR_CREATE | APR_TRUNCATE
                           | APR_BUFFERED, APR_OS_DEFAULT, pool));

  SVN_ERR(write_noderev_txn(noderev_file, noderev, pool));

  SVN_ERR(svn_io_file_close(noderev_file, pool));

  return SVN_NO_ERROR;
}


/* This structure is used to hold the information associated with a
   REP line. */
struct rep_args
{
  svn_boolean_t is_delta;
  svn_boolean_t is_delta_vs_empty;
  
  svn_revnum_t base_revision;
  apr_off_t base_offset;
  apr_size_t base_length;
};

/* Read the next line from file FILE and parse it as a text
   representation entry.  Return the parsed entry in *REP_ARGS_P.
   Perform all allocations in POOL. */
static svn_error_t *
read_rep_line(struct rep_args **rep_args_p,
              apr_file_t *file,
              apr_pool_t *pool)
{
  char buffer[160];
  apr_size_t limit;
  struct rep_args *rep_args;
  char *str, *last_str;
  
  limit = sizeof(buffer);
  SVN_ERR(svn_io_read_length_line(file, buffer, &limit, pool));

  rep_args = apr_pcalloc(pool, sizeof(*rep_args));
  rep_args->is_delta = FALSE;

  if (strcmp(buffer, REP_PLAIN) == 0)
    {
      *rep_args_p = rep_args;
      return SVN_NO_ERROR;
    }

  if (strcmp(buffer, REP_DELTA) == 0)
    {
      /* This is a delta against the empty stream. */
      rep_args->is_delta = TRUE;
      rep_args->is_delta_vs_empty = TRUE;
      *rep_args_p = rep_args;
      return SVN_NO_ERROR;
    }

  rep_args->is_delta = TRUE;
  rep_args->is_delta_vs_empty = FALSE;
  
  /* We have hopefully a DELTA vs. a non-empty base revision. */
  str = apr_strtok(buffer, " ", &last_str);
  if (! str || (strcmp(str, REP_DELTA) != 0)) goto err;

  str = apr_strtok(NULL, " ", &last_str);
  if (! str) goto err;
  rep_args->base_revision = atol(str);

  str = apr_strtok(NULL, " ", &last_str);
  if (! str) goto err;
  rep_args->base_offset = (apr_off_t) apr_atoi64(str);

  str = apr_strtok(NULL, " ", &last_str);
  if (! str) goto err;
  rep_args->base_length = (apr_size_t) apr_atoi64(str);

  *rep_args_p = rep_args;
  return SVN_NO_ERROR;

 err:
  return svn_error_create(SVN_ERR_FS_CORRUPT, NULL,
                          _("Malformed representation header"));
}

/* Given a revision file REV_FILE, find the Node-ID of the header
   located at OFFSET and store it in *ID_P.  Allocate temporary
   variables from POOL. */
static svn_error_t *
get_fs_id_at_offset(svn_fs_id_t **id_p,
                    apr_file_t *rev_file,
                    apr_off_t offset,
                    apr_pool_t *pool)
{
  svn_fs_id_t *id;
  apr_hash_t *headers;
  const char *node_id_str;
  
  SVN_ERR(svn_io_file_seek(rev_file, APR_SET, &offset, pool));

  SVN_ERR(read_header_block(&headers, rev_file, pool));

  node_id_str = apr_hash_get(headers, HEADER_ID, APR_HASH_KEY_STRING);

  if (node_id_str == NULL)
    return svn_error_create(SVN_ERR_FS_CORRUPT, NULL,
                            _("Missing node-id in node-rev"));

  id = svn_fs_fs__id_parse(node_id_str, strlen(node_id_str), pool);

  if (id == NULL)
    return svn_error_create(SVN_ERR_FS_CORRUPT, NULL,
                            _("Corrupt node-id in node-rev"));

  *id_p = id;

  return SVN_NO_ERROR;
}


/* Given an open revision file REV_FILE, locate the trailer that
   specifies the offset to the root node-id and to the changed path
   information.  Store the root node offset in *ROOT_OFFSET and the
   changed path offset in *CHANGES_OFFSET.  If either of these
   pointers is NULL, do nothing with it. Allocate temporary variables
   from POOL. */
static svn_error_t *
get_root_changes_offset(apr_off_t *root_offset,
                        apr_off_t *changes_offset,
                        apr_file_t *rev_file,
                        apr_pool_t *pool)
{
  apr_off_t offset;
  char buf[64];
  int i, num_bytes;
  apr_size_t len;
  
  /* We will assume that the last line containing the two offsets
     will never be longer than 64 characters. */
  offset = 0;
  SVN_ERR(svn_io_file_seek(rev_file, APR_END, &offset, pool));

  offset -= sizeof(buf);
  SVN_ERR(svn_io_file_seek(rev_file, APR_SET, &offset, pool));

  /* Read in this last block, from which we will identify the last line. */
  len = sizeof(buf);
  SVN_ERR(svn_io_file_read(rev_file, buf, &len, pool));

  /* This cast should be safe since the maximum amount read, 64, will
     never be bigger than the size of an int. */
  num_bytes = (int) len;

  /* The last byte should be a newline. */
  if (buf[num_bytes - 1] != '\n')
    {
      return svn_error_createf(SVN_ERR_FS_CORRUPT, NULL,
                               _("Revision file lacks trailing newline"));
    }

  /* Look for the next previous newline. */
  for (i = num_bytes - 2; i >= 0; i--)
    {
      if (buf[i] == '\n') break;
    }

  if (i < 0)
    {
      return svn_error_createf(SVN_ERR_FS_CORRUPT, NULL,
                               _("Final line in revision file longer than 64 "
                                 "characters"));
    }

  i++;

  if (root_offset)
    *root_offset = apr_atoi64(&buf[i]);

  /* find the next space */
  for ( ; i < (num_bytes - 2) ; i++)
    if (buf[i] == ' ') break;

  if (i == (num_bytes - 2))
    return svn_error_create(SVN_ERR_FS_CORRUPT, NULL,
                            _("Final line in revision file missing space"));

  i++;

  /* note that apr_atoi64() will stop reading as soon as it encounters
     the final newline. */
  if (changes_offset)
    *changes_offset = apr_atoi64(&buf[i]);

  return SVN_NO_ERROR;
}

svn_error_t *
svn_fs_fs__rev_get_root(svn_fs_id_t **root_id_p,
                        svn_fs_t *fs,
                        svn_revnum_t rev,
                        apr_pool_t *pool)
{
  apr_file_t *revision_file;
  apr_off_t root_offset;
  svn_fs_id_t *root_id;
  svn_error_t *err;

  err = svn_io_file_open(&revision_file, svn_fs_fs__path_rev(fs, rev, pool),
                         APR_READ | APR_BUFFERED, APR_OS_DEFAULT, pool);
  if (err && APR_STATUS_IS_ENOENT(err->apr_err))
    {
      svn_error_clear(err);
      return svn_error_createf(SVN_ERR_FS_NO_SUCH_REVISION, NULL,
                               _("No such revision %ld"), rev);
    }
  else if (err)
    return err;
      

  SVN_ERR(get_root_changes_offset(&root_offset, NULL, revision_file, pool));

  SVN_ERR(get_fs_id_at_offset(&root_id, revision_file, root_offset, pool));

  SVN_ERR(svn_io_file_close(revision_file, pool));

  *root_id_p = root_id;
  
  return SVN_NO_ERROR;
}

svn_error_t *
svn_fs_fs__set_revision_proplist(svn_fs_t *fs,
                                 svn_revnum_t rev,
                                 apr_hash_t *proplist,
                                 apr_pool_t *pool)
{
  const char *final_path = path_revprops(fs, rev, pool);
  const char *tmp_path;
  apr_file_t *f;

  SVN_ERR(svn_io_open_unique_file2
          (&f, &tmp_path, final_path, ".tmp", svn_io_file_del_none, pool));
  SVN_ERR(svn_hash_write(proplist, f, pool));
  SVN_ERR(svn_io_file_close(f, pool));
  /* We use the rev file of this revision as the perms reference,
     because when setting revprops for the first time, the revprop
     file won't exist and therefore can't serve as its own reference.
     (Whereas the rev file should already exist at this point.) */
  SVN_ERR(svn_fs_fs__move_into_place(tmp_path, final_path,
                                     svn_fs_fs__path_rev(fs, rev, pool),
                                     pool));

  return SVN_NO_ERROR;
}  

svn_error_t *
svn_fs_fs__revision_proplist(apr_hash_t **proplist_p,
                             svn_fs_t *fs,
                             svn_revnum_t rev,
                             apr_pool_t *pool)
{
  apr_file_t *revprop_file;
  apr_hash_t *proplist;
  svn_error_t *err;

  err = svn_io_file_open(&revprop_file, path_revprops(fs, rev, pool),
                         APR_READ | APR_BUFFERED, APR_OS_DEFAULT, pool);
  if (err && APR_STATUS_IS_ENOENT(err->apr_err))
    {
      svn_error_clear(err);
      return svn_error_createf(SVN_ERR_FS_NO_SUCH_REVISION, NULL,
                               _("No such revision %ld"), rev);
    }
  else if (err)
    return err;

  proplist = apr_hash_make(pool);

  SVN_ERR(svn_hash_read(proplist, revprop_file, pool));

  SVN_ERR(svn_io_file_close(revprop_file, pool));

  *proplist_p = proplist;

  return SVN_NO_ERROR;
}

/* Represents where in the current svndiff data block each
   representation is. */
struct rep_state
{
  apr_file_t *file;
  apr_off_t start;  /* The starting offset for the raw
                       svndiff/plaintext data minus header. */
  apr_off_t off;    /* The current offset into the file. */
  apr_off_t end;    /* The end offset of the raw data. */
  int ver;          /* If a delta, what svndiff version? */
  int chunk_index;
};

/* Read the rep args for REP in filesystem FS and create a rep_state
   for reading the representation.  Return the rep_state in *REP_STATE
   and the rep args in *REP_ARGS, both allocated in POOL. */
static svn_error_t *
create_rep_state(struct rep_state **rep_state,
                 struct rep_args **rep_args,
                 representation_t *rep,
                 svn_fs_t *fs,
                 apr_pool_t *pool)
{
  struct rep_state *rs = apr_pcalloc(pool, sizeof(*rs));
  struct rep_args *ra;
  unsigned char buf[4];

  SVN_ERR(open_and_seek_representation(&rs->file, fs, rep, pool));
  SVN_ERR(read_rep_line(&ra, rs->file, pool));
  SVN_ERR(get_file_offset(&rs->start, rs->file, pool));
  rs->off = rs->start;
  rs->end = rs->start + rep->size;
  *rep_state = rs;
  *rep_args = ra;

  if (ra->is_delta == FALSE)
    /* This is a plaintext, so just return the current rep_state. */
    return SVN_NO_ERROR;

  /* We are dealing with a delta, find out what version. */
  SVN_ERR(svn_io_file_read_full(rs->file, buf, sizeof(buf), NULL, pool));
  if (! ((buf[0] == 'S') && (buf[1] == 'V') && (buf[2] == 'N')))
    return svn_error_create
      (SVN_ERR_FS_CORRUPT, NULL,
       _("Malformed svndiff data in representation"));
  rs->ver = buf[3];
  rs->chunk_index = 0;
  rs->off += 4;

  return SVN_NO_ERROR;
}

/* Build an array of rep_state structures in *LIST giving the delta
   reps from first_rep to a plain-text or self-compressed rep.  Set
   *SRC_STATE to the plain-text rep we find at the end of the chain,
   or to NULL if the final delta representation is self-compressed.
   The representation to start from is designated by filesystem FS, id
   ID, and representation REP. */
static svn_error_t *
build_rep_list(apr_array_header_t **list,
               struct rep_state **src_state,
               svn_fs_t *fs,
               representation_t *first_rep,
               apr_pool_t *pool)
{
  representation_t rep;
  struct rep_state *rs;
  struct rep_args *rep_args;

  *list = apr_array_make(pool, 1, sizeof(struct rep_state *));
  rep = *first_rep;

  while (1)
    {
      SVN_ERR(create_rep_state(&rs, &rep_args, &rep, fs, pool));
      if (rep_args->is_delta == FALSE)
        {
          /* This is a plaintext, so just return the current rep_state. */
          *src_state = rs;
          return SVN_NO_ERROR;
        }

      /* Push this rep onto the list.  If it's self-compressed, we're done. */
      APR_ARRAY_PUSH(*list, struct rep_state *) = rs;
      if (rep_args->is_delta_vs_empty)
        {
          *src_state = NULL;
          return SVN_NO_ERROR;
        }

      rep.revision = rep_args->base_revision;
      rep.offset = rep_args->base_offset;
      rep.size = rep_args->base_length;
      rep.txn_id = NULL;
    }
}


struct rep_read_baton
{
  /* The FS from which we're reading. */
  svn_fs_t *fs;

  /* The state of all prior delta representations. */
  apr_array_header_t *rs_list;

  /* The plaintext state, if there is a plaintext. */
  struct rep_state *src_state;

  /* The index of the current delta chunk, if we are reading a delta. */
  int chunk_index;

  /* The buffer where we store undeltified data. */
  char *buf;
  apr_size_t buf_pos;
  apr_size_t buf_len;
  
  /* An MD5 context for summing the data read in order to verify it. */
  struct apr_md5_ctx_t md5_context;
  svn_boolean_t checksum_finalized;

  /* The stored checksum of the representation we are reading, its
     length, and the amount we've read so far.  Some of this
     information is redundant with rs_list and src_state, but it's
     convenient for the checksumming code to have it here. */
  unsigned char checksum[APR_MD5_DIGESTSIZE];
  svn_filesize_t len;
  svn_filesize_t off;

  /* Used for temporary allocations during the read. */
  apr_pool_t *pool;

  /* Pool used to store file handles and other data that is persistant
     for the entire stream read. */
  apr_pool_t *filehandle_pool;
};

/* Create a rep_read_baton structure for node revision NODEREV in
   filesystem FS and store it in *RB_P.  Perform all allocations in
   POOL.  If rep is mutable, it must be for file contents. */
static svn_error_t *
rep_read_get_baton(struct rep_read_baton **rb_p,
                   svn_fs_t *fs,
                   representation_t *rep,
                   apr_pool_t *pool)
{
  struct rep_read_baton *b;

  b = apr_pcalloc(pool, sizeof(*b));
  b->fs = fs;
  b->chunk_index = 0;
  b->buf = NULL;
  apr_md5_init(&(b->md5_context));
  b->checksum_finalized = FALSE;
  memcpy(b->checksum, rep->checksum, sizeof(b->checksum));
  b->len = rep->expanded_size;
  b->off = 0;
  b->pool = svn_pool_create(pool);
  b->filehandle_pool = svn_pool_create(pool);
  
  SVN_ERR(build_rep_list(&b->rs_list, &b->src_state, fs, rep,
                         b->filehandle_pool));

  /* Save our output baton. */
  *rb_p = b;

  return SVN_NO_ERROR;
}

/* Skip forwards to THIS_CHUNK in REP_STATE and then read the next delta
   window into *NWIN. */
static svn_error_t *
read_window(svn_txdelta_window_t **nwin, int this_chunk, struct rep_state *rs,
            apr_pool_t *pool)
{
  svn_stream_t *stream;

  assert(rs->chunk_index <= this_chunk);

  /* Skip windows to reach the current chunk if we aren't there yet. */
  while (rs->chunk_index < this_chunk)
    {
      SVN_ERR(svn_txdelta_skip_svndiff_window(rs->file, rs->ver, pool));
      rs->chunk_index++;
      SVN_ERR(get_file_offset(&rs->off, rs->file, pool));
      if (rs->off >= rs->end)
        return svn_error_create(SVN_ERR_FS_CORRUPT, NULL,
                                _("Reading one svndiff window read "
                                  "beyond the end of the "
                                  "representation"));
    }

  /* Read the next window. */
  stream = svn_stream_from_aprfile(rs->file, pool);
  SVN_ERR(svn_txdelta_read_svndiff_window(nwin, stream, rs->ver, pool));
  rs->chunk_index++;
  SVN_ERR(get_file_offset(&rs->off, rs->file, pool));

  if (rs->off > rs->end)
    return svn_error_create(SVN_ERR_FS_CORRUPT, NULL,
                            _("Reading one svndiff window read beyond "
                              "the end of the representation"));
  
  return SVN_NO_ERROR;
}  

/* Get one delta window that is a result of combining all but the last deltas
   from the current desired representation identified in *RB, to its
   final base representation.  Store the window in *RESULT. */
static svn_error_t *
get_combined_window(svn_txdelta_window_t **result,
                    struct rep_read_baton *rb)
{
  apr_pool_t *pool, *new_pool;
  int i;
  svn_txdelta_window_t *window, *nwin;
  struct rep_state *rs;

  assert(rb->rs_list->nelts >= 2);

  pool = svn_pool_create(rb->pool);

  /* Read the next window from the original rep. */
  rs = APR_ARRAY_IDX(rb->rs_list, 0, struct rep_state *);
  SVN_ERR(read_window(&window, rb->chunk_index, rs, pool));

  /* Combine in the windows from the other delta reps, if needed. */
  for (i = 1; i < rb->rs_list->nelts - 1; i++)
    {
      if (window->src_ops == 0)
        break;

      rs = APR_ARRAY_IDX(rb->rs_list, i, struct rep_state *);

      SVN_ERR(read_window(&nwin, rb->chunk_index, rs, pool));

      /* Combine this window with the current one.  Cycles pools so that we
         only need to hold three windows at a time. */
      new_pool = svn_pool_create(rb->pool);
      window = svn_txdelta_compose_windows(nwin, window, new_pool);
      svn_pool_destroy(pool);
      pool = new_pool;
    }

  *result = window;
  return SVN_NO_ERROR;
}

static svn_error_t *
rep_read_contents_close(void *baton)
{
  struct rep_read_baton *rb = baton;
  
  svn_pool_destroy(rb->pool);
  svn_pool_destroy(rb->filehandle_pool);
  
  return SVN_NO_ERROR;
}

/* Return the next *LEN bytes of the rep and store them in *BUF. */
static svn_error_t *
get_contents(struct rep_read_baton *rb,
             char *buf,
             apr_size_t *len)
{
  apr_size_t copy_len, remaining = *len, tlen;
  char *sbuf, *tbuf, *cur = buf;
  struct rep_state *rs;
  svn_txdelta_window_t *cwindow, *lwindow;

  /* Special case for when there are no delta reps, only a plain
     text. */
  if (rb->rs_list->nelts == 0)
    {
      copy_len = remaining;
      rs = rb->src_state;
      if (((apr_off_t) copy_len) > rs->end - rs->off)
        copy_len = (apr_size_t) (rs->end - rs->off);
      SVN_ERR(svn_io_file_read_full(rs->file, cur, copy_len, NULL,
                                    rb->pool));
      rs->off += copy_len;
      *len = copy_len;
      return SVN_NO_ERROR;
    }

  while (remaining > 0)
    {
      /* If we have buffered data from a previous chunk, use that. */
      if (rb->buf)
        {
          /* Determine how much to copy from the buffer. */
          copy_len = rb->buf_len - rb->buf_pos;
          if (copy_len > remaining)
            copy_len = remaining;

          /* Actually copy the data. */
          memcpy(cur, rb->buf + rb->buf_pos, copy_len);
          rb->buf_pos += copy_len;
          cur += copy_len;
          remaining -= copy_len;

          /* If the buffer is all used up, clear it and empty the
             local pool. */
          if (rb->buf_pos == rb->buf_len)
            {
              svn_pool_clear(rb->pool);
              rb->buf = NULL;
            }
        }
      else
        {
          
          rs = APR_ARRAY_IDX(rb->rs_list, 0, struct rep_state *);
          if (rs->off == rs->end)
            break;
          
          /* Get more buffered data by evaluating a chunk. */
          if (rb->rs_list->nelts > 1)
            SVN_ERR(get_combined_window(&cwindow, rb));
          else
            cwindow = NULL;
          if (!cwindow || cwindow->src_ops > 0)
            {
              rs = APR_ARRAY_IDX(rb->rs_list, rb->rs_list->nelts - 1,
                                 struct rep_state *);
              /* Read window from last representation in list. */
              /* We apply this window directly instead of combining it with the
                 others.  We do this because vdelta is used for deltas against
                 the empty stream, which will trigger quadratic behaviour in
                 the delta combiner. */
              SVN_ERR(read_window(&lwindow, rb->chunk_index, rs, rb->pool));

              if (lwindow->src_ops > 0)
                {
                  if (! rb->src_state)
                    return svn_error_create(SVN_ERR_FS_CORRUPT, NULL,
                                            _("svndiff data requested "
                                              "non-existent source"));
                  rs = rb->src_state;
                  sbuf = apr_palloc(rb->pool, lwindow->sview_len);
                  if (! ((rs->start + lwindow->sview_offset) < rs->end))
                    return svn_error_create(SVN_ERR_FS_CORRUPT, NULL,
                                            _("svndiff requested position "
                                              "beyond end of stream"));
                  if ((rs->start + lwindow->sview_offset) != rs->off)
                    {
                      rs->off = rs->start + lwindow->sview_offset;
                      SVN_ERR(svn_io_file_seek(rs->file, APR_SET, &rs->off,
                                               rb->pool));
                    }
                  SVN_ERR(svn_io_file_read_full(rs->file, sbuf,
                                                lwindow->sview_len,
                                                NULL, rb->pool));
                  rs->off += lwindow->sview_len;
                }
              else
                sbuf = NULL;

              /* Apply lwindow to source. */
              tlen = lwindow->tview_len;
              tbuf = apr_palloc(rb->pool, tlen);
              svn_txdelta_apply_instructions(lwindow, sbuf, tbuf,
                                             &tlen);
              if (tlen != lwindow->tview_len)
                return svn_error_create(SVN_ERR_FS_CORRUPT, NULL,
                                        _("svndiff window length is "
                                          "corrupt"));
              sbuf = tbuf;
            }
          else
            sbuf = NULL;

          rb->chunk_index++;

          if (cwindow)
            {
              rb->buf_len = cwindow->tview_len;
              rb->buf = apr_palloc(rb->pool, rb->buf_len);
              svn_txdelta_apply_instructions(cwindow, sbuf, rb->buf,
                                             &rb->buf_len);
              if (rb->buf_len != cwindow->tview_len)
                return svn_error_create(SVN_ERR_FS_CORRUPT, NULL,
                                        _("svndiff window length is "
                                          "corrupt"));
            }
          else
            {
              rb->buf_len = lwindow->tview_len;
              rb->buf = sbuf;
            }
          
          rb->buf_pos = 0;
        }
    }

  *len = cur - buf;

  return SVN_NO_ERROR;
}

/* BATON is of type `rep_read_baton'; read the next *LEN bytes of the
   representation and store them in *BUF.  Sum as we read and verify
   the MD5 sum at the end. */
static svn_error_t *
rep_read_contents(void *baton,
                  char *buf,
                  apr_size_t *len)
{
  struct rep_read_baton *rb = baton;

  /* Get the next block of data. */
  SVN_ERR(get_contents(rb, buf, len));

  /* Perform checksumming.  We want to check the checksum as soon as
     the last byte of data is read, in case the caller never performs
     a short read, but we don't want to finalize the MD5 context
     twice. */
  if (!rb->checksum_finalized)
    {
      apr_md5_update(&rb->md5_context, buf, *len);
      rb->off += *len;
      if (rb->off == rb->len)
        {
          unsigned char checksum[APR_MD5_DIGESTSIZE];

          rb->checksum_finalized = TRUE;
          apr_md5_final(checksum, &rb->md5_context);
          if (! svn_md5_digests_match(checksum, rb->checksum))
            return svn_error_createf
              (SVN_ERR_FS_CORRUPT, NULL,
               _("Checksum mismatch while reading representation:\n"
                 "   expected:  %s\n"
                 "     actual:  %s\n"),
               svn_md5_digest_to_cstring_display(rb->checksum, rb->pool),
               svn_md5_digest_to_cstring_display(checksum, rb->pool));
        }
    }
  return SVN_NO_ERROR;
}

/* Return a stream in *CONTENTS_P that will read the contents of a
   representation stored at the location given by REP.  Appropriate
   for any kind of immutable representation, but only for file
   contents (not props or directory contents) in mutable
   representations.

   If REP is NULL, the representation is assumed to be empty, and the
   empty stream is returned.
*/
static svn_error_t *
read_representation(svn_stream_t **contents_p,
                    svn_fs_t *fs,
                    representation_t *rep,
                    apr_pool_t *pool)
{
  struct rep_read_baton *rb;

  if (! rep)
    {
      *contents_p = svn_stream_empty(pool);
    }
  else
    {
      SVN_ERR(rep_read_get_baton(&rb, fs, rep, pool));
      *contents_p = svn_stream_create(rb, pool);
      svn_stream_set_read(*contents_p, rep_read_contents);
      svn_stream_set_close(*contents_p, rep_read_contents_close);
    }
  
  return SVN_NO_ERROR;
}

svn_error_t *
svn_fs_fs__get_contents(svn_stream_t **contents_p,
                        svn_fs_t *fs,
                        node_revision_t *noderev,
                        apr_pool_t *pool)
{
  return read_representation(contents_p, fs, noderev->data_rep, pool);
}

/* Baton used when reading delta windows. */
struct delta_read_baton
{
  struct rep_state *rs;
  unsigned char checksum[APR_MD5_DIGESTSIZE];
};

/* This implements the svn_txdelta_next_window_fn_t interface. */
static svn_error_t *
delta_read_next_window(svn_txdelta_window_t **window, void *baton,
                       apr_pool_t *pool)
{
  struct delta_read_baton *drb = baton;

  if (drb->rs->off == drb->rs->end)
    {
      *window = NULL;
      return SVN_NO_ERROR;
    }

  SVN_ERR(read_window(window, drb->rs->chunk_index, drb->rs, pool));

  return SVN_NO_ERROR;
}

/* This implements the svn_txdelta_md5_digest_fn_t interface. */
static const unsigned char *
delta_read_md5_digest(void *baton)
{
  struct delta_read_baton *drb = baton;

  return drb->checksum;
}

svn_error_t *
svn_fs_fs__get_file_delta_stream(svn_txdelta_stream_t **stream_p,
                                 svn_fs_t *fs,
                                 node_revision_t *source,
                                 node_revision_t *target,
                                 apr_pool_t *pool)
{
  svn_stream_t *source_stream, *target_stream;

  /* Try a shortcut: if the target is stored as a delta against the source,
     then just use that delta. */
  if (source && source->data_rep && target->data_rep)
    {
      struct rep_state *rep_state;
      struct rep_args *rep_args;

      /* Read target's base rep if any. */
      SVN_ERR(create_rep_state(&rep_state, &rep_args, target->data_rep,
                               fs, pool));
      /* If that matches source, then use this delta as is. */
      if (rep_args->is_delta
          && (rep_args->is_delta_vs_empty
              || (rep_args->base_revision == source->data_rep->revision
                  && rep_args->base_offset == source->data_rep->offset)))
        {
          /* Create the delta read baton. */
          struct delta_read_baton *drb = apr_pcalloc(pool, sizeof(*drb));
          drb->rs = rep_state;
          memcpy(drb->checksum, target->data_rep->checksum,
                 sizeof(drb->checksum));
          *stream_p = svn_txdelta_stream_create(drb, delta_read_next_window,
                                                delta_read_md5_digest, pool);
          return SVN_NO_ERROR;
        }
      else
        SVN_ERR(svn_io_file_close(rep_state->file, pool));
    }

  /* Read both fulltexts and construct a delta. */
  if (source)
    SVN_ERR(read_representation(&source_stream, fs, source->data_rep, pool));
  else
    source_stream = svn_stream_empty(pool);
  SVN_ERR(read_representation(&target_stream, fs, target->data_rep, pool));
  svn_txdelta(stream_p, source_stream, target_stream, pool);

  return SVN_NO_ERROR;
}


/* Fetch the contents of a directory into ENTRIES.  Values are stored
   as filename to string mappings; further conversion is necessary to
   convert them into svn_fs_dirent_t values. */
static svn_error_t *
get_dir_contents(apr_hash_t *entries,
                 svn_fs_t *fs,
                 node_revision_t *noderev,
                 apr_pool_t *pool)
{
  svn_stream_t *contents;
  
  if (noderev->data_rep && noderev->data_rep->txn_id)
    {
      apr_file_t *dir_file;
      const char *filename = path_txn_node_children(fs, noderev->id, pool);

      /* The representation is mutable.  Read the old directory
         contents from the mutable children file, followed by the
         changes we've made in this transaction. */
      SVN_ERR(svn_io_file_open(&dir_file, filename, APR_READ | APR_BUFFERED,
                               APR_OS_DEFAULT, pool));
      contents = svn_stream_from_aprfile(dir_file, pool);
      SVN_ERR(svn_hash_read2(entries, contents, SVN_HASH_TERMINATOR, pool));
      SVN_ERR(svn_hash_read_incremental(entries, contents, NULL, pool));
      SVN_ERR(svn_io_file_close(dir_file, pool));
    }
  else if (noderev->data_rep)
    {
      /* The representation is immutable.  Read it normally. */
      SVN_ERR(read_representation(&contents, fs, noderev->data_rep, pool));
      SVN_ERR(svn_hash_read2(entries, contents, SVN_HASH_TERMINATOR, pool));
      SVN_ERR(svn_stream_close(contents));
    }
  
  return SVN_NO_ERROR;
}

svn_error_t *
svn_fs_fs__rep_contents_dir(apr_hash_t **entries_p,
                            svn_fs_t *fs,
                            node_revision_t *noderev,
                            apr_pool_t *pool)
{
  fs_fs_data_t *ffd = fs->fsap_data;
  apr_hash_t *entries;
  apr_hash_index_t *hi;
  unsigned int hid;
  
  /* Calculate an index into the dir entries cache */
  hid = DIR_CACHE_ENTRIES_MASK(svn_fs_fs__id_rev(noderev->id));

  /* If we have this directory cached, return it. */
  if (ffd->dir_cache_id[hid] && svn_fs_fs__id_eq(ffd->dir_cache_id[hid],
                                                 noderev->id))
    {
      *entries_p = ffd->dir_cache[hid];
      return SVN_NO_ERROR;
    }

  /* Read in the directory hash. */
  entries = apr_hash_make(pool);
  SVN_ERR(get_dir_contents(entries, fs, noderev, pool));

  /* Prepare to cache this directory. */
  ffd->dir_cache_id[hid] = NULL;
  if (ffd->dir_cache_pool[hid])
    svn_pool_clear(ffd->dir_cache_pool[hid]);
  else
    ffd->dir_cache_pool[hid] = svn_pool_create(fs->pool);
  ffd->dir_cache[hid] = apr_hash_make(ffd->dir_cache_pool[hid]);

  /* Translate the string dir entries into real entries in the dir cache. */
  for (hi = apr_hash_first(pool, entries); hi; hi = apr_hash_next(hi))
    {
      const void *key;
      void *val;
      char *str_val;
      char *str, *last_str;
      svn_fs_dirent_t *dirent = apr_pcalloc(ffd->dir_cache_pool[hid],
                                            sizeof(*dirent));

      apr_hash_this(hi, &key, NULL, &val);
      str_val = apr_pstrdup(pool, *((char **)val));
      dirent->name = apr_pstrdup(ffd->dir_cache_pool[hid], key);

      str = apr_strtok(str_val, " ", &last_str);
      if (str == NULL)
        return svn_error_create(SVN_ERR_FS_CORRUPT, NULL,
                                _("Directory entry corrupt"));
      
      if (strcmp(str, KIND_FILE) == 0)
        {
          dirent->kind = svn_node_file;
        }
      else if (strcmp(str, KIND_DIR) == 0)
        {
          dirent->kind = svn_node_dir;
        }
      else
        {
          return svn_error_create(SVN_ERR_FS_CORRUPT, NULL,
                                  _("Directory entry corrupt"));
        }

      str = apr_strtok(NULL, " ", &last_str);
      if (str == NULL)
        return svn_error_create(SVN_ERR_FS_CORRUPT, NULL,
                                _("Directory entry corrupt"));
      
      dirent->id = svn_fs_fs__id_parse(str, strlen(str),
                                       ffd->dir_cache_pool[hid]);

      apr_hash_set(ffd->dir_cache[hid], dirent->name, APR_HASH_KEY_STRING, dirent);
    }

  /* Mark which directory we've cached and return it. */
  ffd->dir_cache_id[hid] = svn_fs_fs__id_copy(noderev->id, ffd->dir_cache_pool[hid]);
  *entries_p = ffd->dir_cache[hid];
  return SVN_NO_ERROR;
}

apr_hash_t *
svn_fs_fs__copy_dir_entries(apr_hash_t *entries,
                            apr_pool_t *pool)
{
  apr_hash_t *new_entries = apr_hash_make(pool);
  apr_hash_index_t *hi;

  for (hi = apr_hash_first(pool, entries); hi; hi = apr_hash_next(hi))
    {
      void *val;
      svn_fs_dirent_t *dirent, *new_dirent;

      apr_hash_this(hi, NULL, NULL, &val);
      dirent = val;
      new_dirent = apr_palloc(pool, sizeof(*new_dirent));
      new_dirent->name = apr_pstrdup(pool, dirent->name);
      new_dirent->kind = dirent->kind;
      new_dirent->id = svn_fs_fs__id_copy(dirent->id, pool);
      apr_hash_set(new_entries, new_dirent->name, APR_HASH_KEY_STRING,
                   new_dirent);
    }
  return new_entries;
}

svn_error_t *
svn_fs_fs__get_proplist(apr_hash_t **proplist_p,
                        svn_fs_t *fs,
                        node_revision_t *noderev,
                        apr_pool_t *pool)
{
  apr_hash_t *proplist;
  svn_stream_t *stream;

  proplist = apr_hash_make(pool);

  if (noderev->prop_rep && noderev->prop_rep->txn_id)
    {
      apr_file_t *props_file;
      const char *filename = path_txn_node_props(fs, noderev->id, pool);

      SVN_ERR(svn_io_file_open(&props_file, filename,
                               APR_READ | APR_BUFFERED, APR_OS_DEFAULT,
                               pool));
      stream = svn_stream_from_aprfile(props_file, pool);
      SVN_ERR(svn_hash_read2(proplist, stream, SVN_HASH_TERMINATOR, pool));
      SVN_ERR(svn_io_file_close(props_file, pool));
    }
  else if (noderev->prop_rep)
    {
      SVN_ERR(read_representation(&stream, fs, noderev->prop_rep, pool));
      SVN_ERR(svn_hash_read2(proplist, stream, SVN_HASH_TERMINATOR, pool));
      SVN_ERR(svn_stream_close(stream));
    }

  *proplist_p = proplist;

  return SVN_NO_ERROR;
}

svn_error_t *
svn_fs_fs__file_length(svn_filesize_t *length,
                       node_revision_t *noderev,
                       apr_pool_t *pool)
{
  if (noderev->data_rep)
    *length = noderev->data_rep->expanded_size;
  else
    *length = 0;

  return SVN_NO_ERROR;
}

svn_boolean_t
svn_fs_fs__noderev_same_rep_key(representation_t *a,
                                representation_t *b)
{
  if (a == b)
    return TRUE;

  if (a && (! b))
    return FALSE;

  if (b && (! a))
    return FALSE;

  if (a->offset != b->offset)
    return FALSE;

  if (a->revision != b->revision)
    return FALSE;
  
  return TRUE;
}

svn_error_t *
svn_fs_fs__file_checksum(unsigned char digest[],
                         node_revision_t *noderev,
                         apr_pool_t *pool)
{
  if (noderev->data_rep)
    memcpy(digest, noderev->data_rep->checksum, APR_MD5_DIGESTSIZE);
  else
    memset(digest, 0, APR_MD5_DIGESTSIZE);

  return SVN_NO_ERROR;
}

representation_t *
svn_fs_fs__rep_copy(representation_t *rep,
                    apr_pool_t *pool)
{
  representation_t *rep_new;
  
  if (rep == NULL)
    return NULL;
    
  rep_new = apr_pcalloc(pool, sizeof(*rep_new));
  
  memcpy(rep_new, rep, sizeof(*rep_new));
  
  return rep_new;
}

/* Merge the internal-use-only CHANGE into a hash of public-FS
   svn_fs_path_change_t CHANGES, collapsing multiple changes into a
   single summarical (is that real word?) change per path.  Also keep
   the COPYFROM_HASH up to date with new adds and replaces.  */
static svn_error_t *
fold_change(apr_hash_t *changes,
            const change_t *change,
            apr_hash_t *copyfrom_hash)
{
  apr_pool_t *pool = apr_hash_pool_get(changes);
  apr_pool_t *copyfrom_pool = apr_hash_pool_get(copyfrom_hash);
  svn_fs_path_change_t *old_change, *new_change;
  const char *path, *copyfrom_string, *copyfrom_path = NULL;

  if ((old_change = apr_hash_get(changes, change->path, APR_HASH_KEY_STRING)))
    {
      /* This path already exists in the hash, so we have to merge
         this change into the already existing one. */

      /* Get the existing copyfrom entry for this path. */
      copyfrom_string = apr_hash_get(copyfrom_hash, change->path,
                                     APR_HASH_KEY_STRING);

      /* If this entry existed in the copyfrom hash, we don't need to
         copy it. */
      if (copyfrom_string)
        copyfrom_path = change->path;

      /* Since the path already exists in the hash, we don't have to
         dup the allocation for the path itself. */
      path = change->path;
      /* Sanity check:  only allow NULL node revision ID in the
         `reset' case. */
      if ((! change->noderev_id) && (change->kind != svn_fs_path_change_reset))
        return svn_error_create
          (SVN_ERR_FS_CORRUPT, NULL,
           _("Missing required node revision ID"));

      /* Sanity check: we should be talking about the same node
         revision ID as our last change except where the last change
         was a deletion. */
      if (change->noderev_id
          && (! svn_fs_fs__id_eq(old_change->node_rev_id, change->noderev_id))
          && (old_change->change_kind != svn_fs_path_change_delete))
        return svn_error_create
          (SVN_ERR_FS_CORRUPT, NULL,
           _("Invalid change ordering: new node revision ID "
             "without delete"));

      /* Sanity check: an add, replacement, or reset must be the first
         thing to follow a deletion. */
      if ((old_change->change_kind == svn_fs_path_change_delete)
          && (! ((change->kind == svn_fs_path_change_replace)
                 || (change->kind == svn_fs_path_change_reset)
                 || (change->kind == svn_fs_path_change_add))))
        return svn_error_create
          (SVN_ERR_FS_CORRUPT, NULL,
           _("Invalid change ordering: non-add change on deleted path"));

      /* Now, merge that change in. */
      switch (change->kind)
        {
        case svn_fs_path_change_reset:
          /* A reset here will simply remove the path change from the
             hash. */
          old_change = NULL;
          copyfrom_string = NULL;
          break;

        case svn_fs_path_change_delete:
          if (old_change->change_kind == svn_fs_path_change_add)
            {
              /* If the path was introduced in this transaction via an
                 add, and we are deleting it, just remove the path
                 altogether. */
              old_change = NULL;
            }
          else
            {
              /* A deletion overrules all previous changes. */
              old_change->change_kind = svn_fs_path_change_delete;
              old_change->text_mod = change->text_mod;
              old_change->prop_mod = change->prop_mod;
            }
          copyfrom_string = NULL;
          break;

        case svn_fs_path_change_add:
        case svn_fs_path_change_replace:
          /* An add at this point must be following a previous delete,
             so treat it just like a replace. */
          old_change->change_kind = svn_fs_path_change_replace;
          old_change->node_rev_id = svn_fs_fs__id_copy(change->noderev_id,
                                                       pool);
          old_change->text_mod = change->text_mod;
          old_change->prop_mod = change->prop_mod;
          if (change->copyfrom_rev == SVN_INVALID_REVNUM)
            copyfrom_string = apr_pstrdup(copyfrom_pool, "");
          else
            {
              copyfrom_string = apr_psprintf(copyfrom_pool,
                                             "%ld %s",
                                             change->copyfrom_rev,
                                             change->copyfrom_path);
            }
          break;

        case svn_fs_path_change_modify:
        default:
          if (change->text_mod)
            old_change->text_mod = TRUE;
          if (change->prop_mod)
            old_change->prop_mod = TRUE;
          break;
        }

      /* Point our new_change to our (possibly modified) old_change. */
      new_change = old_change;
    }
  else
    {
      /* This change is new to the hash, so make a new public change
         structure from the internal one (in the hash's pool), and dup
         the path into the hash's pool, too. */
      new_change = apr_pcalloc(pool, sizeof(*new_change));
      new_change->node_rev_id = svn_fs_fs__id_copy(change->noderev_id, pool);
      new_change->change_kind = change->kind;
      new_change->text_mod = change->text_mod;
      new_change->prop_mod = change->prop_mod;
      if (change->copyfrom_rev != SVN_INVALID_REVNUM)
        {
          copyfrom_string = apr_psprintf(copyfrom_pool, "%ld %s",
                                         change->copyfrom_rev,
                                         change->copyfrom_path);
        }
      else
        copyfrom_string = apr_pstrdup(copyfrom_pool, "");
      path = apr_pstrdup(pool, change->path);
    }

  /* Add (or update) this path. */
  apr_hash_set(changes, path, APR_HASH_KEY_STRING, new_change);

  /* If copyfrom_path is non-NULL, the key is already present in the
     hash, so we don't need to duplicate it in the copyfrom pool. */
  if (! copyfrom_path)
    {
      /* If copyfrom_string is NULL, the hash entry will be deleted,
         so we don't need to duplicate the key in the copyfrom
         pool. */
      copyfrom_path = copyfrom_string ? apr_pstrdup(copyfrom_pool, path)
        : path;
    }
  
  apr_hash_set(copyfrom_hash, copyfrom_path, APR_HASH_KEY_STRING,
               copyfrom_string);

  return SVN_NO_ERROR;
}

/* The 256 is an arbitrary size large enough to hold the node id and the
 * various flags. */
#define MAX_CHANGE_LINE_LEN FSFS_MAX_PATH_LEN + 256

/* Read the next entry in the changes record from file FILE and store
   the resulting change in *CHANGE_P.  If there is no next record,
   store NULL there.  Perform all allocations from POOL. */
static svn_error_t *
read_change(change_t **change_p,
            apr_file_t *file,
            apr_pool_t *pool)
{
  char buf[MAX_CHANGE_LINE_LEN];
  apr_size_t len = sizeof(buf);
  change_t *change;
  char *str, *last_str;
  svn_error_t *err;

  /* Default return value. */
  *change_p = NULL;

  err = svn_io_read_length_line(file, buf, &len, pool);

  /* Check for a blank line. */
  if (err || (len == 0))
    {
      if (err && APR_STATUS_IS_EOF(err->apr_err))
        {
          svn_error_clear(err);
          return SVN_NO_ERROR;
        }
      if ((len == 0) && (! err))
        return SVN_NO_ERROR;
      return err;
    }

  change = apr_pcalloc(pool, sizeof(*change));

  /* Get the node-id of the change. */
  str = apr_strtok(buf, " ", &last_str);
  if (str == NULL)
    return svn_error_create(SVN_ERR_FS_CORRUPT, NULL,
                            _("Invalid changes line in rev-file"));

  change->noderev_id = svn_fs_fs__id_parse(str, strlen(str), pool);

  /* Get the change type. */
  str = apr_strtok(NULL, " ", &last_str);
  if (str == NULL)
    return svn_error_create(SVN_ERR_FS_CORRUPT, NULL,
                            _("Invalid changes line in rev-file"));

  if (strcmp(str, ACTION_MODIFY) == 0)
    {
      change->kind = svn_fs_path_change_modify;
    }
  else if (strcmp(str, ACTION_ADD) == 0)
    {
      change->kind = svn_fs_path_change_add;
    }
  else if (strcmp(str, ACTION_DELETE) == 0)
    {
      change->kind = svn_fs_path_change_delete;
    }
  else if (strcmp(str, ACTION_REPLACE) == 0)
    {
      change->kind = svn_fs_path_change_replace;
    }
  else if (strcmp(str, ACTION_RESET) == 0)
    {
      change->kind = svn_fs_path_change_reset;
    }
  else
    {
      return svn_error_create(SVN_ERR_FS_CORRUPT, NULL,
                              _("Invalid change kind in rev file"));
    }

  /* Get the text-mod flag. */
  str = apr_strtok(NULL, " ", &last_str);
  if (str == NULL)
    return svn_error_create(SVN_ERR_FS_CORRUPT, NULL,
                            _("Invalid changes line in rev-file"));

  if (strcmp(str, FLAG_TRUE) == 0)
    {
      change->text_mod = TRUE;
    }
  else if (strcmp(str, FLAG_FALSE) == 0)
    {
      change->text_mod = FALSE;
    }
  else
    {
      return svn_error_create(SVN_ERR_FS_CORRUPT, NULL,
                              _("Invalid text-mod flag in rev-file"));
    }

  /* Get the prop-mod flag. */
  str = apr_strtok(NULL, " ", &last_str);
  if (str == NULL)
    return svn_error_create(SVN_ERR_FS_CORRUPT, NULL,
                            _("Invalid changes line in rev-file"));

  if (strcmp(str, FLAG_TRUE) == 0)
    {
      change->prop_mod = TRUE;
    }
  else if (strcmp(str, FLAG_FALSE) == 0)
    {
      change->prop_mod = FALSE;
    }
  else
    {
      return svn_error_create(SVN_ERR_FS_CORRUPT, NULL,
                              _("Invalid prop-mod flag in rev-file"));
    }

  /* Get the changed path. */
  change->path = apr_pstrdup(pool, last_str);


  /* Read the next line, the copyfrom line. */
  len = sizeof(buf);
  SVN_ERR(svn_io_read_length_line(file, buf, &len, pool));

  if (len == 0)
    {
      change->copyfrom_rev = SVN_INVALID_REVNUM;
      change->copyfrom_path = NULL;
    }
  else
    {
      str = apr_strtok(buf, " ", &last_str);
      if (! str)
        return svn_error_create(SVN_ERR_FS_CORRUPT, NULL,
                                _("Invalid changes line in rev-file"));
      change->copyfrom_rev = atol(str);

      if (! last_str)
        return svn_error_create(SVN_ERR_FS_CORRUPT, NULL,
                                _("Invalid changes line in rev-file"));

      change->copyfrom_path = apr_pstrdup(pool, last_str);
    }
  
  *change_p = change;

  return SVN_NO_ERROR;
}

/* Fetch all the changed path entries from FILE and store then in
   *CHANGED_PATHS.  Folding is done to remove redundant or unnecessary
   *data.  Store a hash of paths to copyfrom revisions/paths in
   COPYFROM_HASH if it is non-NULL.  If PREFOLDED is true, assume that
   the changed-path entries have already been folded (by
   write_final_changed_path_info) and may be out of order, so we shouldn't
   remove children of replaced or deleted directories.  Do all
   allocations in POOL. */
static svn_error_t *
fetch_all_changes(apr_hash_t *changed_paths,
                  apr_hash_t *copyfrom_hash,
                  apr_file_t *file,
                  svn_boolean_t prefolded,
                  apr_pool_t *pool)
{
  change_t *change;
  apr_pool_t *iterpool = svn_pool_create(pool);
  apr_hash_t *my_hash;

  /* If we are passed a NULL copyfrom hash, manufacture one for the
     duration of this call. */
  my_hash = copyfrom_hash ? copyfrom_hash : apr_hash_make(pool);
  
  /* Read in the changes one by one, folding them into our local hash
     as necessary. */
  
  SVN_ERR(read_change(&change, file, iterpool));

  while (change)
    {
      SVN_ERR(fold_change(changed_paths, change, my_hash));

      /* Now, if our change was a deletion or replacement, we have to
         blow away any changes thus far on paths that are (or, were)
         children of this path.
         ### i won't bother with another iteration pool here -- at
         most we talking about a few extra dups of paths into what
         is already a temporary subpool.
      */

      if (((change->kind == svn_fs_path_change_delete)
           || (change->kind == svn_fs_path_change_replace))
          && ! prefolded)
        {
          apr_hash_index_t *hi;

          for (hi = apr_hash_first(iterpool, changed_paths);
               hi;
               hi = apr_hash_next(hi))
            {
              /* KEY is the path. */
              const void *hashkey;
              apr_ssize_t klen;
              apr_hash_this(hi, &hashkey, &klen, NULL);

              /* If we come across our own path, ignore it. */
              if (strcmp(change->path, hashkey) == 0)
                continue;

              /* If we come across a child of our path, remove it. */
              if (svn_path_is_child(change->path, hashkey, iterpool))
                apr_hash_set(changed_paths, hashkey, klen, NULL);
            }
        }

      /* Clear the per-iteration subpool. */
      svn_pool_clear(iterpool);

      SVN_ERR(read_change(&change, file, iterpool));
    }

  /* Destroy the per-iteration subpool. */
  svn_pool_destroy(iterpool);

  return SVN_NO_ERROR;
}

svn_error_t *
svn_fs_fs__txn_changes_fetch(apr_hash_t **changed_paths_p,
                             svn_fs_t *fs,
                             const char *txn_id,
                             apr_hash_t *copyfrom_cache,
                             apr_pool_t *pool)
{
  apr_file_t *file;
  apr_hash_t *changed_paths = apr_hash_make(pool);

  SVN_ERR(svn_io_file_open(&file, path_txn_changes(fs, txn_id, pool),
                           APR_READ | APR_BUFFERED, APR_OS_DEFAULT, pool));

  SVN_ERR(fetch_all_changes(changed_paths, copyfrom_cache, file, FALSE,
                            pool));

  SVN_ERR(svn_io_file_close(file, pool));

  *changed_paths_p = changed_paths;

  return SVN_NO_ERROR;
}

svn_error_t *
svn_fs_fs__paths_changed(apr_hash_t **changed_paths_p,
                         svn_fs_t *fs,
                         svn_revnum_t rev,
                         apr_hash_t *copyfrom_cache,
                         apr_pool_t *pool)
{
  apr_off_t changes_offset;
  apr_hash_t *changed_paths;
  apr_file_t *revision_file;
  
  SVN_ERR(svn_io_file_open(&revision_file, svn_fs_fs__path_rev(fs, rev, pool),
                           APR_READ | APR_BUFFERED, APR_OS_DEFAULT, pool));

  SVN_ERR(get_root_changes_offset(NULL, &changes_offset, revision_file,
                                  pool));

  SVN_ERR(svn_io_file_seek(revision_file, APR_SET, &changes_offset, pool));

  changed_paths = apr_hash_make(pool);

  SVN_ERR(fetch_all_changes(changed_paths, copyfrom_cache, revision_file,
                            TRUE, pool));
  
  /* Close the revision file. */
  SVN_ERR(svn_io_file_close(revision_file, pool));

  *changed_paths_p = changed_paths;

  return SVN_NO_ERROR;
}

/* Copy a revision node-rev SRC into the current transaction TXN_ID in
   the filesystem FS.  This is only used to create the root of a transaction.
   Allocations are from POOL.  */
static svn_error_t *
create_new_txn_noderev_from_rev(svn_fs_t *fs,
                                const char *txn_id,
                                svn_fs_id_t *src,
                                apr_pool_t *pool)
{
  node_revision_t *noderev;
  const char *node_id, *copy_id;

  SVN_ERR(svn_fs_fs__get_node_revision(&noderev, fs, src, pool));

  if (svn_fs_fs__id_txn_id(noderev->id))
    return svn_error_create(SVN_ERR_FS_CORRUPT, NULL,
                            _("Copying from transactions not allowed"));

  noderev->predecessor_id = noderev->id;
  noderev->predecessor_count++;
  noderev->copyfrom_path = NULL;
  noderev->copyfrom_rev = SVN_INVALID_REVNUM;

  /* For the transaction root, the copyroot never changes. */

  node_id = svn_fs_fs__id_node_id(noderev->id);
  copy_id = svn_fs_fs__id_copy_id(noderev->id);
  noderev->id = svn_fs_fs__id_txn_create(node_id, copy_id, txn_id, pool);

  SVN_ERR(svn_fs_fs__put_node_revision(fs, noderev->id, noderev, TRUE, pool));

  return SVN_NO_ERROR;
}

/* Create a unique directory for a transaction in FS based on revision
   REV.  Return the ID for this transaction in *ID_P. */
static svn_error_t *
create_txn_dir(const char **id_p, svn_fs_t *fs, svn_revnum_t rev,
               apr_pool_t *pool)
{
  unsigned int i;
  apr_pool_t *subpool;
  const char *unique_path, *name, *prefix;

  /* Try to create directories named "<txndir>/<rev>-<uniquifier>.txn". */
  prefix = svn_path_join_many(pool, fs->path, PATH_TXNS_DIR,
                              apr_psprintf(pool, "%ld", rev), NULL);

  subpool = svn_pool_create(pool);
  for (i = 1; i <= 99999; i++)
    {
      svn_error_t *err;

      svn_pool_clear(subpool);
      unique_path = apr_psprintf(subpool, "%s-%u" PATH_EXT_TXN, prefix, i);
      err = svn_io_dir_make(unique_path, APR_OS_DEFAULT, subpool);
      if (! err)
        {
          /* We succeeded.  Return the basename minus the ".txn" extension. */
          name = svn_path_basename(unique_path, subpool);
          *id_p = apr_pstrndup(pool, name,
                               strlen(name) - strlen(PATH_EXT_TXN));
          svn_pool_destroy(subpool);
          return SVN_NO_ERROR;
        }
      if (! APR_STATUS_IS_EEXIST(err->apr_err))
        return err;
      svn_error_clear(err);
    }

  return svn_error_createf(SVN_ERR_IO_UNIQUE_NAMES_EXHAUSTED,
                           NULL,
                           _("Unable to create transaction directory "
                             "in '%s' for revision %ld"),
                           fs->path, rev);
}

svn_error_t *
svn_fs_fs__create_txn(svn_fs_txn_t **txn_p,
                      svn_fs_t *fs,
                      svn_revnum_t rev,
                      apr_pool_t *pool)
{
  svn_fs_txn_t *txn;
  svn_fs_id_t *root_id;

  txn = apr_pcalloc(pool, sizeof(*txn));

  /* Get the txn_id. */
  SVN_ERR(create_txn_dir(&txn->id, fs, rev, pool));

  txn->fs = fs;
  txn->base_rev = rev;

  txn->vtable = &txn_vtable;
  txn->fsap_data = NULL;
  *txn_p = txn;
  
  /* Create a new root node for this transaction. */
  SVN_ERR(svn_fs_fs__rev_get_root(&root_id, fs, rev, pool));
  SVN_ERR(create_new_txn_noderev_from_rev(fs, txn->id, root_id, pool));

  /* Create an empty rev file. */
  SVN_ERR(svn_io_file_create(path_txn_proto_rev(fs, txn->id, pool), "",
                             pool));

  /* Create an empty rev-lock file. */
  SVN_ERR(svn_io_file_create(path_txn_proto_rev_lock(fs, txn->id, pool), "",
                             pool));

  /* Create an empty changes file. */
  SVN_ERR(svn_io_file_create(path_txn_changes(fs, txn->id, pool), "",
                             pool));

  /* Create the next-ids file. */
  SVN_ERR(svn_io_file_create(path_txn_next_ids(fs, txn->id, pool), "0 0\n",
                             pool));

  return SVN_NO_ERROR;
}

/* Store the property list for transaction TXN_ID in PROPLIST.
   Perform temporary allocations in POOL. */
static svn_error_t *
get_txn_proplist(apr_hash_t *proplist,
                 svn_fs_t *fs,
                 const char *txn_id,
                 apr_pool_t *pool)
{
  apr_file_t *txn_prop_file;

  /* Open the transaction properties file. */
  SVN_ERR(svn_io_file_open(&txn_prop_file, path_txn_props(fs, txn_id, pool),
                           APR_READ | APR_CREATE | APR_BUFFERED,
                           APR_OS_DEFAULT, pool));

  /* Read in the property list. */
  SVN_ERR(svn_hash_read(proplist, txn_prop_file, pool));

  SVN_ERR(svn_io_file_close(txn_prop_file, pool));

  return SVN_NO_ERROR;
}

svn_error_t *
svn_fs_fs__change_txn_prop(svn_fs_txn_t *txn,
                           const char *name,
                           const svn_string_t *value,
                           apr_pool_t *pool)
{
  apr_file_t *txn_prop_file;
  apr_hash_t *txn_prop = apr_hash_make(pool);

  SVN_ERR(get_txn_proplist(txn_prop, txn->fs, txn->id, pool));

  apr_hash_set(txn_prop, name, APR_HASH_KEY_STRING, value);

  /* Create a new version of the file and write out the new props. */
  /* Open the transaction properties file. */
  SVN_ERR(svn_io_file_open(&txn_prop_file,
                           path_txn_props(txn->fs, txn->id, pool),
                           APR_WRITE | APR_CREATE | APR_TRUNCATE
                           | APR_BUFFERED, APR_OS_DEFAULT, pool));

  SVN_ERR(svn_hash_write(txn_prop, txn_prop_file, pool));

  SVN_ERR(svn_io_file_close(txn_prop_file, pool));

  return SVN_NO_ERROR;
}

svn_error_t *
svn_fs_fs__get_txn(transaction_t **txn_p,
                   svn_fs_t *fs,
                   const char *txn_id,
                   apr_pool_t *pool)
{
  transaction_t *txn;
  node_revision_t *noderev;
  svn_fs_id_t *root_id;

  txn = apr_pcalloc(pool, sizeof(*txn));
  txn->proplist = apr_hash_make(pool);

  SVN_ERR(get_txn_proplist(txn->proplist, fs, txn_id, pool));
  root_id = svn_fs_fs__id_txn_create("0", "0", txn_id, pool);

  SVN_ERR(svn_fs_fs__get_node_revision(&noderev, fs, root_id, pool));

  txn->root_id = svn_fs_fs__id_copy(noderev->id, pool);
  txn->base_id = svn_fs_fs__id_copy(noderev->predecessor_id, pool);
  txn->copies = NULL;

  *txn_p = txn;

  return SVN_NO_ERROR;
}

/* Write out the currently available next node_id NODE_ID and copy_id
   COPY_ID for transaction TXN_ID in filesystem FS.  Perform temporary
   allocations in POOL. */
static svn_error_t *
write_next_ids(svn_fs_t *fs,
               const char *txn_id,
               const char *node_id,
               const char *copy_id,
               apr_pool_t *pool)
{
  apr_file_t *file;
  svn_stream_t *out_stream;

  SVN_ERR(svn_io_file_open(&file, path_txn_next_ids(fs, txn_id, pool),
                           APR_WRITE | APR_TRUNCATE,
                           APR_OS_DEFAULT, pool));

  out_stream = svn_stream_from_aprfile(file, pool);

  SVN_ERR(svn_stream_printf(out_stream, pool, "%s %s\n", node_id, copy_id));

  SVN_ERR(svn_stream_close(out_stream));
  SVN_ERR(svn_io_file_close(file, pool));

  return SVN_NO_ERROR;
}

/* Find out what the next unique node-id and copy-id are for
   transaction TXN_ID in filesystem FS.  Store the results in *NODE_ID
   and *COPY_ID.  Perform all allocations in POOL. */
static svn_error_t *
read_next_ids(const char **node_id,
              const char **copy_id,
              svn_fs_t *fs,
              const char *txn_id,
              apr_pool_t *pool)
{
  apr_file_t *file;
  char buf[MAX_KEY_SIZE*2+3];
  apr_size_t limit;
  char *str, *last_str;

  SVN_ERR(svn_io_file_open(&file, path_txn_next_ids(fs, txn_id, pool),
                           APR_READ | APR_BUFFERED, APR_OS_DEFAULT, pool));

  limit = sizeof(buf);
  SVN_ERR(svn_io_read_length_line(file, buf, &limit, pool));

  SVN_ERR(svn_io_file_close(file, pool));

  /* Parse this into two separate strings. */

  str = apr_strtok(buf, " ", &last_str);
  if (! str)
    return svn_error_create(SVN_ERR_FS_CORRUPT, NULL,
                            _("next-id file corrupt"));

  *node_id = apr_pstrdup(pool, str);

  str = apr_strtok(NULL, " ", &last_str);
  if (! str)
    return svn_error_create(SVN_ERR_FS_CORRUPT, NULL,
                            _("next-id file corrupt"));

  *copy_id = apr_pstrdup(pool, str);

  return SVN_NO_ERROR;
}

/* Get a new and unique to this transaction node-id for transaction
   TXN_ID in filesystem FS.  Store the new node-id in *NODE_ID_P.
   Perform all allocations in POOL. */
static svn_error_t *
get_new_txn_node_id(const char **node_id_p,
                    svn_fs_t *fs,
                    const char *txn_id,
                    apr_pool_t *pool)
{
  const char *cur_node_id, *cur_copy_id;
  char *node_id;
  apr_size_t len;

  /* First read in the current next-ids file. */
  SVN_ERR(read_next_ids(&cur_node_id, &cur_copy_id, fs, txn_id, pool));

  node_id = apr_pcalloc(pool, strlen(cur_node_id) + 2);

  len = strlen(cur_node_id);
  svn_fs_fs__next_key(cur_node_id, &len, node_id);

  SVN_ERR(write_next_ids(fs, txn_id, node_id, cur_copy_id, pool));

  *node_id_p = apr_pstrcat(pool, "_", cur_node_id, NULL);

  return SVN_NO_ERROR;
}

svn_error_t *
svn_fs_fs__create_node(const svn_fs_id_t **id_p,
                       svn_fs_t *fs,
                       node_revision_t *noderev,
                       const char *copy_id,
                       const char *txn_id,
                       apr_pool_t *pool)
{
  const char *node_id;
  const svn_fs_id_t *id;

  /* Get a new node-id for this node. */
  SVN_ERR(get_new_txn_node_id(&node_id, fs, txn_id, pool));

  id = svn_fs_fs__id_txn_create(node_id, copy_id, txn_id, pool);

  noderev->id = id;

  SVN_ERR(svn_fs_fs__put_node_revision(fs, noderev->id, noderev, FALSE, pool));

  *id_p = id;

  return SVN_NO_ERROR;
}

svn_error_t *
svn_fs_fs__purge_txn(svn_fs_t *fs,
                     const char *txn_id,
                     apr_pool_t *pool)
{
  /* Remove the shared transaction object associated with this transaction. */
  SVN_ERR(purge_shared_txn(fs, txn_id, pool));
  /* Remove the directory associated with this transaction. */
  return svn_io_remove_dir(path_txn_dir(fs, txn_id, pool), pool);
}


svn_error_t *
svn_fs_fs__abort_txn(svn_fs_txn_t *txn,
                     apr_pool_t *pool)
{
  fs_fs_data_t *ffd; 

  SVN_ERR(svn_fs_fs__check_fs(txn->fs));

  /* Clean out the directory cache. */
  ffd = txn->fs->fsap_data;
  memset(&ffd->dir_cache_id, 0, 
         sizeof(apr_hash_t *) * NUM_DIR_CACHE_ENTRIES);

  /* Now, purge the transaction. */
  SVN_ERR_W(svn_fs_fs__purge_txn(txn->fs, txn->id, pool),
            _("Transaction cleanup failed"));

  return SVN_NO_ERROR;
}


static const char *
unparse_dir_entry(svn_node_kind_t kind, const svn_fs_id_t *id,
                  apr_pool_t *pool)
{
  return apr_psprintf(pool, "%s %s",
                      (kind == svn_node_file) ? KIND_FILE : KIND_DIR,
                      svn_fs_fs__id_unparse(id, pool)->data);
}

/* Given a hash ENTRIES of dirent structions, return a hash in
   *STR_ENTRIES_P, that has svn_string_t as the values in the format
   specified by the fs_fs directory contents file.  Perform
   allocations in POOL. */
static svn_error_t *
unparse_dir_entries(apr_hash_t **str_entries_p,
                    apr_hash_t *entries,
                    apr_pool_t *pool)
{
  apr_hash_index_t *hi;

  *str_entries_p = apr_hash_make(pool);

  for (hi = apr_hash_first(pool, entries); hi; hi = apr_hash_next(hi))
    {
      const void *key;
      apr_ssize_t klen;
      void *val;
      svn_fs_dirent_t *dirent;
      const char *new_val;

      apr_hash_this(hi, &key, &klen, &val);
      dirent = val;
      new_val = unparse_dir_entry(dirent->kind, dirent->id, pool);
      apr_hash_set(*str_entries_p, key, klen,
                   svn_string_create(new_val, pool));
    }

  return SVN_NO_ERROR;
}


svn_error_t *
svn_fs_fs__set_entry(svn_fs_t *fs,
                     const char *txn_id,
                     node_revision_t *parent_noderev,
                     const char *name,
                     const svn_fs_id_t *id,
                     svn_node_kind_t kind,
                     apr_pool_t *pool)
{
  fs_fs_data_t *ffd = fs->fsap_data;
  representation_t *rep = parent_noderev->data_rep;
  const char *filename = path_txn_node_children(fs, parent_noderev->id, pool);
  apr_file_t *file;
  svn_stream_t *out;
  svn_boolean_t have_cached;
  unsigned int hid;

  if (!rep || !rep->txn_id)
    {
      apr_hash_t *entries;

      /* Before we can modify the directory, we need to dump its old
         contents into a mutable representation file. */
      SVN_ERR(svn_fs_fs__rep_contents_dir(&entries, fs, parent_noderev,
                                          pool));
      SVN_ERR(unparse_dir_entries(&entries, entries, pool));
      SVN_ERR(svn_io_file_open(&file, filename,
                               APR_WRITE | APR_CREATE | APR_BUFFERED,
                               APR_OS_DEFAULT, pool));
      out = svn_stream_from_aprfile(file, pool);
      SVN_ERR(svn_hash_write2(entries, out, SVN_HASH_TERMINATOR, pool));

      /* Mark the node-rev's data rep as mutable. */
      rep = apr_pcalloc(pool, sizeof(*rep));
      rep->revision = SVN_INVALID_REVNUM;
      rep->txn_id = txn_id;
      parent_noderev->data_rep = rep;
      SVN_ERR(svn_fs_fs__put_node_revision(fs, parent_noderev->id,
                                           parent_noderev, FALSE, pool));
    }
  else
    {
      /* The directory rep is already mutable, so just open it for append. */
      SVN_ERR(svn_io_file_open(&file, filename, APR_WRITE | APR_APPEND,
                               APR_OS_DEFAULT, pool));
      out = svn_stream_from_aprfile(file, pool);
    }

  /* Calculate an index into the dir entries cache.  */
  hid = DIR_CACHE_ENTRIES_MASK(svn_fs_fs__id_rev(parent_noderev->id));

  /* Make a note if we have this directory cached. */
  have_cached = (ffd->dir_cache_id[hid]
                 && svn_fs_fs__id_eq(ffd->dir_cache_id[hid], parent_noderev->id));

  /* Append an incremental hash entry for the entry change, and update
     the cached directory if necessary. */
  if (id)
    {
      const char *val = unparse_dir_entry(kind, id, pool);

      SVN_ERR(svn_stream_printf(out, pool, "K %" APR_SIZE_T_FMT "\n%s\n"
                                "V %" APR_SIZE_T_FMT "\n%s\n",
                                strlen(name), name,
                                strlen(val), val));
      if (have_cached)
        {
          svn_fs_dirent_t *dirent;

          dirent = apr_palloc(ffd->dir_cache_pool[hid], sizeof(*dirent));
          dirent->name = apr_pstrdup(ffd->dir_cache_pool[hid], name);
          dirent->kind = kind;
          dirent->id = svn_fs_fs__id_copy(id, ffd->dir_cache_pool[hid]);
          apr_hash_set(ffd->dir_cache[hid], dirent->name, APR_HASH_KEY_STRING,
                       dirent);
        }
    }
  else
    {
      SVN_ERR(svn_stream_printf(out, pool, "D %" APR_SIZE_T_FMT "\n%s\n",
                                strlen(name), name));
      if (have_cached)
        apr_hash_set(ffd->dir_cache[hid], name, APR_HASH_KEY_STRING, NULL);
    }

  SVN_ERR(svn_io_file_close(file, pool));
  return SVN_NO_ERROR;
}

/* Write a single change entry, path PATH, change CHANGE, and copyfrom
   string COPYFROM, into the file specified by FILE.  All temporary
   allocations are in POOL. */
static svn_error_t *
write_change_entry(apr_file_t *file,
                   const char *path,
                   svn_fs_path_change_t *change,
                   const char *copyfrom,
                   apr_pool_t *pool)
{
  const char *idstr, *buf;
  const char *change_string = NULL;
  
  switch (change->change_kind)
    {
    case svn_fs_path_change_modify:
      change_string = ACTION_MODIFY;
      break;
    case svn_fs_path_change_add:
      change_string = ACTION_ADD;
      break;
    case svn_fs_path_change_delete:
      change_string = ACTION_DELETE;
      break;
    case svn_fs_path_change_replace:
      change_string = ACTION_REPLACE;
      break;
    case svn_fs_path_change_reset:
      change_string = ACTION_RESET;
      break;
    default:
      return svn_error_create(SVN_ERR_FS_CORRUPT, NULL,
                              _("Invalid change type"));
    }

  if (change->node_rev_id)
    idstr = svn_fs_fs__id_unparse(change->node_rev_id, pool)->data;
  else
    idstr = ACTION_RESET;
  
  buf = apr_psprintf(pool, "%s %s %s %s %s\n",
                     idstr, change_string,
                     change->text_mod ? FLAG_TRUE : FLAG_FALSE,
                     change->prop_mod ? FLAG_TRUE : FLAG_FALSE,
                     path);

  SVN_ERR(svn_io_file_write_full(file, buf, strlen(buf), NULL, pool));

  if (copyfrom)
    {
      SVN_ERR(svn_io_file_write_full(file, copyfrom, strlen(copyfrom),
                                     NULL, pool));
    }

  SVN_ERR(svn_io_file_write_full(file, "\n", 1, NULL, pool));
  
  return SVN_NO_ERROR;
}

svn_error_t *
svn_fs_fs__add_change(svn_fs_t *fs,
                      const char *txn_id,
                      const char *path,
                      const svn_fs_id_t *id,
                      svn_fs_path_change_kind_t change_kind,
                      svn_boolean_t text_mod,
                      svn_boolean_t prop_mod,
                      svn_revnum_t copyfrom_rev,
                      const char *copyfrom_path,
                      apr_pool_t *pool)
{
  apr_file_t *file;
  const char *copyfrom;
  svn_fs_path_change_t *change = apr_pcalloc(pool, sizeof(*change));

  SVN_ERR(svn_io_file_open(&file, path_txn_changes(fs, txn_id, pool),
                           APR_APPEND | APR_WRITE | APR_CREATE
                           | APR_BUFFERED, APR_OS_DEFAULT, pool));

  if (copyfrom_rev != SVN_INVALID_REVNUM)
    copyfrom = apr_psprintf(pool, "%ld %s", copyfrom_rev, copyfrom_path);
  else
    copyfrom = "";

  change->node_rev_id = id;
  change->change_kind = change_kind;
  change->text_mod = text_mod;
  change->prop_mod = prop_mod;
  
  SVN_ERR(write_change_entry(file, path, change, copyfrom, pool));

  SVN_ERR(svn_io_file_close(file, pool));

  return SVN_NO_ERROR;
}

/* This baton is used by the representation writing streams.  It keeps
   track of the checksum information as well as the total size of the
   representation so far. */
struct rep_write_baton
{
  /* The FS we are writing to. */
  svn_fs_t *fs;

  /* Actual file to which we are writing. */
  svn_stream_t *rep_stream;

  /* A stream from the delta combiner.  Data written here gets
     deltified, then eventually written to rep_stream. */
  svn_stream_t *delta_stream;

  /* Where is this representation header stored. */
  apr_off_t rep_offset;

  /* Start of the actual data. */
  apr_off_t delta_start;

  /* How many bytes have been written to this rep already. */
  svn_filesize_t rep_size;

  /* The node revision for which we're writing out info. */
  node_revision_t *noderev;

  /* Actual output file. */
  apr_file_t *file;
  /* Lock 'cookie' used to unlock the output file once we've finished
     writing to it. */
  void *lockcookie;

  struct apr_md5_ctx_t md5_context;

  apr_pool_t *pool;

  apr_pool_t *parent_pool;
};

/* Handler for the write method of the representation writable stream.
   BATON is a rep_write_baton, DATA is the data to write, and *LEN is
   the length of this data. */
static svn_error_t *
rep_write_contents(void *baton,
                   const char *data,
                   apr_size_t *len)
{
  struct rep_write_baton *b = baton;

  apr_md5_update(&b->md5_context, data, *len);
  b->rep_size += *len;

  /* If we are writing a delta, use that stream. */
  if (b->delta_stream)
    {
      SVN_ERR(svn_stream_write(b->delta_stream, data, len));
    }
  else
    {
      SVN_ERR(svn_stream_write(b->rep_stream, data, len));
    }
  
  return SVN_NO_ERROR;
}

/* Given a node-revision NODEREV in filesystem FS, return the
   representation in *REP to use as the base for a text representation
   delta.  Perform temporary allocations in *POOL. */
static svn_error_t *
choose_delta_base(representation_t **rep,
                  svn_fs_t *fs,
                  node_revision_t *noderev,
                  apr_pool_t *pool)
{
  int count;
  node_revision_t *base;

  /* If we have no predecessors, then use the empty stream as a
     base. */
  if (! noderev->predecessor_count)
    {
      *rep = NULL;
      return SVN_NO_ERROR;
    }

  /* Flip the rightmost '1' bit of the predecessor count to determine
     which file rev (counting from 0) we want to use.  (To see why
     count & (count - 1) unsets the rightmost set bit, think about how
     you decrement a binary number.) */
  count = noderev->predecessor_count;
  count = count & (count - 1);

  /* Walk back a number of predecessors equal to the difference
     between count and the original predecessor count.  (For example,
     if noderev has ten predecessors and we want the eighth file rev,
     walk back two predecessors.) */
  base = noderev;
  while ((count++) < noderev->predecessor_count)
    SVN_ERR(svn_fs_fs__get_node_revision(&base, fs,
                                         base->predecessor_id, pool));

  *rep = base->data_rep;
  
  return SVN_NO_ERROR;
}

/* Get a rep_write_baton and store it in *WB_P for the representation
   indicated by NODEREV in filesystem FS.  Perform allocations in
   POOL.  Only appropriate for file contents, not for props or
   directory contents. */
static svn_error_t *
rep_write_get_baton(struct rep_write_baton **wb_p,
                    svn_fs_t *fs,
                    node_revision_t *noderev,
                    apr_pool_t *pool)
{
  struct rep_write_baton *b;
  apr_file_t *file;
  representation_t *base_rep;
  svn_stream_t *source;
  const char *header;
  svn_txdelta_window_handler_t wh;
  void *whb;
  fs_fs_data_t *ffd = fs->fsap_data;

  b = apr_pcalloc(pool, sizeof(*b));

  apr_md5_init(&(b->md5_context));

  b->fs = fs;
  b->parent_pool = pool;
  b->pool = svn_pool_create(pool);
  b->rep_size = 0;
  b->noderev = noderev;

  /* Open the prototype rev file and seek to its end. */
  SVN_ERR(get_writable_proto_rev(&file, &b->lockcookie,
                                 fs, svn_fs_fs__id_txn_id(noderev->id),
                                 b->pool));

  b->file = file;
  b->rep_stream = svn_stream_from_aprfile(file, b->pool);

  SVN_ERR(get_file_offset(&b->rep_offset, file, b->pool));

  /* Get the base for this delta. */
  SVN_ERR(choose_delta_base(&base_rep, fs, noderev, b->pool));
  SVN_ERR(read_representation(&source, fs, base_rep, b->pool));

  /* Write out the rep header. */
  if (base_rep)
    {
      header = apr_psprintf(b->pool, REP_DELTA " %ld %" APR_OFF_T_FMT " %"
                            SVN_FILESIZE_T_FMT "\n",
                            base_rep->revision, base_rep->offset,
                            base_rep->size);
    }
  else
    {
      header = REP_DELTA "\n";
    }
  SVN_ERR(svn_io_file_write_full(file, header, strlen(header), NULL,
                                 b->pool));

  /* Now determine the offset of the actual svndiff data. */
  SVN_ERR(get_file_offset(&b->delta_start, file, b->pool));

  /* Prepare to write the svndiff data. */
  if (ffd->format >= SVN_FS_FS__MIN_SVNDIFF1_FORMAT)
    svn_txdelta_to_svndiff2(&wh, &whb, b->rep_stream, 1, pool);
  else
    svn_txdelta_to_svndiff2(&wh, &whb, b->rep_stream, 0, pool);

  b->delta_stream = svn_txdelta_target_push(wh, whb, source, b->pool);
      
  *wb_p = b;

  return SVN_NO_ERROR;
}

/* Close handler for the representation write stream.  BATON is a
   rep_write_baton.  Writes out a new node-rev that correctly
   references the representation we just finished writing. */
static svn_error_t *
rep_write_contents_close(void *baton)
{
  struct rep_write_baton *b = baton;
  representation_t *rep;
  apr_off_t offset;

  rep = apr_pcalloc(b->parent_pool, sizeof(*rep));
  rep->offset = b->rep_offset;

  /* Close our delta stream so the last bits of svndiff are written
     out. */
  if (b->delta_stream)
    SVN_ERR(svn_stream_close(b->delta_stream));

  /* Determine the length of the svndiff data. */
  SVN_ERR(get_file_offset(&offset, b->file, b->pool));
  rep->size = offset - b->delta_start;

  /* Fill in the rest of the representation field. */
  rep->expanded_size = b->rep_size;
  rep->txn_id = svn_fs_fs__id_txn_id(b->noderev->id);
  rep->revision = SVN_INVALID_REVNUM;

  /* Finalize the MD5 checksum. */
  apr_md5_final(rep->checksum, &b->md5_context);

  /* Write out our cosmetic end marker. */
  SVN_ERR(svn_stream_printf(b->rep_stream, b->pool, "ENDREP\n"));
  
  b->noderev->data_rep = rep;

  /* Write out the new node-rev information. */
  SVN_ERR(svn_fs_fs__put_node_revision(b->fs, b->noderev->id, b->noderev, FALSE,
                                       b->pool));

  SVN_ERR(svn_io_file_close(b->file, b->pool));
<<<<<<< HEAD
  SVN_ERR(unlock_proto_rev(b->fs, rep->txn_id, b->lockcookie, b->pool));
=======
>>>>>>> 37c4630a
  svn_pool_destroy(b->pool);

  return SVN_NO_ERROR;
}

/* Store a writable stream in *CONTENTS_P that will receive all data
   written and store it as the file data representation referenced by
   NODEREV in filesystem FS.  Perform temporary allocations in
   POOL.  Only appropriate for file data, not props or directory
   contents. */
static svn_error_t *
set_representation(svn_stream_t **contents_p,
                   svn_fs_t *fs,
                   node_revision_t *noderev,
                   apr_pool_t *pool)
{
  struct rep_write_baton *wb;

  if (! svn_fs_fs__id_txn_id(noderev->id))
    return svn_error_create(SVN_ERR_FS_CORRUPT, NULL,
                            _("Attempted to write to non-transaction"));

  SVN_ERR(rep_write_get_baton(&wb, fs, noderev, pool));

  *contents_p = svn_stream_create(wb, pool);
  svn_stream_set_write(*contents_p, rep_write_contents);
  svn_stream_set_close(*contents_p, rep_write_contents_close);

  return SVN_NO_ERROR;
}

svn_error_t *
svn_fs_fs__set_contents(svn_stream_t **stream,
                        svn_fs_t *fs,
                        node_revision_t *noderev,
                        apr_pool_t *pool)
{
  if (noderev->kind != svn_node_file)
    return svn_error_create(SVN_ERR_FS_NOT_FILE, NULL,
                            _("Can't set text contents of a directory"));

  return set_representation(stream, fs, noderev, pool);
}

svn_error_t *
svn_fs_fs__create_successor(const svn_fs_id_t **new_id_p,
                            svn_fs_t *fs,
                            const svn_fs_id_t *old_idp,
                            node_revision_t *new_noderev,
                            const char *copy_id,
                            const char *txn_id,
                            apr_pool_t *pool)
{
  const svn_fs_id_t *id;

  if (! copy_id)
    copy_id = svn_fs_fs__id_copy_id(old_idp);
  id = svn_fs_fs__id_txn_create(svn_fs_fs__id_node_id(old_idp), copy_id,
                                txn_id, pool);

  new_noderev->id = id;

  if (! new_noderev->copyroot_path)
    {
      new_noderev->copyroot_path = apr_pstrdup(pool,
                                               new_noderev->created_path);
      new_noderev->copyroot_rev = svn_fs_fs__id_rev(new_noderev->id);
    }

  SVN_ERR(svn_fs_fs__put_node_revision(fs, new_noderev->id, new_noderev, FALSE,
                                       pool));

  *new_id_p = id;

  return SVN_NO_ERROR;
}

svn_error_t *
svn_fs_fs__set_proplist(svn_fs_t *fs,
                        node_revision_t *noderev,
                        apr_hash_t *proplist,
                        apr_pool_t *pool)
{
  const char *filename = path_txn_node_props(fs, noderev->id, pool);
  apr_file_t *file;
  svn_stream_t *out;

  /* Dump the property list to the mutable property file. */
  SVN_ERR(svn_io_file_open(&file, filename,
                           APR_WRITE | APR_CREATE | APR_TRUNCATE
                           | APR_BUFFERED, APR_OS_DEFAULT, pool));
  out = svn_stream_from_aprfile(file, pool);
  SVN_ERR(svn_hash_write2(proplist, out, SVN_HASH_TERMINATOR, pool));
  SVN_ERR(svn_io_file_close(file, pool));

  /* Mark the node-rev's prop rep as mutable, if not already done. */
  if (!noderev->prop_rep || !noderev->prop_rep->txn_id)
    {
      noderev->prop_rep = apr_pcalloc(pool, sizeof(*noderev->prop_rep));
      noderev->prop_rep->txn_id = svn_fs_fs__id_txn_id(noderev->id);
      SVN_ERR(svn_fs_fs__put_node_revision(fs, noderev->id, noderev, FALSE, pool));
    }
  
  return SVN_NO_ERROR;
}

/* Read the 'current' file for filesystem FS and store the next
   available node id in *NODE_ID, and the next available copy id in
   *COPY_ID.  Allocations are performed from POOL. */
static svn_error_t *
get_next_revision_ids(const char **node_id,
                      const char **copy_id,
                      svn_fs_t *fs,
                      apr_pool_t *pool)
{
  apr_file_t *revision_file;
  char buf[80];
  apr_size_t len;
  char *str, *last_str;

  SVN_ERR(svn_io_file_open(&revision_file, path_current(fs, pool),
                           APR_READ | APR_BUFFERED, APR_OS_DEFAULT, pool));

  len = sizeof(buf);
  SVN_ERR(svn_io_read_length_line(revision_file, buf, &len, pool));

  str = apr_strtok(buf, " ", &last_str);
  if (! str)
    return svn_error_create(SVN_ERR_FS_CORRUPT, NULL,
                            _("Corrupt current file"));

  str = apr_strtok(NULL, " ", &last_str);
  if (! str)
    return svn_error_create(SVN_ERR_FS_CORRUPT, NULL,
                            _("Corrupt current file"));

  *node_id = apr_pstrdup(pool, str);

  str = apr_strtok(NULL, " ", &last_str);
  if (! str)
    return svn_error_create(SVN_ERR_FS_CORRUPT, NULL,
                            _("Corrupt current file"));

  *copy_id = apr_pstrdup(pool, str);

  SVN_ERR(svn_io_file_close(revision_file, pool));

  return SVN_NO_ERROR;
}

/* This baton is used by the stream created for write_hash_rep. */
struct write_hash_baton
{
  svn_stream_t *stream;

  apr_size_t size;

  struct apr_md5_ctx_t md5_context;
};

/* The handler for the write_hash_rep stream.  BATON is a
   write_hash_baton, DATA has the data to write and *LEN is the number
   of bytes to write. */
static svn_error_t *
write_hash_handler(void *baton,
                   const char *data,
                   apr_size_t *len)
{
  struct write_hash_baton *whb = baton;

  apr_md5_update(&whb->md5_context, data, *len);

  SVN_ERR(svn_stream_write(whb->stream, data, len));
  whb->size += *len;

  return SVN_NO_ERROR;
}

/* Write out the hash HASH as a text representation to file FILE.  In
   the process, record the total size of the dump in *SIZE, and the
   md5 digest in CHECKSUM.  Perform temporary allocations in POOL. */
static svn_error_t *
write_hash_rep(svn_filesize_t *size,
               unsigned char checksum[APR_MD5_DIGESTSIZE],
               apr_file_t *file,
               apr_hash_t *hash,
               apr_pool_t *pool)
{
  svn_stream_t *stream;
  struct write_hash_baton *whb;

  whb = apr_pcalloc(pool, sizeof(*whb));

  whb->stream = svn_stream_from_aprfile(file, pool);
  whb->size = 0;
  apr_md5_init(&(whb->md5_context));

  stream = svn_stream_create(whb, pool);
  svn_stream_set_write(stream, write_hash_handler);

  SVN_ERR(svn_stream_printf(whb->stream, pool, "PLAIN\n"));
  
  SVN_ERR(svn_hash_write2(hash, stream, SVN_HASH_TERMINATOR, pool));

  /* Store the results. */
  apr_md5_final(checksum, &whb->md5_context);
  *size = whb->size;

  SVN_ERR(svn_stream_printf(whb->stream, pool, "ENDREP\n"));
  
  return SVN_NO_ERROR;
}

/* Copy a node-revision specified by id ID in fileystem FS from a
   transaction into the permanent rev-file FILE.  Return the offset of
   the new node-revision in *OFFSET.  If this is a directory, all
   children are copied as well.  START_NODE_ID and START_COPY_ID are
   the first available node and copy ids for this filesystem.
   Temporary allocations are from POOL. */
static svn_error_t *
write_final_rev(const svn_fs_id_t **new_id_p,
                apr_file_t *file,
                svn_revnum_t rev,
                svn_fs_t *fs,
                const svn_fs_id_t *id,
                const char *start_node_id,
                const char *start_copy_id,
                apr_pool_t *pool)
{
  node_revision_t *noderev;
  apr_off_t my_offset;
  char my_node_id[MAX_KEY_SIZE + 2];
  char my_copy_id[MAX_KEY_SIZE + 2];
  const svn_fs_id_t *new_id;
  const char *node_id, *copy_id;

  *new_id_p = NULL;
  
  /* Check to see if this is a transaction node. */
  if (! svn_fs_fs__id_txn_id(id))
    return SVN_NO_ERROR;

  SVN_ERR(svn_fs_fs__get_node_revision(&noderev, fs, id, pool));

  if (noderev->kind == svn_node_dir)
    {
      apr_pool_t *subpool;
      apr_hash_t *entries, *str_entries;
      svn_fs_dirent_t *dirent;
      void *val;
      apr_hash_index_t *hi;
      
      /* This is a directory.  Write out all the children first. */
      subpool = svn_pool_create(pool);

      SVN_ERR(svn_fs_fs__rep_contents_dir(&entries, fs, noderev, pool));
      entries = svn_fs_fs__copy_dir_entries(entries, pool);

      for (hi = apr_hash_first(pool, entries); hi; hi = apr_hash_next(hi))
        {
          svn_pool_clear(subpool);
          apr_hash_this(hi, NULL, NULL, &val);
          dirent = val;
          SVN_ERR(write_final_rev(&new_id, file, rev, fs, dirent->id,
                                  start_node_id, start_copy_id, subpool));
          if (new_id && (svn_fs_fs__id_rev(new_id) == rev))
            dirent->id = svn_fs_fs__id_copy(new_id, pool);
        }
      svn_pool_destroy(subpool);

      if (noderev->data_rep && noderev->data_rep->txn_id)
        {
          /* Write out the contents of this directory as a text rep. */
          SVN_ERR(unparse_dir_entries(&str_entries, entries, pool));

          noderev->data_rep->txn_id = NULL;
          noderev->data_rep->revision = rev;
          SVN_ERR(get_file_offset(&noderev->data_rep->offset, file, pool));
          SVN_ERR(write_hash_rep(&noderev->data_rep->size,
                                 noderev->data_rep->checksum, file,
                                 str_entries, pool));
          noderev->data_rep->expanded_size = noderev->data_rep->size;
        }          
    }
  else
    {
      /* This is a file.  We should make sure the data rep, if it
         exists in a "this" state, gets rewritten to our new revision
         num. */

      if (noderev->data_rep && noderev->data_rep->txn_id)
        {
          noderev->data_rep->txn_id = NULL;
          noderev->data_rep->revision = rev;
        }
    }

  /* Fix up the property reps. */
  if (noderev->prop_rep && noderev->prop_rep->txn_id)
    {
      apr_hash_t *proplist;
      
      SVN_ERR(svn_fs_fs__get_proplist(&proplist, fs, noderev, pool));
      SVN_ERR(get_file_offset(&noderev->prop_rep->offset, file, pool));
      SVN_ERR(write_hash_rep(&noderev->prop_rep->size,
                             noderev->prop_rep->checksum, file,
                             proplist, pool));
                               
      noderev->prop_rep->txn_id = NULL;
      noderev->prop_rep->revision = rev;
    }

  
  /* Convert our temporary ID into a permanent revision one. */
  SVN_ERR(get_file_offset(&my_offset, file, pool));

  node_id = svn_fs_fs__id_node_id(noderev->id);
  if (*node_id == '_')
    svn_fs_fs__add_keys(start_node_id, node_id + 1, my_node_id);
  else
    strcpy(my_node_id, node_id);

  copy_id = svn_fs_fs__id_copy_id(noderev->id);
  if (*copy_id == '_')
    svn_fs_fs__add_keys(start_copy_id, copy_id + 1, my_copy_id);
  else
    strcpy(my_copy_id, copy_id);

  if (noderev->copyroot_rev == SVN_INVALID_REVNUM)
    noderev->copyroot_rev = rev;

  new_id = svn_fs_fs__id_rev_create(my_node_id, my_copy_id, rev, my_offset,
                                    pool);

  noderev->id = new_id;

  /* Write out our new node-revision. */
  SVN_ERR(write_noderev_txn(file, noderev, pool));

  SVN_ERR(svn_fs_fs__put_node_revision(fs, id, noderev, FALSE, pool));

  /* Return our ID that references the revision file. */
  *new_id_p = noderev->id;

  return SVN_NO_ERROR;
}

/* Write the changed path info from transaction TXN_ID in filesystem
   FS to the permanent rev-file FILE.  *OFFSET_P is set the to offset
   in the file of the beginning of this information.  Perform
   temporary allocations in POOL. */
static svn_error_t *
write_final_changed_path_info(apr_off_t *offset_p,
                              apr_file_t *file,
                              svn_fs_t *fs,
                              const char *txn_id,
                              apr_pool_t *pool)
{
  const char *copyfrom;
  apr_hash_t *changed_paths, *copyfrom_cache = apr_hash_make(pool);
  apr_off_t offset;
  apr_hash_index_t *hi;
  apr_pool_t *iterpool = svn_pool_create(pool);

  SVN_ERR(get_file_offset(&offset, file, pool));

  SVN_ERR(svn_fs_fs__txn_changes_fetch(&changed_paths, fs, txn_id,
                                       copyfrom_cache, pool));
  
  /* Iterate through the changed paths one at a time, and convert the
     temporary node-id into a permanent one for each change entry. */
  for (hi = apr_hash_first(pool, changed_paths); hi; hi = apr_hash_next(hi))
    {
      node_revision_t *noderev;
      const svn_fs_id_t *id;
      svn_fs_path_change_t *change;
      const void *key;
      void *val;
      apr_ssize_t keylen;

      svn_pool_clear(iterpool);

      apr_hash_this(hi, &key, &keylen, &val);
      change = val;
      
      id = change->node_rev_id;

      /* If this was a delete of a mutable node, then it is OK to
         leave the change entry pointing to the non-existent temporary
         node, since it will never be used. */
      if ((change->change_kind != svn_fs_path_change_delete) &&
          (! svn_fs_fs__id_txn_id(id)))
        {
          SVN_ERR(svn_fs_fs__get_node_revision(&noderev, fs, id, iterpool));
          
          /* noderev has the permanent node-id at this point, so we just
             substitute it for the temporary one. */
          change->node_rev_id = noderev->id;
        }

      /* Find the cached copyfrom information. */
      copyfrom = apr_hash_get(copyfrom_cache, key, APR_HASH_KEY_STRING);

      /* Write out the new entry into the final rev-file. */
      SVN_ERR(write_change_entry(file, key, change, copyfrom, iterpool));
    }

  svn_pool_destroy(iterpool);

  *offset_p = offset;
  
  return SVN_NO_ERROR;
}


svn_error_t *
svn_fs_fs__dup_perms(const char *filename,
                     const char *perms_reference,
                     apr_pool_t *pool)
{
#ifndef WIN32
  apr_status_t status;
  apr_finfo_t finfo;
  const char *filename_apr, *perms_reference_apr;
  
  SVN_ERR(svn_path_cstring_from_utf8(&filename_apr, filename, pool));
  SVN_ERR(svn_path_cstring_from_utf8(&perms_reference_apr, perms_reference,
                                     pool));

  status = apr_stat(&finfo, perms_reference_apr, APR_FINFO_PROT, pool);
  if (status)
    return svn_error_wrap_apr(status, _("Can't stat '%s'"),
                              svn_path_local_style(perms_reference, pool));
  status = apr_file_perms_set(filename_apr, finfo.protection);
  if (status)
    return svn_error_wrap_apr(status, _("Can't chmod '%s'"),
                              svn_path_local_style(filename, pool));
#endif
  return SVN_NO_ERROR;
}


svn_error_t *
svn_fs_fs__move_into_place(const char *old_filename, 
                           const char *new_filename,
                           const char *perms_reference, 
                           apr_pool_t *pool)
{
  svn_error_t *err;

  SVN_ERR(svn_fs_fs__dup_perms(old_filename, perms_reference, pool));

  /* Move the file into place. */
  err = svn_io_file_rename(old_filename, new_filename, pool);
  if (err && APR_STATUS_IS_EXDEV(err->apr_err))
    {
      apr_file_t *file;

      /* Can't rename across devices; fall back to copying. */
      svn_error_clear(err);
      SVN_ERR(svn_io_copy_file(old_filename, new_filename, TRUE, pool));

      /* Flush the target of the copy to disk. */
      SVN_ERR(svn_io_file_open(&file, new_filename, APR_READ,
                               APR_OS_DEFAULT, pool));
      SVN_ERR(svn_io_file_flush_to_disk(file, pool));
      SVN_ERR(svn_io_file_close(file, pool));
    }

#ifdef __linux__
  {
    /* Linux has the unusual feature that fsync() on a file is not
       enough to ensure that a file's directory entries have been
       flushed to disk; you have to fsync the directory as well.
       On other operating systems, we'd only be asking for trouble
       by trying to open and fsync a directory. */
    const char *dirname;
    apr_file_t *file;

    dirname = svn_path_dirname(new_filename, pool);
    SVN_ERR(svn_io_file_open(&file, dirname, APR_READ, APR_OS_DEFAULT,
                             pool));
    SVN_ERR(svn_io_file_flush_to_disk(file, pool));
    SVN_ERR(svn_io_file_close(file, pool));
  }
#endif

  return err;
}

/* Update the current file to hold the correct next node and copy_ids
   from transaction TXN_ID in filesystem FS.  The current revision is
   set to REV.  Perform temporary allocations in POOL. */
static svn_error_t *
write_final_current(svn_fs_t *fs,
                    const char *txn_id,
                    svn_revnum_t rev,
                    const char *start_node_id,
                    const char *start_copy_id,
                    apr_pool_t *pool)
{
  const char *txn_node_id, *txn_copy_id;
  char new_node_id[MAX_KEY_SIZE + 2];
  char new_copy_id[MAX_KEY_SIZE + 2];
  char *buf;
  const char *tmp_name, *name;
  apr_file_t *file;
  
  /* To find the next available ids, we add the id that used to be in
     the current file, to the next ids from the transaction file. */
  SVN_ERR(read_next_ids(&txn_node_id, &txn_copy_id, fs, txn_id, pool));

  svn_fs_fs__add_keys(start_node_id, txn_node_id, new_node_id);
  svn_fs_fs__add_keys(start_copy_id, txn_copy_id, new_copy_id);

  /* Now we can just write out this line. */
  buf = apr_psprintf(pool, "%ld %s %s\n", rev, new_node_id,
                     new_copy_id);

  name = path_current(fs, pool);
  SVN_ERR(svn_io_open_unique_file2(&file, &tmp_name, name, ".tmp",
                                   svn_io_file_del_none, pool));

  SVN_ERR(svn_io_file_write_full(file, buf, strlen(buf), NULL, pool));

  SVN_ERR(svn_io_file_flush_to_disk(file, pool));

  SVN_ERR(svn_io_file_close(file, pool));

  SVN_ERR(svn_fs_fs__move_into_place(tmp_name, name, name, pool));

  return SVN_NO_ERROR;
}

/* Get a write lock in FS, creating it in POOL. */
static svn_error_t *
get_write_lock(svn_fs_t *fs,
               apr_pool_t *pool)
{
  const char *lock_filename;
  svn_node_kind_t kind;
  
  lock_filename = path_lock(fs, pool);

  /* svn 1.1.1 and earlier deferred lock file creation to the first
     commit.  So in case the repository was created by an earlier
     version of svn, check the lock file here. */
  SVN_ERR(svn_io_check_path(lock_filename, &kind, pool));
  if ((kind == svn_node_unknown) || (kind == svn_node_none))
    SVN_ERR(svn_io_file_create(lock_filename, "", pool));
  
  SVN_ERR(svn_io_file_lock2(lock_filename, TRUE, FALSE, pool));
  
  return SVN_NO_ERROR;
}

svn_error_t *
svn_fs_fs__with_write_lock(svn_fs_t *fs,
                           svn_error_t *(*body)(void *baton,
                                                apr_pool_t *pool),
                           void *baton,
                           apr_pool_t *pool)
{
  apr_pool_t *subpool = svn_pool_create(pool);
  svn_error_t *err;

#if APR_HAS_THREADS
  fs_fs_data_t *ffd = fs->fsap_data;
  fs_fs_shared_data_t *ffsd = ffd->shared;
  apr_status_t status;

  /* POSIX fcntl locks are per-process, so we need to serialize locks
     within the process. */
  status = apr_thread_mutex_lock(ffsd->fs_write_lock);
  if (status)
    return svn_error_wrap_apr(status, _("Can't grab FSFS repository mutex"));
#endif

  err = get_write_lock(fs, subpool);

  if (!err)
    err = body(baton, subpool);

  svn_pool_destroy(subpool);

#if APR_HAS_THREADS
  status = apr_thread_mutex_unlock(ffsd->fs_write_lock);
  if (status && !err)
    return svn_error_wrap_apr(status,
                              _("Can't ungrab FSFS repository mutex"));
#endif

  return err;
}

/* Verify that the user registed with FS has all the locks necessary to
   permit all the changes associate with TXN_NAME.
   The FS write lock is assumed to be held by the caller. */
static svn_error_t *
verify_locks(svn_fs_t *fs,
             const char *txn_name,
             apr_pool_t *pool)
{
  apr_pool_t *subpool = svn_pool_create(pool);
  apr_hash_t *changes;
  apr_hash_index_t *hi;
  apr_array_header_t *changed_paths;
  svn_stringbuf_t *last_recursed = NULL;
  int i;

  /* Fetch the changes for this transaction. */
  SVN_ERR(svn_fs_fs__txn_changes_fetch(&changes, fs, txn_name, NULL, pool));

  /* Make an array of the changed paths, and sort them depth-first-ily.  */
  changed_paths = apr_array_make(pool, apr_hash_count(changes) + 1, 
                                 sizeof(const char *));
  for (hi = apr_hash_first(pool, changes); hi; hi = apr_hash_next(hi))
    {
      const void *key;
      apr_hash_this(hi, &key, NULL, NULL);
      APR_ARRAY_PUSH(changed_paths, const char *) = key;
    }
  qsort(changed_paths->elts, changed_paths->nelts,
        changed_paths->elt_size, svn_sort_compare_paths);
  
  /* Now, traverse the array of changed paths, verify locks.  Note
     that if we need to do a recursive verification a path, we'll skip
     over children of that path when we get to them. */
  for (i = 0; i < changed_paths->nelts; i++)
    {
      const char *path;
      svn_fs_path_change_t *change;
      svn_boolean_t recurse = TRUE;

      svn_pool_clear(subpool);
      path = APR_ARRAY_IDX(changed_paths, i, const char *);

      /* If this path has already been verified as part of a recursive
         check of one of its parents, no need to do it again.  */
      if (last_recursed 
          && svn_path_is_child(last_recursed->data, path, subpool))
        continue;

      /* Fetch the change associated with our path.  */
      change = apr_hash_get(changes, path, APR_HASH_KEY_STRING);

      /* What does it mean to succeed at lock verification for a given
         path?  For an existing file or directory getting modified
         (text, props), it means we hold the lock on the file or
         directory.  For paths being added or removed, we need to hold
         the locks for that path and any children of that path.

         WHEW!  We have no reliable way to determine the node kind
         of deleted items, but fortunately we are going to do a
         recursive check on deleted paths regardless of their kind.  */
      if (change->change_kind == svn_fs_path_change_modify)
        recurse = FALSE;
      SVN_ERR(svn_fs_fs__allow_locked_operation(path, fs, recurse, TRUE,
                                                subpool));

      /* If we just did a recursive check, remember the path we
         checked (so children can be skipped).  */
      if (recurse)
        {
          if (! last_recursed)
            last_recursed = svn_stringbuf_create(path, pool);
          else
            svn_stringbuf_set(last_recursed, path);
        }
    }
  svn_pool_destroy(subpool);
  return SVN_NO_ERROR;
}

/* Baton used for commit_body below. */
struct commit_baton {
  svn_revnum_t *new_rev_p;
  svn_fs_t *fs;
  svn_fs_txn_t *txn;
};

/* The work-horse for svn_fs_fs__commit, called with the FS write lock.
   This implements the svn_fs_fs__with_write_lock() 'body' callback
   type.  BATON is a 'struct commit_baton *'. */
static svn_error_t *
commit_body(void *baton, apr_pool_t *pool)
{
  struct commit_baton *cb = baton;
  const char *old_rev_filename, *rev_filename, *proto_filename;
  const char *revprop_filename, *final_revprop;
  const svn_fs_id_t *root_id, *new_root_id;
  const char *start_node_id, *start_copy_id;
  svn_revnum_t old_rev, new_rev;
  apr_file_t *proto_file;
  void *proto_file_lockcookie;
  apr_off_t changed_path_offset;
  char *buf;
  apr_hash_t *txnprops;
  svn_string_t date;

  /* Get the current youngest revision. */
  SVN_ERR(svn_fs_fs__youngest_rev(&old_rev, cb->fs, pool));

  /* Check to make sure this transaction is based off the most recent
     revision. */
  if (cb->txn->base_rev != old_rev)
    return svn_error_create(SVN_ERR_FS_TXN_OUT_OF_DATE, NULL,
                            _("Transaction out of date"));

  /* Locks may have been added (or stolen) between the calling of
     previous svn_fs.h functions and svn_fs_commit_txn(), so we need
     to re-examine every changed-path in the txn and re-verify all
     discovered locks. */
  SVN_ERR(verify_locks(cb->fs, cb->txn->id, pool));

  /* Get the next node_id and copy_id to use. */
  SVN_ERR(get_next_revision_ids(&start_node_id, &start_copy_id, cb->fs,
                                pool));

  /* We are going to be one better than this puny old revision. */
  new_rev = old_rev + 1;

  /* Get a write handle on the proto revision file. */
  SVN_ERR(get_writable_proto_rev(&proto_file, &proto_file_lockcookie,
                                 cb->fs, cb->txn->id, pool));

  /* Write out all the node-revisions and directory contents. */
  root_id = svn_fs_fs__id_txn_create("0", "0", cb->txn->id, pool);
  SVN_ERR(write_final_rev(&new_root_id, proto_file, new_rev, cb->fs, root_id,
                          start_node_id, start_copy_id, pool));

  /* Write the changed-path information. */
  SVN_ERR(write_final_changed_path_info(&changed_path_offset, proto_file,
                                        cb->fs, cb->txn->id, pool));

  /* Write the final line. */
  buf = apr_psprintf(pool, "\n%" APR_OFF_T_FMT " %" APR_OFF_T_FMT "\n",
                     svn_fs_fs__id_offset(new_root_id),
                     changed_path_offset);
  SVN_ERR(svn_io_file_write_full(proto_file, buf, strlen(buf), NULL,
                                 pool));

  SVN_ERR(svn_io_file_flush_to_disk(proto_file, pool));
  
  SVN_ERR(svn_io_file_close(proto_file, pool));
  /* We don't unlock the prototype revision file immediately to avoid a
     race with another caller writing to the prototype revision file
     before we commit it. */

  /* Remove any temporary txn props representing 'flags'. */
  SVN_ERR(svn_fs_fs__txn_proplist(&txnprops, cb->txn, pool));
  if (txnprops)
    {
      if (apr_hash_get(txnprops, SVN_FS_PROP_TXN_CHECK_OOD,
                       APR_HASH_KEY_STRING))
        SVN_ERR(svn_fs_fs__change_txn_prop 
                (cb->txn, SVN_FS_PROP_TXN_CHECK_OOD,
                 NULL, pool));
      
      if (apr_hash_get(txnprops, SVN_FS_PROP_TXN_CHECK_LOCKS,
                       APR_HASH_KEY_STRING))
        SVN_ERR(svn_fs_fs__change_txn_prop 
                (cb->txn, SVN_FS_PROP_TXN_CHECK_LOCKS,
                 NULL, pool));
    }

  /* Move the finished rev file into place. */
  old_rev_filename = svn_fs_fs__path_rev(cb->fs, old_rev, pool);
  rev_filename = svn_fs_fs__path_rev(cb->fs, new_rev, pool);
  proto_filename = path_txn_proto_rev(cb->fs, cb->txn->id, pool);
  SVN_ERR(svn_fs_fs__move_into_place(proto_filename, rev_filename, 
                                     old_rev_filename, pool));

  /* Now that we've moved the prototype revision file out of the way,
     we can unlock it (since further attempts to write to the file
     will fail as it no longer exists).  We must do this so that we can
     remove the transaction directory later. */
  SVN_ERR(unlock_proto_rev(cb->fs, cb->txn->id, proto_file_lockcookie, pool));

  /* Update commit time to ensure that svn:date revprops remain ordered. */
  date.data = svn_time_to_cstring(apr_time_now(), pool);
  date.len = strlen(date.data);

  SVN_ERR(svn_fs_fs__change_txn_prop(cb->txn, SVN_PROP_REVISION_DATE,
                                     &date, pool));

  /* Move the revprops file into place. */
  revprop_filename = path_txn_props(cb->fs, cb->txn->id, pool);
  final_revprop = path_revprops(cb->fs, new_rev, pool);
  SVN_ERR(svn_fs_fs__move_into_place(revprop_filename, final_revprop, 
                                     old_rev_filename, pool));
  
  /* Update the 'current' file. */
  SVN_ERR(write_final_current(cb->fs, cb->txn->id, new_rev, start_node_id,
                              start_copy_id, pool));

  /* Remove this transaction directory. */
  SVN_ERR(svn_fs_fs__purge_txn(cb->fs, cb->txn->id, pool));
  
  *cb->new_rev_p = new_rev;
  
  return SVN_NO_ERROR;
}

svn_error_t *
svn_fs_fs__commit(svn_revnum_t *new_rev_p,
                  svn_fs_t *fs,
                  svn_fs_txn_t *txn,
                  apr_pool_t *pool)
{
  struct commit_baton cb;

  cb.new_rev_p = new_rev_p;
  cb.fs = fs;
  cb.txn = txn;
  return svn_fs_fs__with_write_lock(fs, commit_body, &cb, pool);
}

svn_error_t *
svn_fs_fs__reserve_copy_id(const char **copy_id_p,
                           svn_fs_t *fs,
                           const char *txn_id,
                           apr_pool_t *pool)
{
  const char *cur_node_id, *cur_copy_id;
  char *copy_id;
  apr_size_t len;

  /* First read in the current next-ids file. */
  SVN_ERR(read_next_ids(&cur_node_id, &cur_copy_id, fs, txn_id, pool));

  copy_id = apr_pcalloc(pool, strlen(cur_copy_id) + 2);

  len = strlen(cur_copy_id);
  svn_fs_fs__next_key(cur_copy_id, &len, copy_id);

  SVN_ERR(write_next_ids(fs, txn_id, cur_node_id, copy_id, pool));

  *copy_id_p = apr_pstrcat(pool, "_", cur_copy_id, NULL);

  return SVN_NO_ERROR;
}

/* Write out the zeroth revision for filesystem FS. */
static svn_error_t *
write_revision_zero(svn_fs_t *fs)
{
  apr_hash_t *proplist;
  svn_string_t date;

  /* Write out a rev file for revision 0. */
  SVN_ERR(svn_io_file_create(svn_fs_fs__path_rev(fs, 0, fs->pool),
                             "PLAIN\nEND\nENDREP\n"
                             "id: 0.0.r0/17\n"
                             "type: dir\n"
                             "count: 0\n"
                             "text: 0 0 4 4 "
                             "2d2977d1c96f487abe4a1e202dd03b4e\n"
                             "cpath: /\n"
                             "\n\n17 107\n", fs->pool));

  /* Set a date on revision 0. */
  date.data = svn_time_to_cstring(apr_time_now(), fs->pool);
  date.len = strlen(date.data);
  proplist = apr_hash_make(fs->pool);
  apr_hash_set(proplist, SVN_PROP_REVISION_DATE, APR_HASH_KEY_STRING, &date);
  return svn_fs_fs__set_revision_proplist(fs, 0, proplist, fs->pool);
}

svn_error_t *
svn_fs_fs__create(svn_fs_t *fs,
                  const char *path,
                  apr_pool_t *pool)
{
  int format = SVN_FS_FS__FORMAT_NUMBER;
  
  fs->path = apr_pstrdup(pool, path);

  SVN_ERR(svn_io_make_dir_recursively(svn_path_join(path, PATH_REVS_DIR,
                                                    pool),
                                      pool));
  SVN_ERR(svn_io_make_dir_recursively(svn_path_join(path, PATH_REVPROPS_DIR,
                                                    pool),
                                      pool));
  SVN_ERR(svn_io_make_dir_recursively(svn_path_join(path, PATH_TXNS_DIR,
                                                    pool),
                                      pool));

  SVN_ERR(svn_io_file_create(path_current(fs, pool), "0 1 1\n", pool));
  SVN_ERR(svn_io_file_create(path_lock(fs, pool), "", pool));
  SVN_ERR(svn_fs_fs__set_uuid(fs, svn_uuid_generate(pool), pool));

  /* See if we had an explicitly requested pre 1.4 compatible.  */
  if (fs->config && apr_hash_get(fs->config, SVN_FS_CONFIG_PRE_1_4_COMPATIBLE,
                                 APR_HASH_KEY_STRING))
    format = 1;
  
  SVN_ERR(write_revision_zero(fs));

  /* This filesystem is ready.  Stamp it with a format number. */
  SVN_ERR(svn_io_write_version_file
          (path_format(fs, pool), format, pool));
  ((fs_fs_data_t *) fs->fsap_data)->format = format;

  return SVN_NO_ERROR;
}

svn_error_t *
svn_fs_fs__get_uuid(svn_fs_t *fs,
                    const char **uuid_p,
                    apr_pool_t *pool)
{
  fs_fs_data_t *ffd = fs->fsap_data;

  *uuid_p = apr_pstrdup(pool, ffd->uuid);
  return SVN_NO_ERROR;
}

svn_error_t *
svn_fs_fs__set_uuid(svn_fs_t *fs,
                    const char *uuid,
                    apr_pool_t *pool)
{
  apr_file_t *uuid_file;
  const char *tmp_path;
  const char *uuid_path = path_uuid(fs, pool);
  fs_fs_data_t *ffd = fs->fsap_data;

  SVN_ERR(svn_io_open_unique_file2(&uuid_file, &tmp_path, uuid_path,
                                    ".tmp", svn_io_file_del_none, pool));

  SVN_ERR(svn_io_file_write_full(uuid_file, uuid, strlen(uuid), NULL,
                                 pool));
  SVN_ERR(svn_io_file_write_full(uuid_file, "\n", 1, NULL, pool));

  SVN_ERR(svn_io_file_close(uuid_file, pool));
  
  /* We use the permissions of the 'current' file, because the 'uuid'
     file does not exist during repository creation. */
  SVN_ERR(svn_fs_fs__move_into_place(tmp_path, uuid_path,
                                     path_current(fs, pool), pool));

  ffd->uuid = apr_pstrdup(fs->pool, uuid);

  return SVN_NO_ERROR;
}

svn_error_t *
svn_fs_fs__list_transactions(apr_array_header_t **names_p,
                             svn_fs_t *fs,
                             apr_pool_t *pool)
{
  const char *txn_dir;
  apr_hash_t *dirents;
  apr_hash_index_t *hi;
  apr_array_header_t *names;
  apr_size_t ext_len = strlen(PATH_EXT_TXN);

  names = apr_array_make(pool, 1, sizeof(const char *));
  
  /* Get the transactions directory. */
  txn_dir = svn_path_join(fs->path, PATH_TXNS_DIR, pool);

  /* Now find a listing of this directory. */
  SVN_ERR(svn_io_get_dirents2(&dirents, txn_dir, pool));

  /* Loop through all the entries and return anything that ends with '.txn'. */
  for (hi = apr_hash_first(pool, dirents); hi; hi = apr_hash_next(hi))
    {
      const void *key;
      const char *name, *id;
      apr_ssize_t klen;

      apr_hash_this(hi, &key, &klen, NULL);
      name = key;

      /* The name must end with ".txn" to be considered a transaction. */
      if ((apr_size_t) klen <= ext_len
          || (strcmp(name + klen - ext_len, PATH_EXT_TXN)) != 0)
        continue;

      /* Truncate the ".txn" extension and store the ID. */
      id = apr_pstrndup(pool, name, strlen(name) - ext_len);
      APR_ARRAY_PUSH(names, const char *) = id;
    }

  *names_p = names;

  return SVN_NO_ERROR;
}

svn_error_t *
svn_fs_fs__open_txn(svn_fs_txn_t **txn_p,
                    svn_fs_t *fs,
                    const char *name,
                    apr_pool_t *pool)
{
  svn_fs_txn_t *txn;
  svn_node_kind_t kind;
  transaction_t *local_txn;

  /* First check to see if the directory exists. */
  SVN_ERR(svn_io_check_path(path_txn_dir(fs, name, pool), &kind, pool));

  /* Did we find it? */
  if (kind != svn_node_dir)
    return svn_error_create(SVN_ERR_FS_NO_SUCH_TRANSACTION, NULL,
                            _("No such transaction"));
      
  txn = apr_pcalloc(pool, sizeof(*txn));

  /* Read in the root node of this transaction. */
  txn->id = apr_pstrdup(pool, name);
  txn->fs = fs;

  SVN_ERR(svn_fs_fs__get_txn(&local_txn, fs, name, pool));

  txn->base_rev = svn_fs_fs__id_rev(local_txn->base_id);

  txn->vtable = &txn_vtable;
  txn->fsap_data = NULL;
  *txn_p = txn;

  return SVN_NO_ERROR;
}
  
svn_error_t *
svn_fs_fs__txn_proplist(apr_hash_t **table_p,
                        svn_fs_txn_t *txn,
                        apr_pool_t *pool)
{
  apr_hash_t *proplist = apr_hash_make(pool);
  SVN_ERR(get_txn_proplist(proplist, txn->fs, txn->id, pool));
  *table_p = proplist;

  return SVN_NO_ERROR;
}

svn_error_t *
svn_fs_fs__delete_node_revision(svn_fs_t *fs,
                                const svn_fs_id_t *id,
                                apr_pool_t *pool)
{
  node_revision_t *noderev;

  SVN_ERR(svn_fs_fs__get_node_revision(&noderev, fs, id, pool));

  /* Delete any mutable property representation. */
  if (noderev->prop_rep && noderev->prop_rep->txn_id)
    SVN_ERR(svn_io_remove_file(path_txn_node_props(fs, id, pool), pool));

  /* Delete any mutable data representation. */
  if (noderev->data_rep && noderev->data_rep->txn_id
      && noderev->kind == svn_node_dir)
    SVN_ERR(svn_io_remove_file(path_txn_node_children(fs, id, pool), pool));

  return svn_io_remove_file(path_txn_node_rev(fs, id, pool), pool);
}<|MERGE_RESOLUTION|>--- conflicted
+++ resolved
@@ -49,10 +49,6 @@
 
 #include "svn_private_config.h"
 
-/* An arbitrary maximum path length, so clients can't run us out of memory
- * by giving us arbitrarily large paths. */
-#define FSFS_MAX_PATH_LEN 4096
-
 /* Following are defines that specify the textual elements of the
    native filesystem directories and revision files. */
 
@@ -71,7 +67,6 @@
 #define PATH_TXN_PROPS     "props"         /* Transaction properties */
 #define PATH_NEXT_IDS      "next-ids"      /* Next temporary ID assignments */
 #define PATH_REV           "rev"           /* Proto rev file */
-#define PATH_REV_LOCK      "rev-lock"      /* Proto rev (write) lock file */
 #define PATH_PREFIX_NODE   "node."         /* Prefix for node filename */
 #define PATH_EXT_TXN       ".txn"          /* Extension of txn dir */
 #define PATH_EXT_CHILDREN  ".children"     /* Extension for dir contents */
@@ -87,7 +82,6 @@
 #define HEADER_PRED        "pred"
 #define HEADER_COPYFROM    "copyfrom"
 #define HEADER_COPYROOT    "copyroot"
-#define HEADER_FRESHTXNRT  "is-fresh-txn-root"
 
 /* Kinds that a change can be. */
 #define ACTION_MODIFY      "modify"
@@ -203,12 +197,6 @@
 }
 
 static const char *
-path_txn_proto_rev_lock(svn_fs_t *fs, const char *txn_id, apr_pool_t *pool)
-{
-  return svn_path_join(path_txn_dir(fs, txn_id, pool), PATH_REV_LOCK, pool);
-}
-
-static const char *
 path_txn_node_rev(svn_fs_t *fs, const svn_fs_id_t *id, apr_pool_t *pool)
 {
   const char *txn_id = svn_fs_fs__id_txn_id(id);
@@ -233,350 +221,6 @@
   return apr_pstrcat(pool, path_txn_node_rev(fs, id, pool),
                      PATH_EXT_CHILDREN, NULL);
 }
-
-
--
-/* Functions for working with shared transaction data. */
-
-/* Return the transaction object for transaction TXN_ID from the
-   transaction list of filesystem FS (which must already be locked via the
-   txn_list_lock mutex).  If the transaction does not exist in the list,
-   then create a new transaction object and return it (if CREATE_NEW is
-   true) or return NULL (otherwise). */
-static fs_fs_shared_txn_data_t *
-get_shared_txn(svn_fs_t *fs, const char *txn_id, svn_boolean_t create_new)
-{
-  fs_fs_data_t *ffd = fs->fsap_data;
-  fs_fs_shared_data_t *ffsd = ffd->shared;
-  fs_fs_shared_txn_data_t *txn;
-
-  for (txn = ffsd->txns; txn; txn = txn->next)
-    if (strcmp(txn->txn_id, txn_id) == 0)
-      break;
-
-  if (txn || !create_new)
-    return txn;
-
-  /* Use the transaction object from the (single-object) freelist,
-     if one is available, or otherwise create a new object. */
-  if (ffsd->free_txn)
-    {
-      txn = ffsd->free_txn;
-      ffsd->free_txn = NULL;
-    }
-  else
-    {
-      apr_pool_t *subpool = svn_pool_create(ffsd->common_pool);
-      txn = apr_palloc(subpool, sizeof(*txn));
-      txn->pool = subpool;
-    }
-
-  assert(strlen(txn_id) < sizeof(txn->txn_id));
-  strcpy(txn->txn_id, txn_id);
-  txn->being_written = FALSE;
-
-  /* Link this transaction into the head of the list.  We will typically
-     be dealing with only one active transaction at a time, so it makes
-     sense for searches through the transaction list to look at the
-     newest transactions first.  */
-  txn->next = ffsd->txns;
-  ffsd->txns = txn;
-
-  return txn;
-}
-
-/* Free the transaction object for transaction TXN_ID, and remove it
-   from the transaction list of filesystem FS (which must already be
-   locked via the txn_list_lock mutex).  Do nothing if the transaction
-   does not exist. */
-static void
-free_shared_txn(svn_fs_t *fs, const char *txn_id)
-{
-  fs_fs_data_t *ffd = fs->fsap_data;
-  fs_fs_shared_data_t *ffsd = ffd->shared;
-  fs_fs_shared_txn_data_t *txn, *prev = NULL;
-
-  for (txn = ffsd->txns; txn; prev = txn, txn = txn->next)
-    if (strcmp(txn->txn_id, txn_id) == 0)
-      break;
-
-  if (!txn)
-    return;
-
-  if (prev)
-    prev->next = txn->next;
-  else
-    ffsd->txns = txn->next;
-
-  /* As we typically will be dealing with one transaction after another,
-     we will maintain a single-object free list so that we can hopefully
-     keep reusing the same transaction object. */
-  if (!ffsd->free_txn)
-    ffsd->free_txn = txn;
-  else
-    svn_pool_destroy(txn->pool);
-}
-
-
-/* Obtain a lock on the transaction list of filesystem FS, call BODY
-   with FS, BATON, and POOL, and then unlock the transaction list.
-   Return what BODY returned. */
-static svn_error_t *
-with_txnlist_lock(svn_fs_t *fs,
-                  svn_error_t *(*body)(svn_fs_t *fs,
-                                       void *baton,
-                                       apr_pool_t *pool),
-                  void *baton,
-                  apr_pool_t *pool)
-{
-  svn_error_t *err;
-#if APR_HAS_THREADS
-  fs_fs_data_t *ffd = fs->fsap_data;
-  fs_fs_shared_data_t *ffsd = ffd->shared;
-  apr_status_t apr_err;
-
-  apr_err = apr_thread_mutex_lock(ffsd->txn_list_lock);
-  if (apr_err)
-    return svn_error_wrap_apr(apr_err, _("Can't grab FSFS txn list mutex"));
-#endif
-
-  err = body(fs, baton, pool);
-
-#if APR_HAS_THREADS
-  apr_err = apr_thread_mutex_unlock(ffsd->txn_list_lock);
-  if (apr_err && !err)
-    return svn_error_wrap_apr(apr_err, _("Can't ungrab FSFS txn list mutex"));
-#endif
-
-  return err;
-}
-
-/* A structure used by unlock_proto_rev() and unlock_proto_rev_body(),
-   which see. */
-struct unlock_proto_rev_baton
-{
-  const char *txn_id;
-  void *lockcookie;
-};
-
-/* Callback used in the implementation of unlock_proto_rev(). */
-static svn_error_t *
-unlock_proto_rev_body(svn_fs_t *fs, void *baton, apr_pool_t *pool)
-{
-  struct unlock_proto_rev_baton *b = baton;
-  const char *txn_id = b->txn_id;
-  apr_file_t *lockfile = b->lockcookie;
-  fs_fs_shared_txn_data_t *txn = get_shared_txn(fs, txn_id, FALSE);
-  apr_status_t apr_err;
-
-  if (!txn)
-    return svn_error_createf(SVN_ERR_FS_CORRUPT, NULL,
-                             _("Can't unlock unknown transaction '%s'"),
-                             txn_id);
-  if (!txn->being_written)
-    return svn_error_createf(SVN_ERR_FS_CORRUPT, NULL,
-                             _("Can't unlock nonlocked transaction '%s'"),
-                             txn_id);
-
-  apr_err = apr_file_unlock(lockfile);
-  if (apr_err)
-    return svn_error_wrap_apr
-      (apr_err,
-       _("Can't unlock prototype revision lockfile for transaction '%s'"),
-       txn_id);
-  apr_err = apr_file_close(lockfile);
-  if (apr_err)
-    return svn_error_wrap_apr
-      (apr_err,
-       _("Can't close prototype revision lockfile for transaction '%s'"),
-       txn_id);
-
-  txn->being_written = FALSE;
-
-  return SVN_NO_ERROR;
-}
-
-/* Unlock the prototype revision file for transaction TXN_ID in filesystem
-   FS using cookie LOCKCOOKIE.  The original prototype revision file must
-   have been closed _before_ calling this function.
-
-   Perform temporary allocations in POOL. */
-static svn_error_t *
-unlock_proto_rev(svn_fs_t *fs, const char *txn_id, void *lockcookie,
-                 apr_pool_t *pool)
-{
-  struct unlock_proto_rev_baton b;
-
-  b.txn_id = txn_id;
-  b.lockcookie = lockcookie;
-  return with_txnlist_lock(fs, unlock_proto_rev_body, &b, pool);
-}
-
-/* Same as unlock_proto_rev(), but requires that the transaction list
-   lock is already held. */
-static svn_error_t *
-unlock_proto_rev_list_locked(svn_fs_t *fs, const char *txn_id,
-                             void *lockcookie,
-                             apr_pool_t *pool)
-{
-  struct unlock_proto_rev_baton b;
-
-  b.txn_id = txn_id;
-  b.lockcookie = lockcookie;
-  return unlock_proto_rev_body(fs, &b, pool);
-}
-
-/* A structure used by get_writable_proto_rev() and
-   get_writable_proto_rev_body(), which see. */
-struct get_writable_proto_rev_baton
-{
-  apr_file_t **file;
-  void **lockcookie;
-  const char *txn_id;
-};
-
-/* Callback used in the implementation of get_writable_proto_rev(). */
-static svn_error_t *
-get_writable_proto_rev_body(svn_fs_t *fs, void *baton, apr_pool_t *pool)
-{
-  struct get_writable_proto_rev_baton *b = baton;
-  apr_file_t **file = b->file;
-  void **lockcookie = b->lockcookie;
-  const char *txn_id = b->txn_id;
-  svn_error_t *err;
-  fs_fs_shared_txn_data_t *txn = get_shared_txn(fs, txn_id, TRUE);
-
-  /* First, ensure that no thread in this process (including this one)
-     is currently writing to this transaction's proto-rev file. */
-  if (txn->being_written)
-    return svn_error_createf(SVN_ERR_FS_REP_BEING_WRITTEN, NULL,
-                             _("Cannot write to the prototype revision file "
-                               "of transaction '%s' because a previous "
-                               "representation is currently being written by "
-                               "this process"),
-                             txn_id);
-
-
-  /* We know that no thread in this process is writing to the proto-rev
-     file, and by extension, that no thread in this process is holding a
-     lock on the prototype revision lock file.  It is therefore safe
-     for us to attempt to lock this file, to see if any other process
-     is holding a lock. */
-
-  {
-    apr_file_t *lockfile;
-    apr_status_t apr_err;
-    const char *lockfile_path = path_txn_proto_rev_lock(fs, txn_id, pool);
-
-    /* Open the proto-rev lockfile, creating it if necessary, as it may
-       not exist if the transaction dates from before the lockfiles were
-       introduced.
-
-       ### We'd also like to use something like svn_io_file_lock2(), but
-           that forces us to create a subpool just to be able to unlock
-           the file, which seems a waste. */
-    SVN_ERR(svn_io_file_open(&lockfile, lockfile_path,
-                             APR_WRITE | APR_CREATE, APR_OS_DEFAULT, pool));
-
-    apr_err = apr_file_lock(lockfile,
-                            APR_FLOCK_EXCLUSIVE | APR_FLOCK_NONBLOCK);
-    if (apr_err)
-      {
-        svn_error_clear(svn_io_file_close(lockfile, pool));
-
-        if (APR_STATUS_IS_EAGAIN(apr_err))
-          return svn_error_createf(SVN_ERR_FS_REP_BEING_WRITTEN, NULL,
-                                   _("Cannot write to the prototype revision "
-                                     "file of transaction '%s' because a "
-                                     "previous representation is currently "
-                                     "being written by another process"),
-                                   txn_id);
-
-        return svn_error_wrap_apr(apr_err,
-                                  _("Can't get exclusive lock on file '%s'"),
-                                  svn_path_local_style(lockfile_path, pool));
-      }
-
-    *lockcookie = lockfile;
-  }
-
-  /* We've successfully locked the transaction; mark it as such. */
-  txn->being_written = TRUE;
-
-
-  /* Now open the prototype revision file and seek to the end. */
-  err = svn_io_file_open(file, path_txn_proto_rev(fs, txn_id, pool),
-                         APR_WRITE | APR_BUFFERED, APR_OS_DEFAULT, pool);
-
-  /* You might expect that we could dispense with the following seek
-     and achieve the same thing by opening the file using APR_APPEND.
-     Unfortunately, APR's buffered file implementation unconditionally
-     places its initial file pointer at the start of the file (even for
-     files opened with APR_APPEND), so we need this seek to reconcile
-     the APR file pointer to the OS file pointer (since we need to be
-     able to read the current file position later). */
-  if (!err)
-    {
-      apr_off_t offset = 0;
-      err = svn_io_file_seek(*file, APR_END, &offset, 0);
-    }
-
-  if (err)
-    {
-      svn_error_clear(unlock_proto_rev_list_locked(fs, txn_id, *lockcookie,
-                                                   pool));
-      *lockcookie = NULL;
-    }
-
-  return err;
-}
-
-/* Get a handle to the prototype revision file for transaction TXN_ID in
-   filesystem FS, and lock it for writing.  Return FILE, a file handle
-   positioned at the end of the file, and LOCKCOOKIE, a cookie that
-   should be passed to unlock_proto_rev() to unlock the file once FILE
-   has been closed.
-
-   If the prototype revision file is already locked, return error
-   SVN_ERR_FS_REP_BEING_WRITTEN.
-
-   Perform all allocations in POOL. */
-static svn_error_t *
-get_writable_proto_rev(apr_file_t **file,
-                       void **lockcookie,
-                       svn_fs_t *fs, const char *txn_id,
-                       apr_pool_t *pool)
-{
-  struct get_writable_proto_rev_baton b;
-
-  b.file = file;
-  b.lockcookie = lockcookie;
-  b.txn_id = txn_id;
-
-  return with_txnlist_lock(fs, get_writable_proto_rev_body, &b, pool);
-}
-
-/* Callback used in the implementation of purge_shared_txn(). */
-static svn_error_t *
-purge_shared_txn_body(svn_fs_t *fs, void *baton, apr_pool_t *pool)
-{
-  const char *txn_id = *(const char **)baton;
-
-  free_shared_txn(fs, txn_id);
-  return SVN_NO_ERROR;
-}
-
-/* Purge the shared data for transaction TXN_ID in filesystem FS.
-   Perform all allocations in POOL. */
-static svn_error_t *
-purge_shared_txn(svn_fs_t *fs, const char *txn_id, apr_pool_t *pool)
-{
-  return with_txnlist_lock(fs, purge_shared_txn_body, &txn_id, pool);
-}
--
-
 
 /* Fetch the current offset of FILE into *OFFSET_P. */
 static svn_error_t *
@@ -790,10 +434,6 @@
   return SVN_NO_ERROR;
 }
 
-/* HEADER_CPATH lines need to be long enough to hold FSFS_MAX_PATH_LEN
- * bytes plus the stuff around them. */
-#define MAX_HEADERS_STR_LEN FSFS_MAX_PATH_LEN + sizeof(HEADER_CPATH ": \n") - 1
-
 /* Given a revision file FILE that has been pre-positioned at the
    beginning of a Node-Rev header block, read in that header block and
    store it in the apr_hash_t HEADERS.  All allocations will be from
@@ -806,7 +446,7 @@
   
   while (1)
     {
-      char header_str[MAX_HEADERS_STR_LEN];
+      char header_str[1024];
       const char *name, *value;
       apr_size_t i = 0, header_len;
       apr_size_t limit;
@@ -831,7 +471,7 @@
       
       /* Create a 'name' string and point to it. */
       header_str[i] = '\0';
-      name = header_str;
+      name=header_str;
 
       /* Skip over the NULL byte and the space following it. */
       i += 2;
@@ -1144,10 +784,6 @@
                                 _("Malformed copyfrom line in node-rev"));
       noderev->copyfrom_path = apr_pstrdup(pool, last_str);
     }
-
-  /* Get whether this is a fresh txn root. */
-  value = apr_hash_get(headers, HEADER_FRESHTXNRT, APR_HASH_KEY_STRING);
-  noderev->is_fresh_txn_root = (value != NULL);
 
   *noderev_p = noderev;
   
@@ -1228,9 +864,6 @@
                               noderev->copyroot_rev,
                               noderev->copyroot_path));
 
-  if (noderev->is_fresh_txn_root)
-    SVN_ERR(svn_stream_printf(outfile, pool, HEADER_FRESHTXNRT ": y\n"));
-
   SVN_ERR(svn_stream_printf(outfile, pool, "\n"));
 
   return SVN_NO_ERROR;
@@ -1240,13 +873,10 @@
 svn_fs_fs__put_node_revision(svn_fs_t *fs,
                              const svn_fs_id_t *id,
                              node_revision_t *noderev,
-                             svn_boolean_t fresh_txn_root,
                              apr_pool_t *pool)
 {
   apr_file_t *noderev_file;
   const char *txn_id = svn_fs_fs__id_txn_id(id);
-
-  noderev->is_fresh_txn_root = fresh_txn_root;
 
   if (! txn_id)
     return svn_error_create(SVN_ERR_FS_CORRUPT, NULL,
@@ -2508,9 +2138,6 @@
   return SVN_NO_ERROR;
 }
 
-/* The 256 is an arbitrary size large enough to hold the node id and the
- * various flags. */
-#define MAX_CHANGE_LINE_LEN FSFS_MAX_PATH_LEN + 256
 
 /* Read the next entry in the changes record from file FILE and store
    the resulting change in *CHANGE_P.  If there is no next record,
@@ -2520,7 +2147,7 @@
             apr_file_t *file,
             apr_pool_t *pool)
 {
-  char buf[MAX_CHANGE_LINE_LEN];
+  char buf[4096];
   apr_size_t len = sizeof(buf);
   change_t *change;
   char *str, *last_str;
@@ -2792,8 +2419,7 @@
 }
 
 /* Copy a revision node-rev SRC into the current transaction TXN_ID in
-   the filesystem FS.  This is only used to create the root of a transaction.
-   Allocations are from POOL.  */
+   the filesystem FS.  Allocations are from POOL.  */
 static svn_error_t *
 create_new_txn_noderev_from_rev(svn_fs_t *fs,
                                 const char *txn_id,
@@ -2820,7 +2446,7 @@
   copy_id = svn_fs_fs__id_copy_id(noderev->id);
   noderev->id = svn_fs_fs__id_txn_create(node_id, copy_id, txn_id, pool);
 
-  SVN_ERR(svn_fs_fs__put_node_revision(fs, noderev->id, noderev, TRUE, pool));
+  SVN_ERR(svn_fs_fs__put_node_revision(fs, noderev->id, noderev, pool));
 
   return SVN_NO_ERROR;
 }
@@ -2897,10 +2523,6 @@
   SVN_ERR(svn_io_file_create(path_txn_proto_rev(fs, txn->id, pool), "",
                              pool));
 
-  /* Create an empty rev-lock file. */
-  SVN_ERR(svn_io_file_create(path_txn_proto_rev_lock(fs, txn->id, pool), "",
-                             pool));
-
   /* Create an empty changes file. */
   SVN_ERR(svn_io_file_create(path_txn_changes(fs, txn->id, pool), "",
                              pool));
@@ -2983,6 +2605,8 @@
   txn->root_id = svn_fs_fs__id_copy(noderev->id, pool);
   txn->base_id = svn_fs_fs__id_copy(noderev->predecessor_id, pool);
   txn->copies = NULL;
+
+  txn->kind = transaction_kind_normal;
 
   *txn_p = txn;
 
@@ -3104,7 +2728,7 @@
 
   noderev->id = id;
 
-  SVN_ERR(svn_fs_fs__put_node_revision(fs, noderev->id, noderev, FALSE, pool));
+  SVN_ERR(svn_fs_fs__put_node_revision(fs, noderev->id, noderev, pool));
 
   *id_p = id;
 
@@ -3116,8 +2740,6 @@
                      const char *txn_id,
                      apr_pool_t *pool)
 {
-  /* Remove the shared transaction object associated with this transaction. */
-  SVN_ERR(purge_shared_txn(fs, txn_id, pool));
   /* Remove the directory associated with this transaction. */
   return svn_io_remove_dir(path_txn_dir(fs, txn_id, pool), pool);
 }
@@ -3154,9 +2776,9 @@
 }
 
 /* Given a hash ENTRIES of dirent structions, return a hash in
-   *STR_ENTRIES_P, that has svn_string_t as the values in the format
-   specified by the fs_fs directory contents file.  Perform
-   allocations in POOL. */
+ *STR_ENTRIES_P, that has svn_string_t as the values in the format
+ specified by the fs_fs directory contents file.  Perform
+ allocations in POOL. */
 static svn_error_t *
 unparse_dir_entries(apr_hash_t **str_entries_p,
                     apr_hash_t *entries,
@@ -3223,7 +2845,7 @@
       rep->txn_id = txn_id;
       parent_noderev->data_rep = rep;
       SVN_ERR(svn_fs_fs__put_node_revision(fs, parent_noderev->id,
-                                           parent_noderev, FALSE, pool));
+                                           parent_noderev, pool));
     }
   else
     {
@@ -3312,7 +2934,7 @@
   if (change->node_rev_id)
     idstr = svn_fs_fs__id_unparse(change->node_rev_id, pool)->data;
   else
-    idstr = ACTION_RESET;
+      idstr = ACTION_RESET;
   
   buf = apr_psprintf(pool, "%s %s %s %s %s\n",
                      idstr, change_string,
@@ -3399,9 +3021,6 @@
 
   /* Actual output file. */
   apr_file_t *file;
-  /* Lock 'cookie' used to unlock the output file once we've finished
-     writing to it. */
-  void *lockcookie;
 
   struct apr_md5_ctx_t md5_context;
 
@@ -3489,9 +3108,10 @@
 {
   struct rep_write_baton *b;
   apr_file_t *file;
+  apr_off_t offset;
   representation_t *base_rep;
   svn_stream_t *source;
-  const char *header;
+  const char *txn_id, *header;
   svn_txdelta_window_handler_t wh;
   void *whb;
   fs_fs_data_t *ffd = fs->fsap_data;
@@ -3507,9 +3127,19 @@
   b->noderev = noderev;
 
   /* Open the prototype rev file and seek to its end. */
-  SVN_ERR(get_writable_proto_rev(&file, &b->lockcookie,
-                                 fs, svn_fs_fs__id_txn_id(noderev->id),
-                                 b->pool));
+  txn_id = svn_fs_fs__id_txn_id(noderev->id);
+  SVN_ERR(svn_io_file_open(&file, path_txn_proto_rev(fs, txn_id, b->pool),
+                           APR_WRITE | APR_BUFFERED,
+                           APR_OS_DEFAULT, b->pool));
+  /* You might expect that we could dispense with this seek and achieve
+     the same thing by opening the file using APR_APPEND.  Unfortunately,
+     APR's buffered file implementation unconditionally places its initial
+     file pointer at the start of the file (even for files opened with
+     APR_APPEND), so we'd always need this seek to reconcile the APR
+     file pointer to the OS file pointer (since we need to be able to
+     read the current file position later). */
+  offset = 0;
+  SVN_ERR(svn_io_file_seek(file, APR_END, &offset, 0));
 
   b->file = file;
   b->rep_stream = svn_stream_from_aprfile(file, b->pool);
@@ -3587,14 +3217,10 @@
   b->noderev->data_rep = rep;
 
   /* Write out the new node-rev information. */
-  SVN_ERR(svn_fs_fs__put_node_revision(b->fs, b->noderev->id, b->noderev, FALSE,
+  SVN_ERR(svn_fs_fs__put_node_revision(b->fs, b->noderev->id, b->noderev,
                                        b->pool));
 
   SVN_ERR(svn_io_file_close(b->file, b->pool));
-<<<<<<< HEAD
-  SVN_ERR(unlock_proto_rev(b->fs, rep->txn_id, b->lockcookie, b->pool));
-=======
->>>>>>> 37c4630a
   svn_pool_destroy(b->pool);
 
   return SVN_NO_ERROR;
@@ -3664,7 +3290,7 @@
       new_noderev->copyroot_rev = svn_fs_fs__id_rev(new_noderev->id);
     }
 
-  SVN_ERR(svn_fs_fs__put_node_revision(fs, new_noderev->id, new_noderev, FALSE,
+  SVN_ERR(svn_fs_fs__put_node_revision(fs, new_noderev->id, new_noderev,
                                        pool));
 
   *new_id_p = id;
@@ -3695,7 +3321,7 @@
     {
       noderev->prop_rep = apr_pcalloc(pool, sizeof(*noderev->prop_rep));
       noderev->prop_rep->txn_id = svn_fs_fs__id_txn_id(noderev->id);
-      SVN_ERR(svn_fs_fs__put_node_revision(fs, noderev->id, noderev, FALSE, pool));
+      SVN_ERR(svn_fs_fs__put_node_revision(fs, noderev->id, noderev, pool));
     }
   
   return SVN_NO_ERROR;
@@ -3934,7 +3560,7 @@
   /* Write out our new node-revision. */
   SVN_ERR(write_noderev_txn(file, noderev, pool));
 
-  SVN_ERR(svn_fs_fs__put_node_revision(fs, id, noderev, FALSE, pool));
+  SVN_ERR(svn_fs_fs__put_node_revision(fs, id, noderev, pool));
 
   /* Return our ID that references the revision file. */
   *new_id_p = noderev->id;
@@ -4163,12 +3789,11 @@
 
 #if APR_HAS_THREADS
   fs_fs_data_t *ffd = fs->fsap_data;
-  fs_fs_shared_data_t *ffsd = ffd->shared;
   apr_status_t status;
 
   /* POSIX fcntl locks are per-process, so we need to serialize locks
      within the process. */
-  status = apr_thread_mutex_lock(ffsd->fs_write_lock);
+  status = apr_thread_mutex_lock(ffd->lock);
   if (status)
     return svn_error_wrap_apr(status, _("Can't grab FSFS repository mutex"));
 #endif
@@ -4181,7 +3806,7 @@
   svn_pool_destroy(subpool);
 
 #if APR_HAS_THREADS
-  status = apr_thread_mutex_unlock(ffsd->fs_write_lock);
+  status = apr_thread_mutex_unlock(ffd->lock);
   if (status && !err)
     return svn_error_wrap_apr(status,
                               _("Can't ungrab FSFS repository mutex"));
@@ -4289,8 +3914,7 @@
   const char *start_node_id, *start_copy_id;
   svn_revnum_t old_rev, new_rev;
   apr_file_t *proto_file;
-  void *proto_file_lockcookie;
-  apr_off_t changed_path_offset;
+  apr_off_t changed_path_offset, offset;
   char *buf;
   apr_hash_t *txnprops;
   svn_string_t date;
@@ -4318,8 +3942,15 @@
   new_rev = old_rev + 1;
 
   /* Get a write handle on the proto revision file. */
-  SVN_ERR(get_writable_proto_rev(&proto_file, &proto_file_lockcookie,
-                                 cb->fs, cb->txn->id, pool));
+  proto_filename = path_txn_proto_rev(cb->fs, cb->txn->id, pool);
+  SVN_ERR(svn_io_file_open(&proto_file, proto_filename,
+                           APR_WRITE | APR_BUFFERED,
+                           APR_OS_DEFAULT, pool));
+  /* Seek to the end of the proto revision file (we can't use
+     APR_APPEND to achieve the same thing; see the detailed comment
+     in rep_write_get_baton() above). */
+  offset = 0;
+  SVN_ERR(svn_io_file_seek(proto_file, APR_END, &offset, pool));
 
   /* Write out all the node-revisions and directory contents. */
   root_id = svn_fs_fs__id_txn_create("0", "0", cb->txn->id, pool);
@@ -4340,9 +3971,6 @@
   SVN_ERR(svn_io_file_flush_to_disk(proto_file, pool));
   
   SVN_ERR(svn_io_file_close(proto_file, pool));
-  /* We don't unlock the prototype revision file immediately to avoid a
-     race with another caller writing to the prototype revision file
-     before we commit it. */
 
   /* Remove any temporary txn props representing 'flags'. */
   SVN_ERR(svn_fs_fs__txn_proplist(&txnprops, cb->txn, pool));
@@ -4364,15 +3992,8 @@
   /* Move the finished rev file into place. */
   old_rev_filename = svn_fs_fs__path_rev(cb->fs, old_rev, pool);
   rev_filename = svn_fs_fs__path_rev(cb->fs, new_rev, pool);
-  proto_filename = path_txn_proto_rev(cb->fs, cb->txn->id, pool);
   SVN_ERR(svn_fs_fs__move_into_place(proto_filename, rev_filename, 
                                      old_rev_filename, pool));
-
-  /* Now that we've moved the prototype revision file out of the way,
-     we can unlock it (since further attempts to write to the file
-     will fail as it no longer exists).  We must do this so that we can
-     remove the transaction directory later. */
-  SVN_ERR(unlock_proto_rev(cb->fs, cb->txn->id, proto_file_lockcookie, pool));
 
   /* Update commit time to ensure that svn:date revprops remain ordered. */
   date.data = svn_time_to_cstring(apr_time_now(), pool);
