/* fs_fs.c --- filesystem operations specific to fs_fs
 *
 * ====================================================================
 *    Licensed to the Apache Software Foundation (ASF) under one
 *    or more contributor license agreements.  See the NOTICE file
 *    distributed with this work for additional information
 *    regarding copyright ownership.  The ASF licenses this file
 *    to you under the Apache License, Version 2.0 (the
 *    "License"); you may not use this file except in compliance
 *    with the License.  You may obtain a copy of the License at
 *
 *      http://www.apache.org/licenses/LICENSE-2.0
 *
 *    Unless required by applicable law or agreed to in writing,
 *    software distributed under the License is distributed on an
 *    "AS IS" BASIS, WITHOUT WARRANTIES OR CONDITIONS OF ANY
 *    KIND, either express or implied.  See the License for the
 *    specific language governing permissions and limitations
 *    under the License.
 * ====================================================================
 */

#include <stdlib.h>
#include <stdio.h>
#include <string.h>
#include <ctype.h>
#include <assert.h>
#include <errno.h>

#include <apr_general.h>
#include <apr_pools.h>
#include <apr_file_io.h>
#include <apr_uuid.h>
#include <apr_lib.h>
#include <apr_md5.h>
#include <apr_sha1.h>
#include <apr_strings.h>
#include <apr_thread_mutex.h>

#include "svn_pools.h"
#include "svn_fs.h"
#include "svn_dirent_uri.h"
#include "svn_path.h"
#include "svn_hash.h"
#include "svn_props.h"
#include "svn_sorts.h"
#include "svn_time.h"
#include "svn_mergeinfo.h"
#include "svn_config.h"
#include "svn_ctype.h"

#include "fs.h"
#include "err.h"
#include "tree.h"
#include "lock.h"
#include "key-gen.h"
#include "fs_fs.h"
#include "id.h"
#include "rep-cache.h"
#include "temp_serializer.h"

#include "revprops-db.h"

#include "private/svn_fs_util.h"
#include "../libsvn_fs/fs-loader.h"

#include "svn_private_config.h"

/* An arbitrary maximum path length, so clients can't run us out of memory
 * by giving us arbitrarily large paths. */
#define FSFS_MAX_PATH_LEN 4096

/* The default maximum number of files per directory to store in the
   rev and revprops directory.  The number below is somewhat arbitrary,
   and can be overriden by defining the macro while compiling; the
   figure of 1000 is reasonable for VFAT filesystems, which are by far
   the worst performers in this area. */
#ifndef SVN_FS_FS_DEFAULT_MAX_FILES_PER_DIR
#define SVN_FS_FS_DEFAULT_MAX_FILES_PER_DIR 1000
#endif

/* Following are defines that specify the textual elements of the
   native filesystem directories and revision files. */

/* Headers used to describe node-revision in the revision file. */
#define HEADER_ID          "id"
#define HEADER_TYPE        "type"
#define HEADER_COUNT       "count"
#define HEADER_PROPS       "props"
#define HEADER_TEXT        "text"
#define HEADER_CPATH       "cpath"
#define HEADER_PRED        "pred"
#define HEADER_COPYFROM    "copyfrom"
#define HEADER_COPYROOT    "copyroot"
#define HEADER_FRESHTXNRT  "is-fresh-txn-root"
#define HEADER_MINFO_HERE  "minfo-here"
#define HEADER_MINFO_CNT   "minfo-cnt"

/* Kinds that a change can be. */
#define ACTION_MODIFY      "modify"
#define ACTION_ADD         "add"
#define ACTION_DELETE      "delete"
#define ACTION_REPLACE     "replace"
#define ACTION_RESET       "reset"

/* True and False flags. */
#define FLAG_TRUE          "true"
#define FLAG_FALSE         "false"

/* Kinds that a node-rev can be. */
#define KIND_FILE          "file"
#define KIND_DIR           "dir"

/* Kinds of representation. */
#define REP_PLAIN          "PLAIN"
#define REP_DELTA          "DELTA"

/* Cookies used to classify cached file handle usage */
/* Used whenever no other specific region of the rev file is being read. */
#define DEFAULT_FILE_COOKIE 0

/* Used when reading representation data.
 * Since this is often interleaved with other reads, use a separate 
 * cookie (hence a separate file handle) for the reps.  That way, rep
 * access can often be satisfied from the APR read buffer.  The same
 * applies to the meta data because it is not rep data. */
#define REP_FILE_COOKIE     1

/* Notes:

To avoid opening and closing the rev-files all the time, it would
probably be advantageous to keep each rev-file open for the
lifetime of the transaction object.  I'll leave that as a later
optimization for now.

I didn't keep track of pool lifetimes at all in this code.  There
are likely some errors because of that.

*/

/* The vtable associated with an open transaction object. */
static txn_vtable_t txn_vtable = {
  svn_fs_fs__commit_txn,
  svn_fs_fs__commit_obliteration_txn,
  svn_fs_fs__abort_txn,
  svn_fs_fs__txn_prop,
  svn_fs_fs__txn_proplist,
  svn_fs_fs__change_txn_prop,
  svn_fs_fs__txn_root,
  svn_fs_fs__change_txn_props
};

/* SQL bits for revprops. */
REVPROPS_DB_SQL_DECLARE_STATEMENTS(statements);

/* Declarations. */

static svn_error_t *
read_min_unpacked_rev(svn_revnum_t *min_unpacked_rev,
                      const char *path,
                      apr_pool_t *pool);

static svn_error_t *
update_min_unpacked_rev(svn_fs_t *fs, apr_pool_t *pool);

static svn_error_t *
update_min_unpacked_revprop(svn_fs_t *fs, apr_pool_t *pool);

/* Pathname helper functions */

/* Return TRUE is REV is packed in FS, FALSE otherwise. */
static svn_boolean_t
is_packed_rev(svn_fs_t *fs, svn_revnum_t rev)
{
  fs_fs_data_t *ffd = fs->fsap_data;

  return (rev < ffd->min_unpacked_rev);
}

static const char *
path_format(svn_fs_t *fs, apr_pool_t *pool)
{
  return svn_dirent_join(fs->path, PATH_FORMAT, pool);
}

static APR_INLINE const char *
path_uuid(svn_fs_t *fs, apr_pool_t *pool)
{
  return svn_dirent_join(fs->path, PATH_UUID, pool);
}

const char *
svn_fs_fs__path_current(svn_fs_t *fs, apr_pool_t *pool)
{
  return svn_dirent_join(fs->path, PATH_CURRENT, pool);
}

static APR_INLINE const char *
path_txn_current(svn_fs_t *fs, apr_pool_t *pool)
{
  return svn_dirent_join(fs->path, PATH_TXN_CURRENT, pool);
}

static APR_INLINE const char *
path_txn_current_lock(svn_fs_t *fs, apr_pool_t *pool)
{
  return svn_dirent_join(fs->path, PATH_TXN_CURRENT_LOCK, pool);
}

static APR_INLINE const char *
path_lock(svn_fs_t *fs, apr_pool_t *pool)
{
  return svn_dirent_join(fs->path, PATH_LOCK_FILE, pool);
}

static const char *
path_rev_packed(svn_fs_t *fs, svn_revnum_t rev, const char *kind,
                apr_pool_t *pool)
{
  fs_fs_data_t *ffd = fs->fsap_data;

  assert(ffd->max_files_per_dir);
  assert(is_packed_rev(fs, rev));

  return svn_dirent_join_many(pool, fs->path, PATH_REVS_DIR,
                              apr_psprintf(pool, "%ld.pack",
                                           rev / ffd->max_files_per_dir),
                              kind, NULL);
}

static const char *
path_rev_shard(svn_fs_t *fs, svn_revnum_t rev, apr_pool_t *pool)
{
  fs_fs_data_t *ffd = fs->fsap_data;

  assert(ffd->max_files_per_dir);
  return svn_dirent_join_many(pool, fs->path, PATH_REVS_DIR,
                              apr_psprintf(pool, "%ld",
                                                 rev / ffd->max_files_per_dir),
                              NULL);
}

static const char *
path_rev(svn_fs_t *fs, svn_revnum_t rev, apr_pool_t *pool)
{
  fs_fs_data_t *ffd = fs->fsap_data;

  assert(! is_packed_rev(fs, rev));

  if (ffd->max_files_per_dir)
    {
      return svn_dirent_join(path_rev_shard(fs, rev, pool),
                             apr_psprintf(pool, "%ld", rev),
                             pool);
    }

  return svn_dirent_join_many(pool, fs->path, PATH_REVS_DIR,
                              apr_psprintf(pool, "%ld", rev), NULL);
}

/* Returns the path of REV in FS, whether in a pack file or not.
   Allocate in POOL. */
svn_error_t *
svn_fs_fs__path_rev_absolute(const char **path,
                             svn_fs_t *fs,
                             svn_revnum_t rev,
                             apr_pool_t *pool)
{
  fs_fs_data_t *ffd = fs->fsap_data;

  if (ffd->format < SVN_FS_FS__MIN_PACKED_FORMAT)
    {
      *path = path_rev(fs, rev, pool);
      return SVN_NO_ERROR;
    }

  if (! is_packed_rev(fs, rev))
    {
      fs_fs_data_t *ffd = fs->fsap_data;
      svn_node_kind_t kind;

      /* Initialize the return variable. */
      *path = path_rev(fs, rev, pool);

      /* quick check the path. For revs close to HEAD, this will often
       * be effective (and, hence, efficient). */
      if (svn_file_handle_cache__has_file(ffd->file_handle_cache, *path))
        return SVN_NO_ERROR;

      /* the expensive standard lookup check */
      SVN_ERR(svn_io_check_path(*path, &kind, pool));
      if (kind == svn_node_file)
        {
          /* *path is already set correctly. */
          return SVN_NO_ERROR;
        }
      else
        {
          /* Someone must have run 'svnadmin pack' while this fs object
           * was open. */

          SVN_ERR(update_min_unpacked_rev(fs, pool));

          /* The rev really should be present now. */
          if (! is_packed_rev(fs, rev))
            return svn_error_createf(APR_ENOENT, NULL,
                                     _("Revision file '%s' does not exist, "
                                       "and r%ld is not packed"),
                                     svn_dirent_local_style(*path, pool),
                                     rev);
          /* Fall through. */
        }
    }

  *path = path_rev_packed(fs, rev, "pack", pool);

  return SVN_NO_ERROR;
}

static const char *
path_revprops_shard(svn_fs_t *fs, svn_revnum_t rev, apr_pool_t *pool)
{
  fs_fs_data_t *ffd = fs->fsap_data;

  assert(ffd->max_files_per_dir);
  return svn_dirent_join_many(pool, fs->path, PATH_REVPROPS_DIR,
                              apr_psprintf(pool, "%ld",
                                           rev / ffd->max_files_per_dir),
                              NULL);
}

static const char *
path_revprops(svn_fs_t *fs, svn_revnum_t rev, apr_pool_t *pool)
{
  fs_fs_data_t *ffd = fs->fsap_data;

  if (ffd->max_files_per_dir)
    {
      return svn_dirent_join(path_revprops_shard(fs, rev, pool),
                             apr_psprintf(pool, "%ld", rev),
                             pool);
    }

  return svn_dirent_join_many(pool, fs->path, PATH_REVPROPS_DIR,
                              apr_psprintf(pool, "%ld", rev), NULL);
}

static APR_INLINE const char *
path_txn_dir(svn_fs_t *fs, const char *txn_id, apr_pool_t *pool)
{
  SVN_ERR_ASSERT_NO_RETURN(txn_id != NULL);
  return svn_dirent_join_many(pool, fs->path, PATH_TXNS_DIR,
                              apr_pstrcat(pool, txn_id, PATH_EXT_TXN, NULL),
                              NULL);
}

static APR_INLINE const char *
path_txn_changes(svn_fs_t *fs, const char *txn_id, apr_pool_t *pool)
{
  return svn_dirent_join(path_txn_dir(fs, txn_id, pool), PATH_CHANGES, pool);
}

static APR_INLINE const char *
path_txn_props(svn_fs_t *fs, const char *txn_id, apr_pool_t *pool)
{
  return svn_dirent_join(path_txn_dir(fs, txn_id, pool), PATH_TXN_PROPS, pool);
}

static APR_INLINE const char *
path_txn_next_ids(svn_fs_t *fs, const char *txn_id, apr_pool_t *pool)
{
  return svn_dirent_join(path_txn_dir(fs, txn_id, pool), PATH_NEXT_IDS, pool);
}

static APR_INLINE const char *
path_min_unpacked_rev(svn_fs_t *fs, apr_pool_t *pool)
{
  return svn_dirent_join(fs->path, PATH_MIN_UNPACKED_REV, pool);
}

static APR_INLINE const char *
path_min_unpacked_revprop(svn_fs_t *fs, apr_pool_t *pool)
{
  return svn_dirent_join(fs->path, PATH_MIN_UNPACKED_REVPROP, pool);
}


static APR_INLINE const char *
path_txn_proto_rev(svn_fs_t *fs, const char *txn_id, apr_pool_t *pool)
{
  fs_fs_data_t *ffd = fs->fsap_data;
  if (ffd->format >= SVN_FS_FS__MIN_PROTOREVS_DIR_FORMAT)
    return svn_dirent_join_many(pool, fs->path, PATH_TXN_PROTOS_DIR,
                                apr_pstrcat(pool, txn_id, PATH_EXT_REV, NULL),
                                NULL);
  else
    return svn_dirent_join(path_txn_dir(fs, txn_id, pool), PATH_REV, pool);
}

static APR_INLINE const char *
path_txn_proto_rev_lock(svn_fs_t *fs, const char *txn_id, apr_pool_t *pool)
{
  fs_fs_data_t *ffd = fs->fsap_data;
  if (ffd->format >= SVN_FS_FS__MIN_PROTOREVS_DIR_FORMAT)
    return svn_dirent_join_many(pool, fs->path, PATH_TXN_PROTOS_DIR,
                                apr_pstrcat(pool, txn_id, PATH_EXT_REV_LOCK,
                                            NULL),
                                NULL);
  else
    return svn_dirent_join(path_txn_dir(fs, txn_id, pool), PATH_REV_LOCK,
                           pool);
}

static const char *
path_txn_node_rev(svn_fs_t *fs, const svn_fs_id_t *id, apr_pool_t *pool)
{
  const char *txn_id = svn_fs_fs__id_txn_id(id);
  const char *node_id = svn_fs_fs__id_node_id(id);
  const char *copy_id = svn_fs_fs__id_copy_id(id);
  const char *name = apr_psprintf(pool, PATH_PREFIX_NODE "%s.%s",
                                  node_id, copy_id);

  return svn_dirent_join(path_txn_dir(fs, txn_id, pool), name, pool);
}

static APR_INLINE const char *
path_txn_node_props(svn_fs_t *fs, const svn_fs_id_t *id, apr_pool_t *pool)
{
  return apr_pstrcat(pool, path_txn_node_rev(fs, id, pool), PATH_EXT_PROPS,
                     NULL);
}

static APR_INLINE const char *
path_txn_node_children(svn_fs_t *fs, const svn_fs_id_t *id, apr_pool_t *pool)
{
  return apr_pstrcat(pool, path_txn_node_rev(fs, id, pool),
                     PATH_EXT_CHILDREN, NULL);
}

static APR_INLINE const char *
path_node_origin(svn_fs_t *fs, const char *node_id, apr_pool_t *pool)
{
  size_t len = strlen(node_id);
  const char *node_id_minus_last_char =
    (len == 1) ? "0" : apr_pstrmemdup(pool, node_id, len - 1);
  return svn_dirent_join_many(pool, fs->path, PATH_NODE_ORIGINS_DIR,
                              node_id_minus_last_char, NULL);
}


/* Functions for working with shared transaction data. */

/* Return the transaction object for transaction TXN_ID from the
   transaction list of filesystem FS (which must already be locked via the
   txn_list_lock mutex).  If the transaction does not exist in the list,
   then create a new transaction object and return it (if CREATE_NEW is
   true) or return NULL (otherwise). */
static fs_fs_shared_txn_data_t *
get_shared_txn(svn_fs_t *fs, const char *txn_id, svn_boolean_t create_new)
{
  fs_fs_data_t *ffd = fs->fsap_data;
  fs_fs_shared_data_t *ffsd = ffd->shared;
  fs_fs_shared_txn_data_t *txn;

  for (txn = ffsd->txns; txn; txn = txn->next)
    if (strcmp(txn->txn_id, txn_id) == 0)
      break;

  if (txn || !create_new)
    return txn;

  /* Use the transaction object from the (single-object) freelist,
     if one is available, or otherwise create a new object. */
  if (ffsd->free_txn)
    {
      txn = ffsd->free_txn;
      ffsd->free_txn = NULL;
    }
  else
    {
      apr_pool_t *subpool = svn_pool_create(ffsd->common_pool);
      txn = apr_palloc(subpool, sizeof(*txn));
      txn->pool = subpool;
    }

  assert(strlen(txn_id) < sizeof(txn->txn_id));
  apr_cpystrn(txn->txn_id, txn_id, sizeof(txn->txn_id));
  txn->being_written = FALSE;

  /* Link this transaction into the head of the list.  We will typically
     be dealing with only one active transaction at a time, so it makes
     sense for searches through the transaction list to look at the
     newest transactions first.  */
  txn->next = ffsd->txns;
  ffsd->txns = txn;

  return txn;
}

/* Free the transaction object for transaction TXN_ID, and remove it
   from the transaction list of filesystem FS (which must already be
   locked via the txn_list_lock mutex).  Do nothing if the transaction
   does not exist. */
static void
free_shared_txn(svn_fs_t *fs, const char *txn_id)
{
  fs_fs_data_t *ffd = fs->fsap_data;
  fs_fs_shared_data_t *ffsd = ffd->shared;
  fs_fs_shared_txn_data_t *txn, *prev = NULL;

  for (txn = ffsd->txns; txn; prev = txn, txn = txn->next)
    if (strcmp(txn->txn_id, txn_id) == 0)
      break;

  if (!txn)
    return;

  if (prev)
    prev->next = txn->next;
  else
    ffsd->txns = txn->next;

  /* As we typically will be dealing with one transaction after another,
     we will maintain a single-object free list so that we can hopefully
     keep reusing the same transaction object. */
  if (!ffsd->free_txn)
    ffsd->free_txn = txn;
  else
    svn_pool_destroy(txn->pool);
}


/* Obtain a lock on the transaction list of filesystem FS, call BODY
   with FS, BATON, and POOL, and then unlock the transaction list.
   Return what BODY returned. */
static svn_error_t *
with_txnlist_lock(svn_fs_t *fs,
                  svn_error_t *(*body)(svn_fs_t *fs,
                                       const void *baton,
                                       apr_pool_t *pool),
                  const void *baton,
                  apr_pool_t *pool)
{
  svn_error_t *err;
#if APR_HAS_THREADS
  fs_fs_data_t *ffd = fs->fsap_data;
  fs_fs_shared_data_t *ffsd = ffd->shared;
  apr_status_t apr_err;

  apr_err = apr_thread_mutex_lock(ffsd->txn_list_lock);
  if (apr_err)
    return svn_error_wrap_apr(apr_err, _("Can't grab FSFS txn list mutex"));
#endif

  err = body(fs, baton, pool);

#if APR_HAS_THREADS
  apr_err = apr_thread_mutex_unlock(ffsd->txn_list_lock);
  if (apr_err && !err)
    return svn_error_wrap_apr(apr_err, _("Can't ungrab FSFS txn list mutex"));
#endif

  return svn_error_return(err);
}


/* Get a lock on empty file LOCK_FILENAME, creating it in POOL. */
static svn_error_t *
get_lock_on_filesystem(const char *lock_filename,
                       apr_pool_t *pool)
{
  svn_error_t *err = svn_io_file_lock2(lock_filename, TRUE, FALSE, pool);

  if (err && APR_STATUS_IS_ENOENT(err->apr_err))
    {
      /* No lock file?  No big deal; these are just empty files
         anyway.  Create it and try again. */
      svn_error_clear(err);
      err = NULL;

      SVN_ERR(svn_io_file_create(lock_filename, "", pool));
      SVN_ERR(svn_io_file_lock2(lock_filename, TRUE, FALSE, pool));
    }

  return svn_error_return(err);
}

/* Obtain a write lock on the file LOCK_FILENAME (protecting with
   LOCK_MUTEX if APR is threaded) in a subpool of POOL, call BODY with
   BATON and that subpool, destroy the subpool (releasing the write
   lock) and return what BODY returned. */
static svn_error_t *
with_some_lock(svn_fs_t *fs,
               svn_error_t *(*body)(void *baton,
                                    apr_pool_t *pool),
               void *baton,
               const char *lock_filename,
#if SVN_FS_FS__USE_LOCK_MUTEX
               apr_thread_mutex_t *lock_mutex,
#endif
               apr_pool_t *pool)
{
  apr_pool_t *subpool = svn_pool_create(pool);
  svn_error_t *err;

#if SVN_FS_FS__USE_LOCK_MUTEX
  apr_status_t status;

  /* POSIX fcntl locks are per-process, so we need to serialize locks
     within the process. */
  status = apr_thread_mutex_lock(lock_mutex);
  if (status)
    return svn_error_wrap_apr(status,
                              _("Can't grab FSFS mutex for '%s'"),
                              lock_filename);
#endif

  err = get_lock_on_filesystem(lock_filename, subpool);

  if (!err)
    {
      fs_fs_data_t *ffd = fs->fsap_data;
      if (ffd->format >= SVN_FS_FS__MIN_PACKED_FORMAT)
        SVN_ERR(update_min_unpacked_rev(fs, pool));
      if (ffd->format >= SVN_FS_FS__MIN_PACKED_REVPROP_FORMAT)
        SVN_ERR(update_min_unpacked_revprop(fs, pool));
      err = body(baton, subpool);
    }

  svn_pool_destroy(subpool);

#if SVN_FS_FS__USE_LOCK_MUTEX
  status = apr_thread_mutex_unlock(lock_mutex);
  if (status && !err)
    return svn_error_wrap_apr(status,
                              _("Can't ungrab FSFS mutex for '%s'"),
                              lock_filename);
#endif

  return svn_error_return(err);
}

svn_error_t *
svn_fs_fs__with_write_lock(svn_fs_t *fs,
                           svn_error_t *(*body)(void *baton,
                                                apr_pool_t *pool),
                           void *baton,
                           apr_pool_t *pool)
{
#if SVN_FS_FS__USE_LOCK_MUTEX
  fs_fs_data_t *ffd = fs->fsap_data;
  fs_fs_shared_data_t *ffsd = ffd->shared;
  apr_thread_mutex_t *mutex = ffsd->fs_write_lock;
#endif

  return with_some_lock(fs, body, baton,
                        path_lock(fs, pool),
#if SVN_FS_FS__USE_LOCK_MUTEX
                        mutex,
#endif
                        pool);
}

/* Run BODY (with BATON and POOL) while the txn-current file
   of FS is locked. */
static svn_error_t *
with_txn_current_lock(svn_fs_t *fs,
                      svn_error_t *(*body)(void *baton,
                                           apr_pool_t *pool),
                      void *baton,
                      apr_pool_t *pool)
{
#if SVN_FS_FS__USE_LOCK_MUTEX
  fs_fs_data_t *ffd = fs->fsap_data;
  fs_fs_shared_data_t *ffsd = ffd->shared;
  apr_thread_mutex_t *mutex = ffsd->txn_current_lock;
#endif

  return with_some_lock(fs, body, baton,
                        path_txn_current_lock(fs, pool),
#if SVN_FS_FS__USE_LOCK_MUTEX
                        mutex,
#endif
                        pool);
}

/* A frequently used utility method: close all cached, idle file handles.
 * Call this at the end of write transactions to ensure that successive
 * reads will see the new file content.
 */
static svn_error_t *
sync_file_handle_cache(svn_fs_t *fs)
{
  fs_fs_data_t *ffd = fs->fsap_data;
  return svn_file_handle_cache__flush(ffd->file_handle_cache);
}

/* A structure used by unlock_proto_rev() and unlock_proto_rev_body(),
   which see. */
struct unlock_proto_rev_baton
{
  const char *txn_id;
  void *lockcookie;
};

/* Callback used in the implementation of unlock_proto_rev(). */
static svn_error_t *
unlock_proto_rev_body(svn_fs_t *fs, const void *baton, apr_pool_t *pool)
{
  const struct unlock_proto_rev_baton *b = baton;
  const char *txn_id = b->txn_id;
  apr_file_t *lockfile = b->lockcookie;
  fs_fs_shared_txn_data_t *txn = get_shared_txn(fs, txn_id, FALSE);
  apr_status_t apr_err;

  if (!txn)
    return svn_error_createf(SVN_ERR_FS_CORRUPT, NULL,
                             _("Can't unlock unknown transaction '%s'"),
                             txn_id);
  if (!txn->being_written)
    return svn_error_createf(SVN_ERR_FS_CORRUPT, NULL,
                             _("Can't unlock nonlocked transaction '%s'"),
                             txn_id);

  apr_err = apr_file_unlock(lockfile);
  if (apr_err)
    return svn_error_wrap_apr
      (apr_err,
       _("Can't unlock prototype revision lockfile for transaction '%s'"),
       txn_id);
  apr_err = apr_file_close(lockfile);
  if (apr_err)
    return svn_error_wrap_apr
      (apr_err,
       _("Can't close prototype revision lockfile for transaction '%s'"),
       txn_id);

  txn->being_written = FALSE;

  return SVN_NO_ERROR;
}

/* Unlock the prototype revision file for transaction TXN_ID in filesystem
   FS using cookie LOCKCOOKIE.  The original prototype revision file must
   have been closed _before_ calling this function.

   Perform temporary allocations in POOL. */
static svn_error_t *
unlock_proto_rev(svn_fs_t *fs, const char *txn_id, void *lockcookie,
                 apr_pool_t *pool)
{
  struct unlock_proto_rev_baton b;

  b.txn_id = txn_id;
  b.lockcookie = lockcookie;
  return with_txnlist_lock(fs, unlock_proto_rev_body, &b, pool);
}

/* Same as unlock_proto_rev(), but requires that the transaction list
   lock is already held. */
static svn_error_t *
unlock_proto_rev_list_locked(svn_fs_t *fs, const char *txn_id,
                             void *lockcookie,
                             apr_pool_t *pool)
{
  struct unlock_proto_rev_baton b;

  b.txn_id = txn_id;
  b.lockcookie = lockcookie;
  return unlock_proto_rev_body(fs, &b, pool);
}

/* A structure used by get_writable_proto_rev() and
   get_writable_proto_rev_body(), which see. */
struct get_writable_proto_rev_baton
{
  apr_file_t **file;
  void **lockcookie;
  const char *txn_id;
};

/* Callback used in the implementation of get_writable_proto_rev(). */
static svn_error_t *
get_writable_proto_rev_body(svn_fs_t *fs, const void *baton, apr_pool_t *pool)
{
  const struct get_writable_proto_rev_baton *b = baton;
  apr_file_t **file = b->file;
  void **lockcookie = b->lockcookie;
  const char *txn_id = b->txn_id;
  svn_error_t *err;
  fs_fs_shared_txn_data_t *txn = get_shared_txn(fs, txn_id, TRUE);

  /* First, ensure that no thread in this process (including this one)
     is currently writing to this transaction's proto-rev file. */
  if (txn->being_written)
    return svn_error_createf(SVN_ERR_FS_REP_BEING_WRITTEN, NULL,
                             _("Cannot write to the prototype revision file "
                               "of transaction '%s' because a previous "
                               "representation is currently being written by "
                               "this process"),
                             txn_id);


  /* We know that no thread in this process is writing to the proto-rev
     file, and by extension, that no thread in this process is holding a
     lock on the prototype revision lock file.  It is therefore safe
     for us to attempt to lock this file, to see if any other process
     is holding a lock. */

  {
    apr_file_t *lockfile;
    apr_status_t apr_err;
    const char *lockfile_path = path_txn_proto_rev_lock(fs, txn_id, pool);

    /* Open the proto-rev lockfile, creating it if necessary, as it may
       not exist if the transaction dates from before the lockfiles were
       introduced.

       ### We'd also like to use something like svn_io_file_lock2(), but
           that forces us to create a subpool just to be able to unlock
           the file, which seems a waste. */
    SVN_ERR(svn_io_file_open(&lockfile, lockfile_path,
                             APR_WRITE | APR_CREATE, APR_OS_DEFAULT, pool));

    apr_err = apr_file_lock(lockfile,
                            APR_FLOCK_EXCLUSIVE | APR_FLOCK_NONBLOCK);
    if (apr_err)
      {
        svn_error_clear(svn_io_file_close(lockfile, pool));

        if (APR_STATUS_IS_EAGAIN(apr_err))
          return svn_error_createf(SVN_ERR_FS_REP_BEING_WRITTEN, NULL,
                                   _("Cannot write to the prototype revision "
                                     "file of transaction '%s' because a "
                                     "previous representation is currently "
                                     "being written by another process"),
                                   txn_id);

        return svn_error_wrap_apr(apr_err,
                                  _("Can't get exclusive lock on file '%s'"),
                                  svn_dirent_local_style(lockfile_path, pool));
      }

    *lockcookie = lockfile;
  }

  /* We've successfully locked the transaction; mark it as such. */
  txn->being_written = TRUE;


  /* Now open the prototype revision file and seek to the end. */
  err = svn_io_file_open(file, path_txn_proto_rev(fs, txn_id, pool),
                         APR_WRITE | APR_BUFFERED, APR_OS_DEFAULT, pool);

  /* You might expect that we could dispense with the following seek
     and achieve the same thing by opening the file using APR_APPEND.
     Unfortunately, APR's buffered file implementation unconditionally
     places its initial file pointer at the start of the file (even for
     files opened with APR_APPEND), so we need this seek to reconcile
     the APR file pointer to the OS file pointer (since we need to be
     able to read the current file position later). */
  if (!err)
    {
      apr_off_t offset = 0;
      err = svn_io_file_seek(*file, APR_END, &offset, pool);
    }

  if (err)
    {
      svn_error_clear(unlock_proto_rev_list_locked(fs, txn_id, *lockcookie,
                                                   pool));
      *lockcookie = NULL;
    }

  return svn_error_return(err);
}

/* Get a handle to the prototype revision file for transaction TXN_ID in
   filesystem FS, and lock it for writing.  Return FILE, a file handle
   positioned at the end of the file, and LOCKCOOKIE, a cookie that
   should be passed to unlock_proto_rev() to unlock the file once FILE
   has been closed.

   If the prototype revision file is already locked, return error
   SVN_ERR_FS_REP_BEING_WRITTEN.

   Perform all allocations in POOL. */
static svn_error_t *
get_writable_proto_rev(apr_file_t **file,
                       void **lockcookie,
                       svn_fs_t *fs, const char *txn_id,
                       apr_pool_t *pool)
{
  struct get_writable_proto_rev_baton b;

  b.file = file;
  b.lockcookie = lockcookie;
  b.txn_id = txn_id;

  return with_txnlist_lock(fs, get_writable_proto_rev_body, &b, pool);
}

/* Callback used in the implementation of purge_shared_txn(). */
static svn_error_t *
purge_shared_txn_body(svn_fs_t *fs, const void *baton, apr_pool_t *pool)
{
  const char *txn_id = baton;

  free_shared_txn(fs, txn_id);
  return SVN_NO_ERROR;
}

/* Purge the shared data for transaction TXN_ID in filesystem FS.
   Perform all allocations in POOL. */
static svn_error_t *
purge_shared_txn(svn_fs_t *fs, const char *txn_id, apr_pool_t *pool)
{
  return with_txnlist_lock(fs, purge_shared_txn_body, txn_id, pool);
}



/* Fetch the current offset of FILE into *OFFSET_P. */
static svn_error_t *
get_file_offset(apr_off_t *offset_p, apr_file_t *file, apr_pool_t *pool)
{
  apr_off_t offset;

  /* Note that, for buffered files, one (possibly surprising) side-effect
     of this call is to flush any unwritten data to disk. */
  offset = 0;
  SVN_ERR(svn_io_file_seek(file, APR_CUR, &offset, pool));
  *offset_p = offset;

  return SVN_NO_ERROR;
}


/* Check that BUF, a nul-terminated buffer of text from format file PATH,
   contains only digits at OFFSET and beyond, raising an error if not.

   Uses POOL for temporary allocation. */
static svn_error_t *
check_format_file_buffer_numeric(const char *buf, apr_off_t offset,
                                 const char *path, apr_pool_t *pool)
{
  const char *p;

<<<<<<< HEAD
  for (p = buf; *p; p++)
    if (!svn_ctype_isdigit(*p))
=======
  for (p = buf + offset; *p; p++)
    if (!apr_isdigit(*p))
>>>>>>> 1404d2a3
      return svn_error_createf(SVN_ERR_BAD_VERSION_FILE_FORMAT, NULL,
        _("Format file '%s' contains unexpected non-digit '%c' within '%s'"),
        svn_dirent_local_style(path, pool), *p, buf);

  return SVN_NO_ERROR;
}

/* Read the format number and maximum number of files per directory
   from PATH and return them in *PFORMAT and *MAX_FILES_PER_DIR
   respectively.

   *MAX_FILES_PER_DIR is obtained from the 'layout' format option, and
   will be set to zero if a linear scheme should be used.

   Use POOL for temporary allocation. */
static svn_error_t *
read_format(int *pformat, int *max_files_per_dir,
            const char *path, apr_pool_t *pool)
{
  svn_error_t *err;
  apr_file_t *file;
  char buf[80];
  apr_size_t len;

  err = svn_io_file_open(&file, path, APR_READ | APR_BUFFERED,
                         APR_OS_DEFAULT, pool);
  if (err && APR_STATUS_IS_ENOENT(err->apr_err))
    {
      /* Treat an absent format file as format 1.  Do not try to
         create the format file on the fly, because the repository
         might be read-only for us, or this might be a read-only
         operation, and the spirit of FSFS is to make no changes
         whatseover in read-only operations.  See thread starting at
         http://subversion.tigris.org/servlets/ReadMsg?list=dev&msgNo=97600
         for more. */
      svn_error_clear(err);
      *pformat = 1;
      *max_files_per_dir = 0;

      return SVN_NO_ERROR;
    }
  SVN_ERR(err);

  len = sizeof(buf);
  err = svn_io_read_length_line(file, buf, &len, pool);
  if (err && APR_STATUS_IS_EOF(err->apr_err))
    {
      /* Return a more useful error message. */
      svn_error_clear(err);
      return svn_error_createf(SVN_ERR_BAD_VERSION_FILE_FORMAT, NULL,
                               _("Can't read first line of format file '%s'"),
                               svn_dirent_local_style(path, pool));
    }
  SVN_ERR(err);

  /* Check that the first line contains only digits. */
  SVN_ERR(check_format_file_buffer_numeric(buf, 0, path, pool));
  *pformat = atoi(buf);

  /* Set the default values for anything that can be set via an option. */
  *max_files_per_dir = 0;

  /* Read any options. */
  while (1)
    {
      len = sizeof(buf);
      err = svn_io_read_length_line(file, buf, &len, pool);
      if (err && APR_STATUS_IS_EOF(err->apr_err))
        {
          /* No more options; that's okay. */
          svn_error_clear(err);
          break;
        }
      SVN_ERR(err);

      if (*pformat >= SVN_FS_FS__MIN_LAYOUT_FORMAT_OPTION_FORMAT &&
          strncmp(buf, "layout ", 7) == 0)
        {
          if (strcmp(buf+7, "linear") == 0)
            {
              *max_files_per_dir = 0;
              continue;
            }

          if (strncmp(buf+7, "sharded ", 8) == 0)
            {
              /* Check that the argument is numeric. */
              SVN_ERR(check_format_file_buffer_numeric(buf, 15, path, pool));
              *max_files_per_dir = atoi(buf+15);
              continue;
            }
        }

      return svn_error_createf(SVN_ERR_BAD_VERSION_FILE_FORMAT, NULL,
         _("'%s' contains invalid filesystem format option '%s'"),
         svn_dirent_local_style(path, pool), buf);
    }

  return svn_io_file_close(file, pool);
}

/* Write the format number and maximum number of files per directory
   to a new format file in PATH, possibly expecting to overwrite a
   previously existing file.

   Use POOL for temporary allocation. */
static svn_error_t *
write_format(const char *path, int format, int max_files_per_dir,
             svn_boolean_t overwrite, apr_pool_t *pool)
{
  svn_stringbuf_t *sb;
  svn_string_t *contents;

  SVN_ERR_ASSERT(1 <= format && format <= SVN_FS_FS__FORMAT_NUMBER);

  sb = svn_stringbuf_createf(pool, "%d\n", format);

  if (format >= SVN_FS_FS__MIN_LAYOUT_FORMAT_OPTION_FORMAT)
    {
      if (max_files_per_dir)
        svn_stringbuf_appendcstr(sb, apr_psprintf(pool, "layout sharded %d\n",
                                                  max_files_per_dir));
      else
        svn_stringbuf_appendcstr(sb, "layout linear\n");
    }

  contents = svn_string_create_from_buf(sb, pool);

  /* svn_io_write_version_file() does a load of magic to allow it to
     replace version files that already exist.  We only need to do
     that when we're allowed to overwrite an existing file. */
  if (! overwrite)
    {
      /* Create the file */
      SVN_ERR(svn_io_file_create(path, contents->data, pool));
    }
  else
    {
      const char *path_tmp;

      SVN_ERR(svn_io_write_unique(&path_tmp,
                                  svn_dirent_dirname(path, pool),
                                  contents->data, contents->len,
                                  svn_io_file_del_none, pool));

      /* rename the temp file as the real destination */
      SVN_ERR(svn_io_file_rename(path_tmp, path, pool));
    }

  /* And set the perms to make it read only */
  return svn_io_set_file_read_only(path, FALSE, pool);
}

/* Return the error SVN_ERR_FS_UNSUPPORTED_FORMAT if FS's format
   number is not the same as a format number supported by this
   Subversion. */
static svn_error_t *
check_format(int format)
{
  /* We support all formats from 1-current simultaneously */
  if (1 <= format && format <= SVN_FS_FS__FORMAT_NUMBER)
    return SVN_NO_ERROR;

  return svn_error_createf(SVN_ERR_FS_UNSUPPORTED_FORMAT, NULL,
     _("Expected FS format between '1' and '%d'; found format '%d'"),
     SVN_FS_FS__FORMAT_NUMBER, format);
}

svn_boolean_t
svn_fs_fs__fs_supports_mergeinfo(svn_fs_t *fs)
{
  fs_fs_data_t *ffd = fs->fsap_data;
  return ffd->format >= SVN_FS_FS__MIN_MERGEINFO_FORMAT;
}

static svn_error_t *
read_config(svn_fs_t *fs,
            apr_pool_t *pool)
{
  fs_fs_data_t *ffd = fs->fsap_data;

  SVN_ERR(svn_config_read(&ffd->config,
                          svn_dirent_join(fs->path, PATH_CONFIG, pool),
                          FALSE, fs->pool));

  /* Initialize ffd->rep_sharing_allowed. */
  if (ffd->format >= SVN_FS_FS__MIN_REP_SHARING_FORMAT)
    SVN_ERR(svn_config_get_bool(ffd->config, &ffd->rep_sharing_allowed,
                                CONFIG_SECTION_REP_SHARING,
                                CONFIG_OPTION_ENABLE_REP_SHARING, TRUE));
  else
    ffd->rep_sharing_allowed = FALSE;

  return SVN_NO_ERROR;
}

static svn_error_t *
write_config(svn_fs_t *fs,
             apr_pool_t *pool)
{
#define NL APR_EOL_STR
  static const char * const fsfs_conf_contents =
"### This file controls the configuration of the FSFS filesystem."           NL
""                                                                           NL
"[" SVN_CACHE_CONFIG_CATEGORY_MEMCACHED_SERVERS "]"                          NL
"### These options name memcached servers used to cache internal FSFS"       NL
"### data.  See http://www.danga.com/memcached/ for more information on"     NL
"### memcached.  To use memcached with FSFS, run one or more memcached"      NL
"### servers, and specify each of them as an option like so:"                NL
"# first-server = 127.0.0.1:11211"                                           NL
"# remote-memcached = mymemcached.corp.example.com:11212"                    NL
"### The option name is ignored; the value is of the form HOST:PORT."        NL
"### memcached servers can be shared between multiple repositories;"         NL
"### however, if you do this, you *must* ensure that repositories have"      NL
"### distinct UUIDs and paths, or else cached data from one repository"      NL
"### might be used by another accidentally.  Note also that memcached has"   NL
"### no authentication for reads or writes, so you must ensure that your"    NL
"### memcached servers are only accessible by trusted users."                NL
""                                                                           NL
"[" CONFIG_SECTION_CACHES "]"                                                NL
"### When a cache-related error occurs, normally Subversion ignores it"      NL
"### and continues, logging an error if the server is appropriately"         NL
"### configured (and ignoring it with file:// access).  To make"             NL
"### Subversion never ignore cache errors, uncomment this line."             NL
"# " CONFIG_OPTION_FAIL_STOP " = true"                                       NL
""                                                                           NL
"[" CONFIG_SECTION_REP_SHARING "]"                                           NL
"### To conserve space, the filesystem can optionally avoid storing"         NL
"### duplicate representations.  This comes at a slight cost in"             NL
"### performance, as maintaining a database of shared representations can"   NL
"### increase commit times.  The space savings are dependent upon the size"  NL
"### of the repository, the number of objects it contains and the amount of" NL
"### duplication between them, usually a function of the branching and"      NL
"### merging process."                                                       NL
"###"                                                                        NL
"### The following parameter enables rep-sharing in the repository.  It can" NL
"### be switched on and off at will, but for best space-saving results"      NL
"### should be enabled consistently over the life of the repository."        NL
"# " CONFIG_OPTION_ENABLE_REP_SHARING " = true"                              NL

;
#undef NL
  return svn_io_file_create(svn_dirent_join(fs->path, PATH_CONFIG, pool),
                            fsfs_conf_contents, pool);
}

static svn_error_t *
read_min_unpacked_rev(svn_revnum_t *min_unpacked_rev,
                      const char *path,
                      apr_pool_t *pool)
{
  char buf[80];
  apr_file_t *file;
  apr_size_t len;

  SVN_ERR(svn_io_file_open(&file, path, APR_READ | APR_BUFFERED,
                           APR_OS_DEFAULT, pool));
  len = sizeof(buf);
  SVN_ERR(svn_io_read_length_line(file, buf, &len, pool));
  SVN_ERR(svn_io_file_close(file, pool));

  *min_unpacked_rev = SVN_STR_TO_REV(buf);
  return SVN_NO_ERROR;
}

static svn_error_t *
update_min_unpacked_rev(svn_fs_t *fs, apr_pool_t *pool)
{
  fs_fs_data_t *ffd = fs->fsap_data;

  SVN_ERR_ASSERT(ffd->format >= SVN_FS_FS__MIN_PACKED_FORMAT);

  return read_min_unpacked_rev(&ffd->min_unpacked_rev,
                               path_min_unpacked_rev(fs, pool),
                               pool);
}

static svn_error_t *
update_min_unpacked_revprop(svn_fs_t *fs, apr_pool_t *pool)
{
  fs_fs_data_t *ffd = fs->fsap_data;

  SVN_ERR_ASSERT(ffd->format >= SVN_FS_FS__MIN_PACKED_REVPROP_FORMAT);

  return read_min_unpacked_rev(&ffd->min_unpacked_revprop,
                               path_min_unpacked_revprop(fs, pool),
                               pool);
}

static svn_error_t *
get_youngest(svn_revnum_t *youngest_p, const char *fs_path, apr_pool_t *pool);

svn_error_t *
svn_fs_fs__open(svn_fs_t *fs, const char *path, apr_pool_t *pool)
{
  fs_fs_data_t *ffd = fs->fsap_data;
  apr_file_t *uuid_file;
  int format, max_files_per_dir;
  char buf[APR_UUID_FORMATTED_LENGTH + 2];
  apr_size_t limit;

  fs->path = apr_pstrdup(fs->pool, path);

  /* Read the FS format number. */
  SVN_ERR(read_format(&format, &max_files_per_dir,
                      path_format(fs, pool), pool));

  /* Now we've got a format number no matter what. */
  ffd->format = format;
  ffd->max_files_per_dir = max_files_per_dir;
  SVN_ERR(check_format(format));

  /* Read in and cache the repository uuid. */
  SVN_ERR(svn_io_file_open(&uuid_file, path_uuid(fs, pool),
                           APR_READ | APR_BUFFERED, APR_OS_DEFAULT, pool));

  limit = sizeof(buf);
  SVN_ERR(svn_io_read_length_line(uuid_file, buf, &limit, pool));
  ffd->uuid = apr_pstrdup(fs->pool, buf);

  SVN_ERR(svn_io_file_close(uuid_file, pool));

  /* Read the min unpacked revision. */
  if (ffd->format >= SVN_FS_FS__MIN_PACKED_FORMAT)
    SVN_ERR(update_min_unpacked_rev(fs, pool));

  /* Read the configuration file. */
  SVN_ERR(read_config(fs, pool));

  /* Open the revprops db. */
  if (ffd->format >= SVN_FS_FS__MIN_PACKED_REVPROP_FORMAT)
    {
      SVN_ERR(update_min_unpacked_revprop(fs, pool));

      SVN_ERR(svn_sqlite__open(&ffd->revprop_db, svn_dirent_join_many(
                                                    pool, path,
                                                    PATH_REVPROPS_DIR,
                                                    PATH_REVPROPS_DB,
                                                    NULL),
                               svn_sqlite__mode_readwrite, statements,
                               0, NULL,
                               fs->pool, pool));
    }

  return get_youngest(&(ffd->youngest_rev_cache), path, pool);
}

/* Wrapper around svn_io_file_create which ignores EEXIST. */
static svn_error_t *
create_file_ignore_eexist(const char *file,
                          const char *contents,
                          apr_pool_t *pool)
{
  svn_error_t *err = svn_io_file_create(file, contents, pool);
  if (err && APR_STATUS_IS_EEXIST(err->apr_err))
    {
      svn_error_clear(err);
      err = SVN_NO_ERROR;
    }
  return svn_error_return(err);
}

static svn_error_t *
upgrade_body(void *baton, apr_pool_t *pool)
{
  svn_fs_t *fs = baton;
  fs_fs_data_t *ffd = fs->fsap_data;
  int format, max_files_per_dir;
  const char *format_path = path_format(fs, pool);
  svn_node_kind_t kind;

  /* Read the FS format number and max-files-per-dir setting. */
  SVN_ERR(read_format(&format, &max_files_per_dir, format_path, pool));

  /* If the config file does not exist, create one. */
  SVN_ERR(svn_io_check_path(svn_dirent_join(fs->path, PATH_CONFIG, pool),
                            &kind, pool));
  switch (kind)
    {
    case svn_node_none:
      SVN_ERR(write_config(fs, pool));
      break;
    case svn_node_file:
      break;
    default:
      return svn_error_return(svn_error_createf(SVN_ERR_FS_GENERAL, NULL,
                                                _("'%s' is not a regular file."
                                                  " Please move it out of "
                                                  "the way and try again"),
                                                svn_dirent_join(fs->path,
                                                                PATH_CONFIG,
                                                                pool)));
    }

  /* If we're already up-to-date, there's nothing else to be done here. */
  if (format == SVN_FS_FS__FORMAT_NUMBER)
    return SVN_NO_ERROR;

  /* If our filesystem predates the existance of the 'txn-current
     file', make that file and its corresponding lock file. */
  if (format < SVN_FS_FS__MIN_TXN_CURRENT_FORMAT)
    {
      SVN_ERR(create_file_ignore_eexist(path_txn_current(fs, pool), "0\n",
                                        pool));
      SVN_ERR(create_file_ignore_eexist(path_txn_current_lock(fs, pool), "",
                                        pool));
    }

  /* If our filesystem predates the existance of the 'txn-protorevs'
     dir, make that directory.  */
  if (format < SVN_FS_FS__MIN_PROTOREVS_DIR_FORMAT)
    {
      /* We don't use path_txn_proto_rev() here because it expects
         we've already bumped our format. */
      SVN_ERR(svn_io_make_dir_recursively(
          svn_dirent_join(fs->path, PATH_TXN_PROTOS_DIR, pool), pool));
    }

  /* If our filesystem is new enough, write the min unpacked rev file. */
  if (format < SVN_FS_FS__MIN_PACKED_FORMAT)
    SVN_ERR(svn_io_file_create(path_min_unpacked_rev(fs, pool), "0\n", pool));

  /* If our filesystem is new enough, write the min unpacked revprop file,
     and create the database. */
  if (format < SVN_FS_FS__MIN_PACKED_REVPROP_FORMAT)
    {
      SVN_ERR(svn_io_file_create(path_min_unpacked_revprop(fs, pool), "0\n",
                                 pool));

      SVN_ERR(svn_sqlite__open(&ffd->revprop_db, svn_dirent_join_many(
                                                          pool, fs->path,
                                                          PATH_REVPROPS_DIR,
                                                          PATH_REVPROPS_DB,
                                                          NULL),
                               svn_sqlite__mode_rwcreate, statements,
                               0, NULL,
                               fs->pool, pool));
      SVN_ERR(svn_sqlite__exec_statements(ffd->revprop_db,
                                          STMT_CREATE_SCHEMA));
    }

  /* Bump the format file. */
  return write_format(format_path, SVN_FS_FS__FORMAT_NUMBER, max_files_per_dir,
                      TRUE, pool);
}


svn_error_t *
svn_fs_fs__upgrade(svn_fs_t *fs, apr_pool_t *pool)
{
  return svn_fs_fs__with_write_lock(fs, upgrade_body, (void *)fs, pool);
}


/* SVN_ERR-like macros for dealing with recoverable errors on mutable files
 *
 * Revprops, current, and txn-current files are mutable; that is, they
 * change as part of normal fsfs operation, in constrat to revs files, or
 * the format file, which are written once at create (or upgrade) time.
 * When more than one host writes to the same repository, we will
 * sometimes see these recoverable errors when accesssing these files.
 *
 * These errors all relate to NFS, and thus we only use this retry code if
 * ESTALE is defined.
 *
 ** ESTALE
 *
 * In NFS v3 and under, the server doesn't track opened files.  If you
 * unlink(2) or rename(2) a file held open by another process *on the
 * same host*, that host's kernel typically renames the file to
 * .nfsXXXX and automatically deletes that when it's no longer open,
 * but this behavior is not required.
 *
 * For obvious reasons, this does not work *across hosts*.  No one
 * knows about the opened file; not the server, and not the deleting
 * client.  So the file vanishes, and the reader gets stale NFS file
 * handle.
 *
 ** EIO, ENOENT
 *
 * Some client implementations (at least the 2.6.18.5 kernel that ships
 * with Ubuntu Dapper) sometimes give spurious ENOENT (only on open) or
 * even EIO errors when trying to read these files that have been renamed
 * over on some other host.
 *
 ** Solution
 *
 * Wrap opens and reads of such files with RETRY_RECOVERABLE and
 * closes with IGNORE_RECOVERABLE.  Call these macros within a loop of
 * RECOVERABLE_RETRY_COUNT iterations (though, realistically, the
 * second try will succeed).  Make sure you put a break statement
 * after the close, at the end of your loop.  Immediately after your
 * loop, return err if err.
 *
 * You must initialize err to SVN_NO_ERROR and filehandle to NULL, as
 * these macros do not.
 */

#define RECOVERABLE_RETRY_COUNT 10

#ifdef ESTALE
#define RETRY_RECOVERABLE(err, filehandle, expr)                \
  {                                                             \
    svn_error_clear(err);                                       \
    err = (expr);                                               \
    if (err)                                                    \
      {                                                         \
        apr_status_t _e = APR_TO_OS_ERROR(err->apr_err);        \
        if ((_e == ESTALE) || (_e == EIO) || (_e == ENOENT)) {  \
          if (NULL != filehandle)                               \
            (void)apr_file_close(filehandle);                   \
          continue;                                             \
        }                                                       \
        return svn_error_return(err);                           \
      }                                                         \
  }
#define IGNORE_RECOVERABLE(err, expr)                           \
  {                                                             \
    svn_error_clear(err);                                       \
    err = (expr);                                               \
    if (err)                                                    \
      {                                                         \
        apr_status_t _e = APR_TO_OS_ERROR(err->apr_err);        \
        if ((_e != ESTALE) && (_e != EIO))                      \
          return svn_error_return(err);                         \
      }                                                         \
  }
#else
#define RETRY_RECOVERABLE(err, filehandle, expr)  SVN_ERR(expr)
#define IGNORE_RECOVERABLE(err, expr) SVN_ERR(expr)
#endif

/* Long enough to hold: "<svn_revnum_t> <node id> <copy id>\0"
 * 19 bytes for svn_revnum_t (room for 32 or 64 bit values)
 * + 2 spaces
 * + 26 bytes for each id (these are actually unbounded, so we just
 *   have to pick something; 2^64 is 13 bytes in base-36)
 * + 1 terminating null
 */
#define CURRENT_BUF_LEN 48

/* Read the 'current' file FNAME and store the contents in *BUF.
   Allocations are performed in POOL. */
static svn_error_t *
read_current(const char *fname, char **buf, apr_pool_t *pool)
{
  apr_file_t *revision_file = NULL;
  apr_size_t len;
  int i;
  svn_error_t *err = SVN_NO_ERROR;
  apr_pool_t *iterpool;

  *buf = apr_palloc(pool, CURRENT_BUF_LEN);
  iterpool = svn_pool_create(pool);
  for (i = 0; i < RECOVERABLE_RETRY_COUNT; i++)
    {
      svn_pool_clear(iterpool);

      RETRY_RECOVERABLE(err, revision_file,
                        svn_io_file_open(&revision_file, fname,
                                         APR_READ | APR_BUFFERED,
                                         APR_OS_DEFAULT, iterpool));

      len = CURRENT_BUF_LEN;
      RETRY_RECOVERABLE(err, revision_file,
                        svn_io_read_length_line(revision_file,
                                                *buf, &len, iterpool));
      IGNORE_RECOVERABLE(err, svn_io_file_close(revision_file, iterpool));

      break;
    }
  svn_pool_destroy(iterpool);

  return svn_error_return(err);
}

/* Find the youngest revision in a repository at path FS_PATH and
   return it in *YOUNGEST_P.  Perform temporary allocations in
   POOL. */
static svn_error_t *
get_youngest(svn_revnum_t *youngest_p,
             const char *fs_path,
             apr_pool_t *pool)
{
  char *buf;

  SVN_ERR(read_current(svn_dirent_join(fs_path, PATH_CURRENT, pool),
                       &buf, pool));

  *youngest_p = SVN_STR_TO_REV(buf);

  return SVN_NO_ERROR;
}

svn_error_t *
svn_fs_fs__hotcopy(const char *src_path,
                   const char *dst_path,
                   apr_pool_t *pool)
{
  const char *src_subdir, *dst_subdir;
  svn_revnum_t youngest, rev, min_unpacked_rev, min_unpacked_revprop;
  apr_pool_t *iterpool;
  svn_node_kind_t kind;
  int format, max_files_per_dir;

  /* Check format to be sure we know how to hotcopy this FS. */
  SVN_ERR(read_format(&format, &max_files_per_dir,
                      svn_dirent_join(src_path, PATH_FORMAT, pool),
                      pool));
  SVN_ERR(check_format(format));

  /* Try to copy the config.
   *
   * ### We try copying the config file before doing anything else,
   * ### because higher layers will abort the hotcopy if we throw
   * ### an error from this function, and that renders the hotcopy
   * ### unusable anyway. */
  if (format >= SVN_FS_FS__MIN_CONFIG_FILE)
    {
      svn_error_t *err;

      err = svn_io_dir_file_copy(src_path, dst_path, PATH_CONFIG, pool);
      if (err)
        {
          if (APR_STATUS_IS_ENOENT(err->apr_err))
            {
              /* 1.6.0 to 1.6.11 did not copy the configuration file during
               * hotcopy. So if we're hotcopying a repository which has been
               * created as a hotcopy itself, it's possible that fsfs.conf
               * does not exist. Ask the user to re-create it.
               *
               * ### It would be nice to make this a non-fatal error,
               * ### but this function does not get an svn_fs_t object
               * ### so we have no way of just printing a warning via
               * ### the fs->warning() callback. */

              const char *msg;
              const char *src_abspath;
              const char *dst_abspath;
              const char *config_relpath;
              svn_error_t *err2;

              config_relpath = svn_dirent_join(src_path, PATH_CONFIG, pool);
              err2 = svn_dirent_get_absolute(&src_abspath, src_path, pool);
              if (err2)
                return svn_error_return(svn_error_compose_create(err, err2));
              err2 = svn_dirent_get_absolute(&dst_abspath, dst_path, pool);
              if (err2)
                return svn_error_return(svn_error_compose_create(err, err2));
              
              /* ### hack: strip off the 'db/' directory from paths so
               * ### they make sense to the user */
              src_abspath = svn_dirent_dirname(src_abspath, pool);
              dst_abspath = svn_dirent_dirname(dst_abspath, pool);

              msg = apr_psprintf(pool,
                                 _("Failed to create hotcopy at '%s'. "
                                   "The file '%s' is missing from the source "
                                   "repository. Please create this file, for "
                                   "instance by running 'svnadmin upgrade %s'"),
                                 dst_abspath, config_relpath, src_abspath);
              return svn_error_return(svn_error_quick_wrap(err, msg));
            }
          else
            return svn_error_return(err);
        }
    }

  /* Copy the 'current' file. */
  SVN_ERR(svn_io_dir_file_copy(src_path, dst_path, PATH_CURRENT, pool));

  /* Copy the uuid. */
  SVN_ERR(svn_io_dir_file_copy(src_path, dst_path, PATH_UUID, pool));

  /* Copy the rep cache before copying the rev files to make sure all
     cached references will be present in the copy. */
  src_subdir = svn_dirent_join(src_path, REP_CACHE_DB_NAME, pool);
  dst_subdir = svn_dirent_join(dst_path, REP_CACHE_DB_NAME, pool);
  SVN_ERR(svn_io_check_path(src_subdir, &kind, pool));
  if (kind == svn_node_file)
    SVN_ERR(svn_sqlite__hotcopy(src_subdir, dst_subdir, pool));

  /* Copy the min unpacked rev, and read its value. */
  if (format >= SVN_FS_FS__MIN_PACKED_FORMAT)
    {
      const char *min_unpacked_rev_path;
      min_unpacked_rev_path = svn_dirent_join(src_path, PATH_MIN_UNPACKED_REV,
                                              pool);

      SVN_ERR(svn_io_dir_file_copy(src_path, dst_path, PATH_MIN_UNPACKED_REV,
                                   pool));
      SVN_ERR(read_min_unpacked_rev(&min_unpacked_rev, min_unpacked_rev_path,
                                    pool));
    }
  else
    {
      min_unpacked_rev = 0;
    }

  /* Find the youngest revision from this 'current' file. */
  SVN_ERR(get_youngest(&youngest, dst_path, pool));

  /* Copy the necessary rev files. */
  src_subdir = svn_dirent_join(src_path, PATH_REVS_DIR, pool);
  dst_subdir = svn_dirent_join(dst_path, PATH_REVS_DIR, pool);

  SVN_ERR(svn_io_make_dir_recursively(dst_subdir, pool));

  iterpool = svn_pool_create(pool);
  /* First, copy packed shards. */
  for (rev = 0; rev < min_unpacked_rev; rev += max_files_per_dir)
    {
      const char *packed_shard = apr_psprintf(iterpool, "%ld.pack",
                                              rev / max_files_per_dir);
      const char *src_subdir_packed_shard;
      src_subdir_packed_shard = svn_dirent_join(src_subdir, packed_shard,
                                                iterpool);

      SVN_ERR(svn_io_copy_dir_recursively(src_subdir_packed_shard,
                                          dst_subdir, packed_shard,
                                          TRUE /* copy_perms */,
                                          NULL /* cancel_func */, NULL,
                                          iterpool));
      svn_pool_clear(iterpool);
    }

  /* Then, copy non-packed shards. */
  SVN_ERR_ASSERT(rev == min_unpacked_rev);
  for (; rev <= youngest; rev++)
    {
      const char *src_subdir_shard = src_subdir,
                 *dst_subdir_shard = dst_subdir;

      if (max_files_per_dir)
        {
          const char *shard = apr_psprintf(iterpool, "%ld",
                                           rev / max_files_per_dir);
          src_subdir_shard = svn_dirent_join(src_subdir, shard, iterpool);
          dst_subdir_shard = svn_dirent_join(dst_subdir, shard, iterpool);

          if (rev % max_files_per_dir == 0)
            {
              SVN_ERR(svn_io_dir_make(dst_subdir_shard, APR_OS_DEFAULT,
                                      iterpool));
              SVN_ERR(svn_io_copy_perms(dst_subdir, dst_subdir_shard,
                                        iterpool));
            }
        }

      SVN_ERR(svn_io_dir_file_copy(src_subdir_shard, dst_subdir_shard,
                                   apr_psprintf(iterpool, "%ld", rev),
                                   iterpool));
      svn_pool_clear(iterpool);
    }

  /* Copy the min unpacked revprop file, and read its value. */
  if (format >= SVN_FS_FS__MIN_PACKED_REVPROP_FORMAT)
    {
      const char *min_unpacked_revprop_path;
      min_unpacked_revprop_path = svn_dirent_join(src_path,
                                                  PATH_MIN_UNPACKED_REVPROP,
                                                  pool);
      SVN_ERR(svn_io_dir_file_copy(src_path, dst_path,
                                   PATH_MIN_UNPACKED_REVPROP, pool));
      SVN_ERR(read_min_unpacked_rev(&min_unpacked_revprop,
                                    min_unpacked_revprop_path, pool));
    }
  else
    {
      min_unpacked_revprop = 0;
    }

  /* Copy the necessary revprop files. */
  src_subdir = svn_dirent_join(src_path, PATH_REVPROPS_DIR, pool);
  dst_subdir = svn_dirent_join(dst_path, PATH_REVPROPS_DIR, pool);

  SVN_ERR(svn_io_make_dir_recursively(dst_subdir, pool));

  /* Copy the packed revprop db. */
  if (format >= SVN_FS_FS__MIN_PACKED_REVPROP_FORMAT)
    {
      const char *src_file = svn_dirent_join(src_subdir, PATH_REVPROPS_DB,
                                             pool);
      const char *dst_file = svn_dirent_join(dst_subdir, PATH_REVPROPS_DB,
                                             pool);
      SVN_ERR(svn_sqlite__hotcopy(src_file, dst_file, pool));
    }

  for (rev = min_unpacked_revprop; rev <= youngest; rev++)
    {
      const char *src_subdir_shard = src_subdir,
                 *dst_subdir_shard = dst_subdir;

      svn_pool_clear(iterpool);

      if (max_files_per_dir)
        {
          const char *shard = apr_psprintf(iterpool, "%ld",
                                           rev / max_files_per_dir);
          src_subdir_shard = svn_dirent_join(src_subdir, shard, iterpool);
          dst_subdir_shard = svn_dirent_join(dst_subdir, shard, iterpool);

          if (rev % max_files_per_dir == 0)
            {
              SVN_ERR(svn_io_dir_make(dst_subdir_shard, APR_OS_DEFAULT,
                                      iterpool));
              SVN_ERR(svn_io_copy_perms(dst_subdir, dst_subdir_shard,
                                        iterpool));
            }
        }

      SVN_ERR(svn_io_dir_file_copy(src_subdir_shard, dst_subdir_shard,
                                   apr_psprintf(iterpool, "%ld", rev),
                                   iterpool));
    }

  svn_pool_destroy(iterpool);

  /* Make an empty transactions directory for now.  Eventually some
     method of copying in progress transactions will need to be
     developed.*/
  dst_subdir = svn_dirent_join(dst_path, PATH_TXNS_DIR, pool);
  SVN_ERR(svn_io_make_dir_recursively(dst_subdir, pool));
  if (format >= SVN_FS_FS__MIN_PROTOREVS_DIR_FORMAT)
    {
      dst_subdir = svn_dirent_join(dst_path, PATH_TXN_PROTOS_DIR, pool);
      SVN_ERR(svn_io_make_dir_recursively(dst_subdir, pool));
    }

  /* Now copy the locks tree. */
  src_subdir = svn_dirent_join(src_path, PATH_LOCKS_DIR, pool);
  SVN_ERR(svn_io_check_path(src_subdir, &kind, pool));
  if (kind == svn_node_dir)
    SVN_ERR(svn_io_copy_dir_recursively(src_subdir, dst_path,
                                        PATH_LOCKS_DIR, TRUE, NULL,
                                        NULL, pool));

  /* Now copy the node-origins cache tree. */
  src_subdir = svn_dirent_join(src_path, PATH_NODE_ORIGINS_DIR, pool);
  SVN_ERR(svn_io_check_path(src_subdir, &kind, pool));
  if (kind == svn_node_dir)
    SVN_ERR(svn_io_copy_dir_recursively(src_subdir, dst_path,
                                        PATH_NODE_ORIGINS_DIR, TRUE, NULL,
                                        NULL, pool));

  /* Copy the txn-current file. */
  if (format >= SVN_FS_FS__MIN_TXN_CURRENT_FORMAT)
    SVN_ERR(svn_io_dir_file_copy(src_path, dst_path, PATH_TXN_CURRENT, pool));

  /* Hotcopied FS is complete. Stamp it with a format file. */
  return write_format(svn_dirent_join(dst_path, PATH_FORMAT, pool),
                      format, max_files_per_dir, FALSE, pool);
}

svn_error_t *
svn_fs_fs__youngest_rev(svn_revnum_t *youngest_p,
                        svn_fs_t *fs,
                        apr_pool_t *pool)
{
  fs_fs_data_t *ffd = fs->fsap_data;

  SVN_ERR(get_youngest(youngest_p, fs->path, pool));
  ffd->youngest_rev_cache = *youngest_p;

  return SVN_NO_ERROR;
}

/* Given a revision file FILE that has been pre-positioned at the
   beginning of a Node-Rev header block, read in that header block and
   store it in the apr_hash_t HEADERS.  All allocations will be from
   POOL. */
static svn_error_t * read_header_block(apr_hash_t **headers,
                                       svn_stream_t *stream,
                                       apr_pool_t *pool)
{
  *headers = apr_hash_make(pool);

  while (1)
    {
      svn_stringbuf_t *header_str;
      const char *name, *value;
      apr_size_t i = 0;
      svn_boolean_t eof;

      SVN_ERR(svn_stream_readline(stream, &header_str, "\n", &eof, pool));

      if (eof || header_str->len == 0)
        break; /* end of header block */

      while (header_str->data[i] != ':')
        {
          if (header_str->data[i] == '\0')
            return svn_error_create(SVN_ERR_FS_CORRUPT, NULL,
                                    _("Found malformed header in "
                                      "revision file"));
          i++;
        }

      /* Create a 'name' string and point to it. */
      header_str->data[i] = '\0';
      name = header_str->data;

      /* Skip over the NULL byte and the space following it. */
      i += 2;

      if (i > header_str->len)
        return svn_error_create(SVN_ERR_FS_CORRUPT, NULL,
                                _("Found malformed header in "
                                  "revision file"));

      value = header_str->data + i;

      /* header_str is safely in our pool, so we can use bits of it as
         key and value. */
      apr_hash_set(*headers, name, APR_HASH_KEY_STRING, value);
    }

  return SVN_NO_ERROR;
}

/* Return SVN_ERR_FS_NO_SUCH_REVISION if the given revision is newer
   than the current youngest revision or is simply not a valid
   revision number, else return success.

   FSFS is based around the concept that commits only take effect when
   the number in "current" is bumped.  Thus if there happens to be a rev
   or revprops file installed for a revision higher than the one recorded
   in "current" (because a commit failed between installing the rev file
   and bumping "current", or because an administrator rolled back the
   repository by resetting "current" without deleting rev files, etc), it
   ought to be completely ignored.  This function provides the check
   by which callers can make that decision. */
static svn_error_t *
ensure_revision_exists(svn_fs_t *fs,
                       svn_revnum_t rev,
                       apr_pool_t *pool)
{
  fs_fs_data_t *ffd = fs->fsap_data;

  if (! SVN_IS_VALID_REVNUM(rev))
    return svn_error_createf(SVN_ERR_FS_NO_SUCH_REVISION, NULL,
                             _("Invalid revision number '%ld'"), rev);


  /* Did the revision exist the last time we checked the current
     file? */
  if (rev <= ffd->youngest_rev_cache)
    return SVN_NO_ERROR;

  SVN_ERR(get_youngest(&(ffd->youngest_rev_cache), fs->path, pool));

  /* Check again. */
  if (rev <= ffd->youngest_rev_cache)
    return SVN_NO_ERROR;

  return svn_error_createf(SVN_ERR_FS_NO_SUCH_REVISION, NULL,
                           _("No such revision %ld"), rev);
}

/* Open the correct revision file for REV.  If the filesystem FS has
   been packed, *FILE will be set to the packed file; otherwise, set *FILE
   to the revision file for REV.  Return SVN_ERR_FS_NO_SUCH_REVISION if the
   file doesn't exist.  Move the file pointer of OFFSET, if the latter is
   not -1.  Prefer cached file handles that share the same COOKIE (again,
   if not -1).  Use POOL for allocations. */
static svn_error_t *
open_pack_or_rev_file(svn_file_handle_cache__handle_t **file,
                      svn_fs_t *fs,
                      svn_revnum_t rev,
                      apr_off_t offset,
                      int cookie,
                      apr_pool_t *pool)
{
  svn_error_t *err;
  const char *path;

  /* make sure file has a defined state */
  *file = NULL;
  err = svn_fs_fs__path_rev_absolute(&path, fs, rev, pool);

  if (! err)
    {
      /* open the revision file in buffered r/o mode */
      fs_fs_data_t *ffd = fs->fsap_data;
      err = svn_file_handle_cache__open(file,
                                        ffd->file_handle_cache,
                                        path,
                                        APR_READ | APR_BUFFERED,
                                        APR_OS_DEFAULT,
                                        offset,
                                        cookie,
                                        pool);

      /* if that succeeded, there must be an underlying APR file */
      assert(err || svn_file_handle_cache__get_apr_handle(*file));
    }

  if (err && APR_STATUS_IS_ENOENT(err->apr_err))
    {
      svn_error_clear(err);
      return svn_error_createf(SVN_ERR_FS_NO_SUCH_REVISION, NULL,
                               _("No such revision %ld"), rev);
    }

  return svn_error_return(err);
}

/* Given REV in FS, set *REV_OFFSET to REV's offset in the packed file.
   Use POOL for temporary allocations. */
static svn_error_t *
get_packed_offset(apr_off_t *rev_offset,
                  svn_fs_t *fs,
                  svn_revnum_t rev,
                  apr_pool_t *pool)
{
  fs_fs_data_t *ffd = fs->fsap_data;
  svn_stream_t *manifest_stream;
  svn_boolean_t is_cached;
  apr_int64_t shard;
  apr_int64_t shard_pos;
  apr_array_header_t *manifest;
  apr_pool_t *iterpool;

  shard = rev / ffd->max_files_per_dir;

  /* position of the shard within the manifest */
  shard_pos = rev % ffd->max_files_per_dir;

  /* fetch exactly that element into *rev_offset, if the manifest is found
     in the cache */
  SVN_ERR(svn_cache__get_partial((void **) rev_offset, &is_cached,
                                 ffd->packed_offset_cache, &shard,
                                 svn_fs_fs__get_sharded_offset, &shard_pos,
                                 pool));

  if (is_cached)
      return SVN_NO_ERROR;

  /* Open the manifest file. */
  SVN_ERR(svn_stream_open_readonly(&manifest_stream,
                                   path_rev_packed(fs, rev, "manifest", pool),
                                   pool, pool));

  /* While we're here, let's just read the entire manifest file into an array,
     so we can cache the entire thing. */
  iterpool = svn_pool_create(pool);
  manifest = apr_array_make(pool, ffd->max_files_per_dir, sizeof(apr_off_t));
  while (1)
    {
      svn_stringbuf_t *sb;
      svn_boolean_t eof;

      svn_pool_clear(iterpool);
      SVN_ERR(svn_stream_readline(manifest_stream, &sb, "\n", &eof, iterpool));
      if (eof)
        break;

      errno = 0; /* apr_atoi64() in APR-0.9 does not always set errno */
      APR_ARRAY_PUSH(manifest, apr_off_t) =
                apr_atoi64(svn_string_create_from_buf(sb, iterpool)->data);
      if (errno == ERANGE)
        return svn_error_create(SVN_ERR_FS_CORRUPT, NULL,
                                "Manifest offset too large");
    }
  svn_pool_destroy(iterpool);

  *rev_offset = APR_ARRAY_IDX(manifest, rev % ffd->max_files_per_dir,
                              apr_off_t);

  /* Close up shop and cache the array. */
  SVN_ERR(svn_stream_close(manifest_stream));
  return svn_cache__set(ffd->packed_offset_cache, &shard, manifest, pool);
}

/* Open the revision file for revision REV in filesystem FS and store
   the newly opened file in FILE.  Seek to location OFFSET before
   returning.  Prefer cached file handles with the specified COOKIE
   (if not -1).  Perform temporary allocations in POOL. */
static svn_error_t *
open_and_seek_revision(svn_file_handle_cache__handle_t **file,
                       svn_fs_t *fs,
                       svn_revnum_t rev,
                       apr_off_t offset,
                       int cookie,
                       apr_pool_t *pool)
{
  /* none of the following requires the file handle */
  SVN_ERR(ensure_revision_exists(fs, rev, pool));
  if (is_packed_rev(fs, rev))
    {
      apr_off_t rev_offset;

      SVN_ERR(get_packed_offset(&rev_offset, fs, rev, pool));
      offset += rev_offset;
    }

  /* So, open the revision file and position the pointer here in one go. */
  return open_pack_or_rev_file(file, fs, rev, offset, cookie, pool);
}

/* Open the representation for a node-revision in transaction TXN_ID
   in filesystem FS and store the newly opened file in FILE.  Seek to
   location OFFSET before returning.  Prefer cached file handles witt
   the specified COOKIE (if not -1).  Perform temporary allocations in
   POOL.  Only appropriate for file contents, nor props or directory
   contents. */
static svn_error_t *
open_and_seek_transaction(svn_file_handle_cache__handle_t **file,
                          svn_fs_t *fs,
                          const char *txn_id,
                          representation_t *rep,
                          int cookie,
                          apr_pool_t *pool)
{
  fs_fs_data_t *ffd = fs->fsap_data;

  /* open & seek in one call */
  return svn_file_handle_cache__open(file,
                                     ffd->file_handle_cache,
                                     path_txn_proto_rev(fs, txn_id, pool),
                                     APR_READ | APR_BUFFERED, 
                                     APR_OS_DEFAULT, 
                                     rep->offset,
                                     cookie,
                                     pool);
}

/* Given a node-id ID, and a representation REP in filesystem FS, open
   the correct file and seek to the correction location.  Store this
   file in *FILE_P.  Perform any allocations in POOL. */
static svn_error_t *
open_and_seek_representation(svn_file_handle_cache__handle_t **file_p,
                             svn_fs_t *fs,
                             representation_t *rep,
                             apr_pool_t *pool)
{
  /* representation headers tend to cluster. Therefore, use separate
   * file handles for them (controlled by the cookie) to maximize APR 
   * buffer effectiveness. */
  if (! rep->txn_id)
    return open_and_seek_revision(file_p, fs, rep->revision, rep->offset,
                                  REP_FILE_COOKIE, pool);
  else
    return open_and_seek_transaction(file_p, fs, rep->txn_id, rep, 
                                     REP_FILE_COOKIE, pool);
}

/* Parse the description of a representation from STRING and store it
   into *REP_P.  If the representation is mutable (the revision is
   given as -1), then use TXN_ID for the representation's txn_id
   field.  If MUTABLE_REP_TRUNCATED is true, then this representation
   is for property or directory contents, and no information will be
   expected except the "-1" revision number for a mutable
   representation.  Allocate *REP_P in POOL. */
static svn_error_t *
read_rep_offsets(representation_t **rep_p,
                 char *string,
                 const char *txn_id,
                 svn_boolean_t mutable_rep_truncated,
                 apr_pool_t *pool)
{
  representation_t *rep;
  char *str, *last_str;

  rep = apr_pcalloc(pool, sizeof(*rep));
  *rep_p = rep;

  str = apr_strtok(string, " ", &last_str);
  if (str == NULL)
    return svn_error_create(SVN_ERR_FS_CORRUPT, NULL,
                            _("Malformed text representation offset line in node-rev"));


  rep->revision = SVN_STR_TO_REV(str);
  if (rep->revision == SVN_INVALID_REVNUM)
    {
      rep->txn_id = txn_id;
      if (mutable_rep_truncated)
        return SVN_NO_ERROR;
    }

  str = apr_strtok(NULL, " ", &last_str);
  if (str == NULL)
    return svn_error_create(SVN_ERR_FS_CORRUPT, NULL,
                            _("Malformed text representation offset line in node-rev"));

  rep->offset = apr_atoi64(str);

  str = apr_strtok(NULL, " ", &last_str);
  if (str == NULL)
    return svn_error_create(SVN_ERR_FS_CORRUPT, NULL,
                            _("Malformed text representation offset line in node-rev"));

  rep->size = apr_atoi64(str);

  str = apr_strtok(NULL, " ", &last_str);
  if (str == NULL)
    return svn_error_create(SVN_ERR_FS_CORRUPT, NULL,
                            _("Malformed text representation offset line in node-rev"));

  rep->expanded_size = apr_atoi64(str);

  /* Read in the MD5 hash. */
  str = apr_strtok(NULL, " ", &last_str);
  if ((str == NULL) || (strlen(str) != (APR_MD5_DIGESTSIZE * 2)))
    return svn_error_create(SVN_ERR_FS_CORRUPT, NULL,
                            _("Malformed text representation offset line in node-rev"));

  SVN_ERR(svn_checksum_parse_hex(&rep->md5_checksum, svn_checksum_md5, str,
                                 pool));

  /* The remaining fields are only used for formats >= 4, so check that. */
  str = apr_strtok(NULL, " ", &last_str);
  if (str == NULL)
    return SVN_NO_ERROR;

  /* Read the SHA1 hash. */
  if (strlen(str) != (APR_SHA1_DIGESTSIZE * 2))
    return svn_error_create(SVN_ERR_FS_CORRUPT, NULL,
                            _("Malformed text representation offset line in node-rev"));

  SVN_ERR(svn_checksum_parse_hex(&rep->sha1_checksum, svn_checksum_sha1, str,
                                 pool));

  /* Read the uniquifier. */
  str = apr_strtok(NULL, " ", &last_str);
  if (str == NULL)
    return svn_error_create(SVN_ERR_FS_CORRUPT, NULL,
                            _("Malformed text representation offset line in node-rev"));

  rep->uniquifier = apr_pstrdup(pool, str);

  return SVN_NO_ERROR;
}

/* Combine the revision and offset of the ID to a string that will
 * be used as a cache key. Allocations will be made from POOL.
 */
static const char *
get_noderev_cache_key(const svn_fs_id_t *id, apr_pool_t *pool)
{
  return svn_fs_fs__combine_two_numbers(svn_fs_fs__id_rev(id),
                                        svn_fs_fs__id_offset(id),
                                        pool);
}

/* Look up the NODEREV_P for ID in FS' node revsion cache. If noderev 
 * caching has been enabled and the data can be found, IS_CACHED will
 * be set to TRUE. The noderev will be allocated from POOL.
 *
 * Non-permanent ids (e.g. ids within a TXN) will not be cached.
 */
static svn_error_t *
get_cached_node_revision_body(node_revision_t **noderev_p,
                              svn_fs_t *fs,
                              const svn_fs_id_t *id,
                              svn_boolean_t *is_cached,
                              apr_pool_t *pool)
{
  fs_fs_data_t *ffd = fs->fsap_data;
  if (! ffd->node_revision_cache || svn_fs_fs__id_txn_id(id))
    *is_cached = FALSE;
  else
    SVN_ERR(svn_cache__get((void **) noderev_p,
                           is_cached,
                           ffd->node_revision_cache,
                           get_noderev_cache_key(id, pool),
                           pool));

  return SVN_NO_ERROR;
}

/* If noderev caching has been enabled, store the NODEREV_P for the given ID
 * in FS' node revsion cache. SCRATCH_POOL is used for temporary allcations.
 *
 * Non-permanent ids (e.g. ids within a TXN) will not be cached.
 */
static svn_error_t *
set_cached_node_revision_body(node_revision_t *noderev_p,
                              svn_fs_t *fs,
                              const svn_fs_id_t *id,
                              apr_pool_t *scratch_pool)
{
  fs_fs_data_t *ffd = fs->fsap_data;

  if (ffd->node_revision_cache && !svn_fs_fs__id_txn_id(id))
    return svn_cache__set(ffd->node_revision_cache,
                          get_noderev_cache_key(id, scratch_pool),
                          noderev_p,
                          scratch_pool);

  return SVN_NO_ERROR;
}


/* Get the node-revision for the node ID in FS.
   Set *NODEREV_P to the new node-revision structure, allocated in POOL.
   See svn_fs_fs__get_node_revision, which wraps this and adds another
   error. */
static svn_error_t *
get_node_revision_body(node_revision_t **noderev_p,
                       svn_fs_t *fs,
                       const svn_fs_id_t *id,
                       apr_pool_t *pool)
{
  svn_file_handle_cache__handle_t *revision_file;
  svn_error_t *err;
  svn_boolean_t is_cached = FALSE;

  /* First, try a cache lookup. If that succeeds, we are done here. */
  SVN_ERR(get_cached_node_revision_body(noderev_p, fs, id, &is_cached, pool));
  if (is_cached)
    return SVN_NO_ERROR;

  if (svn_fs_fs__id_txn_id(id))
    {
      /* This is a transaction node-rev. */
      fs_fs_data_t *ffd = fs->fsap_data;
      err = svn_file_handle_cache__open(&revision_file,
                                        ffd->file_handle_cache,
                                        path_txn_node_rev(fs, id, pool),
                                        APR_READ | APR_BUFFERED,
                                        APR_OS_DEFAULT,
                                        0,
                                        DEFAULT_FILE_COOKIE,
                                        pool);
    }
  else
    {
      /* This is a revision node-rev. */
      err = open_and_seek_revision(&revision_file, fs,
                                   svn_fs_fs__id_rev(id),
                                   svn_fs_fs__id_offset(id),
                                   DEFAULT_FILE_COOKIE,
                                   pool);
    }

  if (err)
    {
      if (APR_STATUS_IS_ENOENT(err->apr_err))
        {
          svn_error_clear(err);
          return svn_fs_fs__err_dangling_id(fs, id);
        }

      return svn_error_return(err);
    }

  SVN_ERR(svn_fs_fs__read_noderev(noderev_p,
                                  svn_stream__from_cached_file_handle
                                      (revision_file,
                                      FALSE,
                                      pool),
                                  pool));

  /* The noderev is not in cache, yet. Add it, if caching has been enabled. */
  return set_cached_node_revision_body(*noderev_p, fs, id, pool);
}

svn_error_t *
svn_fs_fs__read_noderev(node_revision_t **noderev_p,
                        svn_stream_t *stream,
                        apr_pool_t *pool)
{
  apr_hash_t *headers;
  node_revision_t *noderev;
  char *value;

  SVN_ERR(read_header_block(&headers, stream, pool));

  noderev = apr_pcalloc(pool, sizeof(*noderev));

  /* Read the node-rev id. */
  value = apr_hash_get(headers, HEADER_ID, APR_HASH_KEY_STRING);
  if (value == NULL)
      return svn_error_create(SVN_ERR_FS_CORRUPT, NULL,
                              _("Missing id field in node-rev"));

  SVN_ERR(svn_stream_close(stream));

  noderev->id = svn_fs_fs__id_parse(value, strlen(value), pool);

  /* Read the type. */
  value = apr_hash_get(headers, HEADER_TYPE, APR_HASH_KEY_STRING);

  if ((value == NULL) ||
      (strcmp(value, KIND_FILE) != 0 && strcmp(value, KIND_DIR)))
    return svn_error_create(SVN_ERR_FS_CORRUPT, NULL,
                            _("Missing kind field in node-rev"));

  noderev->kind = (strcmp(value, KIND_FILE) == 0) ? svn_node_file
    : svn_node_dir;

  /* Read the 'count' field. */
  value = apr_hash_get(headers, HEADER_COUNT, APR_HASH_KEY_STRING);
  noderev->predecessor_count = (value == NULL) ? 0 : atoi(value);

  /* Get the properties location. */
  value = apr_hash_get(headers, HEADER_PROPS, APR_HASH_KEY_STRING);
  if (value)
    {
      SVN_ERR(read_rep_offsets(&noderev->prop_rep, value,
                               svn_fs_fs__id_txn_id(noderev->id), TRUE, pool));
    }

  /* Get the data location. */
  value = apr_hash_get(headers, HEADER_TEXT, APR_HASH_KEY_STRING);
  if (value)
    {
      SVN_ERR(read_rep_offsets(&noderev->data_rep, value,
                               svn_fs_fs__id_txn_id(noderev->id),
                               (noderev->kind == svn_node_dir), pool));
    }

  /* Get the created path. */
  value = apr_hash_get(headers, HEADER_CPATH, APR_HASH_KEY_STRING);
  if (value == NULL)
    {
      return svn_error_create(SVN_ERR_FS_CORRUPT, NULL,
                              _("Missing cpath in node-rev"));
    }
  else
    {
      noderev->created_path = apr_pstrdup(pool, value);
    }

  /* Get the predecessor ID. */
  value = apr_hash_get(headers, HEADER_PRED, APR_HASH_KEY_STRING);
  if (value)
    noderev->predecessor_id = svn_fs_fs__id_parse(value, strlen(value),
                                                  pool);

  /* Get the copyroot. */
  value = apr_hash_get(headers, HEADER_COPYROOT, APR_HASH_KEY_STRING);
  if (value == NULL)
    {
      noderev->copyroot_path = apr_pstrdup(pool, noderev->created_path);
      noderev->copyroot_rev = svn_fs_fs__id_rev(noderev->id);
    }
  else
    {
      char *str, *last_str;

      str = apr_strtok(value, " ", &last_str);
      if (str == NULL)
        return svn_error_create(SVN_ERR_FS_CORRUPT, NULL,
                                _("Malformed copyroot line in node-rev"));

      noderev->copyroot_rev = SVN_STR_TO_REV(str);

      if (last_str == NULL)
        return svn_error_create(SVN_ERR_FS_CORRUPT, NULL,
                                _("Malformed copyroot line in node-rev"));
      noderev->copyroot_path = apr_pstrdup(pool, last_str);
    }

  /* Get the copyfrom. */
  value = apr_hash_get(headers, HEADER_COPYFROM, APR_HASH_KEY_STRING);
  if (value == NULL)
    {
      noderev->copyfrom_path = NULL;
      noderev->copyfrom_rev = SVN_INVALID_REVNUM;
    }
  else
    {
      char *str, *last_str;

      str = apr_strtok(value, " ", &last_str);
      if (str == NULL)
        return svn_error_create(SVN_ERR_FS_CORRUPT, NULL,
                                _("Malformed copyfrom line in node-rev"));

      noderev->copyfrom_rev = SVN_STR_TO_REV(str);

      if (last_str == NULL)
        return svn_error_create(SVN_ERR_FS_CORRUPT, NULL,
                                _("Malformed copyfrom line in node-rev"));
      noderev->copyfrom_path = apr_pstrdup(pool, last_str);
    }

  /* Get whether this is a fresh txn root. */
  value = apr_hash_get(headers, HEADER_FRESHTXNRT, APR_HASH_KEY_STRING);
  noderev->is_fresh_txn_root = (value != NULL);

  /* Get the mergeinfo count. */
  value = apr_hash_get(headers, HEADER_MINFO_CNT, APR_HASH_KEY_STRING);
  noderev->mergeinfo_count = (value == NULL) ? 0 : apr_atoi64(value);

  /* Get whether *this* node has mergeinfo. */
  value = apr_hash_get(headers, HEADER_MINFO_HERE, APR_HASH_KEY_STRING);
  noderev->has_mergeinfo = (value != NULL);

  *noderev_p = noderev;

  return SVN_NO_ERROR;
}

svn_error_t *
svn_fs_fs__get_node_revision(node_revision_t **noderev_p,
                             svn_fs_t *fs,
                             const svn_fs_id_t *id,
                             apr_pool_t *pool)
{
  svn_error_t *err = get_node_revision_body(noderev_p, fs, id, pool);
  if (err && err->apr_err == SVN_ERR_FS_CORRUPT)
    {
      svn_string_t *id_string = svn_fs_fs__id_unparse(id, pool);
      return svn_error_createf(SVN_ERR_FS_CORRUPT, err,
                               "Corrupt node-revision '%s'",
                               id_string->data);
    }
  return svn_error_return(err);
}


/* Return a formatted string, compatible with filesystem format FORMAT,
   that represents the location of representation REP.  If
   MUTABLE_REP_TRUNCATED is given, the rep is for props or dir contents,
   and only a "-1" revision number will be given for a mutable rep.
   Perform the allocation from POOL.  */
static const char *
representation_string(representation_t *rep,
                      int format,
                      svn_boolean_t mutable_rep_truncated,
                      apr_pool_t *pool)
{
  if (rep->txn_id && mutable_rep_truncated)
    return "-1";

  if (format < SVN_FS_FS__MIN_REP_SHARING_FORMAT || rep->sha1_checksum == NULL)
    return apr_psprintf(pool, "%ld %" APR_OFF_T_FMT " %" SVN_FILESIZE_T_FMT
                        " %" SVN_FILESIZE_T_FMT " %s",
                        rep->revision, rep->offset, rep->size,
                        rep->expanded_size,
                        svn_checksum_to_cstring_display(rep->md5_checksum,
                                                        pool));

  return apr_psprintf(pool, "%ld %" APR_OFF_T_FMT " %" SVN_FILESIZE_T_FMT
                      " %" SVN_FILESIZE_T_FMT " %s %s %s",
                      rep->revision, rep->offset, rep->size,
                      rep->expanded_size,
                      svn_checksum_to_cstring_display(rep->md5_checksum,
                                                      pool),
                      svn_checksum_to_cstring_display(rep->sha1_checksum,
                                                      pool),
                      rep->uniquifier);
}


svn_error_t *
svn_fs_fs__write_noderev(svn_stream_t *outfile,
                         node_revision_t *noderev,
                         int format,
                         svn_boolean_t include_mergeinfo,
                         apr_pool_t *pool)
{
  SVN_ERR(svn_stream_printf(outfile, pool, HEADER_ID ": %s\n",
                            svn_fs_fs__id_unparse(noderev->id,
                                                  pool)->data));

  SVN_ERR(svn_stream_printf(outfile, pool, HEADER_TYPE ": %s\n",
                            (noderev->kind == svn_node_file) ?
                            KIND_FILE : KIND_DIR));

  if (noderev->predecessor_id)
    SVN_ERR(svn_stream_printf(outfile, pool, HEADER_PRED ": %s\n",
                              svn_fs_fs__id_unparse(noderev->predecessor_id,
                                                    pool)->data));

  SVN_ERR(svn_stream_printf(outfile, pool, HEADER_COUNT ": %d\n",
                            noderev->predecessor_count));

  if (noderev->data_rep)
    SVN_ERR(svn_stream_printf(outfile, pool, HEADER_TEXT ": %s\n",
                              representation_string(noderev->data_rep,
                                                    format,
                                                    (noderev->kind
                                                     == svn_node_dir),
                                                    pool)));

  if (noderev->prop_rep)
    SVN_ERR(svn_stream_printf(outfile, pool, HEADER_PROPS ": %s\n",
                              representation_string(noderev->prop_rep, format,
                                                    TRUE, pool)));

  SVN_ERR(svn_stream_printf(outfile, pool, HEADER_CPATH ": %s\n",
                            noderev->created_path));

  if (noderev->copyfrom_path)
    SVN_ERR(svn_stream_printf(outfile, pool, HEADER_COPYFROM ": %ld"
                              " %s\n",
                              noderev->copyfrom_rev,
                              noderev->copyfrom_path));

  if ((noderev->copyroot_rev != svn_fs_fs__id_rev(noderev->id)) ||
      (strcmp(noderev->copyroot_path, noderev->created_path) != 0))
    SVN_ERR(svn_stream_printf(outfile, pool, HEADER_COPYROOT ": %ld"
                              " %s\n",
                              noderev->copyroot_rev,
                              noderev->copyroot_path));

  if (noderev->is_fresh_txn_root)
    SVN_ERR(svn_stream_printf(outfile, pool, HEADER_FRESHTXNRT ": y\n"));

  if (include_mergeinfo)
    {
      if (noderev->mergeinfo_count > 0)
        SVN_ERR(svn_stream_printf(outfile, pool, HEADER_MINFO_CNT ": %"
                                  APR_INT64_T_FMT "\n",
                                  noderev->mergeinfo_count));

      if (noderev->has_mergeinfo)
        SVN_ERR(svn_stream_printf(outfile, pool, HEADER_MINFO_HERE ": y\n"));
    }

  return svn_stream_printf(outfile, pool, "\n");
}

svn_error_t *
svn_fs_fs__put_node_revision(svn_fs_t *fs,
                             const svn_fs_id_t *id,
                             node_revision_t *noderev,
                             svn_boolean_t fresh_txn_root,
                             apr_pool_t *pool)
{
  fs_fs_data_t *ffd = fs->fsap_data;
  apr_file_t *noderev_file;
  const char *txn_id = svn_fs_fs__id_txn_id(id);

  noderev->is_fresh_txn_root = fresh_txn_root;

  if (! txn_id)
    return svn_error_create(SVN_ERR_FS_CORRUPT, NULL,
                            _("Attempted to write to non-transaction"));

  SVN_ERR(svn_io_file_open(&noderev_file, path_txn_node_rev(fs, id, pool),
                           APR_WRITE | APR_CREATE | APR_TRUNCATE
                           | APR_BUFFERED, APR_OS_DEFAULT, pool));

  SVN_ERR(svn_fs_fs__write_noderev(svn_stream_from_aprfile2(noderev_file, TRUE,
                                                            pool),
                                   noderev, ffd->format,
                                   svn_fs_fs__fs_supports_mergeinfo(fs),
                                   pool));

  SVN_ERR(svn_io_file_close(noderev_file, pool));

  /* we wrote to the db -> sync file contents */
  return sync_file_handle_cache(fs);
}


/* This structure is used to hold the information associated with a
   REP line. */
struct rep_args
{
  svn_boolean_t is_delta;
  svn_boolean_t is_delta_vs_empty;

  svn_revnum_t base_revision;
  apr_off_t base_offset;
  apr_size_t base_length;
};

/* Read the next line from file FILE and parse it as a text
   representation entry.  Return the parsed entry in *REP_ARGS_P.
   Perform all allocations in POOL. */
static svn_error_t *
read_rep_line(struct rep_args **rep_args_p,
              apr_file_t *file,
              apr_pool_t *pool)
{
  char buffer[160];
  apr_size_t limit;
  struct rep_args *rep_args;
  char *str, *last_str;

  limit = sizeof(buffer);
  SVN_ERR(svn_io_read_length_line(file, buffer, &limit, pool));

  rep_args = apr_pcalloc(pool, sizeof(*rep_args));
  rep_args->is_delta = FALSE;

  if (strcmp(buffer, REP_PLAIN) == 0)
    {
      *rep_args_p = rep_args;
      return SVN_NO_ERROR;
    }

  if (strcmp(buffer, REP_DELTA) == 0)
    {
      /* This is a delta against the empty stream. */
      rep_args->is_delta = TRUE;
      rep_args->is_delta_vs_empty = TRUE;
      *rep_args_p = rep_args;
      return SVN_NO_ERROR;
    }

  rep_args->is_delta = TRUE;
  rep_args->is_delta_vs_empty = FALSE;

  /* We have hopefully a DELTA vs. a non-empty base revision. */
  str = apr_strtok(buffer, " ", &last_str);
  if (! str || (strcmp(str, REP_DELTA) != 0)) goto err;

  str = apr_strtok(NULL, " ", &last_str);
  if (! str) goto err;
  rep_args->base_revision = SVN_STR_TO_REV(str);

  str = apr_strtok(NULL, " ", &last_str);
  if (! str) goto err;
  rep_args->base_offset = (apr_off_t) apr_atoi64(str);

  str = apr_strtok(NULL, " ", &last_str);
  if (! str) goto err;
  rep_args->base_length = (apr_size_t) apr_atoi64(str);

  *rep_args_p = rep_args;
  return SVN_NO_ERROR;

 err:
  return svn_error_create(SVN_ERR_FS_CORRUPT, NULL,
                          _("Malformed representation header"));
}

/* Given a revision file REV_FILE, opened to REV in FS, find the Node-ID
   of the header located at OFFSET and store it in *ID_P.  Allocate
   temporary variables from POOL. */
static svn_error_t *
get_fs_id_at_offset(svn_fs_id_t **id_p,
                    apr_file_t *rev_file,
                    svn_fs_t *fs,
                    svn_revnum_t rev,
                    apr_off_t offset,
                    apr_pool_t *pool)
{
  svn_fs_id_t *id;
  apr_hash_t *headers;
  const char *node_id_str;

  SVN_ERR(svn_io_file_seek(rev_file, APR_SET, &offset, pool));

  SVN_ERR(read_header_block(&headers,
                            svn_stream_from_aprfile2(rev_file, TRUE, pool),
                            pool));

  node_id_str = apr_hash_get(headers, HEADER_ID, APR_HASH_KEY_STRING);

  if (node_id_str == NULL)
    return svn_error_create(SVN_ERR_FS_CORRUPT, NULL,
                            _("Missing node-id in node-rev"));

  id = svn_fs_fs__id_parse(node_id_str, strlen(node_id_str), pool);

  if (id == NULL)
    return svn_error_create(SVN_ERR_FS_CORRUPT, NULL,
                            _("Corrupt node-id in node-rev"));

  *id_p = id;

  return SVN_NO_ERROR;
}


/* Given an open revision file REV_FILE in FS for REV, locate the trailer that
   specifies the offset to the root node-id and to the changed path
   information.  Store the root node offset in *ROOT_OFFSET and the
   changed path offset in *CHANGES_OFFSET.  If either of these
   pointers is NULL, do nothing with it.  If PACKED is true, REV_FILE
   should be a packed shard file.  Allocate temporary variables from POOL. */
static svn_error_t *
get_root_changes_offset(apr_off_t *root_offset,
                        apr_off_t *changes_offset,
                        apr_file_t *rev_file,
                        svn_fs_t *fs,
                        svn_revnum_t rev,
                        apr_pool_t *pool)
{
  fs_fs_data_t *ffd = fs->fsap_data;
  apr_off_t offset;
  apr_off_t rev_offset;
  char buf[64];
  int i, num_bytes;
  apr_size_t len;
  apr_seek_where_t seek_relative;

  /* Determine where to seek to in the file.

     If we've got a pack file, we want to seek to the end of the desired
     revision.  But we don't track that, so we seek to the beginning of the
     next revision.

     Unless the next revision is in a different file, in which case, we can
     just seek to the end of the pack file -- just like we do in the
     non-packed case. */
  if (is_packed_rev(fs, rev) && ((rev + 1) % ffd->max_files_per_dir != 0))
    {
      SVN_ERR(get_packed_offset(&offset, fs, rev + 1, pool));
      seek_relative = APR_SET;
    }
  else
    {
      seek_relative = APR_END;
      offset = 0;
    }

  /* Offset of the revision from the start of the pack file, if applicable. */
  if (is_packed_rev(fs, rev))
    SVN_ERR(get_packed_offset(&rev_offset, fs, rev, pool));
  else
    rev_offset = 0;

  /* We will assume that the last line containing the two offsets
     will never be longer than 64 characters. */
  SVN_ERR(svn_io_file_seek(rev_file, seek_relative, &offset, pool));

  offset -= sizeof(buf);
  SVN_ERR(svn_io_file_seek(rev_file, APR_SET, &offset, pool));

  /* Read in this last block, from which we will identify the last line. */
  len = sizeof(buf);
  SVN_ERR(svn_io_file_read(rev_file, buf, &len, pool));

  /* This cast should be safe since the maximum amount read, 64, will
     never be bigger than the size of an int. */
  num_bytes = (int) len;

  /* The last byte should be a newline. */
  if (buf[num_bytes - 1] != '\n')
    {
      return svn_error_createf(SVN_ERR_FS_CORRUPT, NULL,
                               _("Revision file lacks trailing newline"));
    }

  /* Look for the next previous newline. */
  for (i = num_bytes - 2; i >= 0; i--)
    {
      if (buf[i] == '\n') break;
    }

  if (i < 0)
    {
      return svn_error_createf(SVN_ERR_FS_CORRUPT, NULL,
                               _("Final line in revision file longer than 64 "
                                 "characters"));
    }

  i++;

  if (root_offset)
    *root_offset = rev_offset + apr_atoi64(&buf[i]);

  /* find the next space */
  for ( ; i < (num_bytes - 2) ; i++)
    if (buf[i] == ' ') break;

  if (i == (num_bytes - 2))
    return svn_error_create(SVN_ERR_FS_CORRUPT, NULL,
                            _("Final line in revision file missing space"));

  i++;

  /* note that apr_atoi64() will stop reading as soon as it encounters
     the final newline. */
  if (changes_offset)
    *changes_offset = rev_offset + apr_atoi64(&buf[i]);

  return SVN_NO_ERROR;
}

/* Move a file into place from OLD_FILENAME in the transactions
   directory to its final location NEW_FILENAME in the repository.  On
   Unix, match the permissions of the new file to the permissions of
   PERMS_REFERENCE.  Temporary allocations are from POOL.
   
   This function almost duplicates svn_io_file_move(), but it tries to
   guarantee a flush. */
static svn_error_t *
move_into_place(const char *old_filename,
                const char *new_filename,
                const char *perms_reference,
                apr_pool_t *pool)
{
  svn_error_t *err;

  SVN_ERR(svn_io_copy_perms(perms_reference, old_filename, pool));

  /* Move the file into place. */
  err = svn_io_file_rename(old_filename, new_filename, pool);
  if (err && APR_STATUS_IS_EXDEV(err->apr_err))
    {
      apr_file_t *file;

      /* Can't rename across devices; fall back to copying. */
      svn_error_clear(err);
      err = SVN_NO_ERROR;
      SVN_ERR(svn_io_copy_file(old_filename, new_filename, TRUE, pool));

      /* Flush the target of the copy to disk. */
      SVN_ERR(svn_io_file_open(&file, new_filename, APR_READ,
                               APR_OS_DEFAULT, pool));
      /* ### BH: Does this really guarantee a flush of the data written
         ### via a completely different handle on all operating systems?
         ###
         ### Maybe we should perform the copy ourselves instead of making
         ### apr do that and flush the real handle? */
      SVN_ERR(svn_io_file_flush_to_disk(file, pool));
      SVN_ERR(svn_io_file_close(file, pool));
    }
  if (err)
    return svn_error_return(err);

#ifdef __linux__
  {
    /* Linux has the unusual feature that fsync() on a file is not
       enough to ensure that a file's directory entries have been
       flushed to disk; you have to fsync the directory as well.
       On other operating systems, we'd only be asking for trouble
       by trying to open and fsync a directory. */
    const char *dirname;
    apr_file_t *file;

    dirname = svn_dirent_dirname(new_filename, pool);
    SVN_ERR(svn_io_file_open(&file, dirname, APR_READ, APR_OS_DEFAULT,
                             pool));
    SVN_ERR(svn_io_file_flush_to_disk(file, pool));
    SVN_ERR(svn_io_file_close(file, pool));
  }
#endif

  return SVN_NO_ERROR;
}

svn_error_t *
svn_fs_fs__rev_get_root(svn_fs_id_t **root_id_p,
                        svn_fs_t *fs,
                        svn_revnum_t rev,
                        apr_pool_t *pool)
{
  fs_fs_data_t *ffd = fs->fsap_data;
  svn_file_handle_cache__handle_t *revision_file;
  apr_file_t *apr_rev_file;
  apr_off_t root_offset;
  svn_fs_id_t *root_id = NULL;
  svn_boolean_t is_cached;

  SVN_ERR(ensure_revision_exists(fs, rev, pool));

  SVN_ERR(svn_cache__get((void **) root_id_p, &is_cached,
                         ffd->rev_root_id_cache, &rev, pool));
  if (is_cached)
    return SVN_NO_ERROR;

  /* we don't care about the file pointer position */
  SVN_ERR(open_pack_or_rev_file(&revision_file, fs, rev, -1,
                                DEFAULT_FILE_COOKIE, pool));
  apr_rev_file = svn_file_handle_cache__get_apr_handle(revision_file);

  /* it will moved here anyways */
  SVN_ERR(get_root_changes_offset(&root_offset, NULL, apr_rev_file, fs, rev,
                                  pool));

  SVN_ERR(get_fs_id_at_offset(&root_id, apr_rev_file, fs, rev, root_offset, 
                              pool));

  SVN_ERR(svn_file_handle_cache__close(revision_file));

  SVN_ERR(svn_cache__set(ffd->rev_root_id_cache, &rev, root_id, pool));

  *root_id_p = root_id;

  return SVN_NO_ERROR;
}

/* Set the revision property list of revision REV in filesystem FS to
   PROPLIST.  Use POOL for temporary allocations. */
static svn_error_t *
set_revision_proplist(svn_fs_t *fs,
                      svn_revnum_t rev,
                      apr_hash_t *proplist,
                      apr_pool_t *pool)
{
  fs_fs_data_t *ffd = fs->fsap_data;
  svn_sqlite__stmt_t *stmt;

  SVN_ERR(ensure_revision_exists(fs, rev, pool));

  if (ffd->format < SVN_FS_FS__MIN_PACKED_REVPROP_FORMAT ||
      rev >= ffd->min_unpacked_revprop)
    {
      const char *final_path = path_revprops(fs, rev, pool);
      const char *tmp_path;
      const char *perms_reference;
      svn_stream_t *stream;

      /* ### do we have a directory sitting around already? we really shouldn't
         ### have to get the dirname here. */
      SVN_ERR(svn_stream_open_unique(&stream, &tmp_path,
                                     svn_dirent_dirname(final_path, pool),
                                     svn_io_file_del_none, pool, pool));
      SVN_ERR(svn_hash_write2(proplist, stream, SVN_HASH_TERMINATOR, pool));
      SVN_ERR(svn_stream_close(stream));

      /* We use the rev file of this revision as the perms reference,
         because when setting revprops for the first time, the revprop
         file won't exist and therefore can't serve as its own reference.
         (Whereas the rev file should already exist at this point.) */
      SVN_ERR(svn_fs_fs__path_rev_absolute(&perms_reference, fs, rev, pool));
      SVN_ERR(move_into_place(tmp_path, final_path, perms_reference, pool));

      return SVN_NO_ERROR;
    }

  SVN_ERR(svn_sqlite__get_statement(&stmt, ffd->revprop_db, STMT_SET_REVPROP));

  SVN_ERR(svn_sqlite__bind_int64(stmt, 1, rev));
  SVN_ERR(svn_sqlite__bind_properties(stmt, 2, proplist, pool));

  return svn_error_return(svn_sqlite__insert(NULL, stmt));
}

static svn_error_t *
revision_proplist(apr_hash_t **proplist_p,
                  svn_fs_t *fs,
                  svn_revnum_t rev,
                  apr_pool_t *pool)
{
  fs_fs_data_t *ffd = fs->fsap_data;
  apr_hash_t *proplist;

  SVN_ERR(ensure_revision_exists(fs, rev, pool));

  if (ffd->format < SVN_FS_FS__MIN_PACKED_REVPROP_FORMAT ||
      rev >= ffd->min_unpacked_revprop)
    {
      apr_file_t *revprop_file = NULL;
      svn_error_t *err = SVN_NO_ERROR;
      int i;
      apr_pool_t *iterpool;

      proplist = apr_hash_make(pool);
      iterpool = svn_pool_create(pool);
      for (i = 0; i < RECOVERABLE_RETRY_COUNT; i++)
        {
          svn_pool_clear(iterpool);

          /* Clear err here rather than after finding a recoverable error so
           * we can return that error on the last iteration of the loop. */
          svn_error_clear(err);
          err = svn_io_file_open(&revprop_file, path_revprops(fs, rev,
                                                              iterpool),
                                 APR_READ | APR_BUFFERED, APR_OS_DEFAULT,
                                 iterpool);
          if (err)
            {
              if (APR_STATUS_IS_ENOENT(err->apr_err))
                {
                  svn_error_clear(err);
                  return svn_error_createf(SVN_ERR_FS_NO_SUCH_REVISION, NULL,
                                           _("No such revision %ld"), rev);
                }
#ifdef ESTALE
              else if (APR_TO_OS_ERROR(err->apr_err) == ESTALE
                       || APR_TO_OS_ERROR(err->apr_err) == EIO
                       || APR_TO_OS_ERROR(err->apr_err) == ENOENT)
                continue;
#endif
              return svn_error_return(err);
            }

          SVN_ERR(svn_hash__clear(proplist, iterpool));
          RETRY_RECOVERABLE(err, revprop_file,
                            svn_hash_read2(proplist,
                                           svn_stream_from_aprfile2(
                                                revprop_file, TRUE, iterpool),
                                           SVN_HASH_TERMINATOR, pool));

          IGNORE_RECOVERABLE(err, svn_io_file_close(revprop_file, iterpool));

          break;
        }

      if (err)
        return svn_error_return(err);
      svn_pool_destroy(iterpool);
    }
  else
    {
      svn_sqlite__stmt_t *stmt;
      svn_boolean_t have_row;

      SVN_ERR(svn_sqlite__get_statement(&stmt, ffd->revprop_db,
                                        STMT_GET_REVPROP));
      SVN_ERR(svn_sqlite__bind_int64(stmt, 1, rev));
      SVN_ERR(svn_sqlite__step(&have_row, stmt));
      if (!have_row)
        return svn_error_createf(SVN_ERR_FS_NO_SUCH_REVISION, NULL,
                                 _("No such revision %ld"), rev);

      SVN_ERR(svn_sqlite__column_properties(&proplist, stmt, 0, pool, pool));
      SVN_ERR(svn_sqlite__reset(stmt));
    }

  *proplist_p = proplist;

  return SVN_NO_ERROR;
}

svn_error_t *
svn_fs_fs__revision_proplist(apr_hash_t **proplist_p,
                             svn_fs_t *fs,
                             svn_revnum_t rev,
                             apr_pool_t *pool)
{
  svn_error_t *err;
  fs_fs_data_t *ffd = fs->fsap_data;

  err = revision_proplist(proplist_p, fs, rev, pool);
  if (err && err->apr_err == SVN_ERR_FS_NO_SUCH_REVISION
      && ffd->format >= SVN_FS_FS__MIN_PACKED_REVPROP_FORMAT)
    {
      /* If a pack is occurring simultaneously, the min-unpacked-revprop value
         could change, so reload it and then attempt to fetch these revprops
         again. */
      svn_error_clear(err);
      SVN_ERR(update_min_unpacked_revprop(fs, pool));
      SVN_ERR(revision_proplist(proplist_p, fs, rev, pool));
    }
  else if (err)
    return svn_error_return(err);

  return SVN_NO_ERROR;
}

/* Represents where in the current svndiff data block each
   representation is. */
struct rep_state
{
  svn_file_handle_cache__handle_t *file;
                    /* For convenience, store the APR file handle
                       along with the surrounding cached file handle. */
  apr_file_t *apr_file;
                    /* The txdelta window cache to use or NULL. */
  svn_cache__t *window_cache;
  apr_off_t start;  /* The starting offset for the raw
                       svndiff/plaintext data minus header. */
  apr_off_t off;    /* The current offset into the file. */
  apr_off_t end;    /* The end offset of the raw data. */
  int ver;          /* If a delta, what svndiff version? */
  int chunk_index;
};

/* See create_rep_state, which wraps this and adds another error. */
static svn_error_t *
create_rep_state_body(struct rep_state **rep_state,
                      struct rep_args **rep_args,
                      representation_t *rep,
                      svn_fs_t *fs,
                      apr_pool_t *pool)
{
  fs_fs_data_t *ffd = fs->fsap_data;
  struct rep_state *rs = apr_pcalloc(pool, sizeof(*rs));
  struct rep_args *ra;
  unsigned char buf[4];

  SVN_ERR(open_and_seek_representation(&rs->file, fs, rep, pool));
  rs->apr_file = svn_file_handle_cache__get_apr_handle(rs->file);
  rs->window_cache = ffd->txdelta_window_cache;

  SVN_ERR(read_rep_line(&ra, rs->apr_file, pool));
  SVN_ERR(get_file_offset(&rs->start, rs->apr_file, pool));
  rs->off = rs->start;
  rs->end = rs->start + rep->size;
  *rep_state = rs;
  *rep_args = ra;

  if (ra->is_delta == FALSE)
    /* This is a plaintext, so just return the current rep_state. */
    return SVN_NO_ERROR;

  /* We are dealing with a delta, find out what version. */
  SVN_ERR(svn_io_file_read_full2(rs->apr_file, buf, sizeof(buf),
                                 NULL, FALSE, pool));
  if (! ((buf[0] == 'S') && (buf[1] == 'V') && (buf[2] == 'N')))
    return svn_error_create
      (SVN_ERR_FS_CORRUPT, NULL,
       _("Malformed svndiff data in representation"));
  rs->ver = buf[3];
  rs->chunk_index = 0;
  rs->off += 4;

  return SVN_NO_ERROR;
}

/* Read the rep args for REP in filesystem FS and create a rep_state
   for reading the representation.  Return the rep_state in *REP_STATE
   and the rep args in *REP_ARGS, both allocated in POOL. */
static svn_error_t *
create_rep_state(struct rep_state **rep_state,
                 struct rep_args **rep_args,
                 representation_t *rep,
                 svn_fs_t *fs,
                 apr_pool_t *pool)
{
  svn_error_t *err = create_rep_state_body(rep_state, rep_args, rep, fs, pool);
  if (err && err->apr_err == SVN_ERR_FS_CORRUPT)
    {
      fs_fs_data_t *ffd = fs->fsap_data;

      /* ### This always returns "-1" for transaction reps, because
         ### this particular bit of code doesn't know if the rep is
         ### stored in the protorev or in the mutable area (for props
         ### or dir contents).  It is pretty rare for FSFS to *read*
         ### from the protorev file, though, so this is probably OK.
         ### And anyone going to debug corruption errors is probably
         ### going to jump straight to this comment anyway! */
      return svn_error_createf(SVN_ERR_FS_CORRUPT, err,
                               "Corrupt representation '%s'",
                               representation_string(rep, ffd->format, TRUE,
                                                     pool));
    }
  return svn_error_return(err);
}

/* Build an array of rep_state structures in *LIST giving the delta
   reps from first_rep to a plain-text or self-compressed rep.  Set
   *SRC_STATE to the plain-text rep we find at the end of the chain,
   or to NULL if the final delta representation is self-compressed.
   The representation to start from is designated by filesystem FS, id
   ID, and representation REP. */
static svn_error_t *
build_rep_list(apr_array_header_t **list,
               struct rep_state **src_state,
               svn_fs_t *fs,
               representation_t *first_rep,
               apr_pool_t *pool)
{
  representation_t rep;
  struct rep_state *rs;
  struct rep_args *rep_args;

  *list = apr_array_make(pool, 1, sizeof(struct rep_state *));
  rep = *first_rep;

  while (1)
    {
      SVN_ERR(create_rep_state(&rs, &rep_args, &rep, fs, pool));
      if (rep_args->is_delta == FALSE)
        {
          /* This is a plaintext, so just return the current rep_state. */
          *src_state = rs;
          return SVN_NO_ERROR;
        }

      /* Push this rep onto the list.  If it's self-compressed, we're done. */
      APR_ARRAY_PUSH(*list, struct rep_state *) = rs;
      if (rep_args->is_delta_vs_empty)
        {
          *src_state = NULL;
          return SVN_NO_ERROR;
        }

      rep.revision = rep_args->base_revision;
      rep.offset = rep_args->base_offset;
      rep.size = rep_args->base_length;
      rep.txn_id = NULL;
    }
}


struct rep_read_baton
{
  /* The FS from which we're reading. */
  svn_fs_t *fs;

  /* The state of all prior delta representations. */
  apr_array_header_t *rs_list;

  /* The plaintext state, if there is a plaintext. */
  struct rep_state *src_state;

  /* The index of the current delta chunk, if we are reading a delta. */
  int chunk_index;

  /* The buffer where we store undeltified data. */
  char *buf;
  apr_size_t buf_pos;
  apr_size_t buf_len;

  /* A checksum context for summing the data read in order to verify it.
     Note: we don't need to use the sha1 checksum because we're only doing
     data verification, for which md5 is perfectly safe.  */
  svn_checksum_ctx_t *md5_checksum_ctx;

  svn_boolean_t checksum_finalized;

  /* The stored checksum of the representation we are reading, its
     length, and the amount we've read so far.  Some of this
     information is redundant with rs_list and src_state, but it's
     convenient for the checksumming code to have it here. */
  svn_checksum_t *md5_checksum;

  svn_filesize_t len;
  svn_filesize_t off;

  /* The key for the fulltext cache for this rep, if there is a
     fulltext cache. */
  const char *fulltext_cache_key;
  /* The text we've been reading, if we're going to cache it. */
  svn_stringbuf_t *current_fulltext;

  /* Used for temporary allocations during the read. */
  apr_pool_t *pool;

  /* Pool used to store file handles and other data that is persistant
     for the entire stream read. */
  apr_pool_t *filehandle_pool;
};

/* Create a rep_read_baton structure for node revision NODEREV in
   filesystem FS and store it in *RB_P.  If FULLTEXT_CACHE_KEY is not
   NULL, it is the rep's key in the fulltext cache, and a stringbuf
   must be allocated to store the text.  Perform all allocations in
   POOL.  If rep is mutable, it must be for file contents. */
static svn_error_t *
rep_read_get_baton(struct rep_read_baton **rb_p,
                   svn_fs_t *fs,
                   representation_t *rep,
                   const char *fulltext_cache_key,
                   apr_pool_t *pool)
{
  struct rep_read_baton *b;

  b = apr_pcalloc(pool, sizeof(*b));
  b->fs = fs;
  b->chunk_index = 0;
  b->buf = NULL;
  b->md5_checksum_ctx = svn_checksum_ctx_create(svn_checksum_md5, pool);
  b->checksum_finalized = FALSE;
  b->md5_checksum = svn_checksum_dup(rep->md5_checksum, pool);
  b->len = rep->expanded_size;
  b->off = 0;
  b->fulltext_cache_key = fulltext_cache_key;
  b->pool = svn_pool_create(pool);
  b->filehandle_pool = svn_pool_create(pool);

  if (fulltext_cache_key)
    b->current_fulltext = svn_stringbuf_create_ensure
                            ((apr_size_t)rep->expanded_size,
                             b->filehandle_pool);
  else
    b->current_fulltext = NULL;

  SVN_ERR(build_rep_list(&b->rs_list, &b->src_state, fs, rep,
                         b->filehandle_pool));

  /* Save our output baton. */
  *rb_p = b;

  return SVN_NO_ERROR;
}

/* Combine the name of the rev file in RS with the given OFFSET to form
 * a cache lookup key. Allocations will be made from POOL. */
static const char*
get_window_key(struct rep_state *rs, apr_off_t offset, apr_pool_t *pool)
{
  const char *name;
  const char *last_part;
  const char *name_last;

  /* the rev file name containing the txdelta window.
   * If this fails we are in serious trouble anyways. 
   * And if nobody else detects the problems, the file content checksum
   * comparison _will_ find them.
   */
  if (apr_file_name_get(&name, rs->apr_file))
    return "";

  /* We care about the file name only as it represents the start revision
   * of this rev file.  Handle packed files as well. */
  name_last = name + strlen(name) - 1;
  while (! svn_ctype_isdigit(*name_last))
    --name_last;

  last_part = name_last;
  while (svn_ctype_isdigit(*last_part))
    --last_part;

  /* copy one char MORE than the actual number to mark packed files,
   * i.e. packed revision file content uses different key space then
   * non-packed ones: keys for packed rev file content ends with a dot
   * for non-packed rev files they end with a digit. */
  name = apr_pstrndup(pool, last_part + 1, name_last - last_part);
  return svn_fs_fs__combine_number_and_string(offset, name, pool);
}

/* Read the WINDOW_P for the rep state RS from the current FSFS session's 
 * cache. This will be a no-op and IS_CACHED will be set to FALSE if no
 * cache has been given. If a cache is available IS_CACHED will inform
 * the caller about the success of the lookup. Allocations (of the window
 * in particualar) will be made from POOL. 
 *
 * If the information could be found, put RS and the position within the 
 * rev file into the same state as if the data had just been read from it.  
 */
static svn_error_t *
get_cached_window(svn_txdelta_window_t **window_p,
                  struct rep_state *rs,
                  svn_boolean_t *is_cached,
                  apr_pool_t *pool)
{
  if (! rs->window_cache)
    {
      /* txdelta window has not been enabled */
      *is_cached = FALSE;
    }
  else
    {
      /* ask the cache for the desired txdelta window */
      svn_fs_fs__txdelta_cached_window_t *cached_window;
      SVN_ERR(svn_cache__get((void **) &cached_window,
                             is_cached,
                             rs->window_cache,
                             get_window_key(rs, rs->off, pool),
                             pool));

      if (*is_cached)
        {
          /* found it. Pass it back to the caller. */
          *window_p = cached_window->window;

          /* manipulate the RS as if we just read the data */
          rs->chunk_index++;
          rs->off = cached_window->end_offset;

          /* manipulate the rev file as if we just read from it */
          SVN_ERR(svn_io_file_seek(rs->apr_file, APR_SET, &rs->off, pool));
        }
    }

  return SVN_NO_ERROR;
}

/* Store the WINDOW read at OFFSET for the rep state RS in the current
 * FSFS session's cache. This will be a no-op if no cache has been given. 
 * Temporary allocations will be made from SCRATCH_POOL. */
static svn_error_t *
set_cached_window(svn_txdelta_window_t *window,
                  struct rep_state *rs,
                  apr_off_t offset,
                  apr_pool_t *scratch_pool)
{
  if (rs->window_cache)
    {
      /* store the window and the first offset _past_ it */
      svn_fs_fs__txdelta_cached_window_t cached_window = { window, rs->off };

      /* but key it with the start offset because that is the known state
       * when we will look it up */
      return svn_cache__set(rs->window_cache,
                            get_window_key(rs, offset, scratch_pool),
                            &cached_window,
                            scratch_pool);
    }

  return SVN_NO_ERROR;
}

/* Skip forwards to THIS_CHUNK in REP_STATE and then read the next delta
   window into *NWIN. */
static svn_error_t *
read_window(svn_txdelta_window_t **nwin, int this_chunk, struct rep_state *rs,
            apr_pool_t *pool)
{
  svn_stream_t *stream;
  svn_boolean_t is_cached;
  apr_off_t old_offset;

  SVN_ERR_ASSERT(rs->chunk_index <= this_chunk);

  /* Skip windows to reach the current chunk if we aren't there yet. */
  while (rs->chunk_index < this_chunk)
    {
      SVN_ERR(svn_txdelta_skip_svndiff_window(rs->apr_file, rs->ver, pool));
      rs->chunk_index++;
      SVN_ERR(get_file_offset(&rs->off, rs->apr_file, pool));
      if (rs->off >= rs->end)
        return svn_error_create(SVN_ERR_FS_CORRUPT, NULL,
                                _("Reading one svndiff window read "
                                  "beyond the end of the "
                                  "representation"));
    }

  /* Read the next window. But first, try to find it in the cache. */
  SVN_ERR(get_cached_window(nwin, rs, &is_cached, pool));
  if (is_cached)
    return SVN_NO_ERROR;

  /* Actually read the next window. */
  old_offset = rs->off;
  stream = svn_stream__from_cached_file_handle(rs->file, TRUE, pool);
  SVN_ERR(svn_txdelta_read_svndiff_window(nwin, stream, rs->ver, pool));
  rs->chunk_index++;
  SVN_ERR(get_file_offset(&rs->off, rs->apr_file, pool));

  if (rs->off > rs->end)
    return svn_error_create(SVN_ERR_FS_CORRUPT, NULL,
                            _("Reading one svndiff window read beyond "
                              "the end of the representation"));

  /* the window has not been cached before, thus cache it now
   * (if caching is used for them at all) */
  return set_cached_window(*nwin, rs, old_offset, pool);
}

/* Get one delta window that is a result of combining all but the last deltas
   from the current desired representation identified in *RB, to its
   final base representation.  Store the window in *RESULT. */
static svn_error_t *
get_combined_window(svn_txdelta_window_t **result,
                    struct rep_read_baton *rb)
{
  apr_pool_t *pool, *new_pool;
  int i;
  svn_txdelta_window_t *window, *nwin;
  struct rep_state *rs;

  SVN_ERR_ASSERT(rb->rs_list->nelts >= 2);

  pool = svn_pool_create(rb->pool);

  /* Read the next window from the original rep. */
  rs = APR_ARRAY_IDX(rb->rs_list, 0, struct rep_state *);
  SVN_ERR(read_window(&window, rb->chunk_index, rs, pool));

  /* Combine in the windows from the other delta reps, if needed. */
  for (i = 1; i < rb->rs_list->nelts - 1; i++)
    {
      if (window->src_ops == 0)
        break;

      rs = APR_ARRAY_IDX(rb->rs_list, i, struct rep_state *);

      SVN_ERR(read_window(&nwin, rb->chunk_index, rs, pool));

      /* Combine this window with the current one.  Cycle pools so that we
         only need to hold three windows at a time. */
      new_pool = svn_pool_create(rb->pool);
      window = svn_txdelta_compose_windows(nwin, window, new_pool);
      svn_pool_destroy(pool);
      pool = new_pool;
    }

  *result = window;
  return SVN_NO_ERROR;
}

/* Returns whether or not the expanded fulltext of the file is cachable
 * based on its size SIZE.  The decision depends on the cache used by RB.
 */
static svn_boolean_t
fulltext_size_is_cachable(fs_fs_data_t *ffd, svn_filesize_t size)
{
  return (size < APR_SIZE_MAX)
      && svn_cache__is_cachable(ffd->fulltext_cache, (apr_size_t)size);
}

/* Store fulltext in RB in the fulltext cache used by said RB. Items that
 * are too large to be cached won't. Also, this will be a no-op if no 
 * fulltext cache has been enabled in RB.
 */
static svn_error_t *
cache_rep(struct rep_read_baton *rb)
{
  fs_fs_data_t *ffd = rb->fs->fsap_data;
  if (rb->current_fulltext &&
      fulltext_size_is_cachable(ffd, rb->current_fulltext->len))
    {
      SVN_ERR(svn_cache__set(ffd->fulltext_cache, rb->fulltext_cache_key,
                             rb->current_fulltext, rb->pool));

      /* prevent duplicate caching (this is only to aid performance) */
      rb->current_fulltext = NULL;
    }

  return SVN_NO_ERROR;
}

static svn_error_t *
rep_read_contents_close(void *baton)
{
  struct rep_read_baton *rb = baton;

  if (rb->len == 0)
    {
      /* This has not yet been attempted to be added to the cache.
       * Now, the data should be in. */
      cache_rep(rb);
    }

  svn_pool_destroy(rb->pool);
  svn_pool_destroy(rb->filehandle_pool);

  return SVN_NO_ERROR;
}

/* Return the next *LEN bytes of the rep and store them in *BUF. */
static svn_error_t *
get_contents(struct rep_read_baton *rb,
             char *buf,
             apr_size_t *len)
{
  apr_size_t copy_len, remaining = *len, tlen;
  char *sbuf, *tbuf, *cur = buf;
  struct rep_state *rs;
  svn_txdelta_window_t *cwindow, *lwindow;
  
  /* Special case for when there are no delta reps, only a plain
     text. */
  if (rb->rs_list->nelts == 0)
    {
      copy_len = remaining;
      rs = rb->src_state;
      if (((apr_off_t) copy_len) > rs->end - rs->off)
        copy_len = (apr_size_t) (rs->end - rs->off);
      SVN_ERR(svn_io_file_read_full2(rs->apr_file, cur, copy_len, NULL,
                                     FALSE, rb->pool));
      rs->off += copy_len;
      *len = copy_len;
      return SVN_NO_ERROR;
    }

  while (remaining > 0)
    {
      /* If we have buffered data from a previous chunk, use that. */
      if (rb->buf)
        {
          /* Determine how much to copy from the buffer. */
          copy_len = rb->buf_len - rb->buf_pos;
          if (copy_len > remaining)
            copy_len = remaining;

          /* Actually copy the data. */
          memcpy(cur, rb->buf + rb->buf_pos, copy_len);
          rb->buf_pos += copy_len;
          cur += copy_len;
          remaining -= copy_len;

          /* If the buffer is all used up, clear it and empty the
             local pool. */
          if (rb->buf_pos == rb->buf_len)
            {
              svn_pool_clear(rb->pool);
              rb->buf = NULL;
            }
        }
      else
        {

          rs = APR_ARRAY_IDX(rb->rs_list, 0, struct rep_state *);
          if (rs->off == rs->end)
            break;

          /* Get more buffered data by evaluating a chunk. */
          if (rb->rs_list->nelts > 1)
            SVN_ERR(get_combined_window(&cwindow, rb));
          else
            cwindow = NULL;
          if (!cwindow || cwindow->src_ops > 0)
            {
              rs = APR_ARRAY_IDX(rb->rs_list, rb->rs_list->nelts - 1,
                                 struct rep_state *);
              /* Read window from last representation in list. */
              /* We apply this window directly instead of combining it
                 with the others.  We do this because vdelta used to
                 be used for deltas against the empty stream, which
                 will trigger quadratic behaviour in the delta
                 combiner.  It's still likely that we'll find such
                 deltas in an old repository; it may be worth
                 considering whether or not this special case is still
                 needed in the future, though. */
              SVN_ERR(read_window(&lwindow, rb->chunk_index, rs, rb->pool));

              if (lwindow->src_ops > 0)
                {
                  if (! rb->src_state)
                    return svn_error_create(SVN_ERR_FS_CORRUPT, NULL,
                                            _("svndiff data requested "
                                              "non-existent source"));
                  rs = rb->src_state;
                  sbuf = apr_palloc(rb->pool, lwindow->sview_len);
                  if (! ((rs->start + lwindow->sview_offset) < rs->end))
                    return svn_error_create(SVN_ERR_FS_CORRUPT, NULL,
                                            _("svndiff requested position "
                                              "beyond end of stream"));
                  if ((rs->start + lwindow->sview_offset) != rs->off)
                    {
                      rs->off = rs->start + lwindow->sview_offset;
                      SVN_ERR(svn_io_file_seek(rs->apr_file, APR_SET, &rs->off,
                                               rb->pool));
                    }
                  SVN_ERR(svn_io_file_read_full2(rs->apr_file, sbuf,
                                                 lwindow->sview_len,
                                                 NULL, FALSE, rb->pool));
                  rs->off += lwindow->sview_len;
                }
              else
                sbuf = NULL;

              /* Apply lwindow to source. */
              tlen = lwindow->tview_len;
              tbuf = apr_palloc(rb->pool, tlen);
              svn_txdelta_apply_instructions(lwindow, sbuf, tbuf,
                                             &tlen);
              if (tlen != lwindow->tview_len)
                return svn_error_create(SVN_ERR_FS_CORRUPT, NULL,
                                        _("svndiff window length is "
                                          "corrupt"));
              sbuf = tbuf;
            }
          else
            sbuf = NULL;

          rb->chunk_index++;

          if (cwindow)
            {
              rb->buf_len = cwindow->tview_len;
              rb->buf = apr_palloc(rb->pool, rb->buf_len);
              svn_txdelta_apply_instructions(cwindow, sbuf, rb->buf,
                                             &rb->buf_len);
              if (rb->buf_len != cwindow->tview_len)
                return svn_error_create(SVN_ERR_FS_CORRUPT, NULL,
                                        _("svndiff window length is "
                                          "corrupt"));
            }
          else
            {
              rb->buf_len = lwindow->tview_len;
              rb->buf = sbuf;
            }

          rb->buf_pos = 0;
        }
    }

  *len = cur - buf;

  return SVN_NO_ERROR;
}

/* BATON is of type `rep_read_baton'; read the next *LEN bytes of the
   representation and store them in *BUF.  Sum as we read and verify
   the MD5 sum at the end. */
static svn_error_t *
rep_read_contents(void *baton,
                  char *buf,
                  apr_size_t *len)
{
  struct rep_read_baton *rb = baton;

  /* Get the next block of data. */
  SVN_ERR(get_contents(rb, buf, len));

  if (rb->current_fulltext)
    svn_stringbuf_appendbytes(rb->current_fulltext, buf, *len);

  /* Perform checksumming.  We want to check the checksum as soon as
     the last byte of data is read, in case the caller never performs
     a short read, but we don't want to finalize the MD5 context
     twice. */
  if (!rb->checksum_finalized)
    {
      SVN_ERR(svn_checksum_update(rb->md5_checksum_ctx, buf, *len));
      rb->off += *len;
      if (rb->off == rb->len)
        {
          svn_checksum_t *md5_checksum;

          rb->checksum_finalized = TRUE;
          svn_checksum_final(&md5_checksum, rb->md5_checksum_ctx, rb->pool);
          if (!svn_checksum_match(md5_checksum, rb->md5_checksum))
            return svn_error_createf
              (SVN_ERR_FS_CORRUPT, NULL,
               apr_psprintf(rb->pool, "%s:\n%s\n%s\n",
                            _("Checksum mismatch while reading representation"),
                            _("   expected:  %s"),
                            _("     actual:  %s")),
               svn_checksum_to_cstring_display(rb->md5_checksum, rb->pool),
               svn_checksum_to_cstring_display(md5_checksum, rb->pool));
        }
    }

  /* Ff we read the whole content, cache it. 
   * Otherwise, the closing the read stream will take care of that. 
   * Duplicate caching attemps will be handled / prevented by cache_rep. */
  if (rb->len && rb->len == rb->off)
    cache_rep(rb);

  return SVN_NO_ERROR;
}


/* Return a stream in *CONTENTS_P that will read the contents of a
   representation stored at the location given by REP.  Appropriate
   for any kind of immutable representation, but only for file
   contents (not props or directory contents) in mutable
   representations.

   If REP is NULL, the representation is assumed to be empty, and the
   empty stream is returned.
*/
static svn_error_t *
read_representation(svn_stream_t **contents_p,
                    svn_fs_t *fs,
                    representation_t *rep,
                    apr_pool_t *pool)
{
  if (! rep)
    {
      *contents_p = svn_stream_empty(pool);
    }
  else
    {
      fs_fs_data_t *ffd = fs->fsap_data;
      const char *fulltext_key = NULL;
      struct rep_read_baton *rb;

      if (ffd->fulltext_cache && SVN_IS_VALID_REVNUM(rep->revision)
          && fulltext_size_is_cachable(ffd, rep->expanded_size))
        {
          svn_string_t *fulltext;
          svn_boolean_t is_cached;
          fulltext_key = apr_psprintf(pool, "%ld/%" APR_OFF_T_FMT,
                                      rep->revision, rep->offset);
          SVN_ERR(svn_cache__get((void **) &fulltext, &is_cached,
                                 ffd->fulltext_cache, fulltext_key, pool));
          if (is_cached)
            {
              *contents_p = svn_stream_from_string(fulltext, pool);
              return SVN_NO_ERROR;
            }
        }

      SVN_ERR(rep_read_get_baton(&rb, fs, rep, fulltext_key, pool));

      *contents_p = svn_stream_create(rb, pool);
      svn_stream_set_read(*contents_p, rep_read_contents);
      svn_stream_set_close(*contents_p, rep_read_contents_close);
    }

  return SVN_NO_ERROR;
}

svn_error_t *
svn_fs_fs__get_contents(svn_stream_t **contents_p,
                        svn_fs_t *fs,
                        node_revision_t *noderev,
                        apr_pool_t *pool)
{
  return read_representation(contents_p, fs, noderev->data_rep, pool);
}

/* Baton used when reading delta windows. */
struct delta_read_baton
{
  struct rep_state *rs;
  svn_checksum_t *checksum;
};

/* This implements the svn_txdelta_next_window_fn_t interface. */
static svn_error_t *
delta_read_next_window(svn_txdelta_window_t **window, void *baton,
                       apr_pool_t *pool)
{
  struct delta_read_baton *drb = baton;

  if (drb->rs->off == drb->rs->end)
    {
      *window = NULL;
      return SVN_NO_ERROR;
    }

  return read_window(window, drb->rs->chunk_index, drb->rs, pool);
}

/* This implements the svn_txdelta_md5_digest_fn_t interface. */
static const unsigned char *
delta_read_md5_digest(void *baton)
{
  struct delta_read_baton *drb = baton;

  if (drb->checksum->kind == svn_checksum_md5)
    return drb->checksum->digest;
  else
    return NULL;
}

svn_error_t *
svn_fs_fs__get_file_delta_stream(svn_txdelta_stream_t **stream_p,
                                 svn_fs_t *fs,
                                 node_revision_t *source,
                                 node_revision_t *target,
                                 apr_pool_t *pool)
{
  svn_stream_t *source_stream, *target_stream;

  /* Try a shortcut: if the target is stored as a delta against the source,
     then just use that delta. */
  if (source && source->data_rep && target->data_rep)
    {
      struct rep_state *rep_state;
      struct rep_args *rep_args;

      /* Read target's base rep if any. */
      SVN_ERR(create_rep_state(&rep_state, &rep_args, target->data_rep,
                               fs, pool));
      /* If that matches source, then use this delta as is. */
      if (rep_args->is_delta
          && (rep_args->is_delta_vs_empty
              || (rep_args->base_revision == source->data_rep->revision
                  && rep_args->base_offset == source->data_rep->offset)))
        {
          /* Create the delta read baton. */
          struct delta_read_baton *drb = apr_pcalloc(pool, sizeof(*drb));
          drb->rs = rep_state;
          drb->checksum = svn_checksum_dup(target->data_rep->md5_checksum,
                                           pool);
          *stream_p = svn_txdelta_stream_create(drb, delta_read_next_window,
                                                delta_read_md5_digest, pool);
          return SVN_NO_ERROR;
        }
      else
        SVN_ERR(svn_file_handle_cache__close(rep_state->file));
    }

  /* Read both fulltexts and construct a delta.  The checksum for stream_p
     will not be used by the callers.  Thus, don't calculate it. */
  if (source)
    SVN_ERR(read_representation(&source_stream, fs, source->data_rep, pool));
  else
    source_stream = svn_stream_empty(pool);
  SVN_ERR(read_representation(&target_stream, fs, target->data_rep, pool));
  svn_txdelta_unchecked(stream_p, source_stream, target_stream, pool);

  return SVN_NO_ERROR;
}


/* Fetch the contents of a directory into ENTRIES.  Values are stored
   as filename to string mappings; further conversion is necessary to
   convert them into svn_fs_dirent_t values. */
static svn_error_t *
get_dir_contents(apr_hash_t *entries,
                 svn_fs_t *fs,
                 node_revision_t *noderev,
                 apr_pool_t *pool)
{
  svn_stream_t *contents;

  if (noderev->data_rep && noderev->data_rep->txn_id)
    {
      const char *filename = path_txn_node_children(fs, noderev->id, pool);

      /* The representation is mutable.  Read the old directory
         contents from the mutable children file, followed by the
         changes we've made in this transaction. */
      SVN_ERR(svn_stream_open_readonly(&contents, filename, pool, pool));
      SVN_ERR(svn_hash_read2(entries, contents, SVN_HASH_TERMINATOR, pool));
      SVN_ERR(svn_hash_read_incremental(entries, contents, NULL, pool));
      SVN_ERR(svn_stream_close(contents));
    }
  else if (noderev->data_rep)
    {
      /* The representation is immutable.  Read it normally. */
      SVN_ERR(read_representation(&contents, fs, noderev->data_rep, pool));
      SVN_ERR(svn_hash_read2(entries, contents, SVN_HASH_TERMINATOR, pool));
      SVN_ERR(svn_stream_close(contents));
    }

  return SVN_NO_ERROR;
}


static const char *
unparse_dir_entry(svn_node_kind_t kind, const svn_fs_id_t *id,
                  apr_pool_t *pool)
{
  return apr_psprintf(pool, "%s %s",
                      (kind == svn_node_file) ? KIND_FILE : KIND_DIR,
                      svn_fs_fs__id_unparse(id, pool)->data);
}

/* Given a hash ENTRIES of dirent structions, return a hash in
   *STR_ENTRIES_P, that has svn_string_t as the values in the format
   specified by the fs_fs directory contents file.  Perform
   allocations in POOL. */
static svn_error_t *
unparse_dir_entries(apr_hash_t **str_entries_p,
                    apr_hash_t *entries,
                    apr_pool_t *pool)
{
  apr_hash_index_t *hi;

  *str_entries_p = apr_hash_make(pool);

  for (hi = apr_hash_first(pool, entries); hi; hi = apr_hash_next(hi))
    {
      const void *key;
      apr_ssize_t klen;
      svn_fs_dirent_t *dirent = svn__apr_hash_index_val(hi);
      const char *new_val;

      apr_hash_this(hi, &key, &klen, NULL);
      new_val = unparse_dir_entry(dirent->kind, dirent->id, pool);
      apr_hash_set(*str_entries_p, key, klen,
                   svn_string_create(new_val, pool));
    }

  return SVN_NO_ERROR;
}


/* Given a hash STR_ENTRIES with values as svn_string_t as specified
   in an FSFS directory contents listing, return a hash of dirents in
   *ENTRIES_P.  Perform allocations in POOL. */
static svn_error_t *
parse_dir_entries(apr_hash_t **entries_p,
                  apr_hash_t *str_entries,
                  apr_pool_t *pool)
{
  apr_hash_index_t *hi;

  *entries_p = apr_hash_make(pool);

  /* Translate the string dir entries into real entries. */
  for (hi = apr_hash_first(pool, str_entries); hi; hi = apr_hash_next(hi))
    {
      const char *name = svn__apr_hash_index_key(hi);
      svn_string_t *str_val = svn__apr_hash_index_val(hi);
      char *str, *last_str;
      svn_fs_dirent_t *dirent = apr_pcalloc(pool, sizeof(*dirent));

      str = apr_pstrdup(pool, str_val->data);
      dirent->name = apr_pstrdup(pool, name);

      str = apr_strtok(str, " ", &last_str);
      if (str == NULL)
        return svn_error_create(SVN_ERR_FS_CORRUPT, NULL,
                                _("Directory entry corrupt"));

      if (strcmp(str, KIND_FILE) == 0)
        {
          dirent->kind = svn_node_file;
        }
      else if (strcmp(str, KIND_DIR) == 0)
        {
          dirent->kind = svn_node_dir;
        }
      else
        {
          return svn_error_create(SVN_ERR_FS_CORRUPT, NULL,
                                  _("Directory entry corrupt"));
        }

      str = apr_strtok(NULL, " ", &last_str);
      if (str == NULL)
        return svn_error_create(SVN_ERR_FS_CORRUPT, NULL,
                                _("Directory entry corrupt"));

      dirent->id = svn_fs_fs__id_parse(str, strlen(str), pool);

      apr_hash_set(*entries_p, dirent->name, APR_HASH_KEY_STRING, dirent);
    }

  return SVN_NO_ERROR;
}

svn_error_t *
svn_fs_fs__rep_contents_dir(apr_hash_t **entries_p,
                            svn_fs_t *fs,
                            node_revision_t *noderev,
                            apr_pool_t *pool)
{
  fs_fs_data_t *ffd = fs->fsap_data;
  const char *unparsed_id = NULL;
  apr_hash_t *unparsed_entries, *parsed_entries;

  /* Are we looking for an immutable directory?  We could try the
   * cache. */
  if (! svn_fs_fs__id_txn_id(noderev->id))
    {
      svn_boolean_t found;

      unparsed_id = svn_fs_fs__id_unparse(noderev->id, pool)->data;
      SVN_ERR(svn_cache__get((void **) entries_p, &found, ffd->dir_cache,
                             unparsed_id, pool));
      if (found)
        return SVN_NO_ERROR;
    }

  /* Read in the directory hash. */
  unparsed_entries = apr_hash_make(pool);
  SVN_ERR(get_dir_contents(unparsed_entries, fs, noderev, pool));
  SVN_ERR(parse_dir_entries(&parsed_entries, unparsed_entries, pool));

  /* If this is an immutable directory, let's cache the contents. */
  if (! svn_fs_fs__id_txn_id(noderev->id))
    SVN_ERR(svn_cache__set(ffd->dir_cache, unparsed_id, parsed_entries, pool));

  *entries_p = parsed_entries;
  return SVN_NO_ERROR;
}

svn_error_t *
svn_fs_fs__rep_contents_dir_partial(void **result_p,
                                    svn_fs_t *fs,
                                    node_revision_t *noderev,
                                    svn_cache__partial_getter_func_t deserializer,
                                    void *baton,
                                    apr_pool_t *pool)
{
  fs_fs_data_t *ffd = fs->fsap_data;
  apr_hash_t *entries;
  svn_boolean_t found = FALSE;

  /* Are we looking for an immutable directory?  We could try the
   * cache. */
  if (! svn_fs_fs__id_txn_id(noderev->id))
    {
      const char *unparsed_id =
          svn_fs_fs__id_unparse(noderev->id, pool)->data;

      /* Cache lookup. Return on the requested part of the dir info. */
      SVN_ERR(svn_cache__get_partial(result_p, &found, ffd->dir_cache,
                                     unparsed_id, deserializer, baton,
                                     pool));
    }

  if (! found)
    {
      char *serialized_entries;
      apr_size_t serialized_len;

      /* since we don't need the directory content later on, put it into
         some sub-pool that will be reclaimed immedeately after exiting
         this function successfully. Opon failure, it will live as long
         as pool.
       */
      apr_pool_t *sub_pool = svn_pool_create(pool);

      /* read the dir from the file system. It will probably be put it
         into the cache for faster lookup in future calls. */
      SVN_ERR(svn_fs_fs__rep_contents_dir(&entries, fs, noderev, sub_pool));

      /* deserializer works on serialied data only. So, we need to provide
         serialized dir entries */
      SVN_ERR(svn_fs_fs__serialize_dir_entries(&serialized_entries,
                                               &serialized_len,
                                               entries,
                                               sub_pool));
      SVN_ERR(deserializer(result_p,
                           serialized_entries,
                           serialized_len,
                           baton,
                           pool));

      apr_pool_destroy(sub_pool);
    }

  return SVN_NO_ERROR;
}

svn_error_t *
svn_fs_fs__get_proplist(apr_hash_t **proplist_p,
                        svn_fs_t *fs,
                        node_revision_t *noderev,
                        apr_pool_t *pool)
{
  apr_hash_t *proplist;
  svn_stream_t *stream;

  proplist = apr_hash_make(pool);

  if (noderev->prop_rep && noderev->prop_rep->txn_id)
    {
      const char *filename = path_txn_node_props(fs, noderev->id, pool);

      SVN_ERR(svn_stream_open_readonly(&stream, filename, pool, pool));
      SVN_ERR(svn_hash_read2(proplist, stream, SVN_HASH_TERMINATOR, pool));
      SVN_ERR(svn_stream_close(stream));
    }
  else if (noderev->prop_rep)
    {
      SVN_ERR(read_representation(&stream, fs, noderev->prop_rep, pool));
      SVN_ERR(svn_hash_read2(proplist, stream, SVN_HASH_TERMINATOR, pool));
      SVN_ERR(svn_stream_close(stream));
    }

  *proplist_p = proplist;

  return SVN_NO_ERROR;
}

svn_error_t *
svn_fs_fs__file_length(svn_filesize_t *length,
                       node_revision_t *noderev,
                       apr_pool_t *pool)
{
  if (noderev->data_rep)
    *length = noderev->data_rep->expanded_size;
  else
    *length = 0;

  return SVN_NO_ERROR;
}

svn_boolean_t
svn_fs_fs__noderev_same_rep_key(representation_t *a,
                                representation_t *b)
{
  if (a == b)
    return TRUE;

  if (a == NULL || b == NULL)
    return FALSE;

  if (a->offset != b->offset)
    return FALSE;

  if (a->revision != b->revision)
    return FALSE;

  if (a->uniquifier == b->uniquifier)
    return TRUE;

  if (a->uniquifier == NULL || b->uniquifier == NULL)
    return FALSE;

  return strcmp(a->uniquifier, b->uniquifier) == 0;
}

svn_error_t *
svn_fs_fs__file_checksum(svn_checksum_t **checksum,
                         node_revision_t *noderev,
                         svn_checksum_kind_t kind,
                         apr_pool_t *pool)
{
  if (noderev->data_rep)
    {
      switch(kind)
        {
          case svn_checksum_md5:
            *checksum = svn_checksum_dup(noderev->data_rep->md5_checksum,
                                         pool);
            break;
          case svn_checksum_sha1:
            *checksum = svn_checksum_dup(noderev->data_rep->sha1_checksum,
                                         pool);
            break;
          default:
            *checksum = NULL;
        }
    }
  else
    *checksum = NULL;

  return SVN_NO_ERROR;
}

representation_t *
svn_fs_fs__rep_copy(representation_t *rep,
                    apr_pool_t *pool)
{
  representation_t *rep_new;

  if (rep == NULL)
    return NULL;

  rep_new = apr_pcalloc(pool, sizeof(*rep_new));

  memcpy(rep_new, rep, sizeof(*rep_new));
  rep_new->md5_checksum = svn_checksum_dup(rep->md5_checksum, pool);
  rep_new->sha1_checksum = svn_checksum_dup(rep->sha1_checksum, pool);
  rep_new->uniquifier = apr_pstrdup(pool, rep->uniquifier);

  return rep_new;
}

/* Merge the internal-use-only CHANGE into a hash of public-FS
   svn_fs_path_change2_t CHANGES, collapsing multiple changes into a
   single summarical (is that real word?) change per path.  Also keep
   the COPYFROM_CACHE up to date with new adds and replaces.  */
static svn_error_t *
fold_change(apr_hash_t *changes,
            const change_t *change,
            apr_hash_t *copyfrom_cache)
{
  apr_pool_t *pool = apr_hash_pool_get(changes);
  svn_fs_path_change2_t *old_change, *new_change;
  const char *path;

  if ((old_change = apr_hash_get(changes, change->path, APR_HASH_KEY_STRING)))
    {
      /* This path already exists in the hash, so we have to merge
         this change into the already existing one. */

      /* Sanity check:  only allow NULL node revision ID in the
         `reset' case. */
      if ((! change->noderev_id) && (change->kind != svn_fs_path_change_reset))
        return svn_error_create
          (SVN_ERR_FS_CORRUPT, NULL,
           _("Missing required node revision ID"));

      /* Sanity check: we should be talking about the same node
         revision ID as our last change except where the last change
         was a deletion. */
      if (change->noderev_id
          && (! svn_fs_fs__id_eq(old_change->node_rev_id, change->noderev_id))
          && (old_change->change_kind != svn_fs_path_change_delete))
        return svn_error_create
          (SVN_ERR_FS_CORRUPT, NULL,
           _("Invalid change ordering: new node revision ID "
             "without delete"));

      /* Sanity check: an add, replacement, or reset must be the first
         thing to follow a deletion. */
      if ((old_change->change_kind == svn_fs_path_change_delete)
          && (! ((change->kind == svn_fs_path_change_replace)
                 || (change->kind == svn_fs_path_change_reset)
                 || (change->kind == svn_fs_path_change_add))))
        return svn_error_create
          (SVN_ERR_FS_CORRUPT, NULL,
           _("Invalid change ordering: non-add change on deleted path"));

      /* Sanity check: an add can't follow anything except
         a delete or reset.  */
      if ((change->kind == svn_fs_path_change_add)
          && (old_change->change_kind != svn_fs_path_change_delete)
          && (old_change->change_kind != svn_fs_path_change_reset))
        return svn_error_create
          (SVN_ERR_FS_CORRUPT, NULL,
           _("Invalid change ordering: add change on preexisting path"));

      /* Now, merge that change in. */
      switch (change->kind)
        {
        case svn_fs_path_change_reset:
          /* A reset here will simply remove the path change from the
             hash. */
          old_change = NULL;
          break;

        case svn_fs_path_change_delete:
          if (old_change->change_kind == svn_fs_path_change_add)
            {
              /* If the path was introduced in this transaction via an
                 add, and we are deleting it, just remove the path
                 altogether. */
              old_change = NULL;
            }
          else
            {
              /* A deletion overrules all previous changes. */
              old_change->change_kind = svn_fs_path_change_delete;
              old_change->text_mod = change->text_mod;
              old_change->prop_mod = change->prop_mod;
              old_change->copyfrom_rev = SVN_INVALID_REVNUM;
              old_change->copyfrom_path = NULL;
            }
          break;

        case svn_fs_path_change_add:
        case svn_fs_path_change_replace:
          /* An add at this point must be following a previous delete,
             so treat it just like a replace. */
          old_change->change_kind = svn_fs_path_change_replace;
          old_change->node_rev_id = svn_fs_fs__id_copy(change->noderev_id,
                                                       pool);
          old_change->text_mod = change->text_mod;
          old_change->prop_mod = change->prop_mod;
          if (change->copyfrom_rev == SVN_INVALID_REVNUM)
            {
              old_change->copyfrom_rev = SVN_INVALID_REVNUM;
              old_change->copyfrom_path = NULL;
            }
          else
            {
              old_change->copyfrom_rev = change->copyfrom_rev;
              old_change->copyfrom_path = apr_pstrdup(pool,
                                                      change->copyfrom_path);
            }
          break;

        case svn_fs_path_change_modify:
        default:
          if (change->text_mod)
            old_change->text_mod = TRUE;
          if (change->prop_mod)
            old_change->prop_mod = TRUE;
          break;
        }

      /* Point our new_change to our (possibly modified) old_change. */
      new_change = old_change;
    }
  else
    {
      /* This change is new to the hash, so make a new public change
         structure from the internal one (in the hash's pool), and dup
         the path into the hash's pool, too. */
      new_change = apr_pcalloc(pool, sizeof(*new_change));
      new_change->node_rev_id = svn_fs_fs__id_copy(change->noderev_id, pool);
      new_change->change_kind = change->kind;
      new_change->text_mod = change->text_mod;
      new_change->prop_mod = change->prop_mod;
      /* In FSFS, copyfrom_known is *always* true, since we've always
       * stored copyfroms in changed paths lists. */
      new_change->copyfrom_known = TRUE;
      if (change->copyfrom_rev != SVN_INVALID_REVNUM)
        {
          new_change->copyfrom_rev = change->copyfrom_rev;
          new_change->copyfrom_path = apr_pstrdup(pool, change->copyfrom_path);
        }
      else
        {
          new_change->copyfrom_rev = SVN_INVALID_REVNUM;
          new_change->copyfrom_path = NULL;
        }
    }

  if (new_change)
    new_change->node_kind = change->node_kind;

  /* Add (or update) this path.

     Note: this key might already be present, and it would be nice to
     re-use its value, but there is no way to fetch it. The API makes no
     guarantees that this (new) key will not be retained. Thus, we (again)
     copy the key into the target pool to ensure a proper lifetime.  */
  path = apr_pstrdup(pool, change->path);
  apr_hash_set(changes, path, APR_HASH_KEY_STRING, new_change);

  /* Update the copyfrom cache, if any. */
  if (copyfrom_cache)
    {
      apr_pool_t *copyfrom_pool = apr_hash_pool_get(copyfrom_cache);
      const char *copyfrom_string = NULL, *copyfrom_key = path;
      if (new_change)
        {
          if (SVN_IS_VALID_REVNUM(new_change->copyfrom_rev))
            copyfrom_string = apr_psprintf(copyfrom_pool, "%ld %s",
                                           new_change->copyfrom_rev,
                                           new_change->copyfrom_path);
          else
            copyfrom_string = "";
        }
      /* We need to allocate a copy of the key in the copyfrom_pool if
       * we're not doing a deletion and if it isn't already there. */
      if (copyfrom_string && ! apr_hash_get(copyfrom_cache, copyfrom_key,
                                            APR_HASH_KEY_STRING))
        copyfrom_key = apr_pstrdup(copyfrom_pool, copyfrom_key);
      apr_hash_set(copyfrom_cache, copyfrom_key, APR_HASH_KEY_STRING,
                   copyfrom_string);
    }

  return SVN_NO_ERROR;
}

/* The 256 is an arbitrary size large enough to hold the node id and the
 * various flags. */
#define MAX_CHANGE_LINE_LEN FSFS_MAX_PATH_LEN + 256

/* Read the next entry in the changes record from file FILE and store
   the resulting change in *CHANGE_P.  If there is no next record,
   store NULL there.  Perform all allocations from POOL. */
static svn_error_t *
read_change(change_t **change_p,
            apr_file_t *file,
            apr_pool_t *pool)
{
  char buf[MAX_CHANGE_LINE_LEN];
  apr_size_t len = sizeof(buf);
  change_t *change;
  char *str, *last_str, *kind_str;
  svn_error_t *err;

  /* Default return value. */
  *change_p = NULL;

  err = svn_io_read_length_line(file, buf, &len, pool);

  /* Check for a blank line. */
  if (err || (len == 0))
    {
      if (err && APR_STATUS_IS_EOF(err->apr_err))
        {
          svn_error_clear(err);
          return SVN_NO_ERROR;
        }
      if ((len == 0) && (! err))
        return SVN_NO_ERROR;
      return svn_error_return(err);
    }

  change = apr_pcalloc(pool, sizeof(*change));

  /* Get the node-id of the change. */
  str = apr_strtok(buf, " ", &last_str);
  if (str == NULL)
    return svn_error_create(SVN_ERR_FS_CORRUPT, NULL,
                            _("Invalid changes line in rev-file"));

  change->noderev_id = svn_fs_fs__id_parse(str, strlen(str), pool);
  if (change->noderev_id == NULL)
    return svn_error_create(SVN_ERR_FS_CORRUPT, NULL,
                            _("Invalid changes line in rev-file"));

  /* Get the change type. */
  str = apr_strtok(NULL, " ", &last_str);
  if (str == NULL)
    return svn_error_create(SVN_ERR_FS_CORRUPT, NULL,
                            _("Invalid changes line in rev-file"));

  /* Don't bother to check the format number before looking for
   * node-kinds: just read them if you find them. */
  change->node_kind = svn_node_unknown;
  kind_str = strchr(str, '-');
  if (kind_str)
    {
      /* Cap off the end of "str" (the action). */
      *kind_str = '\0';
      kind_str++;
      if (strcmp(kind_str, KIND_FILE) == 0)
        change->node_kind = svn_node_file;
      else if (strcmp(kind_str, KIND_DIR) == 0)
        change->node_kind = svn_node_dir;
      else
        return svn_error_create(SVN_ERR_FS_CORRUPT, NULL,
                                _("Invalid changes line in rev-file"));
    }

  if (strcmp(str, ACTION_MODIFY) == 0)
    {
      change->kind = svn_fs_path_change_modify;
    }
  else if (strcmp(str, ACTION_ADD) == 0)
    {
      change->kind = svn_fs_path_change_add;
    }
  else if (strcmp(str, ACTION_DELETE) == 0)
    {
      change->kind = svn_fs_path_change_delete;
    }
  else if (strcmp(str, ACTION_REPLACE) == 0)
    {
      change->kind = svn_fs_path_change_replace;
    }
  else if (strcmp(str, ACTION_RESET) == 0)
    {
      change->kind = svn_fs_path_change_reset;
    }
  else
    {
      return svn_error_create(SVN_ERR_FS_CORRUPT, NULL,
                              _("Invalid change kind in rev file"));
    }

  /* Get the text-mod flag. */
  str = apr_strtok(NULL, " ", &last_str);
  if (str == NULL)
    return svn_error_create(SVN_ERR_FS_CORRUPT, NULL,
                            _("Invalid changes line in rev-file"));

  if (strcmp(str, FLAG_TRUE) == 0)
    {
      change->text_mod = TRUE;
    }
  else if (strcmp(str, FLAG_FALSE) == 0)
    {
      change->text_mod = FALSE;
    }
  else
    {
      return svn_error_create(SVN_ERR_FS_CORRUPT, NULL,
                              _("Invalid text-mod flag in rev-file"));
    }

  /* Get the prop-mod flag. */
  str = apr_strtok(NULL, " ", &last_str);
  if (str == NULL)
    return svn_error_create(SVN_ERR_FS_CORRUPT, NULL,
                            _("Invalid changes line in rev-file"));

  if (strcmp(str, FLAG_TRUE) == 0)
    {
      change->prop_mod = TRUE;
    }
  else if (strcmp(str, FLAG_FALSE) == 0)
    {
      change->prop_mod = FALSE;
    }
  else
    {
      return svn_error_create(SVN_ERR_FS_CORRUPT, NULL,
                              _("Invalid prop-mod flag in rev-file"));
    }

  /* Get the changed path. */
  change->path = apr_pstrdup(pool, last_str);


  /* Read the next line, the copyfrom line. */
  len = sizeof(buf);
  SVN_ERR(svn_io_read_length_line(file, buf, &len, pool));

  if (len == 0)
    {
      change->copyfrom_rev = SVN_INVALID_REVNUM;
      change->copyfrom_path = NULL;
    }
  else
    {
      str = apr_strtok(buf, " ", &last_str);
      if (! str)
        return svn_error_create(SVN_ERR_FS_CORRUPT, NULL,
                                _("Invalid changes line in rev-file"));
      change->copyfrom_rev = SVN_STR_TO_REV(str);

      if (! last_str)
        return svn_error_create(SVN_ERR_FS_CORRUPT, NULL,
                                _("Invalid changes line in rev-file"));

      change->copyfrom_path = apr_pstrdup(pool, last_str);
    }

  *change_p = change;

  return SVN_NO_ERROR;
}

/* Fetch all the changed path entries from FILE and store then in
   *CHANGED_PATHS.  Folding is done to remove redundant or unnecessary
   *data.  Store a hash of paths to copyfrom revisions/paths in
   COPYFROM_HASH if it is non-NULL.  If PREFOLDED is true, assume that
   the changed-path entries have already been folded (by
   write_final_changed_path_info) and may be out of order, so we shouldn't
   remove children of replaced or deleted directories.  Do all
   allocations in POOL. */
static svn_error_t *
fetch_all_changes(apr_hash_t *changed_paths,
                  apr_hash_t *copyfrom_hash,
                  apr_file_t *file,
                  svn_boolean_t prefolded,
                  apr_pool_t *pool)
{
  change_t *change;
  apr_pool_t *iterpool = svn_pool_create(pool);

  /* Read in the changes one by one, folding them into our local hash
     as necessary. */

  SVN_ERR(read_change(&change, file, iterpool));

  while (change)
    {
      SVN_ERR(fold_change(changed_paths, change, copyfrom_hash));

      /* Now, if our change was a deletion or replacement, we have to
         blow away any changes thus far on paths that are (or, were)
         children of this path.
         ### i won't bother with another iteration pool here -- at
         most we talking about a few extra dups of paths into what
         is already a temporary subpool.
      */

      if (((change->kind == svn_fs_path_change_delete)
           || (change->kind == svn_fs_path_change_replace))
          && ! prefolded)
        {
          apr_hash_index_t *hi;

          for (hi = apr_hash_first(iterpool, changed_paths);
               hi;
               hi = apr_hash_next(hi))
            {
              /* KEY is the path. */
              const char *path = svn__apr_hash_index_key(hi);
              apr_ssize_t klen = svn__apr_hash_index_klen(hi);

              /* If we come across our own path, ignore it. */
              if (strcmp(change->path, path) == 0)
                continue;

              /* If we come across a child of our path, remove it. */
              if (svn_dirent_is_child(change->path, path, iterpool))
                apr_hash_set(changed_paths, path, klen, NULL);
            }
        }

      /* Clear the per-iteration subpool. */
      svn_pool_clear(iterpool);

      SVN_ERR(read_change(&change, file, iterpool));
    }

  /* Destroy the per-iteration subpool. */
  svn_pool_destroy(iterpool);

  return SVN_NO_ERROR;
}

svn_error_t *
svn_fs_fs__txn_changes_fetch(apr_hash_t **changed_paths_p,
                             svn_fs_t *fs,
                             const char *txn_id,
                             apr_pool_t *pool)
{
  apr_file_t *file;
  apr_hash_t *changed_paths = apr_hash_make(pool);

  SVN_ERR(svn_io_file_open(&file, path_txn_changes(fs, txn_id, pool),
                           APR_READ | APR_BUFFERED, APR_OS_DEFAULT, pool));

  SVN_ERR(fetch_all_changes(changed_paths, NULL, file, FALSE, pool));

  SVN_ERR(svn_io_file_close(file, pool));

  *changed_paths_p = changed_paths;

  return SVN_NO_ERROR;
}

svn_error_t *
svn_fs_fs__paths_changed(apr_hash_t **changed_paths_p,
                         svn_fs_t *fs,
                         svn_revnum_t rev,
                         apr_hash_t *copyfrom_cache,
                         apr_pool_t *pool)
{
  apr_off_t changes_offset;
  apr_hash_t *changed_paths;
  svn_file_handle_cache__handle_t *revision_file;
  apr_file_t *apr_revision_file;

  SVN_ERR(ensure_revision_exists(fs, rev, pool));

  /* we don't care about the file pointer position */
  SVN_ERR(open_pack_or_rev_file(&revision_file, fs, rev, -1, 
                                DEFAULT_FILE_COOKIE, pool));
  apr_revision_file = svn_file_handle_cache__get_apr_handle(revision_file);

  /* it will moved here anyways */
  SVN_ERR(get_root_changes_offset(NULL, &changes_offset, apr_revision_file, 
                                  fs, rev, pool));

  SVN_ERR(svn_io_file_seek(apr_revision_file, APR_SET, &changes_offset, pool));

  changed_paths = apr_hash_make(pool);

  SVN_ERR(fetch_all_changes(changed_paths, copyfrom_cache, apr_revision_file,
                            TRUE, pool));

  /* Close the revision file. */
  SVN_ERR(svn_file_handle_cache__close(revision_file));

  *changed_paths_p = changed_paths;

  return SVN_NO_ERROR;
}

/* Copy a revision node-rev SRC into the current transaction TXN_ID in
   the filesystem FS.  This is only used to create the root of a transaction.
   Allocations are from POOL.  */
static svn_error_t *
create_new_txn_noderev_from_rev(svn_fs_t *fs,
                                const char *txn_id,
                                svn_fs_id_t *src,
                                apr_pool_t *pool)
{
  node_revision_t *noderev;
  const char *node_id, *copy_id;

  SVN_ERR(svn_fs_fs__get_node_revision(&noderev, fs, src, pool));

  if (svn_fs_fs__id_txn_id(noderev->id))
    return svn_error_create(SVN_ERR_FS_CORRUPT, NULL,
                            _("Copying from transactions not allowed"));

  noderev->predecessor_id = noderev->id;
  noderev->predecessor_count++;
  noderev->copyfrom_path = NULL;
  noderev->copyfrom_rev = SVN_INVALID_REVNUM;

  /* For the transaction root, the copyroot never changes. */

  node_id = svn_fs_fs__id_node_id(noderev->id);
  copy_id = svn_fs_fs__id_copy_id(noderev->id);
  noderev->id = svn_fs_fs__id_txn_create(node_id, copy_id, txn_id, pool);

  return svn_fs_fs__put_node_revision(fs, noderev->id, noderev, TRUE, pool);
}

/* A structure used by get_and_increment_txn_key_body(). */
struct get_and_increment_txn_key_baton {
  svn_fs_t *fs;
  char *txn_id;
  apr_pool_t *pool;
};

/* Callback used in the implementation of create_txn_dir().  This gets
   the current base 36 value in PATH_TXN_CURRENT and increments it.
   It returns the original value by the baton. */
static svn_error_t *
get_and_increment_txn_key_body(void *baton, apr_pool_t *pool)
{
  struct get_and_increment_txn_key_baton *cb = baton;
  const char *txn_current_filename = path_txn_current(cb->fs, pool);
  apr_file_t *txn_current_file = NULL;
  const char *tmp_filename;
  char next_txn_id[MAX_KEY_SIZE+3];
  svn_error_t *err = SVN_NO_ERROR;
  apr_pool_t *iterpool;
  apr_size_t len;
  int i;

  cb->txn_id = apr_palloc(cb->pool, MAX_KEY_SIZE);

  iterpool = svn_pool_create(pool);
  for (i = 0; i < RECOVERABLE_RETRY_COUNT; ++i)
    {
      svn_pool_clear(iterpool);

      RETRY_RECOVERABLE(err, txn_current_file,
                        svn_io_file_open(&txn_current_file,
                                         txn_current_filename,
                                         APR_READ | APR_BUFFERED,
                                         APR_OS_DEFAULT, iterpool));
      len = MAX_KEY_SIZE;
      RETRY_RECOVERABLE(err, txn_current_file,
                        svn_io_read_length_line(txn_current_file,
                                                cb->txn_id,
                                                &len,
                                                iterpool));
      IGNORE_RECOVERABLE(err, svn_io_file_close(txn_current_file,
                                                iterpool));

      break;
    }
  SVN_ERR(err);

  svn_pool_destroy(iterpool);

  /* Increment the key and add a trailing \n to the string so the
     txn-current file has a newline in it. */
  svn_fs_fs__next_key(cb->txn_id, &len, next_txn_id);
  next_txn_id[len] = '\n';
  ++len;
  next_txn_id[len] = '\0';

  SVN_ERR(svn_io_write_unique(&tmp_filename,
                              svn_dirent_dirname(txn_current_filename, pool),
                              next_txn_id, len, svn_io_file_del_none, pool));
  SVN_ERR(move_into_place(tmp_filename, txn_current_filename,
                          txn_current_filename, pool));

  return SVN_NO_ERROR;
}

/* Create a unique directory for a transaction in FS based on revision
   REV.  Return the ID for this transaction in *ID_P.  Use a sequence
   value in the transaction ID to prevent reuse of transaction IDs. */
static svn_error_t *
create_txn_dir(const char **id_p, svn_fs_t *fs, svn_revnum_t rev,
               apr_pool_t *pool)
{
  struct get_and_increment_txn_key_baton cb;
  const char *txn_dir;

  /* Get the current transaction sequence value, which is a base-36
     number, from the txn-current file, and write an
     incremented value back out to the file.  Place the revision
     number the transaction is based off into the transaction id. */
  cb.pool = pool;
  cb.fs = fs;
  SVN_ERR(with_txn_current_lock(fs,
                                get_and_increment_txn_key_body,
                                &cb,
                                pool));
  *id_p = apr_psprintf(pool, "%ld-%s", rev, cb.txn_id);

  txn_dir = svn_dirent_join_many(pool,
                                 fs->path,
                                 PATH_TXNS_DIR,
                                 apr_pstrcat(pool, *id_p, PATH_EXT_TXN, NULL),
                                 NULL);

  return svn_io_dir_make(txn_dir, APR_OS_DEFAULT, pool);
}

/* Create a unique directory for a transaction in FS based on revision
   REV.  Return the ID for this transaction in *ID_P.  This
   implementation is used in svn 1.4 and earlier repositories and is
   kept in 1.5 and greater to support the --pre-1.4-compatible and
   --pre-1.5-compatible repository creation options.  Reused
   transaction IDs are possible with this implementation. */
static svn_error_t *
create_txn_dir_pre_1_5(const char **id_p, svn_fs_t *fs, svn_revnum_t rev,
                       apr_pool_t *pool)
{
  unsigned int i;
  apr_pool_t *subpool;
  const char *unique_path, *prefix;

  /* Try to create directories named "<txndir>/<rev>-<uniqueifier>.txn". */
  prefix = svn_dirent_join_many(pool, fs->path, PATH_TXNS_DIR,
                                apr_psprintf(pool, "%ld", rev), NULL);

  subpool = svn_pool_create(pool);
  for (i = 1; i <= 99999; i++)
    {
      svn_error_t *err;

      svn_pool_clear(subpool);
      unique_path = apr_psprintf(subpool, "%s-%u" PATH_EXT_TXN, prefix, i);
      err = svn_io_dir_make(unique_path, APR_OS_DEFAULT, subpool);
      if (! err)
        {
          /* We succeeded.  Return the basename minus the ".txn" extension. */
          const char *name = svn_dirent_basename(unique_path, subpool);
          *id_p = apr_pstrndup(pool, name,
                               strlen(name) - strlen(PATH_EXT_TXN));
          svn_pool_destroy(subpool);
          return SVN_NO_ERROR;
        }
      if (! APR_STATUS_IS_EEXIST(err->apr_err))
        return svn_error_return(err);
      svn_error_clear(err);
    }

  return svn_error_createf(SVN_ERR_IO_UNIQUE_NAMES_EXHAUSTED,
                           NULL,
                           _("Unable to create transaction directory "
                             "in '%s' for revision %ld"),
                           fs->path, rev);
}

svn_error_t *
svn_fs_fs__create_txn(svn_fs_txn_t **txn_p,
                      svn_fs_t *fs,
                      svn_revnum_t rev,
                      apr_pool_t *pool)
{
  fs_fs_data_t *ffd = fs->fsap_data;
  svn_fs_txn_t *txn;
  svn_fs_id_t *root_id;

  txn = apr_pcalloc(pool, sizeof(*txn));

  /* Get the txn_id. */
  if (ffd->format >= SVN_FS_FS__MIN_TXN_CURRENT_FORMAT)
    SVN_ERR(create_txn_dir(&txn->id, fs, rev, pool));
  else
    SVN_ERR(create_txn_dir_pre_1_5(&txn->id, fs, rev, pool));

  txn->fs = fs;
  txn->base_rev = rev;

  txn->vtable = &txn_vtable;
  *txn_p = txn;

  /* Create a new root node for this transaction. */
  SVN_ERR(svn_fs_fs__rev_get_root(&root_id, fs, rev, pool));
  SVN_ERR(create_new_txn_noderev_from_rev(fs, txn->id, root_id, pool));

  /* Create an empty rev file. */
  SVN_ERR(svn_io_file_create(path_txn_proto_rev(fs, txn->id, pool), "",
                             pool));

  /* Create an empty rev-lock file. */
  SVN_ERR(svn_io_file_create(path_txn_proto_rev_lock(fs, txn->id, pool), "",
                             pool));

  /* Create an empty changes file. */
  SVN_ERR(svn_io_file_create(path_txn_changes(fs, txn->id, pool), "",
                             pool));

  /* Create the next-ids file. */
  return svn_io_file_create(path_txn_next_ids(fs, txn->id, pool), "0 0\n",
                            pool);
}

/* Create and set *TXN_P to a new transaction in FS that is a mutable clone
 * of revision REPLACING_REV and is intended to replace it.
 *
 * Ways to implement it:
 * 1. Call svn_fs_fs__create_txn(based_on_rev),
 *    then adjust txn's content to match replacing_rev's content. (Can't
 *    simply apply the same changes; have to make it a clone so all copy
 *    id's etc. are identical.)
 * 2. Construct a txn the way __create_txn() would, but clone the root node
 *    of REPLACING_REV rather than making a versioned copy of it.
 */
static svn_error_t *
svn_fs_fs__create_obliteration_txn(svn_fs_txn_t **txn_p,
                                   svn_fs_t *fs,
                                   svn_revnum_t replacing_rev,
                                   apr_pool_t *pool)
{
  fs_fs_data_t *ffd = fs->fsap_data;
  svn_fs_txn_t *txn;
  svn_fs_id_t *old_root_id;
  svn_revnum_t based_on_rev = replacing_rev - 1;

  txn = apr_pcalloc(pool, sizeof(*txn));

  /* Get the txn_id. */
  SVN_ERR_ASSERT(ffd->format >= SVN_FS_FS__MIN_TXN_CURRENT_FORMAT);
  SVN_ERR(create_txn_dir(&txn->id, fs, based_on_rev, pool));

  txn->fs = fs;
  txn->base_rev = based_on_rev;

  txn->vtable = &txn_vtable;
  *txn_p = txn;

  /* Find the root of the replaced ("old") revision. */
  SVN_ERR(svn_fs_fs__rev_get_root(&old_root_id, fs, replacing_rev, pool));

  /* Create a new root node for this transaction, based on replacing-rev. */
  /* ### Not like this... This makes the new txn's root node be a "new
   * version" of the old one's root node. I need it to be a "clone" instead. */
  SVN_ERR(create_new_txn_noderev_from_rev(fs, txn->id, old_root_id, pool));

  /* Create an empty rev file. */
  SVN_ERR(svn_io_file_create(path_txn_proto_rev(fs, txn->id, pool), "",
                             pool));

  /* Create an empty rev-lock file. */
  SVN_ERR(svn_io_file_create(path_txn_proto_rev_lock(fs, txn->id, pool), "",
                             pool));

  /* Create an empty changes file. */
  SVN_ERR(svn_io_file_create(path_txn_changes(fs, txn->id, pool), "",
                             pool));

  /* Create the next-ids file. */
  return svn_io_file_create(path_txn_next_ids(fs, txn->id, pool), "0 0\n",
                            pool);
}

/* Store the property list for transaction TXN_ID in PROPLIST.
   Perform temporary allocations in POOL. */
static svn_error_t *
get_txn_proplist(apr_hash_t *proplist,
                 svn_fs_t *fs,
                 const char *txn_id,
                 apr_pool_t *pool)
{
  svn_stream_t *stream;

  /* Check for issue #3696. (When we find and fix the cause, we can change
   * this to an assertion.) */
  if (txn_id == NULL)
    return svn_error_create(SVN_ERR_INCORRECT_PARAMS, NULL,
                            _("Internal error: a null transaction id was "
                              "passed to get_txn_proplist()"));

  /* Open the transaction properties file. */
  SVN_ERR(svn_stream_open_readonly(&stream, path_txn_props(fs, txn_id, pool),
                                   pool, pool));

  /* Read in the property list. */
  SVN_ERR(svn_hash_read2(proplist, stream, SVN_HASH_TERMINATOR, pool));

  return svn_stream_close(stream);
}

svn_error_t *
svn_fs_fs__change_txn_prop(svn_fs_txn_t *txn,
                           const char *name,
                           const svn_string_t *value,
                           apr_pool_t *pool)
{
  apr_array_header_t *props = apr_array_make(pool, 1, sizeof(svn_prop_t));
  svn_prop_t prop;

  prop.name = name;
  prop.value = value;
  APR_ARRAY_PUSH(props, svn_prop_t) = prop;

  return svn_fs_fs__change_txn_props(txn, props, pool);
}

svn_error_t *
svn_fs_fs__change_txn_props(svn_fs_txn_t *txn,
                            const apr_array_header_t *props,
                            apr_pool_t *pool)
{
  const char *txn_prop_filename;
  svn_stringbuf_t *buf;
  svn_stream_t *stream;
  apr_hash_t *txn_prop = apr_hash_make(pool);
  int i;
  svn_error_t *err;

  err = get_txn_proplist(txn_prop, txn->fs, txn->id, pool);
  /* Here - and here only - we need to deal with the possibility that the
     transaction property file doesn't yet exist.  The rest of the
     implementation assumes that the file exists, but we're called to set the
     initial transaction properties as the transaction is being created. */
  if (err && (APR_STATUS_IS_ENOENT(err->apr_err)))
    svn_error_clear(err);
  else if (err)
    return svn_error_return(err);

  for (i = 0; i < props->nelts; i++)
    {
      svn_prop_t *prop = &APR_ARRAY_IDX(props, i, svn_prop_t);

      apr_hash_set(txn_prop, prop->name, APR_HASH_KEY_STRING, prop->value);
    }

  /* Create a new version of the file and write out the new props. */
  /* Open the transaction properties file. */
  buf = svn_stringbuf_create_ensure(1024, pool);
  stream = svn_stream_from_stringbuf(buf, pool);
  SVN_ERR(svn_hash_write2(txn_prop, stream, SVN_HASH_TERMINATOR, pool));
  SVN_ERR(svn_stream_close(stream));
  SVN_ERR(svn_io_write_unique(&txn_prop_filename,
                              path_txn_dir(txn->fs, txn->id, pool),
                              buf->data,
                              buf->len,
                              svn_io_file_del_none,
                              pool));
  return svn_io_file_rename(txn_prop_filename,
                            path_txn_props(txn->fs, txn->id, pool),
                            pool);
}

svn_error_t *
svn_fs_fs__get_txn(transaction_t **txn_p,
                   svn_fs_t *fs,
                   const char *txn_id,
                   apr_pool_t *pool)
{
  transaction_t *txn;
  node_revision_t *noderev;
  svn_fs_id_t *root_id;

  txn = apr_pcalloc(pool, sizeof(*txn));
  txn->proplist = apr_hash_make(pool);

  SVN_ERR(get_txn_proplist(txn->proplist, fs, txn_id, pool));
  root_id = svn_fs_fs__id_txn_create("0", "0", txn_id, pool);

  SVN_ERR(svn_fs_fs__get_node_revision(&noderev, fs, root_id, pool));

  txn->root_id = svn_fs_fs__id_copy(noderev->id, pool);
  txn->base_id = svn_fs_fs__id_copy(noderev->predecessor_id, pool);
  txn->copies = NULL;

  *txn_p = txn;

  return SVN_NO_ERROR;
}

/* Write out the currently available next node_id NODE_ID and copy_id
   COPY_ID for transaction TXN_ID in filesystem FS.  The next node-id is
   used both for creating new unique nodes for the given transaction, as
   well as uniquifying representations.  Perform temporary allocations in
   POOL. */
static svn_error_t *
write_next_ids(svn_fs_t *fs,
               const char *txn_id,
               const char *node_id,
               const char *copy_id,
               apr_pool_t *pool)
{
  apr_file_t *file;
  svn_stream_t *out_stream;

  SVN_ERR(svn_io_file_open(&file, path_txn_next_ids(fs, txn_id, pool),
                           APR_WRITE | APR_TRUNCATE,
                           APR_OS_DEFAULT, pool));

  out_stream = svn_stream_from_aprfile2(file, TRUE, pool);

  SVN_ERR(svn_stream_printf(out_stream, pool, "%s %s\n", node_id, copy_id));

  SVN_ERR(svn_stream_close(out_stream));
  SVN_ERR(svn_io_file_close(file, pool));

  /* we wrote to the db -> sync file contents */
  return sync_file_handle_cache(fs);
}

/* Find out what the next unique node-id and copy-id are for
   transaction TXN_ID in filesystem FS.  Store the results in *NODE_ID
   and *COPY_ID.  The next node-id is used both for creating new unique
   nodes for the given transaction, as well as uniquifying representations.
   Perform all allocations in POOL. */
static svn_error_t *
read_next_ids(const char **node_id,
              const char **copy_id,
              svn_fs_t *fs,
              const char *txn_id,
              apr_pool_t *pool)
{
  apr_file_t *file;
  char buf[MAX_KEY_SIZE*2+3];
  apr_size_t limit;
  char *str, *last_str;

  SVN_ERR(svn_io_file_open(&file, path_txn_next_ids(fs, txn_id, pool),
                           APR_READ | APR_BUFFERED, APR_OS_DEFAULT, pool));

  limit = sizeof(buf);
  SVN_ERR(svn_io_read_length_line(file, buf, &limit, pool));

  SVN_ERR(svn_io_file_close(file, pool));

  /* Parse this into two separate strings. */

  str = apr_strtok(buf, " ", &last_str);
  if (! str)
    return svn_error_create(SVN_ERR_FS_CORRUPT, NULL,
                            _("next-id file corrupt"));

  *node_id = apr_pstrdup(pool, str);

  str = apr_strtok(NULL, " ", &last_str);
  if (! str)
    return svn_error_create(SVN_ERR_FS_CORRUPT, NULL,
                            _("next-id file corrupt"));

  *copy_id = apr_pstrdup(pool, str);

  return SVN_NO_ERROR;
}

/* Get a new and unique to this transaction node-id for transaction
   TXN_ID in filesystem FS.  Store the new node-id in *NODE_ID_P.
   Node-ids are guaranteed to be unique to this transction, but may
   not necessarily be sequential.  Perform all allocations in POOL. */
static svn_error_t *
get_new_txn_node_id(const char **node_id_p,
                    svn_fs_t *fs,
                    const char *txn_id,
                    apr_pool_t *pool)
{
  const char *cur_node_id, *cur_copy_id;
  char *node_id;
  apr_size_t len;

  /* First read in the current next-ids file. */
  SVN_ERR(read_next_ids(&cur_node_id, &cur_copy_id, fs, txn_id, pool));

  node_id = apr_pcalloc(pool, strlen(cur_node_id) + 2);

  len = strlen(cur_node_id);
  svn_fs_fs__next_key(cur_node_id, &len, node_id);

  SVN_ERR(write_next_ids(fs, txn_id, node_id, cur_copy_id, pool));

  *node_id_p = apr_pstrcat(pool, "_", cur_node_id, NULL);

  return SVN_NO_ERROR;
}

svn_error_t *
svn_fs_fs__create_node(const svn_fs_id_t **id_p,
                       svn_fs_t *fs,
                       node_revision_t *noderev,
                       const char *copy_id,
                       const char *txn_id,
                       apr_pool_t *pool)
{
  const char *node_id;
  const svn_fs_id_t *id;

  /* Get a new node-id for this node. */
  SVN_ERR(get_new_txn_node_id(&node_id, fs, txn_id, pool));

  id = svn_fs_fs__id_txn_create(node_id, copy_id, txn_id, pool);

  noderev->id = id;

  SVN_ERR(svn_fs_fs__put_node_revision(fs, noderev->id, noderev, FALSE, pool));

  *id_p = id;

  return SVN_NO_ERROR;
}

svn_error_t *
svn_fs_fs__purge_txn(svn_fs_t *fs,
                     const char *txn_id,
                     apr_pool_t *pool)
{
  fs_fs_data_t *ffd = fs->fsap_data;

  /* Remove the shared transaction object associated with this transaction. */
  SVN_ERR(purge_shared_txn(fs, txn_id, pool));
  /* Remove the directory associated with this transaction. */
  SVN_ERR(svn_io_remove_dir2(path_txn_dir(fs, txn_id, pool), FALSE,
                             NULL, NULL, pool));
  if (ffd->format >= SVN_FS_FS__MIN_PROTOREVS_DIR_FORMAT)
    {
      /* Delete protorev and its lock, which aren't in the txn
         directory.  It's OK if they don't exist (for example, if this
         is post-commit and the proto-rev has been moved into
         place). */
      SVN_ERR(svn_io_remove_file2(path_txn_proto_rev(fs, txn_id, pool),
                                  TRUE, pool));
      SVN_ERR(svn_io_remove_file2(path_txn_proto_rev_lock(fs, txn_id, pool),
                                  TRUE, pool));
    }
  return SVN_NO_ERROR;
}


svn_error_t *
svn_fs_fs__abort_txn(svn_fs_txn_t *txn,
                     apr_pool_t *pool)
{
  SVN_ERR(svn_fs__check_fs(txn->fs, TRUE));

  /* Now, purge the transaction. */
  SVN_ERR_W(svn_fs_fs__purge_txn(txn->fs, txn->id, pool),
            _("Transaction cleanup failed"));

  return SVN_NO_ERROR;
}


svn_error_t *
svn_fs_fs__set_entry(svn_fs_t *fs,
                     const char *txn_id,
                     node_revision_t *parent_noderev,
                     const char *name,
                     const svn_fs_id_t *id,
                     svn_node_kind_t kind,
                     apr_pool_t *pool)
{
  representation_t *rep = parent_noderev->data_rep;
  const char *filename = path_txn_node_children(fs, parent_noderev->id, pool);
  apr_file_t *file;
  svn_stream_t *out;

  if (!rep || !rep->txn_id)
    {
      const char *unique_suffix;

      {
        apr_hash_t *entries;
        apr_pool_t *subpool = svn_pool_create(pool);

        /* Before we can modify the directory, we need to dump its old
           contents into a mutable representation file. */
        SVN_ERR(svn_fs_fs__rep_contents_dir(&entries, fs, parent_noderev,
                                            subpool));
        SVN_ERR(unparse_dir_entries(&entries, entries, subpool));
        SVN_ERR(svn_io_file_open(&file, filename,
                                 APR_WRITE | APR_CREATE | APR_BUFFERED,
                                 APR_OS_DEFAULT, pool));
        out = svn_stream_from_aprfile2(file, TRUE, pool);
        SVN_ERR(svn_hash_write2(entries, out, SVN_HASH_TERMINATOR, subpool));

        svn_pool_destroy(subpool);
      }

      /* Mark the node-rev's data rep as mutable. */
      rep = apr_pcalloc(pool, sizeof(*rep));
      rep->revision = SVN_INVALID_REVNUM;
      rep->txn_id = txn_id;
      SVN_ERR(get_new_txn_node_id(&unique_suffix, fs, txn_id, pool));
      rep->uniquifier = apr_psprintf(pool, "%s/%s", txn_id, unique_suffix);
      parent_noderev->data_rep = rep;
      SVN_ERR(svn_fs_fs__put_node_revision(fs, parent_noderev->id,
                                           parent_noderev, FALSE, pool));
    }
  else
    {
      /* The directory rep is already mutable, so just open it for append. */
      SVN_ERR(svn_io_file_open(&file, filename, APR_WRITE | APR_APPEND,
                               APR_OS_DEFAULT, pool));
      out = svn_stream_from_aprfile2(file, TRUE, pool);
    }

  /* Append an incremental hash entry for the entry change. */
  if (id)
    {
      const char *val = unparse_dir_entry(kind, id, pool);

      SVN_ERR(svn_stream_printf(out, pool, "K %" APR_SIZE_T_FMT "\n%s\n"
                                "V %" APR_SIZE_T_FMT "\n%s\n",
                                strlen(name), name,
                                strlen(val), val));
    }
  else
    {
      SVN_ERR(svn_stream_printf(out, pool, "D %" APR_SIZE_T_FMT "\n%s\n",
                                strlen(name), name));
    }

  SVN_ERR(svn_io_file_close(file, pool));

  /* we wrote to the db -> sync file contents */
  return sync_file_handle_cache(fs);
}

/* Write a single change entry, path PATH, change CHANGE, and copyfrom
   string COPYFROM, into the file specified by FILE.  Only include the
   node kind field if INCLUDE_NODE_KIND is true.  All temporary
   allocations are in POOL. */
static svn_error_t *
write_change_entry(apr_file_t *file,
                   const char *path,
                   svn_fs_path_change2_t *change,
                   svn_boolean_t include_node_kind,
                   apr_pool_t *pool)
{
  const char *idstr, *buf;
  const char *change_string = NULL;
  const char *kind_string = "";

  switch (change->change_kind)
    {
    case svn_fs_path_change_modify:
      change_string = ACTION_MODIFY;
      break;
    case svn_fs_path_change_add:
      change_string = ACTION_ADD;
      break;
    case svn_fs_path_change_delete:
      change_string = ACTION_DELETE;
      break;
    case svn_fs_path_change_replace:
      change_string = ACTION_REPLACE;
      break;
    case svn_fs_path_change_reset:
      change_string = ACTION_RESET;
      break;
    default:
      return svn_error_create(SVN_ERR_FS_CORRUPT, NULL,
                              _("Invalid change type"));
    }

  if (change->node_rev_id)
    idstr = svn_fs_fs__id_unparse(change->node_rev_id, pool)->data;
  else
    idstr = ACTION_RESET;

  if (include_node_kind)
    {
      assert(change->node_kind == svn_node_dir
                     || change->node_kind == svn_node_file);
      kind_string = apr_psprintf(pool, "-%s",
                                 change->node_kind == svn_node_dir
                                 ? KIND_DIR : KIND_FILE);
    }
  buf = apr_psprintf(pool, "%s %s%s %s %s %s\n",
                     idstr, change_string, kind_string,
                     change->text_mod ? FLAG_TRUE : FLAG_FALSE,
                     change->prop_mod ? FLAG_TRUE : FLAG_FALSE,
                     path);

  SVN_ERR(svn_io_file_write_full(file, buf, strlen(buf), NULL, pool));

  if (SVN_IS_VALID_REVNUM(change->copyfrom_rev))
    {
      buf = apr_psprintf(pool, "%ld %s", change->copyfrom_rev,
                         change->copyfrom_path);
      SVN_ERR(svn_io_file_write_full(file, buf, strlen(buf), NULL, pool));
    }

  return svn_io_file_write_full(file, "\n", 1, NULL, pool);
}

svn_error_t *
svn_fs_fs__add_change(svn_fs_t *fs,
                      const char *txn_id,
                      const char *path,
                      const svn_fs_id_t *id,
                      svn_fs_path_change_kind_t change_kind,
                      svn_boolean_t text_mod,
                      svn_boolean_t prop_mod,
                      svn_node_kind_t node_kind,
                      svn_revnum_t copyfrom_rev,
                      const char *copyfrom_path,
                      apr_pool_t *pool)
{
  apr_file_t *file;
  svn_fs_path_change2_t *change;

  SVN_ERR(svn_io_file_open(&file, path_txn_changes(fs, txn_id, pool),
                           APR_APPEND | APR_WRITE | APR_CREATE
                           | APR_BUFFERED, APR_OS_DEFAULT, pool));

  change = svn_fs__path_change_create_internal(id, change_kind, pool);
  change->text_mod = text_mod;
  change->prop_mod = prop_mod;
  change->node_kind = node_kind;
  change->copyfrom_rev = copyfrom_rev;
  change->copyfrom_path = apr_pstrdup(pool, copyfrom_path);

  SVN_ERR(write_change_entry(file, path, change, TRUE, pool));

  SVN_ERR(svn_io_file_close(file, pool));

  /* we wrote to the db -> sync file contents */
  return sync_file_handle_cache(fs);
}

/* This baton is used by the representation writing streams.  It keeps
   track of the checksum information as well as the total size of the
   representation so far. */
struct rep_write_baton
{
  /* The FS we are writing to. */
  svn_fs_t *fs;

  /* Actual file to which we are writing. */
  svn_stream_t *rep_stream;

  /* A stream from the delta combiner.  Data written here gets
     deltified, then eventually written to rep_stream. */
  svn_stream_t *delta_stream;

  /* Where is this representation header stored. */
  apr_off_t rep_offset;

  /* Start of the actual data. */
  apr_off_t delta_start;

  /* How many bytes have been written to this rep already. */
  svn_filesize_t rep_size;

  /* The node revision for which we're writing out info. */
  node_revision_t *noderev;

  /* Actual output file. */
  apr_file_t *file;
  /* Lock 'cookie' used to unlock the output file once we've finished
     writing to it. */
  void *lockcookie;

  svn_checksum_ctx_t *md5_checksum_ctx;
  svn_checksum_ctx_t *sha1_checksum_ctx;

  apr_pool_t *pool;

  apr_pool_t *parent_pool;
};

/* Handler for the write method of the representation writable stream.
   BATON is a rep_write_baton, DATA is the data to write, and *LEN is
   the length of this data. */
static svn_error_t *
rep_write_contents(void *baton,
                   const char *data,
                   apr_size_t *len)
{
  struct rep_write_baton *b = baton;

  SVN_ERR(svn_checksum_update(b->md5_checksum_ctx, data, *len));
  SVN_ERR(svn_checksum_update(b->sha1_checksum_ctx, data, *len));
  b->rep_size += *len;

  /* If we are writing a delta, use that stream. */
  if (b->delta_stream)
    return svn_stream_write(b->delta_stream, data, len);
  else
    return svn_stream_write(b->rep_stream, data, len);
}

/* Given a node-revision NODEREV in filesystem FS, return the
   representation in *REP to use as the base for a text representation
   delta.  Perform temporary allocations in *POOL. */
static svn_error_t *
choose_delta_base(representation_t **rep,
                  svn_fs_t *fs,
                  node_revision_t *noderev,
                  apr_pool_t *pool)
{
  int count;
  node_revision_t *base;

  /* If we have no predecessors, then use the empty stream as a
     base. */
  if (! noderev->predecessor_count)
    {
      *rep = NULL;
      return SVN_NO_ERROR;
    }

  /* Flip the rightmost '1' bit of the predecessor count to determine
     which file rev (counting from 0) we want to use.  (To see why
     count & (count - 1) unsets the rightmost set bit, think about how
     you decrement a binary number.) */
  count = noderev->predecessor_count;
  count = count & (count - 1);

  /* Walk back a number of predecessors equal to the difference
     between count and the original predecessor count.  (For example,
     if noderev has ten predecessors and we want the eighth file rev,
     walk back two predecessors.) */
  base = noderev;
  while ((count++) < noderev->predecessor_count)
    SVN_ERR(svn_fs_fs__get_node_revision(&base, fs,
                                         base->predecessor_id, pool));

  *rep = base->data_rep;

  return SVN_NO_ERROR;
}

/* Get a rep_write_baton and store it in *WB_P for the representation
   indicated by NODEREV in filesystem FS.  Perform allocations in
   POOL.  Only appropriate for file contents, not for props or
   directory contents. */
static svn_error_t *
rep_write_get_baton(struct rep_write_baton **wb_p,
                    svn_fs_t *fs,
                    node_revision_t *noderev,
                    apr_pool_t *pool)
{
  struct rep_write_baton *b;
  apr_file_t *file;
  representation_t *base_rep;
  svn_stream_t *source;
  const char *header;
  svn_txdelta_window_handler_t wh;
  void *whb;
  fs_fs_data_t *ffd = fs->fsap_data;

  b = apr_pcalloc(pool, sizeof(*b));

  b->sha1_checksum_ctx = svn_checksum_ctx_create(svn_checksum_sha1, pool);
  b->md5_checksum_ctx = svn_checksum_ctx_create(svn_checksum_md5, pool);

  b->fs = fs;
  b->parent_pool = pool;
  b->pool = svn_pool_create(pool);
  b->rep_size = 0;
  b->noderev = noderev;

  /* Open the prototype rev file and seek to its end. */
  SVN_ERR(get_writable_proto_rev(&file, &b->lockcookie,
                                 fs, svn_fs_fs__id_txn_id(noderev->id),
                                 b->pool));

  b->file = file;
  b->rep_stream = svn_stream_from_aprfile2(file, TRUE, b->pool);

  SVN_ERR(get_file_offset(&b->rep_offset, file, b->pool));

  /* Get the base for this delta. */
  SVN_ERR(choose_delta_base(&base_rep, fs, noderev, b->pool));
  SVN_ERR(read_representation(&source, fs, base_rep, b->pool));

  /* Write out the rep header. */
  if (base_rep)
    {
      header = apr_psprintf(b->pool, REP_DELTA " %ld %" APR_OFF_T_FMT " %"
                            SVN_FILESIZE_T_FMT "\n",
                            base_rep->revision, base_rep->offset,
                            base_rep->size);
    }
  else
    {
      header = REP_DELTA "\n";
    }
  SVN_ERR(svn_io_file_write_full(file, header, strlen(header), NULL,
                                 b->pool));

  /* Now determine the offset of the actual svndiff data. */
  SVN_ERR(get_file_offset(&b->delta_start, file, b->pool));

  /* Prepare to write the svndiff data. */
  if (ffd->format >= SVN_FS_FS__MIN_SVNDIFF1_FORMAT)
    svn_txdelta_to_svndiff2(&wh, &whb, b->rep_stream, 1, pool);
  else
    svn_txdelta_to_svndiff2(&wh, &whb, b->rep_stream, 0, pool);

  b->delta_stream = svn_txdelta_target_push(wh, whb, source, b->pool);

  *wb_p = b;

  return SVN_NO_ERROR;
}

/* Close handler for the representation write stream.  BATON is a
   rep_write_baton.  Writes out a new node-rev that correctly
   references the representation we just finished writing. */
static svn_error_t *
rep_write_contents_close(void *baton)
{
  struct rep_write_baton *b = baton;
  fs_fs_data_t *ffd = b->fs->fsap_data;
  const char *unique_suffix;
  representation_t *rep;
  representation_t *old_rep;
  apr_off_t offset;

  rep = apr_pcalloc(b->parent_pool, sizeof(*rep));
  rep->offset = b->rep_offset;

  /* Close our delta stream so the last bits of svndiff are written
     out. */
  if (b->delta_stream)
    SVN_ERR(svn_stream_close(b->delta_stream));

  /* Determine the length of the svndiff data. */
  SVN_ERR(get_file_offset(&offset, b->file, b->pool));
  rep->size = offset - b->delta_start;

  /* Fill in the rest of the representation field. */
  rep->expanded_size = b->rep_size;
  rep->txn_id = svn_fs_fs__id_txn_id(b->noderev->id);
  SVN_ERR(get_new_txn_node_id(&unique_suffix, b->fs, rep->txn_id, b->pool));
  rep->uniquifier = apr_psprintf(b->parent_pool, "%s/%s", rep->txn_id,
                                 unique_suffix);
  rep->revision = SVN_INVALID_REVNUM;

  /* Finalize the checksum. */
  SVN_ERR(svn_checksum_final(&rep->md5_checksum, b->md5_checksum_ctx,
                              b->parent_pool));
  SVN_ERR(svn_checksum_final(&rep->sha1_checksum, b->sha1_checksum_ctx,
                              b->parent_pool));

  /* Check and see if we already have a representation somewhere that's
     identical to the one we just wrote out. */
  if (ffd->rep_sharing_allowed)
    /* ### TODO: ignore errors opening the DB (issue #3506) * */
    SVN_ERR(svn_fs_fs__get_rep_reference(&old_rep, b->fs, rep->sha1_checksum,
                                         b->parent_pool));
  else
    old_rep = NULL;

  if (old_rep)
    {
      /* We need to erase from the protorev the data we just wrote. */
      SVN_ERR(svn_io_file_trunc(b->file, b->rep_offset, b->pool));

      /* Use the old rep for this content. */
      old_rep->md5_checksum = rep->md5_checksum;
      old_rep->uniquifier = rep->uniquifier;
      b->noderev->data_rep = old_rep;
    }
  else
    {
      /* Write out our cosmetic end marker. */
      SVN_ERR(svn_stream_printf(b->rep_stream, b->pool, "ENDREP\n"));

      b->noderev->data_rep = rep;
    }

  /* Write out the new node-rev information. */
  SVN_ERR(svn_fs_fs__put_node_revision(b->fs, b->noderev->id, b->noderev, FALSE,
                                       b->pool));

  SVN_ERR(svn_io_file_close(b->file, b->pool));
  SVN_ERR(unlock_proto_rev(b->fs, rep->txn_id, b->lockcookie, b->pool));
  svn_pool_destroy(b->pool);

  /* we wrote to the db -> sync file contents */
  return sync_file_handle_cache(b->fs);
}

/* Store a writable stream in *CONTENTS_P that will receive all data
   written and store it as the file data representation referenced by
   NODEREV in filesystem FS.  Perform temporary allocations in
   POOL.  Only appropriate for file data, not props or directory
   contents. */
static svn_error_t *
set_representation(svn_stream_t **contents_p,
                   svn_fs_t *fs,
                   node_revision_t *noderev,
                   apr_pool_t *pool)
{
  struct rep_write_baton *wb;

  if (! svn_fs_fs__id_txn_id(noderev->id))
    return svn_error_create(SVN_ERR_FS_CORRUPT, NULL,
                            _("Attempted to write to non-transaction"));

  SVN_ERR(rep_write_get_baton(&wb, fs, noderev, pool));

  *contents_p = svn_stream_create(wb, pool);
  svn_stream_set_write(*contents_p, rep_write_contents);
  svn_stream_set_close(*contents_p, rep_write_contents_close);

  return SVN_NO_ERROR;
}

svn_error_t *
svn_fs_fs__set_contents(svn_stream_t **stream,
                        svn_fs_t *fs,
                        node_revision_t *noderev,
                        apr_pool_t *pool)
{
  if (noderev->kind != svn_node_file)
    return svn_error_create(SVN_ERR_FS_NOT_FILE, NULL,
                            _("Can't set text contents of a directory"));

  return set_representation(stream, fs, noderev, pool);
}

svn_error_t *
svn_fs_fs__create_successor(const svn_fs_id_t **new_id_p,
                            svn_fs_t *fs,
                            const svn_fs_id_t *old_idp,
                            node_revision_t *new_noderev,
                            const char *copy_id,
                            const char *txn_id,
                            apr_pool_t *pool)
{
  const svn_fs_id_t *id;

  if (! copy_id)
    copy_id = svn_fs_fs__id_copy_id(old_idp);
  id = svn_fs_fs__id_txn_create(svn_fs_fs__id_node_id(old_idp), copy_id,
                                txn_id, pool);

  new_noderev->id = id;

  if (! new_noderev->copyroot_path)
    {
      new_noderev->copyroot_path = apr_pstrdup(pool,
                                               new_noderev->created_path);
      new_noderev->copyroot_rev = svn_fs_fs__id_rev(new_noderev->id);
    }

  SVN_ERR(svn_fs_fs__put_node_revision(fs, new_noderev->id, new_noderev, FALSE,
                                       pool));

  *new_id_p = id;

  return SVN_NO_ERROR;
}

svn_error_t *
svn_fs_fs__set_proplist(svn_fs_t *fs,
                        node_revision_t *noderev,
                        apr_hash_t *proplist,
                        apr_pool_t *pool)
{
  const char *filename = path_txn_node_props(fs, noderev->id, pool);
  apr_file_t *file;
  svn_stream_t *out;

  /* Dump the property list to the mutable property file. */
  SVN_ERR(svn_io_file_open(&file, filename,
                           APR_WRITE | APR_CREATE | APR_TRUNCATE
                           | APR_BUFFERED, APR_OS_DEFAULT, pool));
  out = svn_stream_from_aprfile2(file, TRUE, pool);
  SVN_ERR(svn_hash_write2(proplist, out, SVN_HASH_TERMINATOR, pool));
  SVN_ERR(svn_io_file_close(file, pool));

  /* Mark the node-rev's prop rep as mutable, if not already done. */
  if (!noderev->prop_rep || !noderev->prop_rep->txn_id)
    {
      noderev->prop_rep = apr_pcalloc(pool, sizeof(*noderev->prop_rep));
      noderev->prop_rep->txn_id = svn_fs_fs__id_txn_id(noderev->id);
      SVN_ERR(svn_fs_fs__put_node_revision(fs, noderev->id, noderev, FALSE, pool));
    }

  /* we wrote to the db -> sync file contents */
  return sync_file_handle_cache(fs);
}

/* Read the 'current' file for filesystem FS and store the next
   available node id in *NODE_ID, and the next available copy id in
   *COPY_ID.  Allocations are performed from POOL. */
static svn_error_t *
get_next_revision_ids(const char **node_id,
                      const char **copy_id,
                      svn_fs_t *fs,
                      apr_pool_t *pool)
{
  char *buf;
  char *str, *last_str;

  SVN_ERR(read_current(svn_fs_fs__path_current(fs, pool), &buf, pool));

  str = apr_strtok(buf, " ", &last_str);
  if (! str)
    return svn_error_create(SVN_ERR_FS_CORRUPT, NULL,
                            _("Corrupt 'current' file"));

  str = apr_strtok(NULL, " ", &last_str);
  if (! str)
    return svn_error_create(SVN_ERR_FS_CORRUPT, NULL,
                            _("Corrupt 'current' file"));

  *node_id = apr_pstrdup(pool, str);

  str = apr_strtok(NULL, " ", &last_str);
  if (! str)
    return svn_error_create(SVN_ERR_FS_CORRUPT, NULL,
                            _("Corrupt 'current' file"));

  *copy_id = apr_pstrdup(pool, str);

  return SVN_NO_ERROR;
}

/* This baton is used by the stream created for write_hash_rep. */
struct write_hash_baton
{
  svn_stream_t *stream;

  apr_size_t size;

  svn_checksum_ctx_t *checksum_ctx;
};

/* The handler for the write_hash_rep stream.  BATON is a
   write_hash_baton, DATA has the data to write and *LEN is the number
   of bytes to write. */
static svn_error_t *
write_hash_handler(void *baton,
                   const char *data,
                   apr_size_t *len)
{
  struct write_hash_baton *whb = baton;

  SVN_ERR(svn_checksum_update(whb->checksum_ctx, data, *len));

  SVN_ERR(svn_stream_write(whb->stream, data, len));
  whb->size += *len;

  return SVN_NO_ERROR;
}

/* Write out the hash HASH as a text representation to file FILE.  In
   the process, record the total size of the dump in *SIZE, and the
   md5 digest in CHECKSUM.  Perform temporary allocations in POOL. */
static svn_error_t *
write_hash_rep(svn_filesize_t *size,
               svn_checksum_t **checksum,
               apr_file_t *file,
               apr_hash_t *hash,
               apr_pool_t *pool)
{
  svn_stream_t *stream;
  struct write_hash_baton *whb;

  whb = apr_pcalloc(pool, sizeof(*whb));

  whb->stream = svn_stream_from_aprfile2(file, TRUE, pool);
  whb->size = 0;
  whb->checksum_ctx = svn_checksum_ctx_create(svn_checksum_md5, pool);

  stream = svn_stream_create(whb, pool);
  svn_stream_set_write(stream, write_hash_handler);

  SVN_ERR(svn_stream_printf(whb->stream, pool, "PLAIN\n"));

  SVN_ERR(svn_hash_write2(hash, stream, SVN_HASH_TERMINATOR, pool));

  /* Store the results. */
  svn_checksum_final(checksum, whb->checksum_ctx, pool);
  *size = whb->size;

  return svn_stream_printf(whb->stream, pool, "ENDREP\n");
}

/* Copy a node-revision specified by id ID in fileystem FS from a
   transaction into the permanent rev-file FILE.  Set *NEW_ID_P to a
   pointer to the new node-id which will be allocated in POOL.
   If this is a directory, copy all children as well.

   START_NODE_ID and START_COPY_ID are
   the first available node and copy ids for this filesystem, for older
   FS formats.

   If REPS_TO_CACHE is not NULL, append to it a copy (allocated in
   REPS_POOL) of each data rep that is new in this revision.

   Temporary allocations are also from POOL. */
static svn_error_t *
write_final_rev(const svn_fs_id_t **new_id_p,
                apr_file_t *file,
                svn_revnum_t rev,
                svn_fs_t *fs,
                const svn_fs_id_t *id,
                const char *start_node_id,
                const char *start_copy_id,
                apr_array_header_t *reps_to_cache,
                apr_pool_t *reps_pool,
                apr_pool_t *pool)
{
  node_revision_t *noderev;
  apr_off_t my_offset;
  char my_node_id_buf[MAX_KEY_SIZE + 2];
  char my_copy_id_buf[MAX_KEY_SIZE + 2];
  const svn_fs_id_t *new_id;
  const char *node_id, *copy_id, *my_node_id, *my_copy_id;
  fs_fs_data_t *ffd = fs->fsap_data;

  *new_id_p = NULL;

  /* Check to see if this is a transaction node. */
  if (! svn_fs_fs__id_txn_id(id))
    return SVN_NO_ERROR;

  SVN_ERR(svn_fs_fs__get_node_revision(&noderev, fs, id, pool));

  if (noderev->kind == svn_node_dir)
    {
      apr_pool_t *subpool;
      apr_hash_t *entries, *str_entries;
      apr_hash_index_t *hi;

      /* This is a directory.  Write out all the children first. */
      subpool = svn_pool_create(pool);

      SVN_ERR(svn_fs_fs__rep_contents_dir(&entries, fs, noderev, pool));

      for (hi = apr_hash_first(pool, entries); hi; hi = apr_hash_next(hi))
        {
          svn_fs_dirent_t *dirent = svn__apr_hash_index_val(hi);

          svn_pool_clear(subpool);
          SVN_ERR(write_final_rev(&new_id, file, rev, fs, dirent->id,
                                  start_node_id, start_copy_id,
                                  reps_to_cache, reps_pool,
                                  subpool));
          if (new_id && (svn_fs_fs__id_rev(new_id) == rev))
            dirent->id = svn_fs_fs__id_copy(new_id, pool);
        }
      svn_pool_destroy(subpool);

      if (noderev->data_rep && noderev->data_rep->txn_id)
        {
          /* Write out the contents of this directory as a text rep. */
          SVN_ERR(unparse_dir_entries(&str_entries, entries, pool));

          noderev->data_rep->txn_id = NULL;
          noderev->data_rep->revision = rev;
          SVN_ERR(get_file_offset(&noderev->data_rep->offset, file, pool));
          SVN_ERR(write_hash_rep(&noderev->data_rep->size,
                                 &noderev->data_rep->md5_checksum, file,
                                 str_entries, pool));
          noderev->data_rep->expanded_size = noderev->data_rep->size;
        }
    }
  else
    {
      /* This is a file.  We should make sure the data rep, if it
         exists in a "this" state, gets rewritten to our new revision
         num. */

      if (noderev->data_rep && noderev->data_rep->txn_id)
        {
          noderev->data_rep->txn_id = NULL;
          noderev->data_rep->revision = rev;
        }
    }

  /* Fix up the property reps. */
  if (noderev->prop_rep && noderev->prop_rep->txn_id)
    {
      apr_hash_t *proplist;

      SVN_ERR(svn_fs_fs__get_proplist(&proplist, fs, noderev, pool));
      SVN_ERR(get_file_offset(&noderev->prop_rep->offset, file, pool));
      SVN_ERR(write_hash_rep(&noderev->prop_rep->size,
                             &noderev->prop_rep->md5_checksum, file,
                             proplist, pool));

      noderev->prop_rep->txn_id = NULL;
      noderev->prop_rep->revision = rev;
    }


  /* Convert our temporary ID into a permanent revision one. */
  SVN_ERR(get_file_offset(&my_offset, file, pool));

  node_id = svn_fs_fs__id_node_id(noderev->id);
  if (*node_id == '_')
    {
      if (ffd->format >= SVN_FS_FS__MIN_NO_GLOBAL_IDS_FORMAT)
        my_node_id = apr_psprintf(pool, "%s-%ld", node_id + 1, rev);
      else
        {
          svn_fs_fs__add_keys(start_node_id, node_id + 1, my_node_id_buf);
          my_node_id = my_node_id_buf;
        }
    }
  else
    my_node_id = node_id;

  copy_id = svn_fs_fs__id_copy_id(noderev->id);
  if (*copy_id == '_')
    {
      if (ffd->format >= SVN_FS_FS__MIN_NO_GLOBAL_IDS_FORMAT)
        my_copy_id = apr_psprintf(pool, "%s-%ld", copy_id + 1, rev);
      else
        {
          svn_fs_fs__add_keys(start_copy_id, copy_id + 1, my_copy_id_buf);
          my_copy_id = my_copy_id_buf;
        }
    }
  else
    my_copy_id = copy_id;

  if (noderev->copyroot_rev == SVN_INVALID_REVNUM)
    noderev->copyroot_rev = rev;

  new_id = svn_fs_fs__id_rev_create(my_node_id, my_copy_id, rev, my_offset,
                                    pool);

  noderev->id = new_id;

  /* Write out our new node-revision. */
  SVN_ERR(svn_fs_fs__write_noderev(svn_stream_from_aprfile2(file, TRUE, pool),
                                   noderev, ffd->format,
                                   svn_fs_fs__fs_supports_mergeinfo(fs),
                                   pool));

  /* Save the data representation's hash in the rep cache. */
  if (ffd->rep_sharing_allowed
        && noderev->data_rep && noderev->kind == svn_node_file
        && noderev->data_rep->revision == rev)
    {
      SVN_ERR_ASSERT(reps_to_cache && reps_pool);
      APR_ARRAY_PUSH(reps_to_cache, representation_t *)
        = svn_fs_fs__rep_copy(noderev->data_rep, reps_pool);
    }

  /* Return our ID that references the revision file. */
  *new_id_p = noderev->id;

  return SVN_NO_ERROR;
}

/* Write the changed path info from transaction TXN_ID in filesystem
   FS to the permanent rev-file FILE.  *OFFSET_P is set the to offset
   in the file of the beginning of this information.  Perform
   temporary allocations in POOL. */
static svn_error_t *
write_final_changed_path_info(apr_off_t *offset_p,
                              apr_file_t *file,
                              svn_fs_t *fs,
                              const char *txn_id,
                              apr_pool_t *pool)
{
  apr_hash_t *changed_paths;
  apr_off_t offset;
  apr_hash_index_t *hi;
  apr_pool_t *iterpool = svn_pool_create(pool);
  fs_fs_data_t *ffd = fs->fsap_data;
  svn_boolean_t include_node_kinds =
      ffd->format >= SVN_FS_FS__MIN_KIND_IN_CHANGED_FORMAT;

  SVN_ERR(get_file_offset(&offset, file, pool));

  SVN_ERR(svn_fs_fs__txn_changes_fetch(&changed_paths, fs, txn_id, pool));

  /* Iterate through the changed paths one at a time, and convert the
     temporary node-id into a permanent one for each change entry. */
  for (hi = apr_hash_first(pool, changed_paths); hi; hi = apr_hash_next(hi))
    {
      node_revision_t *noderev;
      const svn_fs_id_t *id;
      svn_fs_path_change2_t *change;
      const char *path;

      svn_pool_clear(iterpool);

      change = svn__apr_hash_index_val(hi);
      path = svn__apr_hash_index_key(hi);

      id = change->node_rev_id;

      /* If this was a delete of a mutable node, then it is OK to
         leave the change entry pointing to the non-existent temporary
         node, since it will never be used. */
      if ((change->change_kind != svn_fs_path_change_delete) &&
          (! svn_fs_fs__id_txn_id(id)))
        {
          SVN_ERR(svn_fs_fs__get_node_revision(&noderev, fs, id, iterpool));

          /* noderev has the permanent node-id at this point, so we just
             substitute it for the temporary one. */
          change->node_rev_id = noderev->id;
        }

      /* Write out the new entry into the final rev-file. */
      SVN_ERR(write_change_entry(file, path, change, include_node_kinds,
                                 iterpool));
    }

  svn_pool_destroy(iterpool);

  *offset_p = offset;

  return SVN_NO_ERROR;
}

/* Atomically update the 'current' file to hold the specifed REV,
   NEXT_NODE_ID, and NEXT_COPY_ID.  (The two next-ID parameters are
   ignored and may be NULL if the FS format does not use them.)
   Perform temporary allocations in POOL. */
static svn_error_t *
write_current(svn_fs_t *fs, svn_revnum_t rev, const char *next_node_id,
              const char *next_copy_id, apr_pool_t *pool)
{
  char *buf;
  const char *tmp_name, *name;
  fs_fs_data_t *ffd = fs->fsap_data;

  /* Now we can just write out this line. */
  if (ffd->format >= SVN_FS_FS__MIN_NO_GLOBAL_IDS_FORMAT)
    buf = apr_psprintf(pool, "%ld\n", rev);
  else
    buf = apr_psprintf(pool, "%ld %s %s\n", rev, next_node_id, next_copy_id);

  name = svn_fs_fs__path_current(fs, pool);
  SVN_ERR(svn_io_write_unique(&tmp_name,
                              svn_dirent_dirname(name, pool),
                              buf, strlen(buf),
                              svn_io_file_del_none, pool));

  return move_into_place(tmp_name, name, name, pool);
}

/* Update the 'current' file to hold the correct next node and copy_ids
   from transaction TXN_ID in filesystem FS.  The current revision is
   set to REV.  Perform temporary allocations in POOL. */
static svn_error_t *
write_final_current(svn_fs_t *fs,
                    const char *txn_id,
                    svn_revnum_t rev,
                    const char *start_node_id,
                    const char *start_copy_id,
                    apr_pool_t *pool)
{
  const char *txn_node_id, *txn_copy_id;
  char new_node_id[MAX_KEY_SIZE + 2];
  char new_copy_id[MAX_KEY_SIZE + 2];
  fs_fs_data_t *ffd = fs->fsap_data;

  if (ffd->format >= SVN_FS_FS__MIN_NO_GLOBAL_IDS_FORMAT)
    return write_current(fs, rev, NULL, NULL, pool);

  /* To find the next available ids, we add the id that used to be in
     the 'current' file, to the next ids from the transaction file. */
  SVN_ERR(read_next_ids(&txn_node_id, &txn_copy_id, fs, txn_id, pool));

  svn_fs_fs__add_keys(start_node_id, txn_node_id, new_node_id);
  svn_fs_fs__add_keys(start_copy_id, txn_copy_id, new_copy_id);

  return write_current(fs, rev, new_node_id, new_copy_id, pool);
}

/* Verify that the user registed with FS has all the locks necessary to
   permit all the changes associate with TXN_NAME.
   The FS write lock is assumed to be held by the caller. */
static svn_error_t *
verify_locks(svn_fs_t *fs,
             const char *txn_name,
             apr_pool_t *pool)
{
  apr_pool_t *subpool = svn_pool_create(pool);
  apr_hash_t *changes;
  apr_hash_index_t *hi;
  apr_array_header_t *changed_paths;
  svn_stringbuf_t *last_recursed = NULL;
  int i;

  /* Fetch the changes for this transaction. */
  SVN_ERR(svn_fs_fs__txn_changes_fetch(&changes, fs, txn_name, pool));

  /* Make an array of the changed paths, and sort them depth-first-ily.  */
  changed_paths = apr_array_make(pool, apr_hash_count(changes) + 1,
                                 sizeof(const char *));
  for (hi = apr_hash_first(pool, changes); hi; hi = apr_hash_next(hi))
    APR_ARRAY_PUSH(changed_paths, const char *) = svn__apr_hash_index_key(hi);
  qsort(changed_paths->elts, changed_paths->nelts,
        changed_paths->elt_size, svn_sort_compare_paths);

  /* Now, traverse the array of changed paths, verify locks.  Note
     that if we need to do a recursive verification a path, we'll skip
     over children of that path when we get to them. */
  for (i = 0; i < changed_paths->nelts; i++)
    {
      const char *path;
      svn_fs_path_change2_t *change;
      svn_boolean_t recurse = TRUE;

      svn_pool_clear(subpool);
      path = APR_ARRAY_IDX(changed_paths, i, const char *);

      /* If this path has already been verified as part of a recursive
         check of one of its parents, no need to do it again.  */
      if (last_recursed
          && svn_dirent_is_child(last_recursed->data, path, subpool))
        continue;

      /* Fetch the change associated with our path.  */
      change = apr_hash_get(changes, path, APR_HASH_KEY_STRING);

      /* What does it mean to succeed at lock verification for a given
         path?  For an existing file or directory getting modified
         (text, props), it means we hold the lock on the file or
         directory.  For paths being added or removed, we need to hold
         the locks for that path and any children of that path.

         WHEW!  We have no reliable way to determine the node kind
         of deleted items, but fortunately we are going to do a
         recursive check on deleted paths regardless of their kind.  */
      if (change->change_kind == svn_fs_path_change_modify)
        recurse = FALSE;
      SVN_ERR(svn_fs_fs__allow_locked_operation(path, fs, recurse, TRUE,
                                                subpool));

      /* If we just did a recursive check, remember the path we
         checked (so children can be skipped).  */
      if (recurse)
        {
          if (! last_recursed)
            last_recursed = svn_stringbuf_create(path, pool);
          else
            svn_stringbuf_set(last_recursed, path);
        }
    }
  svn_pool_destroy(subpool);
  return SVN_NO_ERROR;
}

/* Baton used for commit_body below. */
struct commit_baton {
  svn_revnum_t *new_rev_p;
  svn_fs_t *fs;
  svn_fs_txn_t *txn;
  apr_array_header_t *reps_to_cache;
  apr_pool_t *reps_pool;
};

/* The work-horse for svn_fs_fs__commit, called with the FS write lock.
   This implements the svn_fs_fs__with_write_lock() 'body' callback
   type.  BATON is a 'struct commit_baton *'. */
static svn_error_t *
commit_body(void *baton, apr_pool_t *pool)
{
  struct commit_baton *cb = baton;
  fs_fs_data_t *ffd = cb->fs->fsap_data;
  const char *old_rev_filename, *rev_filename, *proto_filename;
  const char *revprop_filename, *final_revprop;
  const svn_fs_id_t *root_id, *new_root_id;
  const char *start_node_id = NULL, *start_copy_id = NULL;
  svn_revnum_t old_rev, new_rev;
  apr_file_t *proto_file;
  void *proto_file_lockcookie;
  apr_off_t changed_path_offset;
  char *buf;
  apr_hash_t *txnprops;
  apr_array_header_t *txnprop_list;
  svn_prop_t prop;
  svn_string_t date;

  /* Get the current youngest revision. */
  SVN_ERR(svn_fs_fs__youngest_rev(&old_rev, cb->fs, pool));

  /* Check to make sure this transaction is based off the most recent
     revision. */
  if (cb->txn->base_rev != old_rev)
    return svn_error_create(SVN_ERR_FS_TXN_OUT_OF_DATE, NULL,
                            _("Transaction out of date"));

  /* Locks may have been added (or stolen) between the calling of
     previous svn_fs.h functions and svn_fs_commit_txn(), so we need
     to re-examine every changed-path in the txn and re-verify all
     discovered locks. */
  SVN_ERR(verify_locks(cb->fs, cb->txn->id, pool));

  /* Get the next node_id and copy_id to use. */
  if (ffd->format < SVN_FS_FS__MIN_NO_GLOBAL_IDS_FORMAT)
    SVN_ERR(get_next_revision_ids(&start_node_id, &start_copy_id, cb->fs,
                                  pool));

  /* We are going to be one better than this puny old revision. */
  new_rev = old_rev + 1;

  /* Get a write handle on the proto revision file. */
  SVN_ERR(get_writable_proto_rev(&proto_file, &proto_file_lockcookie,
                                 cb->fs, cb->txn->id, pool));

  /* Write out all the node-revisions and directory contents. */
  root_id = svn_fs_fs__id_txn_create("0", "0", cb->txn->id, pool);
  SVN_ERR(write_final_rev(&new_root_id, proto_file, new_rev, cb->fs, root_id,
                          start_node_id, start_copy_id,
                          cb->reps_to_cache, cb->reps_pool,
                          pool));

  /* Write the changed-path information. */
  SVN_ERR(write_final_changed_path_info(&changed_path_offset, proto_file,
                                        cb->fs, cb->txn->id, pool));

  /* Write the final line. */
  buf = apr_psprintf(pool, "\n%" APR_OFF_T_FMT " %" APR_OFF_T_FMT "\n",
                     svn_fs_fs__id_offset(new_root_id),
                     changed_path_offset);
  SVN_ERR(svn_io_file_write_full(proto_file, buf, strlen(buf), NULL,
                                 pool));
  SVN_ERR(svn_io_file_flush_to_disk(proto_file, pool));
  SVN_ERR(svn_io_file_close(proto_file, pool));

  /* we wrote to the db -> sync file contents */
  SVN_ERR(sync_file_handle_cache(cb->fs));

  /* We don't unlock the prototype revision file immediately to avoid a
     race with another caller writing to the prototype revision file
     before we commit it. */

  /* Remove any temporary txn props representing 'flags'. */
  SVN_ERR(svn_fs_fs__txn_proplist(&txnprops, cb->txn, pool));
  txnprop_list = apr_array_make(pool, 3, sizeof(svn_prop_t));
  prop.value = NULL;

  if (apr_hash_get(txnprops, SVN_FS__PROP_TXN_CHECK_OOD, APR_HASH_KEY_STRING))
    {
      prop.name = SVN_FS__PROP_TXN_CHECK_OOD;
      APR_ARRAY_PUSH(txnprop_list, svn_prop_t) = prop;
    }

  if (apr_hash_get(txnprops, SVN_FS__PROP_TXN_CHECK_LOCKS,
                   APR_HASH_KEY_STRING))
    {
      prop.name = SVN_FS__PROP_TXN_CHECK_LOCKS;
      APR_ARRAY_PUSH(txnprop_list, svn_prop_t) = prop;
    }

  if (! apr_is_empty_array(txnprop_list))
    SVN_ERR(svn_fs_fs__change_txn_props(cb->txn, txnprop_list, pool));

  /* Create the shard for the rev and revprop file, if we're sharding and
     this is the first revision of a new shard.  We don't care if this
     fails because the shard already existed for some reason. */
  if (ffd->max_files_per_dir && new_rev % ffd->max_files_per_dir == 0)
    {
      svn_error_t *err;
      const char *new_dir = path_rev_shard(cb->fs, new_rev, pool);
      err = svn_io_dir_make(new_dir, APR_OS_DEFAULT, pool);
      if (err && !APR_STATUS_IS_EEXIST(err->apr_err))
        return svn_error_return(err);
      svn_error_clear(err);
      SVN_ERR(svn_io_copy_perms(svn_dirent_join(cb->fs->path,
                                                PATH_REVS_DIR,
                                                pool),
                                new_dir, pool));

      if (ffd->format < SVN_FS_FS__MIN_PACKED_REVPROP_FORMAT ||
          new_rev >= ffd->min_unpacked_revprop)
        {
          new_dir = path_revprops_shard(cb->fs, new_rev, pool);
          err = svn_io_dir_make(new_dir, APR_OS_DEFAULT, pool);
          if (err && !APR_STATUS_IS_EEXIST(err->apr_err))
            SVN_ERR(err);
          svn_error_clear(err);
          SVN_ERR(svn_io_copy_perms(svn_dirent_join(cb->fs->path,
                                                    PATH_REVPROPS_DIR,
                                                    pool),
                                    new_dir, pool));
        }
    }

  /* Move the finished rev file into place. */
  SVN_ERR(svn_fs_fs__path_rev_absolute(&old_rev_filename,
                                       cb->fs, old_rev, pool));
  rev_filename = path_rev(cb->fs, new_rev, pool);
  proto_filename = path_txn_proto_rev(cb->fs, cb->txn->id, pool);
  SVN_ERR(move_into_place(proto_filename, rev_filename, old_rev_filename,
                          pool));

  /* Now that we've moved the prototype revision file out of the way,
     we can unlock it (since further attempts to write to the file
     will fail as it no longer exists).  We must do this so that we can
     remove the transaction directory later. */
  SVN_ERR(unlock_proto_rev(cb->fs, cb->txn->id, proto_file_lockcookie, pool));

  /* Update commit time to ensure that svn:date revprops remain ordered. */
  date.data = svn_time_to_cstring(apr_time_now(), pool);
  date.len = strlen(date.data);

  SVN_ERR(svn_fs_fs__change_txn_prop(cb->txn, SVN_PROP_REVISION_DATE,
                                     &date, pool));

  if (ffd->format < SVN_FS_FS__MIN_PACKED_REVPROP_FORMAT ||
      new_rev >= ffd->min_unpacked_revprop)
    {
      /* Move the revprops file into place. */
      revprop_filename = path_txn_props(cb->fs, cb->txn->id, pool);
      final_revprop = path_revprops(cb->fs, new_rev, pool);
      SVN_ERR(move_into_place(revprop_filename, final_revprop,
                              old_rev_filename, pool));
    }
  else
    {
      /* Read the revprops, and commit them to the permenant sqlite db. */
      apr_hash_t *proplist = apr_hash_make(pool);
      svn_sqlite__stmt_t *stmt;

      SVN_ERR(get_txn_proplist(proplist, cb->fs, cb->txn->id, pool));

      SVN_ERR(svn_sqlite__get_statement(&stmt, ffd->revprop_db,
                                        STMT_SET_REVPROP));
      SVN_ERR(svn_sqlite__bind_int64(stmt, 1, new_rev));
      SVN_ERR(svn_sqlite__bind_properties(stmt, 2, proplist, pool));
      SVN_ERR(svn_sqlite__insert(NULL, stmt));
    }

  /* Update the 'current' file. */
  SVN_ERR(write_final_current(cb->fs, cb->txn->id, new_rev, start_node_id,
                              start_copy_id, pool));
  ffd->youngest_rev_cache = new_rev;

  /* Remove this transaction directory. */
  SVN_ERR(svn_fs_fs__purge_txn(cb->fs, cb->txn->id, pool));

  *cb->new_rev_p = new_rev;

  return SVN_NO_ERROR;
}

/* The work-horse for svn_fs_fs__commit_obliteration, called with the FS write lock.
   This implements the svn_fs_fs__with_write_lock() 'body' callback
   type.  BATON is a 'struct commit_baton *'. */
static svn_error_t *
commit_obliteration_body(void *baton, apr_pool_t *pool)
{
  struct commit_baton *cb = baton;
  fs_fs_data_t *ffd = cb->fs->fsap_data;
  const char *old_rev_filename, *rev_filename, *proto_filename;
  const char *revprop_filename, *final_revprop;
  const svn_fs_id_t *root_id, *new_root_id;
  const char *start_node_id = NULL, *start_copy_id = NULL;
  svn_revnum_t rev = *cb->new_rev_p;
  svn_revnum_t old_rev = rev, new_rev = rev;  /* ### relics of normal commit */
  apr_file_t *proto_file;
  void *proto_file_lockcookie;
  apr_off_t changed_path_offset;
  char *buf;

  /* ### Someday support obliterating packed revisions. Maybe. */
  if (is_packed_rev(cb->fs, rev))
    return svn_error_create(SVN_ERR_FS_GENERAL, NULL,
                            _("Obliteration of already-packed revision "
                              "is not supported"));

  /* Get the next node_id and copy_id to use. */
  if (ffd->format < SVN_FS_FS__MIN_NO_GLOBAL_IDS_FORMAT)
    /* ### But not like this, perhaps, for obliterate? Or, if so, then we
     * should increment and write back this info in the 'current' file as
     * the non-oblit commit does. */
    SVN_ERR(get_next_revision_ids(&start_node_id, &start_copy_id, cb->fs,
                                  pool));

  /* Get a write handle on the proto revision file. */
  SVN_ERR(get_writable_proto_rev(&proto_file, &proto_file_lockcookie,
                                 cb->fs, cb->txn->id, pool));

  /* Write out all the node-revisions and directory contents. */
  root_id = svn_fs_fs__id_txn_create("0", "0", cb->txn->id, pool);
  SVN_ERR(write_final_rev(&new_root_id, proto_file, new_rev, cb->fs, root_id,
                          start_node_id, start_copy_id,
                          cb->reps_to_cache, cb->reps_pool,
                          pool));

  /* Write the changed-path information. */
  SVN_ERR(write_final_changed_path_info(&changed_path_offset, proto_file,
                                        cb->fs, cb->txn->id, pool));

  /* Write the final line. */
  buf = apr_psprintf(pool, "\n%" APR_OFF_T_FMT " %" APR_OFF_T_FMT "\n",
                     svn_fs_fs__id_offset(new_root_id),
                     changed_path_offset);
  SVN_ERR(svn_io_file_write_full(proto_file, buf, strlen(buf), NULL,
                                 pool));
  SVN_ERR(svn_io_file_flush_to_disk(proto_file, pool));
  SVN_ERR(svn_io_file_close(proto_file, pool));

  /* we wrote to the db -> sync file contents */
  SVN_ERR(sync_file_handle_cache(cb->fs));

  /* We don't unlock the prototype revision file immediately to avoid a
     race with another caller writing to the prototype revision file
     before we commit it. */

  /* Move the finished rev file into place. */
  if (is_packed_rev(cb->fs, rev))
    {
      /* ### complexity */
      SVN_ERR_MALFUNCTION();
    }
  else
    {
      SVN_ERR(svn_fs_fs__path_rev_absolute(&old_rev_filename,
                                           cb->fs, old_rev, pool));
      rev_filename = path_rev(cb->fs, new_rev, pool);
      proto_filename = path_txn_proto_rev(cb->fs, cb->txn->id, pool);
      SVN_ERR(move_into_place(proto_filename, rev_filename, old_rev_filename,
                              pool));
    }

  /* Now that we've moved the prototype revision file out of the way,
     we can unlock it (since further attempts to write to the file
     will fail as it no longer exists).  We must do this so that we can
     remove the transaction directory later. */
  SVN_ERR(unlock_proto_rev(cb->fs, cb->txn->id, proto_file_lockcookie, pool));

  /* Move the revprops file into place. */
  revprop_filename = path_txn_props(cb->fs, cb->txn->id, pool);
  final_revprop = path_revprops(cb->fs, new_rev, pool);
  SVN_ERR(move_into_place(revprop_filename, final_revprop, old_rev_filename,
                          pool));

  /* Remove this transaction directory. */
  SVN_ERR(svn_fs_fs__purge_txn(cb->fs, cb->txn->id, pool));

  return SVN_NO_ERROR;
}

/* Add the representations in REPS_TO_CACHE (an array of representation_t *)
 * to the rep-cache database of FS. */
static svn_error_t *
write_reps_to_cache(svn_fs_t *fs,
                    const apr_array_header_t *reps_to_cache,
                    apr_pool_t *scratch_pool)
{
  int i;

  for (i = 0; i < reps_to_cache->nelts; i++)
    {
      representation_t *rep = APR_ARRAY_IDX(reps_to_cache, i, representation_t *);

      /* FALSE because we don't care if another parallel commit happened to
       * collide with us.  (Non-parallel collisions will not be detected.) */
      SVN_ERR(svn_fs_fs__set_rep_reference(fs, rep, FALSE, scratch_pool));
    }

  return SVN_NO_ERROR;
}

/* Implements svn_sqlite__transaction_callback_t. */
static svn_error_t *
commit_sqlite_txn_callback(void *baton, svn_sqlite__db_t *db,
                           apr_pool_t *scratch_pool)
{
  struct commit_baton *cb = baton;

  /* Write new entries to the rep-sharing database.
   *
   * We use an sqlite transcation to speed things up;
   * see <http://www.sqlite.org/faq.html#q19>.
   */
  SVN_ERR(write_reps_to_cache(cb->fs, cb->reps_to_cache, scratch_pool));

  return SVN_NO_ERROR;
}

svn_error_t *
svn_fs_fs__commit(svn_revnum_t *new_rev_p,
                  svn_fs_t *fs,
                  svn_fs_txn_t *txn,
                  apr_pool_t *pool)
{
  struct commit_baton cb;
  fs_fs_data_t *ffd = fs->fsap_data;

  cb.new_rev_p = new_rev_p;
  cb.fs = fs;
  cb.txn = txn;

  if (ffd->rep_sharing_allowed)
    {
      cb.reps_to_cache = apr_array_make(pool, 5, sizeof(representation_t *));
      cb.reps_pool = pool;
    }
  else
    {
      cb.reps_to_cache = NULL;
      cb.reps_pool = NULL;
    }

  SVN_ERR(svn_fs_fs__with_write_lock(fs, commit_body, &cb, pool));

  if (ffd->rep_sharing_allowed)
    {
      /* ### TODO: ignore errors opening the DB (issue #3506) * */
      SVN_ERR(svn_fs_fs__open_rep_cache(fs, pool));
      SVN_ERR(svn_sqlite__with_transaction(ffd->rep_cache_db,
                                           commit_sqlite_txn_callback,
                                           &cb, pool));
    }

  return SVN_NO_ERROR;
}

svn_error_t *
svn_fs_fs__commit_obliteration(svn_revnum_t rev,
                               svn_fs_t *fs,
                               svn_fs_txn_t *txn,
                               apr_pool_t *pool)
{
  struct commit_baton cb;
  fs_fs_data_t *ffd = fs->fsap_data;

  /* Analogous to svn_fs_fs__commit(). */
  cb.new_rev_p = &rev;
  cb.fs = fs;
  cb.txn = txn;

  if (ffd->rep_sharing_allowed)
    {
      cb.reps_to_cache = apr_array_make(pool, 5, sizeof(representation_t *));
      cb.reps_pool = pool;
    }
  else
    {
      cb.reps_to_cache = NULL;
      cb.reps_pool = NULL;
    }

  /* Commit the obliteration revision */
  SVN_ERR(svn_fs_fs__with_write_lock(fs, commit_obliteration_body, &cb, pool));

  /* TODO: Update the rep cache: in particular, delete invalid entries, and
   * ensure we will re-validate entries that may already be in pending txns. */
  if (ffd->rep_sharing_allowed)
    {
      /* ###
       * SVN_ERR(svn_fs_fs__open_rep_cache(fs, pool));
       * SVN_ERR(svn_sqlite__with_transaction(ffd->rep_cache_db,
       *                                      commit_sqlite_txn_callback,
       *                                      &cb, pool));
       */
    }

  return SVN_NO_ERROR;
}

svn_error_t *
svn_fs_fs__reserve_copy_id(const char **copy_id_p,
                           svn_fs_t *fs,
                           const char *txn_id,
                           apr_pool_t *pool)
{
  const char *cur_node_id, *cur_copy_id;
  char *copy_id;
  apr_size_t len;

  /* First read in the current next-ids file. */
  SVN_ERR(read_next_ids(&cur_node_id, &cur_copy_id, fs, txn_id, pool));

  copy_id = apr_pcalloc(pool, strlen(cur_copy_id) + 2);

  len = strlen(cur_copy_id);
  svn_fs_fs__next_key(cur_copy_id, &len, copy_id);

  SVN_ERR(write_next_ids(fs, txn_id, cur_node_id, copy_id, pool));

  *copy_id_p = apr_pstrcat(pool, "_", cur_copy_id, NULL);

  return SVN_NO_ERROR;
}

/* Write out the zeroth revision for filesystem FS. */
static svn_error_t *
write_revision_zero(svn_fs_t *fs)
{
  const char *path_revision_zero = path_rev(fs, 0, fs->pool);
  apr_hash_t *proplist;
  svn_string_t date;

  /* Write out a rev file for revision 0. */
  SVN_ERR(svn_io_file_create(path_revision_zero,
                             "PLAIN\nEND\nENDREP\n"
                             "id: 0.0.r0/17\n"
                             "type: dir\n"
                             "count: 0\n"
                             "text: 0 0 4 4 "
                             "2d2977d1c96f487abe4a1e202dd03b4e\n"
                             "cpath: /\n"
                             "\n\n17 107\n", fs->pool));
  SVN_ERR(svn_io_set_file_read_only(path_revision_zero, FALSE, fs->pool));

  /* Set a date on revision 0. */
  date.data = svn_time_to_cstring(apr_time_now(), fs->pool);
  date.len = strlen(date.data);
  proplist = apr_hash_make(fs->pool);
  apr_hash_set(proplist, SVN_PROP_REVISION_DATE, APR_HASH_KEY_STRING, &date);
  return set_revision_proplist(fs, 0, proplist, fs->pool);
}

svn_error_t *
svn_fs_fs__create(svn_fs_t *fs,
                  const char *path,
                  apr_pool_t *pool)
{
  int format = SVN_FS_FS__FORMAT_NUMBER;
  fs_fs_data_t *ffd = fs->fsap_data;

  fs->path = apr_pstrdup(pool, path);
  /* See if compatibility with older versions was explicitly requested. */
  if (fs->config)
    {
      if (apr_hash_get(fs->config, SVN_FS_CONFIG_PRE_1_4_COMPATIBLE,
                                   APR_HASH_KEY_STRING))
        format = 1;
      else if (apr_hash_get(fs->config, SVN_FS_CONFIG_PRE_1_5_COMPATIBLE,
                                        APR_HASH_KEY_STRING))
        format = 2;
      else if (apr_hash_get(fs->config, SVN_FS_CONFIG_PRE_1_6_COMPATIBLE,
                                        APR_HASH_KEY_STRING))
        format = 3;
      else if (apr_hash_get(fs->config, SVN_FS_CONFIG_PRE_1_7_COMPATIBLE,
                                        APR_HASH_KEY_STRING))
        format = 4;
    }
  ffd->format = format;

  /* Override the default linear layout if this is a new-enough format. */
  if (format >= SVN_FS_FS__MIN_LAYOUT_FORMAT_OPTION_FORMAT)
    ffd->max_files_per_dir = SVN_FS_FS_DEFAULT_MAX_FILES_PER_DIR;

  /* Create the revision data directories. */
  if (ffd->max_files_per_dir)
    SVN_ERR(svn_io_make_dir_recursively(path_rev_shard(fs, 0, pool), pool));
  else
    SVN_ERR(svn_io_make_dir_recursively(svn_dirent_join(path, PATH_REVS_DIR,
                                                        pool),
                                        pool));

  if (ffd->max_files_per_dir)
    SVN_ERR(svn_io_make_dir_recursively(path_revprops_shard(fs, 0, pool),
                                        pool));
  else
    SVN_ERR(svn_io_make_dir_recursively(svn_dirent_join(path,
                                                        PATH_REVPROPS_DIR,
                                                        pool),
                                        pool));

  /* Create the revprops directory. */
  if (format >= SVN_FS_FS__MIN_PACKED_REVPROP_FORMAT)
    {
      SVN_ERR(svn_io_file_create(path_min_unpacked_revprop(fs, pool), "0\n",
                                 pool));
      SVN_ERR(svn_sqlite__open(&ffd->revprop_db, svn_dirent_join_many(
                                                    pool, path,
                                                    PATH_REVPROPS_DIR,
                                                    PATH_REVPROPS_DB,
                                                    NULL),
                               svn_sqlite__mode_rwcreate, statements,
                               0, NULL,
                               fs->pool, pool));
      SVN_ERR(svn_sqlite__exec_statements(ffd->revprop_db,
                                          STMT_CREATE_SCHEMA));
    }

  /* Create the transaction directory. */
  SVN_ERR(svn_io_make_dir_recursively(svn_dirent_join(path, PATH_TXNS_DIR,
                                                      pool),
                                      pool));

  /* Create the protorevs directory. */
  if (format >= SVN_FS_FS__MIN_PROTOREVS_DIR_FORMAT)
    SVN_ERR(svn_io_make_dir_recursively(svn_dirent_join(path, PATH_TXN_PROTOS_DIR,
                                                      pool),
                                        pool));

  /* Create the 'current' file. */
  SVN_ERR(svn_io_file_create(svn_fs_fs__path_current(fs, pool),
                             (format >= SVN_FS_FS__MIN_NO_GLOBAL_IDS_FORMAT
                              ? "0\n" : "0 1 1\n"),
                             pool));
  SVN_ERR(svn_io_file_create(path_lock(fs, pool), "", pool));
  SVN_ERR(svn_fs_fs__set_uuid(fs, svn_uuid_generate(pool), pool));

  SVN_ERR(write_revision_zero(fs));

  SVN_ERR(write_config(fs, pool));

  SVN_ERR(read_config(fs, pool));

  /* Create the min unpacked rev file. */
  if (ffd->format >= SVN_FS_FS__MIN_PACKED_FORMAT)
    SVN_ERR(svn_io_file_create(path_min_unpacked_rev(fs, pool), "0\n", pool));

  /* Create the txn-current file if the repository supports
     the transaction sequence file. */
  if (format >= SVN_FS_FS__MIN_TXN_CURRENT_FORMAT)
    {
      SVN_ERR(svn_io_file_create(path_txn_current(fs, pool),
                                 "0\n", pool));
      SVN_ERR(svn_io_file_create(path_txn_current_lock(fs, pool),
                                 "", pool));
    }

  /* This filesystem is ready.  Stamp it with a format number. */
  SVN_ERR(write_format(path_format(fs, pool),
                       ffd->format, ffd->max_files_per_dir, FALSE, pool));

  ffd->youngest_rev_cache = 0;
  return SVN_NO_ERROR;
}

/* Part of the recovery procedure.  Return the largest revision *REV in
   filesystem FS.  Use POOL for temporary allocation. */
static svn_error_t *
recover_get_largest_revision(svn_fs_t *fs, svn_revnum_t *rev, apr_pool_t *pool)
{
  /* Discovering the largest revision in the filesystem would be an
     expensive operation if we did a readdir() or searched linearly,
     so we'll do a form of binary search.  left is a revision that we
     know exists, right a revision that we know does not exist. */
  apr_pool_t *iterpool;
  svn_revnum_t left, right = 1;

  iterpool = svn_pool_create(pool);
  /* Keep doubling right, until we find a revision that doesn't exist. */
  while (1)
    {
      svn_error_t *err;
      svn_file_handle_cache__handle_t *file;

      /* We don't care about the file pointer position as long as the file 
         itself exists. */
      err = open_pack_or_rev_file(&file, fs, right, -1, 
                                  DEFAULT_FILE_COOKIE, iterpool);
      svn_pool_clear(iterpool);

      if (err && err->apr_err == SVN_ERR_FS_NO_SUCH_REVISION)
        {
          svn_error_clear(err);
          break;
        }
      else
        SVN_ERR(err);

      right <<= 1;
    }

  left = right >> 1;

  /* We know that left exists and right doesn't.  Do a normal bsearch to find
     the last revision. */
  while (left + 1 < right)
    {
      svn_revnum_t probe = left + ((right - left) / 2);
      svn_error_t *err;
      svn_file_handle_cache__handle_t *file;

      /* Again, ignore the file pointer position. */
      err = open_pack_or_rev_file(&file, fs, probe, -1, 
                                  DEFAULT_FILE_COOKIE, iterpool);
      svn_pool_clear(iterpool);

      if (err && err->apr_err == SVN_ERR_FS_NO_SUCH_REVISION)
        {
          svn_error_clear(err);
          right = probe;
        }
      else
        {
          SVN_ERR(err);
          left = probe;
        }
    }

  svn_pool_destroy(iterpool);

  /* left is now the largest revision that exists. */
  *rev = left;
  return SVN_NO_ERROR;
}

/* A baton for reading a fixed amount from an open file.  For
   recover_find_max_ids() below. */
struct recover_read_from_file_baton
{
  apr_file_t *file;
  apr_pool_t *pool;
  apr_off_t remaining;
};

/* A stream read handler used by recover_find_max_ids() below.
   Read and return at most BATON->REMAINING bytes from the stream,
   returning nothing after that to indicate EOF. */
static svn_error_t *
read_handler_recover(void *baton, char *buffer, apr_size_t *len)
{
  struct recover_read_from_file_baton *b = baton;
  svn_filesize_t bytes_to_read = *len;

  if (b->remaining == 0)
    {
      /* Return a successful read of zero bytes to signal EOF. */
      *len = 0;
      return SVN_NO_ERROR;
    }

  if (bytes_to_read > b->remaining)
    bytes_to_read = b->remaining;
  b->remaining -= bytes_to_read;

  return svn_io_file_read_full2(b->file, buffer, (apr_size_t) bytes_to_read,
                                len, FALSE, b->pool);
}

/* Part of the recovery procedure.  Read the directory noderev at offset
   OFFSET of file REV_FILE (the revision file of revision REV of
   filesystem FS), and set MAX_NODE_ID and MAX_COPY_ID to be the node-id
   and copy-id of that node, if greater than the current value stored
   in either.  Recurse into any child directories that were modified in
   this revision.

   MAX_NODE_ID and MAX_COPY_ID must be arrays of at least MAX_KEY_SIZE.

   Perform temporary allocation in POOL. */
static svn_error_t *
recover_find_max_ids(svn_fs_t *fs, svn_revnum_t rev,
                     apr_file_t *rev_file, apr_off_t offset,
                     char *max_node_id, char *max_copy_id,
                     apr_pool_t *pool)
{
  apr_hash_t *headers;
  char *value;
  representation_t *data_rep;
  struct rep_args *ra;
  struct recover_read_from_file_baton baton;
  svn_stream_t *stream;
  apr_hash_t *entries;
  apr_hash_index_t *hi;
  apr_pool_t *iterpool;

  SVN_ERR(svn_io_file_seek(rev_file, APR_SET, &offset, pool));
  SVN_ERR(read_header_block(&headers, svn_stream_from_aprfile2(rev_file, TRUE,
                                                               pool),
                            pool));

  /* Check that this is a directory.  It should be. */
  value = apr_hash_get(headers, HEADER_TYPE, APR_HASH_KEY_STRING);
  if (value == NULL || strcmp(value, KIND_DIR) != 0)
    return svn_error_create(SVN_ERR_FS_CORRUPT, NULL,
                            _("Recovery encountered a non-directory node"));

  /* Get the data location.  No data location indicates an empty directory. */
  value = apr_hash_get(headers, HEADER_TEXT, APR_HASH_KEY_STRING);
  if (!value)
    return SVN_NO_ERROR;
  SVN_ERR(read_rep_offsets(&data_rep, value, NULL, FALSE, pool));

  /* If the directory's data representation wasn't changed in this revision,
     we've already scanned the directory's contents for noderevs, so we don't
     need to again.  This will occur if a property is changed on a directory
     without changing the directory's contents. */
  if (data_rep->revision != rev)
    return SVN_NO_ERROR;

  /* We could use get_dir_contents(), but this is much cheaper.  It does
     rely on directory entries being stored as PLAIN reps, though. */
  offset = data_rep->offset;
  SVN_ERR(svn_io_file_seek(rev_file, APR_SET, &offset, pool));
  SVN_ERR(read_rep_line(&ra, rev_file, pool));
  if (ra->is_delta)
    return svn_error_create(SVN_ERR_FS_CORRUPT, NULL,
                            _("Recovery encountered a deltified directory "
                              "representation"));

  /* Now create a stream that's allowed to read only as much data as is
     stored in the representation. */
  baton.file = rev_file;
  baton.pool = pool;
  baton.remaining = data_rep->expanded_size;
  stream = svn_stream_create(&baton, pool);
  svn_stream_set_read(stream, read_handler_recover);

  /* Now read the entries from that stream. */
  entries = apr_hash_make(pool);
  SVN_ERR(svn_hash_read2(entries, stream, SVN_HASH_TERMINATOR, pool));
  SVN_ERR(svn_stream_close(stream));

  /* Now check each of the entries in our directory to find new node and
     copy ids, and recurse into new subdirectories. */
  iterpool = svn_pool_create(pool);
  for (hi = apr_hash_first(pool, entries); hi; hi = apr_hash_next(hi))
    {
      char *str_val;
      char *str, *last_str;
      svn_node_kind_t kind;
      svn_fs_id_t *id;
      const char *node_id, *copy_id;
      apr_off_t child_dir_offset;
      const svn_string_t *path = svn__apr_hash_index_val(hi);

      svn_pool_clear(iterpool);

      str_val = apr_pstrdup(iterpool, path->data);

      str = apr_strtok(str_val, " ", &last_str);
      if (str == NULL)
        return svn_error_create(SVN_ERR_FS_CORRUPT, NULL,
                                _("Directory entry corrupt"));

      if (strcmp(str, KIND_FILE) == 0)
        kind = svn_node_file;
      else if (strcmp(str, KIND_DIR) == 0)
        kind = svn_node_dir;
      else
        {
          return svn_error_create(SVN_ERR_FS_CORRUPT, NULL,
                                  _("Directory entry corrupt"));
        }

      str = apr_strtok(NULL, " ", &last_str);
      if (str == NULL)
        return svn_error_create(SVN_ERR_FS_CORRUPT, NULL,
                                _("Directory entry corrupt"));

      id = svn_fs_fs__id_parse(str, strlen(str), iterpool);

      if (svn_fs_fs__id_rev(id) != rev)
        {
          /* If the node wasn't modified in this revision, we've already
             checked the node and copy id. */
          continue;
        }

      node_id = svn_fs_fs__id_node_id(id);
      copy_id = svn_fs_fs__id_copy_id(id);

      if (svn_fs_fs__key_compare(node_id, max_node_id) > 0)
        {
          assert(strlen(node_id) < MAX_KEY_SIZE);
          apr_cpystrn(max_node_id, node_id, MAX_KEY_SIZE);
        }
      if (svn_fs_fs__key_compare(copy_id, max_copy_id) > 0)
        {
          assert(strlen(copy_id) < MAX_KEY_SIZE);
          apr_cpystrn(max_copy_id, copy_id, MAX_KEY_SIZE);
        }

      if (kind == svn_node_file)
        continue;

      child_dir_offset = svn_fs_fs__id_offset(id);
      SVN_ERR(recover_find_max_ids(fs, rev, rev_file, child_dir_offset,
                                   max_node_id, max_copy_id, iterpool));
    }
  svn_pool_destroy(iterpool);

  return SVN_NO_ERROR;
}

/* Baton used for recover_body below. */
struct recover_baton {
  svn_fs_t *fs;
  svn_cancel_func_t cancel_func;
  void *cancel_baton;
};

/* The work-horse for svn_fs_fs__recover, called with the FS
   write lock.  This implements the svn_fs_fs__with_write_lock()
   'body' callback type.  BATON is a 'struct recover_baton *'. */
static svn_error_t *
recover_body(void *baton, apr_pool_t *pool)
{
  struct recover_baton *b = baton;
  svn_fs_t *fs = b->fs;
  fs_fs_data_t *ffd = fs->fsap_data;
  svn_revnum_t max_rev;
  char next_node_id_buf[MAX_KEY_SIZE], next_copy_id_buf[MAX_KEY_SIZE];
  char *next_node_id = NULL, *next_copy_id = NULL;
  svn_revnum_t youngest_rev;
  svn_node_kind_t youngest_revprops_kind;

  /* First, we need to know the largest revision in the filesystem. */
  SVN_ERR(recover_get_largest_revision(fs, &max_rev, pool));

  /* Get the expected youngest revision */
  SVN_ERR(get_youngest(&youngest_rev, fs->path, pool));

  /* Policy note:

     Since the revprops file is written after the revs file, the true
     maximum available revision is the youngest one for which both are
     present.  That's probably the same as the max_rev we just found,
     but if it's not, we could, in theory, repeatedly decrement
     max_rev until we find a revision that has both a revs and
     revprops file, then write db/current with that.

     But we choose not to.  If a repository is so corrupt that it's
     missing at least one revprops file, we shouldn't assume that the
     youngest revision for which both the revs and revprops files are
     present is healthy.  In other words, we're willing to recover
     from a missing or out-of-date db/current file, because db/current
     is truly redundant -- it's basically a cache so we don't have to
     find max_rev each time, albeit a cache with unusual semantics,
     since it also officially defines when a revision goes live.  But
     if we're missing more than the cache, it's time to back out and
     let the admin reconstruct things by hand: correctness at that
     point may depend on external things like checking a commit email
     list, looking in particular working copies, etc.

     This policy matches well with a typical naive backup scenario.
     Say you're rsyncing your FSFS repository nightly to the same
     location.  Once revs and revprops are written, you've got the
     maximum rev; if the backup should bomb before db/current is
     written, then db/current could stay arbitrarily out-of-date, but
     we can still recover.  It's a small window, but we might as well
     do what we can. */

  /* Even if db/current were missing, it would be created with 0 by
     get_youngest(), so this conditional remains valid. */
  if (youngest_rev > max_rev)
    return svn_error_createf(SVN_ERR_FS_CORRUPT, NULL,
                             _("Expected current rev to be <= %ld "
                               "but found %ld"), max_rev, youngest_rev);

  /* We only need to search for maximum IDs for old FS formats which
     se global ID counters. */
  if (ffd->format < SVN_FS_FS__MIN_NO_GLOBAL_IDS_FORMAT)
    {
      /* Next we need to find the maximum node id and copy id in use across the
         filesystem.  Unfortunately, the only way we can get this information
         is to scan all the noderevs of all the revisions and keep track as
         we go along. */
      svn_revnum_t rev;
      apr_pool_t *iterpool = svn_pool_create(pool);
      char max_node_id[MAX_KEY_SIZE] = "0", max_copy_id[MAX_KEY_SIZE] = "0";
      apr_size_t len;

      for (rev = 0; rev <= max_rev; rev++)
        {
          svn_file_handle_cache__handle_t *rev_file;
          apr_file_t *apr_rev_file;
          apr_off_t root_offset;

          svn_pool_clear(iterpool);

          if (b->cancel_func)
            SVN_ERR(b->cancel_func(b->cancel_baton));

          /* Any file pointer position will do ... */
          SVN_ERR(open_pack_or_rev_file(&rev_file, fs, rev, -1,
                                        DEFAULT_FILE_COOKIE, iterpool));
          apr_rev_file = svn_file_handle_cache__get_apr_handle(rev_file);

          /* ... because it gets set here explicitly */
          SVN_ERR(get_root_changes_offset(&root_offset, NULL, 
                                          apr_rev_file, fs, rev,
                                          iterpool));
          SVN_ERR(recover_find_max_ids(fs, rev, apr_rev_file, root_offset,
                                       max_node_id, max_copy_id, iterpool));
          SVN_ERR(svn_file_handle_cache__close(rev_file));
        }
      svn_pool_destroy(iterpool);

      /* Now that we finally have the maximum revision, node-id and copy-id, we
         can bump the two ids to get the next of each. */
      len = strlen(max_node_id);
      svn_fs_fs__next_key(max_node_id, &len, next_node_id_buf);
      next_node_id = next_node_id_buf;
      len = strlen(max_copy_id);
      svn_fs_fs__next_key(max_copy_id, &len, next_copy_id_buf);
      next_copy_id = next_copy_id_buf;
    }

  /* Before setting current, verify that there is a revprops file
     for the youngest revision.  (Issue #2992) */
  SVN_ERR(svn_io_check_path(path_revprops(fs, max_rev, pool),
                            &youngest_revprops_kind, pool));
  if (youngest_revprops_kind == svn_node_none)
    return svn_error_createf(SVN_ERR_FS_CORRUPT, NULL,
                             _("Revision %ld has a revs file but no "
                               "revprops file"),
                             max_rev);
  else if (youngest_revprops_kind != svn_node_file)
    return svn_error_createf(SVN_ERR_FS_CORRUPT, NULL,
                             _("Revision %ld has a non-file where its "
                               "revprops file should be"),
                             max_rev);

  /* Now store the discovered youngest revision, and the next IDs if
     relevant, in a new 'current' file. */
  return write_current(fs, max_rev, next_node_id, next_copy_id, pool);
}

/* This implements the fs_library_vtable_t.recover() API. */
svn_error_t *
svn_fs_fs__recover(svn_fs_t *fs,
                   svn_cancel_func_t cancel_func, void *cancel_baton,
                   apr_pool_t *pool)
{
  struct recover_baton b;

  /* We have no way to take out an exclusive lock in FSFS, so we're
     restricted as to the types of recovery we can do.  Luckily,
     we just want to recreate the 'current' file, and we can do that just
     by blocking other writers. */
  b.fs = fs;
  b.cancel_func = cancel_func;
  b.cancel_baton = cancel_baton;
  return svn_fs_fs__with_write_lock(fs, recover_body, &b, pool);
}

svn_error_t *
svn_fs_fs__get_uuid(svn_fs_t *fs,
                    const char **uuid_p,
                    apr_pool_t *pool)
{
  fs_fs_data_t *ffd = fs->fsap_data;

  *uuid_p = apr_pstrdup(pool, ffd->uuid);
  return SVN_NO_ERROR;
}

svn_error_t *
svn_fs_fs__set_uuid(svn_fs_t *fs,
                    const char *uuid,
                    apr_pool_t *pool)
{
  char *my_uuid;
  apr_size_t my_uuid_len;
  const char *tmp_path;
  const char *uuid_path = path_uuid(fs, pool);
  fs_fs_data_t *ffd = fs->fsap_data;

  if (! uuid)
    uuid = svn_uuid_generate(pool);

  /* Make sure we have a copy in FS->POOL, and append a newline. */
  my_uuid = apr_pstrcat(fs->pool, uuid, "\n", NULL);
  my_uuid_len = strlen(my_uuid);

  SVN_ERR(svn_io_write_unique(&tmp_path,
                              svn_dirent_dirname(uuid_path, pool),
                              my_uuid, my_uuid_len,
                              svn_io_file_del_none, pool));

  /* We use the permissions of the 'current' file, because the 'uuid'
     file does not exist during repository creation. */
  SVN_ERR(move_into_place(tmp_path, uuid_path,
                          svn_fs_fs__path_current(fs, pool), pool));

  /* Remove the newline we added, and stash the UUID. */
  my_uuid[my_uuid_len - 1] = '\0';
  ffd->uuid = my_uuid;

  return SVN_NO_ERROR;
}

/** Node origin lazy cache. */

/* If directory PATH does not exist, create it and give it the same
   permissions as FS->path.*/
svn_error_t *
svn_fs_fs__ensure_dir_exists(const char *path,
                             svn_fs_t *fs,
                             apr_pool_t *pool)
{
  svn_error_t *err = svn_io_dir_make(path, APR_OS_DEFAULT, pool);
  if (err && APR_STATUS_IS_EEXIST(err->apr_err))
    {
      svn_error_clear(err);
      return SVN_NO_ERROR;
    }
  SVN_ERR(err);

  /* We successfully created a new directory.  Dup the permissions
     from FS->path. */
  return svn_io_copy_perms(path, fs->path, pool);
}

/* Set *NODE_ORIGINS to a hash mapping 'const char *' node IDs to
   'svn_string_t *' node revision IDs.  Use POOL for allocations. */
static svn_error_t *
get_node_origins_from_file(svn_fs_t *fs,
                           apr_hash_t **node_origins,
                           const char *node_origins_file,
                           apr_pool_t *pool)
{
  apr_file_t *fd;
  svn_error_t *err;
  svn_stream_t *stream;

  *node_origins = NULL;
  err = svn_io_file_open(&fd, node_origins_file,
                         APR_READ, APR_OS_DEFAULT, pool);
  if (err && APR_STATUS_IS_ENOENT(err->apr_err))
    {
      svn_error_clear(err);
      return SVN_NO_ERROR;
    }
  SVN_ERR(err);

  stream = svn_stream_from_aprfile2(fd, FALSE, pool);
  *node_origins = apr_hash_make(pool);
  SVN_ERR(svn_hash_read2(*node_origins, stream, SVN_HASH_TERMINATOR, pool));
  return svn_stream_close(stream);
}

svn_error_t *
svn_fs_fs__get_node_origin(const svn_fs_id_t **origin_id,
                           svn_fs_t *fs,
                           const char *node_id,
                           apr_pool_t *pool)
{
  apr_hash_t *node_origins;

  *origin_id = NULL;
  SVN_ERR(get_node_origins_from_file(fs, &node_origins,
                                     path_node_origin(fs, node_id, pool),
                                     pool));
  if (node_origins)
    {
      svn_string_t *origin_id_str =
        apr_hash_get(node_origins, node_id, APR_HASH_KEY_STRING);
      if (origin_id_str)
        *origin_id = svn_fs_fs__id_parse(origin_id_str->data,
                                         origin_id_str->len, pool);
    }
  return SVN_NO_ERROR;
}


/* Helper for svn_fs_fs__set_node_origin.  Takes a NODE_ID/NODE_REV_ID
   pair and adds it to the NODE_ORIGINS_PATH file.  */
static svn_error_t *
set_node_origins_for_file(svn_fs_t *fs,
                          const char *node_origins_path,
                          const char *node_id,
                          svn_string_t *node_rev_id,
                          apr_pool_t *pool)
{
  const char *path_tmp;
  svn_stream_t *stream;
  apr_hash_t *origins_hash;
  svn_string_t *old_node_rev_id;

  SVN_ERR(svn_fs_fs__ensure_dir_exists(svn_dirent_join(fs->path,
                                                       PATH_NODE_ORIGINS_DIR,
                                                       pool),
                                       fs, pool));

  /* Read the previously existing origins (if any), and merge our
     update with it. */
  SVN_ERR(get_node_origins_from_file(fs, &origins_hash,
                                     node_origins_path, pool));
  if (! origins_hash)
    origins_hash = apr_hash_make(pool);

  old_node_rev_id = apr_hash_get(origins_hash, node_id, APR_HASH_KEY_STRING);

  if (old_node_rev_id && !svn_string_compare(node_rev_id, old_node_rev_id))
    return svn_error_createf(SVN_ERR_FS_CORRUPT, NULL,
                             _("Node origin for '%s' exists with a different "
                               "value (%s) than what we were about to store "
                               "(%s)"),
                             node_id, old_node_rev_id->data, node_rev_id->data);

  apr_hash_set(origins_hash, node_id, APR_HASH_KEY_STRING, node_rev_id);

  /* Sure, there's a race condition here.  Two processes could be
     trying to add different cache elements to the same file at the
     same time, and the entries added by the first one to write will
     be lost.  But this is just a cache of reconstructible data, so
     we'll accept this problem in return for not having to deal with
     locking overhead. */

  /* Create a temporary file, write out our hash, and close the file. */
  SVN_ERR(svn_stream_open_unique(&stream, &path_tmp,
                                 svn_dirent_dirname(node_origins_path, pool),
                                 svn_io_file_del_none, pool, pool));
  SVN_ERR(svn_hash_write2(origins_hash, stream, SVN_HASH_TERMINATOR, pool));
  SVN_ERR(svn_stream_close(stream));

  /* Rename the temp file as the real destination */
  return svn_io_file_rename(path_tmp, node_origins_path, pool);
}


svn_error_t *
svn_fs_fs__set_node_origin(svn_fs_t *fs,
                           const char *node_id,
                           const svn_fs_id_t *node_rev_id,
                           apr_pool_t *pool)
{
  svn_error_t *err;
  const char *filename = path_node_origin(fs, node_id, pool);

  err = set_node_origins_for_file(fs, filename,
                                  node_id,
                                  svn_fs_fs__id_unparse(node_rev_id, pool),
                                  pool);
  if (err && APR_STATUS_IS_EACCES(err->apr_err))
    {
      /* It's just a cache; stop trying if I can't write. */
      svn_error_clear(err);
      err = NULL;
    }
  return svn_error_return(err);
}


svn_error_t *
svn_fs_fs__list_transactions(apr_array_header_t **names_p,
                             svn_fs_t *fs,
                             apr_pool_t *pool)
{
  const char *txn_dir;
  apr_hash_t *dirents;
  apr_hash_index_t *hi;
  apr_array_header_t *names;
  apr_size_t ext_len = strlen(PATH_EXT_TXN);

  names = apr_array_make(pool, 1, sizeof(const char *));

  /* Get the transactions directory. */
  txn_dir = svn_dirent_join(fs->path, PATH_TXNS_DIR, pool);

  /* Now find a listing of this directory. */
  SVN_ERR(svn_io_get_dirents3(&dirents, txn_dir, TRUE, pool, pool));

  /* Loop through all the entries and return anything that ends with '.txn'. */
  for (hi = apr_hash_first(pool, dirents); hi; hi = apr_hash_next(hi))
    {
      const char *name = svn__apr_hash_index_key(hi);
      apr_ssize_t klen = svn__apr_hash_index_klen(hi);
      const char *id;

      /* The name must end with ".txn" to be considered a transaction. */
      if ((apr_size_t) klen <= ext_len
          || (strcmp(name + klen - ext_len, PATH_EXT_TXN)) != 0)
        continue;

      /* Truncate the ".txn" extension and store the ID. */
      id = apr_pstrndup(pool, name, strlen(name) - ext_len);
      APR_ARRAY_PUSH(names, const char *) = id;
    }

  *names_p = names;

  return SVN_NO_ERROR;
}

svn_error_t *
svn_fs_fs__open_txn(svn_fs_txn_t **txn_p,
                    svn_fs_t *fs,
                    const char *name,
                    apr_pool_t *pool)
{
  svn_fs_txn_t *txn;
  svn_node_kind_t kind;
  transaction_t *local_txn;

  /* First check to see if the directory exists. */
  SVN_ERR(svn_io_check_path(path_txn_dir(fs, name, pool), &kind, pool));

  /* Did we find it? */
  if (kind != svn_node_dir)
    return svn_error_create(SVN_ERR_FS_NO_SUCH_TRANSACTION, NULL,
                            _("No such transaction"));

  txn = apr_pcalloc(pool, sizeof(*txn));

  /* Read in the root node of this transaction. */
  txn->id = apr_pstrdup(pool, name);
  txn->fs = fs;

  SVN_ERR(svn_fs_fs__get_txn(&local_txn, fs, name, pool));

  txn->base_rev = svn_fs_fs__id_rev(local_txn->base_id);

  txn->vtable = &txn_vtable;
  *txn_p = txn;

  return SVN_NO_ERROR;
}

svn_error_t *
svn_fs_fs__txn_proplist(apr_hash_t **table_p,
                        svn_fs_txn_t *txn,
                        apr_pool_t *pool)
{
  apr_hash_t *proplist = apr_hash_make(pool);
  SVN_ERR(get_txn_proplist(proplist, txn->fs, txn->id, pool));
  *table_p = proplist;

  return SVN_NO_ERROR;
}

svn_error_t *
svn_fs_fs__delete_node_revision(svn_fs_t *fs,
                                const svn_fs_id_t *id,
                                apr_pool_t *pool)
{
  node_revision_t *noderev;

  SVN_ERR(svn_fs_fs__get_node_revision(&noderev, fs, id, pool));

  /* Delete any mutable property representation. */
  if (noderev->prop_rep && noderev->prop_rep->txn_id)
    SVN_ERR(svn_io_remove_file2(path_txn_node_props(fs, id, pool), FALSE,
                                pool));

  /* Delete any mutable data representation. */
  if (noderev->data_rep && noderev->data_rep->txn_id
      && noderev->kind == svn_node_dir)
    SVN_ERR(svn_io_remove_file2(path_txn_node_children(fs, id, pool), FALSE,
                                pool));

  return svn_io_remove_file2(path_txn_node_rev(fs, id, pool), FALSE, pool);
}



/*** Revisions ***/

svn_error_t *
svn_fs_fs__revision_prop(svn_string_t **value_p,
                         svn_fs_t *fs,
                         svn_revnum_t rev,
                         const char *propname,
                         apr_pool_t *pool)
{
  apr_hash_t *table;

  SVN_ERR(svn_fs__check_fs(fs, TRUE));
  SVN_ERR(svn_fs_fs__revision_proplist(&table, fs, rev, pool));

  *value_p = apr_hash_get(table, propname, APR_HASH_KEY_STRING);

  return SVN_NO_ERROR;
}


/* Baton used for change_rev_prop_body below. */
struct change_rev_prop_baton {
  svn_fs_t *fs;
  svn_revnum_t rev;
  const char *name;
  const svn_string_t *const *old_value_p;
  const svn_string_t *value;
};

/* The work-horse for svn_fs_fs__change_rev_prop, called with the FS
   write lock.  This implements the svn_fs_fs__with_write_lock()
   'body' callback type.  BATON is a 'struct change_rev_prop_baton *'. */

static svn_error_t *
change_rev_prop_body(void *baton, apr_pool_t *pool)
{
  struct change_rev_prop_baton *cb = baton;
  apr_hash_t *table;

  SVN_ERR(svn_fs_fs__revision_proplist(&table, cb->fs, cb->rev, pool));

  if (cb->old_value_p)
    {
      const svn_string_t *wanted_value = *cb->old_value_p;
      const svn_string_t *present_value = apr_hash_get(table, cb->name,
                                                       APR_HASH_KEY_STRING);
      if ((!wanted_value != !present_value)
          || (wanted_value && present_value
              && !svn_string_compare(wanted_value, present_value)))
        {
          /* What we expected isn't what we found. */
          return svn_error_createf(SVN_ERR_BAD_PROPERTY_VALUE, NULL,
                                   _("revprop '%s' has unexpected value in "
                                     "filesystem"),
                                   cb->name);
        }
      /* Fall through. */
    }
  apr_hash_set(table, cb->name, APR_HASH_KEY_STRING, cb->value);

  return set_revision_proplist(cb->fs, cb->rev, table, pool);
}

svn_error_t *
svn_fs_fs__change_rev_prop(svn_fs_t *fs,
                           svn_revnum_t rev,
                           const char *name,
                           const svn_string_t *const *old_value_p,
                           const svn_string_t *value,
                           apr_pool_t *pool)
{
  struct change_rev_prop_baton cb;

  SVN_ERR(svn_fs__check_fs(fs, TRUE));

  cb.fs = fs;
  cb.rev = rev;
  cb.name = name;
  cb.old_value_p = old_value_p;
  cb.value = value;

  return svn_fs_fs__with_write_lock(fs, change_rev_prop_body, &cb, pool);
}



/*** Transactions ***/

svn_error_t *
svn_fs_fs__get_txn_ids(const svn_fs_id_t **root_id_p,
                       const svn_fs_id_t **base_root_id_p,
                       svn_fs_t *fs,
                       const char *txn_name,
                       apr_pool_t *pool)
{
  transaction_t *txn;
  SVN_ERR(svn_fs_fs__get_txn(&txn, fs, txn_name, pool));
  *root_id_p = txn->root_id;
  *base_root_id_p = txn->base_id;
  return SVN_NO_ERROR;
}


/* Generic transaction operations.  */

svn_error_t *
svn_fs_fs__txn_prop(svn_string_t **value_p,
                    svn_fs_txn_t *txn,
                    const char *propname,
                    apr_pool_t *pool)
{
  apr_hash_t *table;
  svn_fs_t *fs = txn->fs;

  SVN_ERR(svn_fs__check_fs(fs, TRUE));
  SVN_ERR(svn_fs_fs__txn_proplist(&table, txn, pool));

  *value_p = apr_hash_get(table, propname, APR_HASH_KEY_STRING);

  return SVN_NO_ERROR;
}

svn_error_t *
svn_fs_fs__begin_txn(svn_fs_txn_t **txn_p,
                     svn_fs_t *fs,
                     svn_revnum_t rev,
                     apr_uint32_t flags,
                     apr_pool_t *pool)
{
  svn_string_t date;
  svn_prop_t prop;
  apr_array_header_t *props = apr_array_make(pool, 3, sizeof(svn_prop_t));

  SVN_ERR(svn_fs__check_fs(fs, TRUE));

  SVN_ERR(svn_fs_fs__create_txn(txn_p, fs, rev, pool));

  /* Put a datestamp on the newly created txn, so we always know
     exactly how old it is.  (This will help sysadmins identify
     long-abandoned txns that may need to be manually removed.)  When
     a txn is promoted to a revision, this property will be
     automatically overwritten with a revision datestamp. */
  date.data = svn_time_to_cstring(apr_time_now(), pool);
  date.len = strlen(date.data);

  prop.name = SVN_PROP_REVISION_DATE;
  prop.value = &date;
  APR_ARRAY_PUSH(props, svn_prop_t) = prop;

  /* Set temporary txn props that represent the requested 'flags'
     behaviors. */
  if (flags & SVN_FS_TXN_CHECK_OOD)
    {
      prop.name = SVN_FS__PROP_TXN_CHECK_OOD;
      prop.value = svn_string_create("true", pool);
      APR_ARRAY_PUSH(props, svn_prop_t) = prop;
    }

  if (flags & SVN_FS_TXN_CHECK_LOCKS)
    {
      prop.name = SVN_FS__PROP_TXN_CHECK_LOCKS;
      prop.value = svn_string_create("true", pool);
      APR_ARRAY_PUSH(props, svn_prop_t) = prop;
    }

  return svn_fs_fs__change_txn_props(*txn_p, props, pool);
}

svn_error_t *
svn_fs_fs__begin_obliteration_txn(svn_fs_txn_t **txn_p,
                                  svn_fs_t *fs,
                                  svn_revnum_t replacing_rev,
                                  apr_pool_t *pool)
{
  apr_array_header_t *props = apr_array_make(pool, 0, sizeof(svn_prop_t));

  SVN_ERR(svn_fs__check_fs(fs, TRUE));

  SVN_ERR(svn_fs_fs__create_obliteration_txn(txn_p, fs, replacing_rev, pool));

  /* ### Not sure if we need to do anything to this txn such as
   * - setting temporary txn props (as done in svn_fs_fs__begin_txn())
   * - recording its intended revision number so we can check it later */

  /* ### This "change txn props" call is just because if the txn props file
   * doesn't exist, a call to svn_fs_fs__txn_proplist() later fails. */
  SVN_ERR(svn_fs_fs__change_txn_props(*txn_p, props, pool));

  return SVN_NO_ERROR;
}


/****** Packing FSFS shards *********/
/* Pack a single shard SHARD in REVS_DIR, using POOL for allocations.
   CANCEL_FUNC and CANCEL_BATON are what you think they are.

   If for some reason we detect a partial packing already performed, we
   remove the pack file and start again. */
static svn_error_t *
pack_shard(const char *revs_dir,
           const char *fs_path,
           apr_int64_t shard,
           int max_files_per_dir,
           svn_fs_pack_notify_t notify_func,
           void *notify_baton,
           svn_cancel_func_t cancel_func,
           void *cancel_baton,
           apr_pool_t *pool)
{
  const char *tmp_path, *final_path;
  const char *pack_file_path, *manifest_file_path, *shard_path;
  const char *pack_file_dir;
  svn_stream_t *pack_stream, *manifest_stream;
  svn_revnum_t start_rev, end_rev, rev;
  svn_stream_t *tmp_stream;
  apr_off_t next_offset;
  apr_pool_t *iterpool;

  /* Some useful paths. */
  pack_file_dir = svn_dirent_join(revs_dir,
                        apr_psprintf(pool, "%" APR_INT64_T_FMT ".pack", shard),
                        pool);
  pack_file_path = svn_dirent_join(pack_file_dir, "pack", pool);
  manifest_file_path = svn_dirent_join(pack_file_dir, "manifest", pool);
  shard_path = svn_dirent_join(revs_dir,
                             apr_psprintf(pool, "%" APR_INT64_T_FMT, shard),
                             pool);

  /* Notify caller we're starting to pack this shard. */
  if (notify_func)
    SVN_ERR(notify_func(notify_baton, shard, svn_fs_pack_notify_start,
                        pool));

  /* Remove any existing pack file for this shard, since it is incomplete. */
  SVN_ERR(svn_io_remove_dir2(pack_file_dir, TRUE, cancel_func, cancel_baton,
                             pool));

  /* Create the new directory and pack and manifest files. */
  SVN_ERR(svn_io_dir_make(pack_file_dir, APR_OS_DEFAULT, pool));
  SVN_ERR(svn_stream_open_writable(&pack_stream, pack_file_path, pool,
                                    pool));
  SVN_ERR(svn_stream_open_writable(&manifest_stream, manifest_file_path,
                                   pool, pool));

  start_rev = (svn_revnum_t) (shard * max_files_per_dir);
  end_rev = (svn_revnum_t) ((shard + 1) * (max_files_per_dir) - 1);
  next_offset = 0;
  iterpool = svn_pool_create(pool);

  /* Iterate over the revisions in this shard, squashing them together. */
  for (rev = start_rev; rev <= end_rev; rev++)
    {
      svn_stream_t *rev_stream;
      apr_finfo_t finfo;
      const char *path;

      svn_pool_clear(iterpool);

      /* Get the size of the file. */
      path = svn_dirent_join(shard_path, apr_psprintf(iterpool, "%ld", rev),
                             iterpool);
      SVN_ERR(svn_io_stat(&finfo, path, APR_FINFO_SIZE, iterpool));

      /* Update the manifest. */
      svn_stream_printf(manifest_stream, iterpool, "%" APR_OFF_T_FMT "\n",
                        next_offset);
      next_offset += finfo.size;

      /* Copy all the bits from the rev file to the end of the pack file. */
      SVN_ERR(svn_stream_open_readonly(&rev_stream, path, iterpool, iterpool));
      SVN_ERR(svn_stream_copy3(rev_stream, svn_stream_disown(pack_stream,
                                                             iterpool),
                          cancel_func, cancel_baton, iterpool));
    }

  SVN_ERR(svn_stream_close(manifest_stream));
  SVN_ERR(svn_stream_close(pack_stream));
  SVN_ERR(svn_io_copy_perms(shard_path, pack_file_dir, pool));
  SVN_ERR(svn_io_set_file_read_only(pack_file_path, FALSE, pool));
  SVN_ERR(svn_io_set_file_read_only(manifest_file_path, FALSE, pool));

  /* Update the min-unpacked-rev file to reflect our newly packed shard.
   * (ffd->min_unpacked_rev will be updated by open_pack_or_rev_file().)
   */
  final_path = svn_dirent_join(fs_path, PATH_MIN_UNPACKED_REV, iterpool);
  SVN_ERR(svn_stream_open_unique(&tmp_stream, &tmp_path, fs_path,
                                   svn_io_file_del_none, iterpool, iterpool));
  SVN_ERR(svn_stream_printf(tmp_stream, iterpool, "%ld\n",
                            (svn_revnum_t) ((shard + 1) * max_files_per_dir)));
  SVN_ERR(svn_stream_close(tmp_stream));
  SVN_ERR(move_into_place(tmp_path, final_path, final_path, iterpool));
  svn_pool_destroy(iterpool);

  /* Finally, remove the existing shard directory. */
  SVN_ERR(svn_io_remove_dir2(shard_path, TRUE, cancel_func, cancel_baton,
                             pool));

  /* Notify caller we're starting to pack this shard. */
  if (notify_func)
    SVN_ERR(notify_func(notify_baton, shard, svn_fs_pack_notify_end,
                        pool));

  return SVN_NO_ERROR;
}

static svn_error_t *
pack_revprop_shard(svn_fs_t *fs,
                   const char *revprops_dir,
                   const char *fs_path,
                   apr_int64_t shard,
                   int max_files_per_dir,
                   svn_fs_pack_notify_t notify_func,
                   void *notify_baton,
                   svn_cancel_func_t cancel_func,
                   void *cancel_baton,
                   apr_pool_t *pool)
{
  fs_fs_data_t *ffd = fs->fsap_data;
  const char *shard_path, *final_path, *tmp_path;
  svn_revnum_t start_rev, end_rev, rev;
  svn_sqlite__stmt_t *stmt;
  svn_stream_t *tmp_stream;
  apr_pool_t *iterpool;

  shard_path = svn_dirent_join(revprops_dir,
                               apr_psprintf(pool, "%" APR_INT64_T_FMT, shard),
                               pool);

  /* Notify caller we're starting to pack this shard. */
  if (notify_func)
    SVN_ERR(notify_func(notify_baton, shard, svn_fs_pack_notify_start_revprop,
                        pool));

  start_rev = (svn_revnum_t) (shard * max_files_per_dir);
  end_rev = (svn_revnum_t) ((shard + 1) * (max_files_per_dir) - 1);
  iterpool = svn_pool_create(pool);

  /* Iterate over the revisions in this shard, squashing them together. */
  SVN_ERR(svn_sqlite__get_statement(&stmt, ffd->revprop_db, STMT_SET_REVPROP));
  for (rev = start_rev; rev <= end_rev; rev++)
    {
      apr_hash_t *proplist;
      svn_pool_clear(iterpool);

      SVN_ERR(svn_fs_fs__revision_proplist(&proplist, fs, rev, iterpool));
      SVN_ERR(svn_sqlite__bind_int64(stmt, 1, rev));
      SVN_ERR(svn_sqlite__bind_properties(stmt, 2, proplist, pool));
      SVN_ERR(svn_sqlite__insert(NULL, stmt));
    }

  /* Update the min-unpacked-rev file to reflect our newly packed shard.
   * (ffd->min_unpacked_rev will be updated by open_pack_or_rev_file().)
   */
  final_path = svn_dirent_join(fs_path, PATH_MIN_UNPACKED_REVPROP, iterpool);
  SVN_ERR(svn_stream_open_unique(&tmp_stream, &tmp_path, fs_path,
                                 svn_io_file_del_none, iterpool, iterpool));
  SVN_ERR(svn_stream_printf(tmp_stream, iterpool, "%ld\n",
                            (svn_revnum_t) ((shard + 1) * max_files_per_dir)));
  SVN_ERR(svn_stream_close(tmp_stream));
  SVN_ERR(move_into_place(tmp_path, final_path, final_path, iterpool));
  svn_pool_destroy(iterpool);

  /* Finally, remove the existing shard directory. */
  SVN_ERR(svn_io_remove_dir2(shard_path, TRUE, cancel_func, cancel_baton,
                             pool));

  /* Notify caller we're starting to pack this shard. */
  if (notify_func)
    SVN_ERR(notify_func(notify_baton, shard, svn_fs_pack_notify_end_revprop,
                        pool));

  return SVN_NO_ERROR;
}

struct pack_baton
{
  svn_fs_t *fs;
  svn_fs_pack_notify_t notify_func;
  void *notify_baton;
  svn_cancel_func_t cancel_func;
  void *cancel_baton;
};

static svn_error_t *
pack_body(void *baton,
          apr_pool_t *pool)
{
  struct pack_baton *pb = baton;
  int format, max_files_per_dir;
  apr_int64_t completed_shards;
  apr_int64_t i;
  svn_revnum_t youngest;
  apr_pool_t *iterpool;
  const char *data_path, *revprops_path;
  svn_revnum_t min_unpacked_rev;
  svn_revnum_t min_unpacked_revprop;

  SVN_ERR(read_format(&format, &max_files_per_dir,
                      svn_dirent_join(pb->fs->path, PATH_FORMAT, pool),
                      pool));

  /* If the repository isn't a new enough format, we don't support packing.
     Return a friendly error to that effect. */
  if (format < SVN_FS_FS__MIN_PACKED_FORMAT)
    return svn_error_create(SVN_ERR_FS_UNSUPPORTED_FORMAT, NULL,
      _("FS format too old to pack, please upgrade."));

  /* If we aren't using sharding, we can't do any packing, so quit. */
  if (!max_files_per_dir)
    return SVN_NO_ERROR;

  SVN_ERR(read_min_unpacked_rev(&min_unpacked_rev,
                                svn_dirent_join(pb->fs->path,
                                                PATH_MIN_UNPACKED_REV, pool),
                                pool));

  if (format >= SVN_FS_FS__MIN_PACKED_REVPROP_FORMAT)
    {
      SVN_ERR(read_min_unpacked_rev(&min_unpacked_revprop,
                                    svn_dirent_join(pb->fs->path,
                                                    PATH_MIN_UNPACKED_REVPROP,
                                                    pool),
                                    pool));
    }
  else
    {
      min_unpacked_revprop = 0;
    }

  SVN_ERR(get_youngest(&youngest, pb->fs->path, pool));
  completed_shards = (youngest + 1) / max_files_per_dir;

  /* See if we've already completed all possible shards thus far. */
  if (min_unpacked_rev == (completed_shards * max_files_per_dir) &&
      min_unpacked_revprop == (completed_shards * max_files_per_dir))
    return SVN_NO_ERROR;

  data_path = svn_dirent_join(pb->fs->path, PATH_REVS_DIR, pool);
  revprops_path = svn_dirent_join(pb->fs->path, PATH_REVPROPS_DIR, pool);

  iterpool = svn_pool_create(pool);
  for (i = min_unpacked_rev / max_files_per_dir; i < completed_shards; i++)
    {
      svn_pool_clear(iterpool);

      if (pb->cancel_func)
        SVN_ERR(pb->cancel_func(pb->cancel_baton));

      SVN_ERR(pack_shard(data_path, pb->fs->path, i, max_files_per_dir,
                         pb->notify_func, pb->notify_baton,
                         pb->cancel_func, pb->cancel_baton, iterpool));
    }

  if (format >= SVN_FS_FS__MIN_PACKED_REVPROP_FORMAT)
    for (i = min_unpacked_revprop / max_files_per_dir; i < completed_shards; i++)
      {
        svn_pool_clear(iterpool);

        if (pb->cancel_func)
          SVN_ERR(pb->cancel_func(pb->cancel_baton));

        SVN_ERR(pack_revprop_shard(pb->fs,
                                   revprops_path, pb->fs->path, i,
                                   max_files_per_dir,
                                   pb->notify_func, pb->notify_baton,
                                   pb->cancel_func, pb->cancel_baton, iterpool));
      }

  svn_pool_destroy(iterpool);
  return SVN_NO_ERROR;
}

svn_error_t *
svn_fs_fs__pack(svn_fs_t *fs,
                svn_fs_pack_notify_t notify_func,
                void *notify_baton,
                svn_cancel_func_t cancel_func,
                void *cancel_baton,
                apr_pool_t *pool)
{
  struct pack_baton pb = { 0 };
  pb.fs = fs;
  pb.notify_func = notify_func;
  pb.notify_baton = notify_baton;
  pb.cancel_func = cancel_func;
  pb.cancel_baton = cancel_baton;
  return svn_fs_fs__with_write_lock(fs, pack_body, &pb, pool);
}<|MERGE_RESOLUTION|>--- conflicted
+++ resolved
@@ -948,13 +948,8 @@
 {
   const char *p;
 
-<<<<<<< HEAD
-  for (p = buf; *p; p++)
+  for (p = buf + offset; *p; p++)
     if (!svn_ctype_isdigit(*p))
-=======
-  for (p = buf + offset; *p; p++)
-    if (!apr_isdigit(*p))
->>>>>>> 1404d2a3
       return svn_error_createf(SVN_ERR_BAD_VERSION_FILE_FORMAT, NULL,
         _("Format file '%s' contains unexpected non-digit '%c' within '%s'"),
         svn_dirent_local_style(path, pool), *p, buf);
