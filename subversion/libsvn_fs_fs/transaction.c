--- conflicted
+++ resolved
@@ -1558,169 +1558,6 @@
   return svn_io_file_close(file, pool);
 }
 
-<<<<<<< HEAD
-=======
-/* If the transaction TXN_ID in FS uses logical addressing, store the
- * (ITEM_INDEX, OFFSET) pair in the txn's log-to-phys proto index file.
- * Use POOL for allocations.
- */
-static svn_error_t *
-store_l2p_index_entry(svn_fs_t *fs,
-                      const svn_fs_fs__id_part_t *txn_id,
-                      apr_off_t offset,
-                      apr_uint64_t item_index,
-                      apr_pool_t *pool)
-{
-  if (svn_fs_fs__use_log_addressing(fs))
-    {
-      const char *path = svn_fs_fs__path_l2p_proto_index(fs, txn_id, pool);
-      apr_file_t *file;
-      SVN_ERR(svn_fs_fs__l2p_proto_index_open(&file, path, pool));
-      SVN_ERR(svn_fs_fs__l2p_proto_index_add_entry(file, offset,
-                                                   item_index, pool));
-      SVN_ERR(svn_io_file_close(file, pool));
-    }
-
-  return SVN_NO_ERROR;
-}
-
-/* If the transaction TXN_ID in FS uses logical addressing, store ENTRY
- * in the phys-to-log proto index file of transaction TXN_ID.
- * Use POOL for allocations.
- */
-static svn_error_t *
-store_p2l_index_entry(svn_fs_t *fs,
-                      const svn_fs_fs__id_part_t *txn_id,
-                      svn_fs_fs__p2l_entry_t *entry,
-                      apr_pool_t *pool)
-{
-  if (svn_fs_fs__use_log_addressing(fs))
-    {
-      const char *path = svn_fs_fs__path_p2l_proto_index(fs, txn_id, pool);
-      apr_file_t *file;
-      SVN_ERR(svn_fs_fs__p2l_proto_index_open(&file, path, pool));
-      SVN_ERR(svn_fs_fs__p2l_proto_index_add_entry(file, entry, pool));
-      SVN_ERR(svn_io_file_close(file, pool));
-    }
-
-  return SVN_NO_ERROR;
-}
-
-/* Allocate an item index for the given MY_OFFSET in the transaction TXN_ID
- * of file system FS and return it in *ITEM_INDEX.  For old formats, it
- * will simply return the offset as item index; in new formats, it will
- * increment the txn's item index counter file and store the mapping in
- * the proto index file.  Use POOL for allocations.
- */
-static svn_error_t *
-allocate_item_index(apr_uint64_t *item_index,
-                    svn_fs_t *fs,
-                    const svn_fs_fs__id_part_t *txn_id,
-                    apr_off_t my_offset,
-                    apr_pool_t *pool)
-{
-  if (svn_fs_fs__use_log_addressing(fs))
-    {
-      apr_file_t *file;
-      char buffer[SVN_INT64_BUFFER_SIZE] = { 0 };
-      svn_boolean_t eof = FALSE;
-      apr_size_t to_write;
-      apr_size_t read;
-      apr_off_t offset = 0;
-
-      /* read number, increment it and write it back to disk */
-      SVN_ERR(svn_io_file_open(&file,
-                         svn_fs_fs__path_txn_item_index(fs, txn_id, pool),
-                         APR_READ | APR_WRITE | APR_CREATE | APR_BUFFERED,
-                         APR_OS_DEFAULT, pool));
-      SVN_ERR(svn_io_file_read_full2(file, buffer, sizeof(buffer)-1,
-                                     &read, &eof, pool));
-      if (read)
-        SVN_ERR(svn_cstring_atoui64(item_index, buffer));
-      else
-        *item_index = SVN_FS_FS__ITEM_INDEX_FIRST_USER;
-
-      to_write = svn__ui64toa(buffer, *item_index + 1);
-      SVN_ERR(svn_io_file_seek(file, APR_SET, &offset, pool));
-      SVN_ERR(svn_io_file_write_full(file, buffer, to_write, NULL, pool));
-      SVN_ERR(svn_io_file_close(file, pool));
-
-      /* write log-to-phys index */
-      SVN_ERR(store_l2p_index_entry(fs, txn_id, my_offset, *item_index, pool));
-    }
-  else
-    {
-      *item_index = (apr_uint64_t)my_offset;
-    }
-
-  return SVN_NO_ERROR;
-}
-
-/* Baton used by fnv1a_write_handler to calculate the FNV checksum
- * before passing the data on to the INNER_STREAM.
- */
-typedef struct fnv1a_stream_baton_t
-{
-  svn_stream_t *inner_stream;
-  svn_checksum_ctx_t *context;
-} fnv1a_stream_baton_t;
-
-/* Implement svn_write_fn_t.
- * Update checksum and pass data on to inner stream.
- */
-static svn_error_t *
-fnv1a_write_handler(void *baton,
-                    const char *data,
-                    apr_size_t *len)
-{
-  fnv1a_stream_baton_t *b = baton;
-
-  SVN_ERR(svn_checksum_update(b->context, data, *len));
-  SVN_ERR(svn_stream_write(b->inner_stream, data, len));
-
-  return SVN_NO_ERROR;
-}
-
-/* Return a stream that calculates a FNV checksum in *CONTEXT
- * over all data written to the stream and passes that data on
- * to INNER_STREAM.  Allocate objects in POOL.
- */
-static svn_stream_t *
-fnv1a_wrap_stream(svn_checksum_ctx_t **context,
-                  svn_stream_t *inner_stream,
-                  apr_pool_t *pool)
-{
-  svn_stream_t *outer_stream;
-
-  fnv1a_stream_baton_t *baton = apr_pcalloc(pool, sizeof(*baton));
-  baton->inner_stream = inner_stream;
-  baton->context = svn_checksum_ctx_create(svn_checksum_fnv1a_32x4, pool);
-  *context = baton->context;
-
-  outer_stream = svn_stream_create(baton, pool);
-  svn_stream_set_write(outer_stream, fnv1a_write_handler);
-
-  return outer_stream;
-}
-
-/* Set *DIGEST to the FNV checksum calculated in CONTEXT.
- * Use SCRATCH_POOL for temporary allocations.
- */
-static svn_error_t *
-fnv1a_checksum_finalize(apr_uint32_t *digest,
-                        svn_checksum_ctx_t *context,
-                        apr_pool_t *scratch_pool)
-{
-  svn_checksum_t *checksum;
-
-  SVN_ERR(svn_checksum_final(&checksum, context, scratch_pool));
-  SVN_ERR_ASSERT(checksum->kind == svn_checksum_fnv1a_32x4);
-  *digest = ntohl(*(const apr_uint32_t *)(checksum->digest));
-
-  return SVN_NO_ERROR;
-}
-
->>>>>>> a12723d8
 /* This baton is used by the representation writing streams.  It keeps
    track of the checksum information as well as the total size of the
    representation so far. */
@@ -2236,12 +2073,7 @@
     {
       /* Write out our cosmetic end marker. */
       SVN_ERR(svn_stream_puts(b->rep_stream, "ENDREP\n"));
-<<<<<<< HEAD
       rep->item_index = b->rep_offset;
-=======
-      SVN_ERR(allocate_item_index(&rep->item_index, b->fs, &rep->txn_id,
-                                  b->rep_offset, b->scratch_pool));
->>>>>>> a12723d8
 
       b->noderev->data_rep = rep;
     }
@@ -2489,24 +2321,6 @@
       /* Write out our cosmetic end marker. */
       SVN_ERR(svn_stream_puts(whb->stream, "ENDREP\n"));
 
-<<<<<<< HEAD
-=======
-      SVN_ERR(allocate_item_index(&rep->item_index, fs, &rep->txn_id,
-                                  offset, scratch_pool));
-
-      entry.offset = offset;
-      SVN_ERR(svn_fs_fs__get_file_offset(&offset, file, scratch_pool));
-      entry.size = offset - entry.offset;
-      entry.type = item_type;
-      entry.item.revision = SVN_INVALID_REVNUM;
-      entry.item.number = rep->item_index;
-      SVN_ERR(fnv1a_checksum_finalize(&entry.fnv1_checksum,
-                                      fnv1a_checksum_ctx,
-                                      scratch_pool));
-
-      SVN_ERR(store_p2l_index_entry(fs, &rep->txn_id, &entry, scratch_pool));
-
->>>>>>> a12723d8
       /* update the representation */
       rep->item_index = offset;
       rep->size = whb->size;
@@ -2627,24 +2441,6 @@
       SVN_ERR(svn_fs_fs__get_file_offset(&rep_end, file, scratch_pool));
       SVN_ERR(svn_stream_puts(file_stream, "ENDREP\n"));
 
-<<<<<<< HEAD
-=======
-      SVN_ERR(allocate_item_index(&rep->item_index, fs, &rep->txn_id,
-                                  offset, scratch_pool));
-
-      entry.offset = offset;
-      SVN_ERR(svn_fs_fs__get_file_offset(&offset, file, scratch_pool));
-      entry.size = offset - entry.offset;
-      entry.type = item_type;
-      entry.item.revision = SVN_INVALID_REVNUM;
-      entry.item.number = rep->item_index;
-      SVN_ERR(fnv1a_checksum_finalize(&entry.fnv1_checksum,
-                                      fnv1a_checksum_ctx,
-                                      scratch_pool));
-
-      SVN_ERR(store_p2l_index_entry(fs, &rep->txn_id, &entry, scratch_pool));
-
->>>>>>> a12723d8
       /* update the representation */
       rep->expanded_size = whb->size;
       rep->size = rep_end - delta_start;
@@ -2895,19 +2691,6 @@
 
   /* root nodes have a fixed ID in log addressing mode */
   SVN_ERR(svn_fs_fs__get_file_offset(&my_offset, file, pool));
-<<<<<<< HEAD
-=======
-  if (svn_fs_fs__use_log_addressing(fs) && at_root)
-    {
-      /* reference the root noderev from the log-to-phys index */
-      rev_item.number = SVN_FS_FS__ITEM_INDEX_ROOT_NODE;
-      SVN_ERR(store_l2p_index_entry(fs, txn_id, my_offset,
-                                    rev_item.number, pool));
-    }
-  else
-    SVN_ERR(allocate_item_index(&rev_item.number, fs, txn_id,
-                                my_offset, pool));
->>>>>>> a12723d8
 
   rev_item.number = my_offset;
   rev_item.revision = rev;
