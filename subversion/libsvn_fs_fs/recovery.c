/* recovery.c --- FSFS recovery functionality
*
 * ====================================================================
 *    Licensed to the Apache Software Foundation (ASF) under one
 *    or more contributor license agreements.  See the NOTICE file
 *    distributed with this work for additional information
 *    regarding copyright ownership.  The ASF licenses this file
 *    to you under the Apache License, Version 2.0 (the
 *    "License"); you may not use this file except in compliance
 *    with the License.  You may obtain a copy of the License at
 *
 *      http://www.apache.org/licenses/LICENSE-2.0
 *
 *    Unless required by applicable law or agreed to in writing,
 *    software distributed under the License is distributed on an
 *    "AS IS" BASIS, WITHOUT WARRANTIES OR CONDITIONS OF ANY
 *    KIND, either express or implied.  See the License for the
 *    specific language governing permissions and limitations
 *    under the License.
 * ====================================================================
 */

#include "recovery.h"

#include "svn_hash.h"
#include "svn_pools.h"
#include "private/svn_string_private.h"

#include "index.h"
#include "low_level.h"
#include "rep-cache.h"
#include "revprops.h"
#include "util.h"
#include "cached_data.h"

#include "../libsvn_fs/fs-loader.h"

#include "svn_private_config.h"

/* Part of the recovery procedure.  Return the largest revision *REV in
   filesystem FS.  Use POOL for temporary allocation. */
static svn_error_t *
recover_get_largest_revision(svn_fs_t *fs, svn_revnum_t *rev, apr_pool_t *pool)
{
  /* Discovering the largest revision in the filesystem would be an
     expensive operation if we did a readdir() or searched linearly,
     so we'll do a form of binary search.  left is a revision that we
     know exists, right a revision that we know does not exist. */
  apr_pool_t *iterpool;
  svn_revnum_t left, right = 1;

  iterpool = svn_pool_create(pool);
  /* Keep doubling right, until we find a revision that doesn't exist. */
  while (1)
    {
      svn_error_t *err;
<<<<<<< HEAD
      svn_fs_fs__revision_file_t *file;
=======
      apr_file_t *file;
>>>>>>> 3f705700
      svn_pool_clear(iterpool);

      err = svn_fs_fs__open_pack_or_rev_file(&file, fs, right, iterpool);
      if (err && err->apr_err == SVN_ERR_FS_NO_SUCH_REVISION)
        {
          svn_error_clear(err);
          break;
        }
      else
        SVN_ERR(err);

      right <<= 1;
    }

  left = right >> 1;

  /* We know that left exists and right doesn't.  Do a normal bsearch to find
     the last revision. */
  while (left + 1 < right)
    {
      svn_revnum_t probe = left + ((right - left) / 2);
      svn_error_t *err;
<<<<<<< HEAD
      svn_fs_fs__revision_file_t *file;
=======
      apr_file_t *file;
>>>>>>> 3f705700
      svn_pool_clear(iterpool);

      err = svn_fs_fs__open_pack_or_rev_file(&file, fs, probe, iterpool);
      if (err && err->apr_err == SVN_ERR_FS_NO_SUCH_REVISION)
        {
          svn_error_clear(err);
          right = probe;
        }
      else
        {
          SVN_ERR(err);
          left = probe;
        }
    }

  svn_pool_destroy(iterpool);

  /* left is now the largest revision that exists. */
  *rev = left;
  return SVN_NO_ERROR;
}

/* A baton for reading a fixed amount from an open file.  For
   recover_find_max_ids() below. */
struct recover_read_from_file_baton
{
  svn_stream_t *stream;
  apr_pool_t *pool;
  apr_off_t remaining;
};

/* A stream read handler used by recover_find_max_ids() below.
   Read and return at most BATON->REMAINING bytes from the stream,
   returning nothing after that to indicate EOF. */
static svn_error_t *
read_handler_recover(void *baton, char *buffer, apr_size_t *len)
{
  struct recover_read_from_file_baton *b = baton;
  apr_size_t bytes_to_read = *len;

  if (b->remaining == 0)
    {
      /* Return a successful read of zero bytes to signal EOF. */
      *len = 0;
      return SVN_NO_ERROR;
    }

  if ((apr_int64_t)bytes_to_read > (apr_int64_t)b->remaining)
    bytes_to_read = (apr_size_t)b->remaining;
  b->remaining -= bytes_to_read;

  return svn_stream_read(b->stream, buffer, &bytes_to_read);
}

/* Part of the recovery procedure.  Read the directory noderev at offset
   OFFSET of file REV_FILE (the revision file of revision REV of
   filesystem FS), and set MAX_NODE_ID and MAX_COPY_ID to be the node-id
   and copy-id of that node, if greater than the current value stored
   in either.  Recurse into any child directories that were modified in
   this revision.

   MAX_NODE_ID and MAX_COPY_ID must be arrays of at least MAX_KEY_SIZE.

   Perform temporary allocation in POOL. */
static svn_error_t *
recover_find_max_ids(svn_fs_t *fs,
                     svn_revnum_t rev,
                     svn_fs_fs__revision_file_t *rev_file,
                     apr_off_t offset,
                     apr_uint64_t *max_node_id,
                     apr_uint64_t *max_copy_id,
                     apr_pool_t *pool)
{
  svn_fs_fs__rep_header_t *header;
  struct recover_read_from_file_baton baton;
  svn_stream_t *stream;
  apr_hash_t *entries;
  apr_hash_index_t *hi;
  apr_pool_t *iterpool;
  node_revision_t *noderev;

  baton.stream = rev_file->stream;
  SVN_ERR(svn_io_file_seek(rev_file->file, APR_SET, &offset, pool));
  SVN_ERR(svn_fs_fs__read_noderev(&noderev, baton.stream, pool));

  /* Check that this is a directory.  It should be. */
  if (noderev->kind != svn_node_dir)
    return svn_error_create(SVN_ERR_FS_CORRUPT, NULL,
                            _("Recovery encountered a non-directory node"));

  /* Get the data location.  No data location indicates an empty directory. */
  if (!noderev->data_rep)
    return SVN_NO_ERROR;

  /* If the directory's data representation wasn't changed in this revision,
     we've already scanned the directory's contents for noderevs, so we don't
     need to again.  This will occur if a property is changed on a directory
     without changing the directory's contents. */
  if (noderev->data_rep->revision != rev)
    return SVN_NO_ERROR;

  /* We could use get_dir_contents(), but this is much cheaper.  It does
     rely on directory entries being stored as PLAIN reps, though. */
  SVN_ERR(svn_fs_fs__item_offset(&offset, fs, rev_file, rev, NULL,
                                 noderev->data_rep->item_index, pool));
  SVN_ERR(svn_io_file_seek(rev_file->file, APR_SET, &offset, pool));
  SVN_ERR(svn_fs_fs__read_rep_header(&header, baton.stream, pool));
  if (header->type != svn_fs_fs__rep_plain)
    return svn_error_create(SVN_ERR_FS_CORRUPT, NULL,
                            _("Recovery encountered a deltified directory "
                              "representation"));

  /* Now create a stream that's allowed to read only as much data as is
     stored in the representation. */
  baton.pool = pool;
  baton.remaining = noderev->data_rep->expanded_size;
  stream = svn_stream_create(&baton, pool);
  svn_stream_set_read(stream, read_handler_recover);

  /* Now read the entries from that stream. */
  entries = apr_hash_make(pool);
  SVN_ERR(svn_hash_read2(entries, stream, SVN_HASH_TERMINATOR, pool));
  SVN_ERR(svn_stream_close(stream));

  /* Now check each of the entries in our directory to find new node and
     copy ids, and recurse into new subdirectories. */
  iterpool = svn_pool_create(pool);
  for (hi = apr_hash_first(pool, entries); hi; hi = apr_hash_next(hi))
    {
      char *str_val;
      char *str;
      svn_node_kind_t kind;
      svn_fs_id_t *id;
      const svn_fs_fs__id_part_t *rev_item;
      apr_uint64_t node_id, copy_id;
      apr_off_t child_dir_offset;
      const svn_string_t *path = svn__apr_hash_index_val(hi);

      svn_pool_clear(iterpool);

      str_val = apr_pstrdup(iterpool, path->data);

      str = svn_cstring_tokenize(" ", &str_val);
      if (str == NULL)
        return svn_error_create(SVN_ERR_FS_CORRUPT, NULL,
                                _("Directory entry corrupt"));

      if (strcmp(str, SVN_FS_FS__KIND_FILE) == 0)
        kind = svn_node_file;
      else if (strcmp(str, SVN_FS_FS__KIND_DIR) == 0)
        kind = svn_node_dir;
      else
        {
          return svn_error_create(SVN_ERR_FS_CORRUPT, NULL,
                                  _("Directory entry corrupt"));
        }

      str = svn_cstring_tokenize(" ", &str_val);
      if (str == NULL)
        return svn_error_create(SVN_ERR_FS_CORRUPT, NULL,
                                _("Directory entry corrupt"));

      id = svn_fs_fs__id_parse(str, strlen(str), iterpool);

      rev_item = svn_fs_fs__id_rev_item(id);
      if (rev_item->revision != rev)
        {
          /* If the node wasn't modified in this revision, we've already
             checked the node and copy id. */
          continue;
        }

      node_id = svn_fs_fs__id_node_id(id)->number;
      copy_id = svn_fs_fs__id_copy_id(id)->number;

      if (node_id > *max_node_id)
        *max_node_id = node_id;
      if (copy_id > *max_copy_id)
        *max_copy_id = copy_id;

      if (kind == svn_node_file)
        continue;

      SVN_ERR(svn_fs_fs__item_offset(&child_dir_offset, fs,
                                     rev_file, rev, NULL, rev_item->number,
                                     iterpool));
      SVN_ERR(recover_find_max_ids(fs, rev, rev_file, child_dir_offset,
                                   max_node_id, max_copy_id, iterpool));
    }
  svn_pool_destroy(iterpool);

  return SVN_NO_ERROR;
}

svn_error_t *
svn_fs_fs__find_max_ids(svn_fs_t *fs,
                        svn_revnum_t youngest,
                        apr_uint64_t *max_node_id,
                        apr_uint64_t *max_copy_id,
                        apr_pool_t *pool)
{
  fs_fs_data_t *ffd = fs->fsap_data;
  apr_off_t root_offset;
  svn_fs_fs__revision_file_t *rev_file;
  svn_fs_id_t *root_id;

  /* call this function for old repo formats only */
  SVN_ERR_ASSERT(ffd->format < SVN_FS_FS__MIN_NO_GLOBAL_IDS_FORMAT);

  SVN_ERR(svn_fs_fs__rev_get_root(&root_id, fs, youngest, pool));
  SVN_ERR(svn_fs_fs__item_offset(&root_offset, fs, rev_file, youngest, NULL,
                                 svn_fs_fs__id_item(root_id), pool));

  SVN_ERR(svn_fs_fs__open_pack_or_rev_file(&rev_file, fs, youngest, pool));
  SVN_ERR(recover_find_max_ids(fs, youngest, rev_file, root_offset,
                               max_node_id, max_copy_id, pool));
  SVN_ERR(svn_fs_fs__close_revision_file(rev_file));

  return SVN_NO_ERROR;
}

/* Baton used for recover_body below. */
struct recover_baton {
  svn_fs_t *fs;
  svn_cancel_func_t cancel_func;
  void *cancel_baton;
};

/* The work-horse for svn_fs_fs__recover, called with the FS
   write lock.  This implements the svn_fs_fs__with_write_lock()
   'body' callback type.  BATON is a 'struct recover_baton *'. */
static svn_error_t *
recover_body(void *baton, apr_pool_t *pool)
{
  struct recover_baton *b = baton;
  svn_fs_t *fs = b->fs;
  fs_fs_data_t *ffd = fs->fsap_data;
  svn_revnum_t max_rev;
  apr_uint64_t next_node_id = 0;
  apr_uint64_t next_copy_id = 0;
  svn_revnum_t youngest_rev;
  svn_node_kind_t youngest_revprops_kind;

  /* Lose potentially corrupted data in temp files */
  SVN_ERR(svn_fs_fs__cleanup_revprop_namespace(fs));

  /* We need to know the largest revision in the filesystem. */
  SVN_ERR(recover_get_largest_revision(fs, &max_rev, pool));

  /* Get the expected youngest revision */
  SVN_ERR(svn_fs_fs__youngest_rev(&youngest_rev, fs, pool));

  /* Policy note:

     Since the revprops file is written after the revs file, the true
     maximum available revision is the youngest one for which both are
     present.  That's probably the same as the max_rev we just found,
     but if it's not, we could, in theory, repeatedly decrement
     max_rev until we find a revision that has both a revs and
     revprops file, then write db/current with that.

     But we choose not to.  If a repository is so corrupt that it's
     missing at least one revprops file, we shouldn't assume that the
     youngest revision for which both the revs and revprops files are
     present is healthy.  In other words, we're willing to recover
     from a missing or out-of-date db/current file, because db/current
     is truly redundant -- it's basically a cache so we don't have to
     find max_rev each time, albeit a cache with unusual semantics,
     since it also officially defines when a revision goes live.  But
     if we're missing more than the cache, it's time to back out and
     let the admin reconstruct things by hand: correctness at that
     point may depend on external things like checking a commit email
     list, looking in particular working copies, etc.

     This policy matches well with a typical naive backup scenario.
     Say you're rsyncing your FSFS repository nightly to the same
     location.  Once revs and revprops are written, you've got the
     maximum rev; if the backup should bomb before db/current is
     written, then db/current could stay arbitrarily out-of-date, but
     we can still recover.  It's a small window, but we might as well
     do what we can. */

  /* Even if db/current were missing, it would be created with 0 by
     get_youngest(), so this conditional remains valid. */
  if (youngest_rev > max_rev)
    return svn_error_createf(SVN_ERR_FS_CORRUPT, NULL,
                             _("Expected current rev to be <= %ld "
                               "but found %ld"), max_rev, youngest_rev);

  /* We only need to search for maximum IDs for old FS formats which
     se global ID counters. */
  if (ffd->format < SVN_FS_FS__MIN_NO_GLOBAL_IDS_FORMAT)
    {
      /* Next we need to find the maximum node id and copy id in use across the
         filesystem.  Unfortunately, the only way we can get this information
         is to scan all the noderevs of all the revisions and keep track as
         we go along. */
      svn_revnum_t rev;
      apr_pool_t *iterpool = svn_pool_create(pool);

      for (rev = 0; rev <= max_rev; rev++)
        {
          svn_pool_clear(iterpool);

          if (b->cancel_func)
            SVN_ERR(b->cancel_func(b->cancel_baton));

          SVN_ERR(svn_fs_fs__find_max_ids(fs, rev, &next_node_id,
                                          &next_copy_id, iterpool));
        }
      svn_pool_destroy(iterpool);

      /* Now that we finally have the maximum revision, node-id and copy-id, we
         can bump the two ids to get the next of each. */
      next_node_id++;
      next_copy_id++;
    }

  /* Before setting current, verify that there is a revprops file
     for the youngest revision.  (Issue #2992) */
  SVN_ERR(svn_io_check_path(svn_fs_fs__path_revprops(fs, max_rev, pool),
                            &youngest_revprops_kind, pool));
  if (youngest_revprops_kind == svn_node_none)
    {
      svn_boolean_t missing = TRUE;
      if (!svn_fs_fs__packed_revprop_available(&missing, fs, max_rev, pool))
        {
          if (missing)
            {
              return svn_error_createf(SVN_ERR_FS_CORRUPT, NULL,
                                      _("Revision %ld has a revs file but no "
                                        "revprops file"),
                                      max_rev);
            }
          else
            {
              return svn_error_createf(SVN_ERR_FS_CORRUPT, NULL,
                                      _("Revision %ld has a revs file but the "
                                        "revprops file is inaccessible"),
                                      max_rev);
            }
          }
    }
  else if (youngest_revprops_kind != svn_node_file)
    {
      return svn_error_createf(SVN_ERR_FS_CORRUPT, NULL,
                               _("Revision %ld has a non-file where its "
                                 "revprops file should be"),
                               max_rev);
    }

  /* Prune younger-than-(newfound-youngest) revisions from the rep
     cache if sharing is enabled taking care not to create the cache
     if it does not exist. */
  if (ffd->rep_sharing_allowed)
    {
      svn_boolean_t rep_cache_exists;

      SVN_ERR(svn_fs_fs__exists_rep_cache(&rep_cache_exists, fs, pool));
      if (rep_cache_exists)
        SVN_ERR(svn_fs_fs__del_rep_reference(fs, max_rev, pool));
    }

  /* Now store the discovered youngest revision, and the next IDs if
     relevant, in a new 'current' file. */
  return svn_fs_fs__write_current(fs, max_rev, next_node_id, next_copy_id,
                                  pool);
}

/* This implements the fs_library_vtable_t.recover() API. */
svn_error_t *
svn_fs_fs__recover(svn_fs_t *fs,
                   svn_cancel_func_t cancel_func, void *cancel_baton,
                   apr_pool_t *pool)
{
  struct recover_baton b;

  /* We have no way to take out an exclusive lock in FSFS, so we're
     restricted as to the types of recovery we can do.  Luckily,
     we just want to recreate the 'current' file, and we can do that just
     by blocking other writers. */
  b.fs = fs;
  b.cancel_func = cancel_func;
  b.cancel_baton = cancel_baton;
  return svn_fs_fs__with_write_lock(fs, recover_body, &b, pool);
}<|MERGE_RESOLUTION|>--- conflicted
+++ resolved
@@ -54,11 +54,8 @@
   while (1)
     {
       svn_error_t *err;
-<<<<<<< HEAD
       svn_fs_fs__revision_file_t *file;
-=======
-      apr_file_t *file;
->>>>>>> 3f705700
+      svn_pool_clear(iterpool);
       svn_pool_clear(iterpool);
 
       err = svn_fs_fs__open_pack_or_rev_file(&file, fs, right, iterpool);
@@ -81,11 +78,8 @@
     {
       svn_revnum_t probe = left + ((right - left) / 2);
       svn_error_t *err;
-<<<<<<< HEAD
       svn_fs_fs__revision_file_t *file;
-=======
-      apr_file_t *file;
->>>>>>> 3f705700
+      svn_pool_clear(iterpool);
       svn_pool_clear(iterpool);
 
       err = svn_fs_fs__open_pack_or_rev_file(&file, fs, probe, iterpool);
