--- conflicted
+++ resolved
@@ -78,13 +78,7 @@
 {
   apr_array_header_t *ordered
     = svn_sort__hash(directory,
-<<<<<<< HEAD
                      compare_dir_entries_format6,
-=======
-                     svn_fs_fs__use_log_addressing(fs)
-                       ? compare_dir_entries_format7
-                       : compare_dir_entries_format6,
->>>>>>> 96d7caf1
                      pool);
 
   apr_array_header_t *result
@@ -273,21 +267,10 @@
   /* Create the new directory and pack file. */
   SVN_ERR(svn_io_dir_make(pack_file_dir, APR_OS_DEFAULT, pool));
 
-<<<<<<< HEAD
   SVN_ERR(pack_phys_addressed(pack_file_dir, shard_path, shard_rev,
                               max_files_per_dir, cancel_func,
                               cancel_baton, pool));
-=======
-  /* Index information files */
-  if (svn_fs_fs__use_log_addressing(fs))
-    SVN_ERR(pack_log_addressed(fs, pack_file_dir, shard_path, shard_rev,
-                               max_mem, cancel_func, cancel_baton, pool));
-  else
-    SVN_ERR(pack_phys_addressed(pack_file_dir, shard_path, shard_rev,
-                                max_files_per_dir, cancel_func,
-                                cancel_baton, pool));
->>>>>>> 96d7caf1
-  
+
   SVN_ERR(svn_io_copy_perms(shard_path, pack_file_dir, pool));
   SVN_ERR(svn_io_set_file_read_only(pack_file_path, FALSE, pool));
 
