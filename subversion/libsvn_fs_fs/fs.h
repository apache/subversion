--- conflicted
+++ resolved
@@ -100,19 +100,12 @@
    noderev fields. */
 #define SVN_FS_FS__MIN_MERGEINFO_FORMAT 3
 
-<<<<<<< HEAD
-/* The minimum format number that maintains minfo-here and minfo-count
-   noderev fields. */
+/* The minimum format number that allows rep sharing. */
 #define SVN_FS_FS__MIN_REP_SHARING_FORMAT 4
 
 /* The minimum format number that supports packed shards. */
 #define SVN_FS_FS__MIN_PACKED_FORMAT 4
 
-=======
-/* The minimum format number that allows rep sharing. */
-#define SVN_FS_FS__MIN_REP_SHARING_FORMAT 4
-
->>>>>>> 0c1ff2fd
 /* Private FSFS-specific data shared between all svn_txn_t objects that
    relate to a particular transaction in a filesystem (as identified
    by transaction id and filesystem UUID).  Objects of this type are
