/* cached_data.c --- cached (read) access to FSFS data
 *
 * ====================================================================
 *    Licensed to the Apache Software Foundation (ASF) under one
 *    or more contributor license agreements.  See the NOTICE file
 *    distributed with this work for additional information
 *    regarding copyright ownership.  The ASF licenses this file
 *    to you under the Apache License, Version 2.0 (the
 *    "License"); you may not use this file except in compliance
 *    with the License.  You may obtain a copy of the License at
 *
 *      http://www.apache.org/licenses/LICENSE-2.0
 *
 *    Unless required by applicable law or agreed to in writing,
 *    software distributed under the License is distributed on an
 *    "AS IS" BASIS, WITHOUT WARRANTIES OR CONDITIONS OF ANY
 *    KIND, either express or implied.  See the License for the
 *    specific language governing permissions and limitations
 *    under the License.
 * ====================================================================
 */

#include "cached_data.h"

#include <assert.h>

#include "svn_hash.h"
#include "svn_ctype.h"
#include "private/svn_temp_serializer.h"

#include "fs_fs.h"
#include "id.h"
#include "index.h"
#include "low_level.h"
#include "pack.h"
#include "util.h"
#include "temp_serializer.h"

#include "../libsvn_fs/fs-loader.h"

#include "svn_private_config.h"

/* forward-declare. See implementation for the docstring */
static svn_error_t *
block_read(void **result,
           svn_fs_t *fs,
           svn_revnum_t revision,
           apr_uint64_t item_index,
           svn_fs_fs__revision_file_t *revision_file,
           apr_pool_t *result_pool,
           apr_pool_t *scratch_pool);


/* Defined this to enable access logging via dgb__log_access
#define SVN_FS_FS__LOG_ACCESS
 */

/* When SVN_FS_FS__LOG_ACCESS has been defined, write a line to console
 * showing where REVISION, ITEM_INDEX is located in FS and use ITEM to
 * show details on it's contents if not NULL.  To support format 6 and
 * earlier repos, ITEM_TYPE (SVN_FS_FS__ITEM_TYPE_*) must match ITEM.
 * Use SCRATCH_POOL for temporary allocations.
 *
 * For pre-format7 repos, the display will be restricted.
 */
static svn_error_t *
dbg_log_access(svn_fs_t *fs,
               svn_revnum_t revision,
               apr_uint64_t item_index,
               void *item,
               int item_type,
               apr_pool_t *scratch_pool)
{
  /* no-op if this macro is not defined */
#ifdef SVN_FS_FS__LOG_ACCESS
  fs_fs_data_t *ffd = fs->fsap_data;
  apr_off_t end_offset = 0;
  svn_fs_fs__p2l_entry_t *entry = NULL;
  static const char *types[] = {"<n/a>", "frep ", "drep ", "fprop", "dprop",
                                "node ", "chgs ", "rep  "};
  const char *description = "";
  const char *type = types[item_type];
  const char *pack = "";
  apr_off_t offset;

  /* determine rev / pack file offset */
  SVN_ERR(svn_fs_fs__item_offset(&offset, fs, revision, NULL, item_index,
                                 scratch_pool));

  /* constructing the pack file description */
  if (revision < ffd->min_unpacked_rev)
    pack = apr_psprintf(scratch_pool, "%4ld|",
                        revision / ffd->max_files_per_dir);

  /* construct description if possible */
  if (item_type == SVN_FS_FS__ITEM_TYPE_NODEREV && item != NULL)
    {
      node_revision_t *node = item;
      const char *data_rep
        = node->data_rep
        ? apr_psprintf(scratch_pool, " d=%ld/%" APR_UINT64_T_FMT,
                       node->data_rep->revision,
                       node->data_rep->item_index)
        : "";
      const char *prop_rep
        = node->prop_rep
        ? apr_psprintf(scratch_pool, " p=%ld/%" APR_UINT64_T_FMT,
                       node->prop_rep->revision,
                       node->prop_rep->item_index)
        : "";
      description = apr_psprintf(scratch_pool, "%s   (pc=%d%s%s)",
                                 node->created_path,
                                 node->predecessor_count,
                                 data_rep,
                                 prop_rep);
    }
  else if (item_type == SVN_FS_FS__ITEM_TYPE_ANY_REP)
    {
      svn_fs_fs__rep_header_t *header = item;
      if (header == NULL)
        description = "  (txdelta window)";
      else if (header->type == svn_fs_fs__rep_plain)
        description = "  PLAIN";
      else if (header->type == svn_fs_fs__rep_self_delta)
        description = "  DELTA";
      else
        description = apr_psprintf(scratch_pool,
                                   "  DELTA against %ld/%" APR_UINT64_T_FMT,
                                   header->base_revision,
                                   header->base_item_index);
    }
  else if (item_type == SVN_FS_FS__ITEM_TYPE_CHANGES && item != NULL)
    {
      apr_array_header_t *changes = item;
      switch (changes->nelts)
        {
          case 0:  description = "  no change";
                   break;
          case 1:  description = "  1 change";
                   break;
          default: description = apr_psprintf(scratch_pool, "  %d changes",
                                              changes->nelts);
        }
    }

  /* some info is only available in format7 repos */
  if (svn_fs_fs__use_log_addressing(fs, revision))
    {
      /* reverse index lookup: get item description in ENTRY */
      SVN_ERR(svn_fs_fs__p2l_entry_lookup(&entry, fs, revision, offset,
                                          scratch_pool));
      if (entry)
        {
          /* more details */
          end_offset = offset + entry->size;
          type = types[entry->type];
        }

      /* line output */
      printf("%5s%4lx:%04lx -%4lx:%04lx %s %7ld %5"APR_UINT64_T_FMT"   %s\n",
             pack, (long)(offset / ffd->block_size),
             (long)(offset % ffd->block_size),
             (long)(end_offset / ffd->block_size),
             (long)(end_offset % ffd->block_size),
             type, revision, item_index, description);
    }
  else
    {
      /* reduced logging for format 6 and earlier */
      printf("%5s%10" APR_UINT64_T_HEX_FMT " %s %7ld %7" APR_UINT64_T_FMT \
             "   %s\n",
             pack, (apr_uint64_t)(offset), type, revision, item_index,
             description);
    }

#endif

  return SVN_NO_ERROR;
}

/* Convenience wrapper around svn_io_file_aligned_seek, taking filesystem
   FS instead of a block size. */
static svn_error_t *
aligned_seek(svn_fs_t *fs,
             apr_file_t *file,
             apr_off_t *buffer_start,
             apr_off_t offset,
             apr_pool_t *pool)
{
  fs_fs_data_t *ffd = fs->fsap_data;
  return svn_error_trace(svn_io_file_aligned_seek(file, ffd->block_size,
                                                  buffer_start, offset,
                                                  pool));
}

/* Open the revision file for revision REV in filesystem FS and store
   the newly opened file in FILE.  Seek to location OFFSET before
   returning.  Perform temporary allocations in POOL. */
static svn_error_t *
open_and_seek_revision(svn_fs_fs__revision_file_t **file,
                       svn_fs_t *fs,
                       svn_revnum_t rev,
                       apr_uint64_t item,
                       apr_pool_t *pool)
{
  svn_fs_fs__revision_file_t *rev_file;
  apr_off_t offset = -1;

  SVN_ERR(svn_fs_fs__ensure_revision_exists(rev, fs, pool));

  SVN_ERR(svn_fs_fs__open_pack_or_rev_file(&rev_file, fs, rev, pool));
  SVN_ERR(svn_fs_fs__item_offset(&offset, fs, rev_file, rev, NULL, item,
                                 pool));

  SVN_ERR(aligned_seek(fs, rev_file->file, NULL, offset, pool));

  *file = rev_file;

  return SVN_NO_ERROR;
}

/* Open the representation REP for a node-revision in filesystem FS, seek
   to its position and store the newly opened file in FILE.  Perform
   temporary allocations in POOL. */
static svn_error_t *
open_and_seek_transaction(svn_fs_fs__revision_file_t **file,
                          svn_fs_t *fs,
                          representation_t *rep,
                          apr_pool_t *pool)
{
  apr_off_t offset;

  SVN_ERR(svn_fs_fs__open_proto_rev_file(file, fs, &rep->txn_id, pool));

  SVN_ERR(svn_fs_fs__item_offset(&offset, fs, NULL, SVN_INVALID_REVNUM,
                                 &rep->txn_id, rep->item_index, pool));
  SVN_ERR(aligned_seek(fs, (*file)->file, NULL, offset, pool));

  return SVN_NO_ERROR;
}

/* Given a node-id ID, and a representation REP in filesystem FS, open
   the correct file and seek to the correction location.  Store this
   file in *FILE_P.  Perform any allocations in POOL. */
static svn_error_t *
open_and_seek_representation(svn_fs_fs__revision_file_t **file_p,
                             svn_fs_t *fs,
                             representation_t *rep,
                             apr_pool_t *pool)
{
  if (! svn_fs_fs__id_txn_used(&rep->txn_id))
    return open_and_seek_revision(file_p, fs, rep->revision, rep->item_index,
                                  pool);
  else
    return open_and_seek_transaction(file_p, fs, rep, pool);
}



static svn_error_t *
err_dangling_id(svn_fs_t *fs, const svn_fs_id_t *id)
{
  svn_string_t *id_str = svn_fs_fs__id_unparse(id, fs->pool);
  return svn_error_createf
    (SVN_ERR_FS_ID_NOT_FOUND, 0,
     _("Reference to non-existent node '%s' in filesystem '%s'"),
     id_str->data, fs->path);
}

/* Get the node-revision for the node ID in FS.
   Set *NODEREV_P to the new node-revision structure, allocated in POOL.
   See svn_fs_fs__get_node_revision, which wraps this and adds another
   error. */
static svn_error_t *
get_node_revision_body(node_revision_t **noderev_p,
                       svn_fs_t *fs,
                       const svn_fs_id_t *id,
                       apr_pool_t *pool)
{
  svn_error_t *err;
  svn_boolean_t is_cached = FALSE;
  fs_fs_data_t *ffd = fs->fsap_data;

  if (svn_fs_fs__id_is_txn(id))
    {
      apr_file_t *file;

      /* This is a transaction node-rev.  Its storage logic is very
         different from that of rev / pack files. */
      err = svn_io_file_open(&file,
                             svn_fs_fs__path_txn_node_rev(fs, id, pool),
                             APR_READ | APR_BUFFERED, APR_OS_DEFAULT, pool);
      if (err)
        {
          if (APR_STATUS_IS_ENOENT(err->apr_err))
            {
              svn_error_clear(err);
              return svn_error_trace(err_dangling_id(fs, id));
            }

          return svn_error_trace(err);
        }

      SVN_ERR(svn_fs_fs__read_noderev(noderev_p,
                                      svn_stream_from_aprfile2(file,
                                                               FALSE,
                                                               pool),
                                      pool));
    }
  else
    {
      svn_fs_fs__revision_file_t *revision_file;

      /* noderevs in rev / pack files can be cached */
<<<<<<< HEAD
      const svn_fs_fs__id_part_t *rev_item = svn_fs_fs__id_rev_item(id);
      pair_cache_key_t key;
=======
      const svn_fs_fs__id_part_t *rev_item = svn_fs_fs__id_rev_offset(id);
      pair_cache_key_t key = { 0 };
>>>>>>> f51e3dc3
      key.revision = rev_item->revision;
      key.second = rev_item->number;

      /* Not found or not applicable. Try a noderev cache lookup.
       * If that succeeds, we are done here. */
      if (ffd->node_revision_cache)
        {
          SVN_ERR(svn_cache__get((void **) noderev_p,
                                 &is_cached,
                                 ffd->node_revision_cache,
                                 &key,
                                 pool));
          if (is_cached)
            return SVN_NO_ERROR;
        }

      /* read the data from disk */
      SVN_ERR(open_and_seek_revision(&revision_file, fs,
                                     rev_item->revision,
                                     rev_item->number,
                                     pool));

      if (svn_fs_fs__use_log_addressing(fs, rev_item->revision))
        {
          /* block-read will parse the whole block and will also return
             the one noderev that we need right now. */
          SVN_ERR(block_read((void **)noderev_p, fs,
                             rev_item->revision,
                             rev_item->number,
                             revision_file,
                             pool,
                             pool));
          SVN_ERR(svn_fs_fs__close_revision_file(revision_file));
        }
      else
        {
          /* physical addressing mode reading, parsing and caching */
          SVN_ERR(svn_fs_fs__read_noderev(noderev_p,
                                          revision_file->stream,
                                          pool));

          /* Workaround issue #4031: is-fresh-txn-root in revision files. */
          (*noderev_p)->is_fresh_txn_root = FALSE;

          /* The noderev is not in cache, yet. Add it, if caching has been enabled. */
          if (ffd->node_revision_cache)
            SVN_ERR(svn_cache__set(ffd->node_revision_cache,
                                   &key,
                                   *noderev_p,
                                   pool));
        }
    }

  return SVN_NO_ERROR;
}

svn_error_t *
svn_fs_fs__get_node_revision(node_revision_t **noderev_p,
                             svn_fs_t *fs,
                             const svn_fs_id_t *id,
                             apr_pool_t *pool)
{
  const svn_fs_fs__id_part_t *rev_item = svn_fs_fs__id_rev_item(id);

  svn_error_t *err = get_node_revision_body(noderev_p, fs, id, pool);
  if (err && err->apr_err == SVN_ERR_FS_CORRUPT)
    {
      svn_string_t *id_string = svn_fs_fs__id_unparse(id, pool);
      return svn_error_createf(SVN_ERR_FS_CORRUPT, err,
                               "Corrupt node-revision '%s'",
                               id_string->data);
    }

  SVN_ERR(dbg_log_access(fs,
                         rev_item->revision,
                         rev_item->number,
                         *noderev_p,
                         SVN_FS_FS__ITEM_TYPE_NODEREV,
                         pool));

  return svn_error_trace(err);
}


/* Given a revision file REV_FILE, opened to REV in FS, find the Node-ID
   of the header located at OFFSET and store it in *ID_P.  Allocate
   temporary variables from POOL. */
static svn_error_t *
get_fs_id_at_offset(svn_fs_id_t **id_p,
                    svn_fs_fs__revision_file_t *rev_file,
                    svn_fs_t *fs,
                    svn_revnum_t rev,
                    apr_off_t offset,
                    apr_pool_t *pool)
{
  node_revision_t *noderev;

  SVN_ERR(aligned_seek(fs, rev_file->file, NULL, offset, pool));
  SVN_ERR(svn_fs_fs__read_noderev(&noderev,
                                  rev_file->stream,
                                  pool));

  /* noderev->id is const, get rid of that */
  *id_p = svn_fs_fs__id_copy(noderev->id, pool);

  /* assert that the txn_id is REV
   * (asserting on offset would be harder because we the rev_offset is not
   * known here) */
  assert(svn_fs_fs__id_rev(*id_p) == rev);

  return SVN_NO_ERROR;
}


/* Given an open revision file REV_FILE in FS for REV, locate the trailer that
   specifies the offset to the root node-id and to the changed path
   information.  Store the root node offset in *ROOT_OFFSET and the
   changed path offset in *CHANGES_OFFSET.  If either of these
   pointers is NULL, do nothing with it.

   If PACKED is true, REV_FILE should be a packed shard file.
   ### There is currently no such parameter.  This function assumes that
       svn_fs_fs__is_packed_rev(FS, REV) will indicate whether REV_FILE is
       a packed file.  Therefore FS->fsap_data->min_unpacked_rev must not
       have been refreshed since REV_FILE was opened if there is a
       possibility that revision REV may have become packed since then.
       TODO: Take an IS_PACKED parameter instead, in order to remove this
       requirement.

   Allocate temporary variables from POOL. */
static svn_error_t *
get_root_changes_offset(apr_off_t *root_offset,
                        apr_off_t *changes_offset,
                        apr_file_t *rev_file,
                        svn_fs_t *fs,
                        svn_revnum_t rev,
                        apr_pool_t *pool)
{
  fs_fs_data_t *ffd = fs->fsap_data;
  apr_off_t offset;
  apr_off_t rev_offset;
  apr_seek_where_t seek_relative;
  svn_stringbuf_t *trailer = svn_stringbuf_create_ensure(64, pool);

  /* Determine where to seek to in the file.

     If we've got a pack file, we want to seek to the end of the desired
     revision.  But we don't track that, so we seek to the beginning of the
     next revision.

     Unless the next revision is in a different file, in which case, we can
     just seek to the end of the pack file -- just like we do in the
     non-packed case. */
  if (svn_fs_fs__is_packed_rev(fs, rev)
      && ((rev + 1) % ffd->max_files_per_dir != 0))
    {
      SVN_ERR(svn_fs_fs__get_packed_offset(&offset, fs, rev + 1, pool));
      seek_relative = APR_SET;
    }
  else
    {
      seek_relative = APR_END;
      offset = 0;
    }

  /* Offset of the revision from the start of the pack file, if applicable. */
  if (svn_fs_fs__is_packed_rev(fs, rev))
    SVN_ERR(svn_fs_fs__get_packed_offset(&rev_offset, fs, rev, pool));
  else
    rev_offset = 0;

  /* We will assume that the last line containing the two offsets
     will never be longer than 64 characters. */
  SVN_ERR(svn_io_file_seek(rev_file, seek_relative, &offset, pool));

  trailer->len = trailer->blocksize-1;
  SVN_ERR(aligned_seek(fs, rev_file, NULL, offset - trailer->len, pool));

  /* Read in this last block, from which we will identify the last line. */
  SVN_ERR(svn_io_file_read(rev_file, trailer->data, &trailer->len, pool));
  trailer->data[trailer->len] = 0;

  /* Parse the last line. */
  SVN_ERR(svn_fs_fs__parse_revision_trailer(root_offset,
                                            changes_offset,
                                            trailer,
                                            rev));

  /* return absolute offsets */
  if (root_offset)
    *root_offset += rev_offset;
  if (changes_offset)
    *changes_offset += rev_offset;

  return SVN_NO_ERROR;
}

svn_error_t *
svn_fs_fs__rev_get_root(svn_fs_id_t **root_id_p,
                        svn_fs_t *fs,
                        svn_revnum_t rev,
                        apr_pool_t *pool)
{
  fs_fs_data_t *ffd = fs->fsap_data;
  SVN_ERR(svn_fs_fs__ensure_revision_exists(rev, fs, pool));

  if (svn_fs_fs__use_log_addressing(fs, rev))
    {
      *root_id_p = svn_fs_fs__id_create_root(rev, pool);
    }
  else
    {
      svn_fs_fs__revision_file_t *revision_file;
      apr_off_t root_offset;
      svn_fs_id_t *root_id = NULL;
      svn_boolean_t is_cached;

      SVN_ERR(svn_cache__get((void **) root_id_p, &is_cached,
                            ffd->rev_root_id_cache, &rev, pool));
      if (is_cached)
        return SVN_NO_ERROR;

      SVN_ERR(svn_fs_fs__open_pack_or_rev_file(&revision_file, fs, rev, pool));
      SVN_ERR(get_root_changes_offset(&root_offset, NULL,
                                      revision_file->file, fs, rev, pool));

      SVN_ERR(get_fs_id_at_offset(&root_id, revision_file, fs, rev,
                                  root_offset, pool));

      SVN_ERR(svn_fs_fs__close_revision_file(revision_file));

      SVN_ERR(svn_cache__set(ffd->rev_root_id_cache, &rev, root_id, pool));

      *root_id_p = root_id;
    }

  return SVN_NO_ERROR;
}

/* Describes a lazily opened rev / pack file.  Instances will be shared
   between multiple instances of rep_state_t. */
typedef struct shared_file_t
{
  /* The opened file. NULL while file is not open, yet. */
  svn_fs_fs__revision_file_t *rfile;

  /* file system to open the file in */
  svn_fs_t *fs;

  /* a revision contained in the FILE.  Since this file may be shared,
     that value may be different from REP_STATE_T->REVISION. */
  svn_revnum_t revision;

  /* pool to use when creating the FILE.  This guarantees that the file
     remains open / valid beyond the respective local context that required
     the file to be opened eventually. */
  apr_pool_t *pool;
} shared_file_t;

/* Represents where in the current svndiff data block each
   representation is. */
typedef struct rep_state_t
{
                    /* shared lazy-open rev/pack file structure */
  shared_file_t *sfile;
                    /* The txdelta window cache to use or NULL. */
  svn_cache__t *window_cache;
                    /* Caches un-deltified windows. May be NULL. */
  svn_cache__t *combined_cache;
                    /* revision containing the representation */
  svn_revnum_t revision;
                    /* representation's item index in REVISION */
  apr_uint64_t item_index;
                    /* length of the header at the start of the rep.
                       0 iff this is rep is stored in a container
                       (i.e. does not have a header) */
  apr_size_t header_size;
  apr_off_t start;  /* The starting offset for the raw
                       svndiff/plaintext data minus header.
                       -1 if the offset is yet unknown. */
  apr_off_t current;/* The current offset relative to START. */
  apr_off_t size;   /* The on-disk size of the representation. */
  int ver;          /* If a delta, what svndiff version? 
                       -1 for unknown delta version. */
  int chunk_index;  /* number of the window to read */
} rep_state_t;

/* Simple wrapper around svn_fs_fs__get_file_offset to simplify callers. */
static svn_error_t *
get_file_offset(apr_off_t *offset,
                rep_state_t *rs,
                apr_pool_t *pool)
{
  return svn_error_trace(svn_fs_fs__get_file_offset(offset,
                                                    rs->sfile->rfile->file,
                                                    pool));
}

/* Simple wrapper around svn_io_file_aligned_seek to simplify callers. */
static svn_error_t *
rs_aligned_seek(rep_state_t *rs,
                apr_off_t *buffer_start,
                apr_off_t offset,
                apr_pool_t *pool)
{
  fs_fs_data_t *ffd = rs->sfile->fs->fsap_data;
  return svn_error_trace(svn_io_file_aligned_seek(rs->sfile->rfile->file,
                                                  ffd->block_size,
                                                  buffer_start, offset,
                                                  pool));
}

/* Open FILE->FILE and FILE->STREAM if they haven't been opened, yet. */
static svn_error_t*
auto_open_shared_file(shared_file_t *file)
{
  if (file->rfile == NULL)
    SVN_ERR(svn_fs_fs__open_pack_or_rev_file(&file->rfile, file->fs,
                                             file->revision, file->pool));

  return SVN_NO_ERROR;
}

/* Set RS->START to the begin of the representation raw in RS->FILE->FILE,
   if that hasn't been done yet.  Use POOL for temporary allocations. */
static svn_error_t*
auto_set_start_offset(rep_state_t *rs, apr_pool_t *pool)
{
  if (rs->start == -1)
    {
      SVN_ERR(svn_fs_fs__item_offset(&rs->start, rs->sfile->fs,
                                     rs->sfile->rfile, rs->revision, NULL,
                                     rs->item_index, pool));
      rs->start += rs->header_size;
    }

  return SVN_NO_ERROR;
}

/* Set RS->VER depending on what is found in the already open RS->FILE->FILE
   if the diff version is still unknown.  Use POOL for temporary allocations.
 */
static svn_error_t*
auto_read_diff_version(rep_state_t *rs, apr_pool_t *pool)
{
  if (rs->ver == -1)
    {
      char buf[4];
      SVN_ERR(rs_aligned_seek(rs, NULL, rs->start, pool));
      SVN_ERR(svn_io_file_read_full2(rs->sfile->rfile->file, buf,
                                     sizeof(buf), NULL, NULL, pool));

      /* ### Layering violation */
      if (! ((buf[0] == 'S') && (buf[1] == 'V') && (buf[2] == 'N')))
        return svn_error_create
          (SVN_ERR_FS_CORRUPT, NULL,
           _("Malformed svndiff data in representation"));
      rs->ver = buf[3];

      rs->chunk_index = 0;
      rs->current = 4;
    }

  return SVN_NO_ERROR;
}

/* See create_rep_state, which wraps this and adds another error. */
static svn_error_t *
create_rep_state_body(rep_state_t **rep_state,
                      svn_fs_fs__rep_header_t **rep_header,
                      shared_file_t **shared_file,
                      representation_t *rep,
                      svn_fs_t *fs,
                      apr_pool_t *pool)
{
  fs_fs_data_t *ffd = fs->fsap_data;
  rep_state_t *rs = apr_pcalloc(pool, sizeof(*rs));
  svn_fs_fs__rep_header_t *rh;
  svn_boolean_t is_cached = FALSE;

  /* If the hint is
   * - given,
   * - refers to a valid revision,
   * - refers to a packed revision,
   * - as does the rep we want to read, and
   * - refers to the same pack file as the rep
   * we can re-use the same, already open file object
   */
  svn_boolean_t reuse_shared_file
    =    shared_file && *shared_file && (*shared_file)->rfile
      && SVN_IS_VALID_REVNUM((*shared_file)->revision)
      && (*shared_file)->revision < ffd->min_unpacked_rev
      && rep->revision < ffd->min_unpacked_rev
      && (   ((*shared_file)->revision / ffd->max_files_per_dir)
          == (rep->revision / ffd->max_files_per_dir));

  representation_cache_key_t key;
  key.revision = rep->revision;
  key.is_packed = rep->revision < ffd->min_unpacked_rev;
  key.item_index = rep->item_index;

  /* continue constructing RS and RA */
  rs->size = rep->size;
  rs->revision = rep->revision;
  rs->item_index = rep->item_index;
  rs->window_cache = ffd->txdelta_window_cache;
  rs->combined_cache = ffd->combined_window_cache;
  rs->ver = -1;
  rs->start = -1;

  /* cache lookup, i.e. skip reading the rep header if possible */
  if (ffd->rep_header_cache && !svn_fs_fs__id_txn_used(&rep->txn_id))
    SVN_ERR(svn_cache__get((void **) &rh, &is_cached,
                           ffd->rep_header_cache, &key, pool));

  /* initialize the (shared) FILE member in RS */
  if (reuse_shared_file)
    {
      rs->sfile = *shared_file;
    }
  else
    {
      shared_file_t *file = apr_pcalloc(pool, sizeof(*file));
      file->revision = rep->revision;
      file->pool = pool;
      file->fs = fs;
      rs->sfile = file;

      /* remember the current file, if suggested by the caller */
      if (shared_file)
        *shared_file = file;
    }

  /* read rep header, if necessary */
  if (!is_cached)
    {
      /* ensure file is open and navigate to the start of rep header */
      if (reuse_shared_file)
        {
          apr_off_t offset;

          /* ... we can re-use the same, already open file object.
           * This implies that we don't read from a txn.
           */
          rs->sfile = *shared_file;
          SVN_ERR(auto_open_shared_file(rs->sfile));
          SVN_ERR(svn_fs_fs__item_offset(&offset, fs, rs->sfile->rfile,
                                         rep->revision, NULL, rep->item_index,
                                         pool));
          SVN_ERR(rs_aligned_seek(rs, NULL, offset, pool));
        }
      else
        {
          /* otherwise, create a new file object.  May or may not be
           * an in-txn file.
           */
          SVN_ERR(open_and_seek_representation(&rs->sfile->rfile, fs, rep,
                                               pool));
        }

      SVN_ERR(svn_fs_fs__read_rep_header(&rh, rs->sfile->rfile->stream, pool));
      SVN_ERR(get_file_offset(&rs->start, rs, pool));

      /* populate the cache if appropriate */
      if (! svn_fs_fs__id_txn_used(&rep->txn_id))
        {
          if (svn_fs_fs__use_log_addressing(fs, rep->revision))
            SVN_ERR(block_read(NULL, fs, rep->revision, rep->item_index,
                               rs->sfile->rfile, pool, pool));
          else
            if (ffd->rep_header_cache)
              SVN_ERR(svn_cache__set(ffd->rep_header_cache, &key, rh, pool));
        }
    }

  /* finalize */
  SVN_ERR(dbg_log_access(fs, rep->revision, rep->item_index, rh,
                         SVN_FS_FS__ITEM_TYPE_ANY_REP, pool));

  rs->header_size = rh->header_size;
  *rep_state = rs;
  *rep_header = rh;

  if (rh->type == svn_fs_fs__rep_plain)
    /* This is a plaintext, so just return the current rep_state. */
    return SVN_NO_ERROR;

  /* skip "SVNx" diff marker */
  rs->current = 4;

  return SVN_NO_ERROR;
}

/* Read the rep args for REP in filesystem FS and create a rep_state
   for reading the representation.  Return the rep_state in *REP_STATE
   and the rep header in *REP_HEADER, both allocated in POOL.

   When reading multiple reps, i.e. a skip delta chain, you may provide
   non-NULL SHARED_FILE.  (If SHARED_FILE is not NULL, in the first
   call it should be a pointer to NULL.)  The function will use this
   variable to store the previous call results and tries to re-use it.
   This may result in significant savings in I/O for packed files and
   number of open file handles.
 */
static svn_error_t *
create_rep_state(rep_state_t **rep_state,
                 svn_fs_fs__rep_header_t **rep_header,
                 shared_file_t **shared_file,
                 representation_t *rep,
                 svn_fs_t *fs,
                 apr_pool_t *pool)
{
  svn_error_t *err = create_rep_state_body(rep_state, rep_header,
                                           shared_file, rep, fs, pool);
  if (err && err->apr_err == SVN_ERR_FS_CORRUPT)
    {
      fs_fs_data_t *ffd = fs->fsap_data;

      /* ### This always returns "-1" for transaction reps, because
         ### this particular bit of code doesn't know if the rep is
         ### stored in the protorev or in the mutable area (for props
         ### or dir contents).  It is pretty rare for FSFS to *read*
         ### from the protorev file, though, so this is probably OK.
         ### And anyone going to debug corruption errors is probably
         ### going to jump straight to this comment anyway! */
      return svn_error_createf(SVN_ERR_FS_CORRUPT, err,
                               "Corrupt representation '%s'",
                               rep
                               ? svn_fs_fs__unparse_representation
                                   (rep, ffd->format, TRUE, pool)->data
                               : "(null)");
    }
  /* ### Call representation_string() ? */
  return svn_error_trace(err);
}

svn_error_t *
svn_fs_fs__check_rep(representation_t *rep,
                     svn_fs_t *fs,
                     void **hint,
                     apr_pool_t *pool)
{
  if (svn_fs_fs__use_log_addressing(fs, rep->revision))
    {
      svn_error_t *err;
      apr_off_t offset;
      svn_fs_fs__p2l_entry_t *entry;
      svn_boolean_t is_packed;

      svn_fs_fs__revision_file_t rev_file;
      svn_fs_fs__init_revision_file(&rev_file, fs, rep->revision, pool);
      SVN_ERR(svn_fs_fs__item_offset(&offset, fs, &rev_file, rep->revision,
                                     NULL, rep->item_index, pool));

      is_packed = rev_file.is_packed;
      err = svn_fs_fs__p2l_entry_lookup(&entry, fs, &rev_file, rep->revision,
                                        offset, pool);

      /* retry if the packing state has changed */
      if (is_packed != rev_file.is_packed)
        {
          svn_error_clear(err);
          return svn_error_trace(svn_fs_fs__check_rep(rep, fs, hint, pool));
        }
      else
        {
          SVN_ERR(err);
        }

      if (   entry == NULL
          || entry->type < SVN_FS_FS__ITEM_TYPE_FILE_REP
          || entry->type > SVN_FS_FS__ITEM_TYPE_DIR_PROPS)
        return svn_error_createf(SVN_ERR_REPOS_CORRUPTED, NULL,
                                 _("No representation found at offset %s "
                                   "for item %" APR_UINT64_T_FMT
                                   " in revision %ld"),
                                 apr_off_t_toa(pool, entry->offset),
                                 rep->item_index, rep->revision);
    }
  else
    {
      rep_state_t *rs;
      svn_fs_fs__rep_header_t *rep_header;

      /* ### Should this be using read_rep_line() directly? */
      SVN_ERR(create_rep_state(&rs, &rep_header, (shared_file_t**)hint,
                               rep, fs, pool));
    }

  return SVN_NO_ERROR;
}

svn_error_t *
svn_fs_fs__rep_chain_length(int *chain_length,
                            representation_t *rep,
                            svn_fs_t *fs,
                            apr_pool_t *pool)
{
  int count = 0;
  apr_pool_t *sub_pool = svn_pool_create(pool);
  svn_boolean_t is_delta = FALSE;
  
  /* Check whether the length of the deltification chain is acceptable.
   * Otherwise, shared reps may form a non-skipping delta chain in
   * extreme cases. */
  representation_t base_rep = *rep;

  /* re-use open files between iterations */
  shared_file_t *file_hint = NULL;

  svn_fs_fs__rep_header_t *header;

  /* follow the delta chain towards the end but for at most
   * MAX_CHAIN_LENGTH steps. */
  do
    {
      rep_state_t *rep_state;
      SVN_ERR(create_rep_state_body(&rep_state,
                                    &header,
                                    &file_hint,
                                    &base_rep,
                                    fs,
                                    sub_pool));

      base_rep.revision = header->base_revision;
      base_rep.item_index = header->base_item_index;
      base_rep.size = header->base_length;
      svn_fs_fs__id_txn_reset(&base_rep.txn_id);
      is_delta = header->type == svn_fs_fs__rep_delta;

      ++count;
      if (count % 16 == 0)
        {
          file_hint = NULL;
          svn_pool_clear(sub_pool);
        }
    }
  while (is_delta && base_rep.revision);

  *chain_length = count;
  svn_pool_destroy(sub_pool);

  return SVN_NO_ERROR;
}

struct rep_read_baton
{
  /* The FS from which we're reading. */
  svn_fs_t *fs;

  /* If not NULL, this is the base for the first delta window in rs_list */
  svn_stringbuf_t *base_window;

  /* The state of all prior delta representations. */
  apr_array_header_t *rs_list;

  /* The plaintext state, if there is a plaintext. */
  rep_state_t *src_state;

  /* The index of the current delta chunk, if we are reading a delta. */
  int chunk_index;

  /* The buffer where we store undeltified data. */
  char *buf;
  apr_size_t buf_pos;
  apr_size_t buf_len;

  /* A checksum context for summing the data read in order to verify it.
     Note: we don't need to use the sha1 checksum because we're only doing
     data verification, for which md5 is perfectly safe.  */
  svn_checksum_ctx_t *md5_checksum_ctx;

  svn_boolean_t checksum_finalized;

  /* The stored checksum of the representation we are reading, its
     length, and the amount we've read so far.  Some of this
     information is redundant with rs_list and src_state, but it's
     convenient for the checksumming code to have it here. */
  unsigned char md5_digest[APR_MD5_DIGESTSIZE];

  svn_filesize_t len;
  svn_filesize_t off;

  /* The key for the fulltext cache for this rep, if there is a
     fulltext cache. */
  pair_cache_key_t fulltext_cache_key;
  /* The text we've been reading, if we're going to cache it. */
  svn_stringbuf_t *current_fulltext;

  /* Used for temporary allocations during the read. */
  apr_pool_t *pool;

  /* Pool used to store file handles and other data that is persistant
     for the entire stream read. */
  apr_pool_t *filehandle_pool;
};

/* Set window key in *KEY to address the window described by RS.
   For convenience, return the KEY. */
static window_cache_key_t *
get_window_key(window_cache_key_t *key, rep_state_t *rs)
{
  assert(rs->revision <= APR_UINT32_MAX);
  key->revision = (apr_uint32_t)rs->revision;
  key->item_index = rs->item_index;
  key->chunk_index = rs->chunk_index;

  return key;
}

/* Read the WINDOW_P number CHUNK_INDEX for the representation given in
 * rep state RS from the current FSFS session's cache.  This will be a
 * no-op and IS_CACHED will be set to FALSE if no cache has been given.
 * If a cache is available IS_CACHED will inform the caller about the
 * success of the lookup. Allocations (of the window in particualar) will
 * be made from POOL.
 *
 * If the information could be found, put RS to CHUNK_INDEX.
 */
static svn_error_t *
get_cached_window(svn_txdelta_window_t **window_p,
                  rep_state_t *rs,
                  int chunk_index,
                  svn_boolean_t *is_cached,
                  apr_pool_t *pool)
{
  if (! rs->window_cache)
    {
      /* txdelta window has not been enabled */
      *is_cached = FALSE;
    }
  else
    {
      /* ask the cache for the desired txdelta window */
      svn_fs_fs__txdelta_cached_window_t *cached_window;
      window_cache_key_t key = { 0 };
      get_window_key(&key, rs);
      key.chunk_index = chunk_index;
      SVN_ERR(svn_cache__get((void **) &cached_window,
                             is_cached,
                             rs->window_cache,
                             &key,
                             pool));

      if (*is_cached)
        {
          /* found it. Pass it back to the caller. */
          *window_p = cached_window->window;

          /* manipulate the RS as if we just read the data */
          rs->current = cached_window->end_offset;
          rs->chunk_index = chunk_index;
        }
    }

  return SVN_NO_ERROR;
}

/* Store the WINDOW read for the rep state RS in the current FSFS
 * session's cache.  This will be a no-op if no cache has been given.
 * Temporary allocations will be made from SCRATCH_POOL. */
static svn_error_t *
set_cached_window(svn_txdelta_window_t *window,
                  rep_state_t *rs,
                  apr_pool_t *scratch_pool)
{
  if (rs->window_cache)
    {
      /* store the window and the first offset _past_ it */
      svn_fs_fs__txdelta_cached_window_t cached_window;
      window_cache_key_t key = {0};

      cached_window.window = window;
      cached_window.end_offset = rs->current;

      /* but key it with the start offset because that is the known state
       * when we will look it up */
      SVN_ERR(svn_cache__set(rs->window_cache,
                             get_window_key(&key, rs),
                             &cached_window,
                             scratch_pool));
    }

  return SVN_NO_ERROR;
}

/* Read the WINDOW_P for the rep state RS from the current FSFS session's
 * cache. This will be a no-op and IS_CACHED will be set to FALSE if no
 * cache has been given. If a cache is available IS_CACHED will inform
 * the caller about the success of the lookup. Allocations (of the window
 * in particualar) will be made from POOL.
 */
static svn_error_t *
get_cached_combined_window(svn_stringbuf_t **window_p,
                           rep_state_t *rs,
                           svn_boolean_t *is_cached,
                           apr_pool_t *pool)
{
  if (! rs->combined_cache)
    {
      /* txdelta window has not been enabled */
      *is_cached = FALSE;
    }
  else
    {
      /* ask the cache for the desired txdelta window */
      window_cache_key_t key = { 0 };
      return svn_cache__get((void **)window_p,
                            is_cached,
                            rs->combined_cache,
                            get_window_key(&key, rs),
                            pool);
    }

  return SVN_NO_ERROR;
}

/* Store the WINDOW read for the rep state RS in the current FSFS session's
 * cache. This will be a no-op if no cache has been given.
 * Temporary allocations will be made from SCRATCH_POOL. */
static svn_error_t *
set_cached_combined_window(svn_stringbuf_t *window,
                           rep_state_t *rs,
                           apr_pool_t *scratch_pool)
{
  if (rs->combined_cache)
    {
      /* but key it with the start offset because that is the known state
       * when we will look it up */
      window_cache_key_t key = { 0 };
      return svn_cache__set(rs->combined_cache,
                            get_window_key(&key, rs),
                            window,
                            scratch_pool);
    }

  return SVN_NO_ERROR;
}

/* Build an array of rep_state structures in *LIST giving the delta
   reps from first_rep to a plain-text or self-compressed rep.  Set
   *SRC_STATE to the plain-text rep we find at the end of the chain,
   or to NULL if the final delta representation is self-compressed.
   The representation to start from is designated by filesystem FS, id
   ID, and representation REP.
   Also, set *WINDOW_P to the base window content for *LIST, if it
   could be found in cache. Otherwise, *LIST will contain the base
   representation for the whole delta chain.
   Finally, return the expanded size of the representation in
   *EXPANDED_SIZE. It will take care of cases where only the on-disk
   size is known.  */
static svn_error_t *
build_rep_list(apr_array_header_t **list,
               svn_stringbuf_t **window_p,
               rep_state_t **src_state,
               svn_filesize_t *expanded_size,
               svn_fs_t *fs,
               representation_t *first_rep,
               apr_pool_t *pool)
{
  representation_t rep;
  rep_state_t *rs = NULL;
  svn_fs_fs__rep_header_t *rep_header;
  svn_boolean_t is_cached = FALSE;
  shared_file_t *shared_file = NULL;

  *list = apr_array_make(pool, 1, sizeof(rep_state_t *));
  rep = *first_rep;

  /* The value as stored in the data struct.
     0 is either for unknown length or actually zero length. */
  *expanded_size = first_rep->expanded_size;

  /* for the top-level rep, we need the rep_args */
  SVN_ERR(create_rep_state(&rs, &rep_header, &shared_file, &rep, fs, pool));

  /* Unknown size or empty representation?
     That implies the this being the first iteration.
     Usually size equals on-disk size, except for empty,
     compressed representations (delta, size = 4).
     Please note that for all non-empty deltas have
     a 4-byte header _plus_ some data. */
  if (*expanded_size == 0)
    if (rep_header->type == svn_fs_fs__rep_plain || first_rep->size != 4)
      *expanded_size = first_rep->size;

  while (1)
    {
      /* fetch state, if that has not been done already */
      if (!rs)
        SVN_ERR(create_rep_state(&rs, &rep_header, &shared_file,
                                 &rep, fs, pool));

      /* for txn reps, there won't be a cached combined window */
      if (!svn_fs_fs__id_txn_used(&rep.txn_id))
        SVN_ERR(get_cached_combined_window(window_p, rs, &is_cached, pool));

      if (is_cached)
        {
          /* We already have a reconstructed window in our cache.
             Write a pseudo rep_state with the full length. */
          rs->start = 0;
          rs->current = 0;
          rs->size = (*window_p)->len;
          *src_state = rs;
          return SVN_NO_ERROR;
        }

      if (rep_header->type == svn_fs_fs__rep_plain)
        {
          /* This is a plaintext, so just return the current rep_state. */
          *src_state = rs;
          return SVN_NO_ERROR;
        }

      /* Push this rep onto the list.  If it's self-compressed, we're done. */
      APR_ARRAY_PUSH(*list, rep_state_t *) = rs;
      if (rep_header->type == svn_fs_fs__rep_self_delta)
        {
          *src_state = NULL;
          return SVN_NO_ERROR;
        }

      rep.revision = rep_header->base_revision;
      rep.item_index = rep_header->base_item_index;
      rep.size = rep_header->base_length;
      svn_fs_fs__id_txn_reset(&rep.txn_id);

      rs = NULL;
    }
}


/* Create a rep_read_baton structure for node revision NODEREV in
   filesystem FS and store it in *RB_P.  If FULLTEXT_CACHE_KEY is not
   NULL, it is the rep's key in the fulltext cache, and a stringbuf
   must be allocated to store the text.  Perform all allocations in
   POOL.  If rep is mutable, it must be for file contents. */
static svn_error_t *
rep_read_get_baton(struct rep_read_baton **rb_p,
                   svn_fs_t *fs,
                   representation_t *rep,
                   pair_cache_key_t fulltext_cache_key,
                   apr_pool_t *pool)
{
  struct rep_read_baton *b;

  b = apr_pcalloc(pool, sizeof(*b));
  b->fs = fs;
  b->base_window = NULL;
  b->chunk_index = 0;
  b->buf = NULL;
  b->md5_checksum_ctx = svn_checksum_ctx_create(svn_checksum_md5, pool);
  b->checksum_finalized = FALSE;
  memcpy(b->md5_digest, rep->md5_digest, sizeof(rep->md5_digest));
  b->len = rep->expanded_size;
  b->off = 0;
  b->fulltext_cache_key = fulltext_cache_key;
  b->pool = svn_pool_create(pool);
  b->filehandle_pool = svn_pool_create(pool);

  SVN_ERR(build_rep_list(&b->rs_list, &b->base_window,
                         &b->src_state, &b->len, fs, rep,
                         b->filehandle_pool));

  if (SVN_IS_VALID_REVNUM(fulltext_cache_key.revision))
    b->current_fulltext = svn_stringbuf_create_ensure
                            ((apr_size_t)b->len,
                             b->filehandle_pool);
  else
    b->current_fulltext = NULL;

  /* Save our output baton. */
  *rb_p = b;

  return SVN_NO_ERROR;
}

/* Skip forwards to THIS_CHUNK in REP_STATE and then read the next delta
   window into *NWIN.  Note that RS->CHUNK_INDEX will be THIS_CHUNK rather
   than THIS_CHUNK + 1 when this function returns. */
static svn_error_t *
read_delta_window(svn_txdelta_window_t **nwin, int this_chunk,
                  rep_state_t *rs, apr_pool_t *pool)
{
  svn_boolean_t is_cached;
  apr_off_t start_offset;
  apr_off_t end_offset;
  SVN_ERR_ASSERT(rs->chunk_index <= this_chunk);

  SVN_ERR(dbg_log_access(rs->sfile->fs, rs->revision, rs->item_index,
                         NULL, SVN_FS_FS__ITEM_TYPE_ANY_REP, pool));

  /* Read the next window.  But first, try to find it in the cache. */
  SVN_ERR(get_cached_window(nwin, rs, this_chunk, &is_cached, pool));
  if (is_cached)
    return SVN_NO_ERROR;

  /* someone has to actually read the data from file.  Open it */
  SVN_ERR(auto_open_shared_file(rs->sfile));

  /* invoke the 'block-read' feature for non-txn data.
     However, don't do that if we are in the middle of some representation,
     because the block is unlikely to contain other data. */
  if (   rs->chunk_index == 0
      && SVN_IS_VALID_REVNUM(rs->revision)
      && svn_fs_fs__use_log_addressing(rs->sfile->fs, rs->revision))
    {
      SVN_ERR(block_read(NULL, rs->sfile->fs, rs->revision, rs->item_index,
                         rs->sfile->rfile, pool, pool));

      /* reading the whole block probably also provided us with the
         desired txdelta window */
      SVN_ERR(get_cached_window(nwin, rs, this_chunk, &is_cached, pool));
      if (is_cached)
        return SVN_NO_ERROR;
    }

  /* data is still not cached -> we need to read it.
     Make sure we have all the necessary info. */
  SVN_ERR(auto_set_start_offset(rs, pool));
  SVN_ERR(auto_read_diff_version(rs, pool));

  /* RS->FILE may be shared between RS instances -> make sure we point
   * to the right data. */
  start_offset = rs->start + rs->current;
  SVN_ERR(rs_aligned_seek(rs, NULL, start_offset, pool));

  /* Skip windows to reach the current chunk if we aren't there yet. */
  while (rs->chunk_index < this_chunk)
    {
      SVN_ERR(svn_txdelta_skip_svndiff_window(rs->sfile->rfile->file,
                                              rs->ver, pool));
      rs->chunk_index++;
      SVN_ERR(get_file_offset(&start_offset, rs, pool));
      rs->current = start_offset - rs->start;
      if (rs->current >= rs->size)
        return svn_error_create(SVN_ERR_FS_CORRUPT, NULL,
                                _("Reading one svndiff window read "
                                  "beyond the end of the "
                                  "representation"));
    }

  /* Actually read the next window. */
  SVN_ERR(svn_txdelta_read_svndiff_window(nwin, rs->sfile->rfile->stream,
                                          rs->ver, pool));
  SVN_ERR(get_file_offset(&end_offset, rs, pool));
  rs->current = end_offset - rs->start;
  if (rs->current > rs->size)
    return svn_error_create(SVN_ERR_FS_CORRUPT, NULL,
                            _("Reading one svndiff window read beyond "
                              "the end of the representation"));

  /* the window has not been cached before, thus cache it now
   * (if caching is used for them at all) */
  if (SVN_IS_VALID_REVNUM(rs->revision))
    SVN_ERR(set_cached_window(*nwin, rs, pool));

  return SVN_NO_ERROR;
}

/* Read SIZE bytes from the representation RS and return it in *NWIN. */
static svn_error_t *
read_plain_window(svn_stringbuf_t **nwin, rep_state_t *rs,
                  apr_size_t size, apr_pool_t *pool)
{
  apr_off_t offset;
  
  /* RS->FILE may be shared between RS instances -> make sure we point
   * to the right data. */
  SVN_ERR(auto_open_shared_file(rs->sfile));
  SVN_ERR(auto_set_start_offset(rs, pool));

  offset = rs->start + rs->current;
  SVN_ERR(rs_aligned_seek(rs, NULL, offset, pool));

  /* Read the plain data. */
  *nwin = svn_stringbuf_create_ensure(size, pool);
  SVN_ERR(svn_io_file_read_full2(rs->sfile->rfile->file, (*nwin)->data, size,
                                 NULL, NULL, pool));
  (*nwin)->data[size] = 0;

  /* Update RS. */
  rs->current += (apr_off_t)size;

  return SVN_NO_ERROR;
}

/* Get the undeltified window that is a result of combining all deltas
   from the current desired representation identified in *RB with its
   base representation.  Store the window in *RESULT. */
static svn_error_t *
get_combined_window(svn_stringbuf_t **result,
                    struct rep_read_baton *rb)
{
  apr_pool_t *pool, *new_pool, *window_pool;
  int i;
  apr_array_header_t *windows;
  svn_stringbuf_t *source, *buf = rb->base_window;
  rep_state_t *rs;

  /* Read all windows that we need to combine. This is fine because
     the size of each window is relatively small (100kB) and skip-
     delta limits the number of deltas in a chain to well under 100.
     Stop early if one of them does not depend on its predecessors. */
  window_pool = svn_pool_create(rb->pool);
  windows = apr_array_make(window_pool, 0, sizeof(svn_txdelta_window_t *));
  for (i = 0; i < rb->rs_list->nelts; ++i)
    {
      svn_txdelta_window_t *window;

      rs = APR_ARRAY_IDX(rb->rs_list, i, rep_state_t *);
      SVN_ERR(read_delta_window(&window, rb->chunk_index, rs, window_pool));

      APR_ARRAY_PUSH(windows, svn_txdelta_window_t *) = window;
      if (window->src_ops == 0)
        {
          ++i;
          break;
        }
    }

  /* Combine in the windows from the other delta reps. */
  pool = svn_pool_create(rb->pool);
  for (--i; i >= 0; --i)
    {
      svn_txdelta_window_t *window;

      rs = APR_ARRAY_IDX(rb->rs_list, i, rep_state_t *);
      window = APR_ARRAY_IDX(windows, i, svn_txdelta_window_t *);

      /* Maybe, we've got a PLAIN start representation.  If we do, read
         as much data from it as the needed for the txdelta window's source
         view.
         Note that BUF / SOURCE may only be NULL in the first iteration. */
      source = buf;
      if (source == NULL && rb->src_state != NULL)
        SVN_ERR(read_plain_window(&source, rb->src_state, window->sview_len,
                                  pool));

      /* Combine this window with the current one. */
      new_pool = svn_pool_create(rb->pool);
      buf = svn_stringbuf_create_ensure(window->tview_len, new_pool);
      buf->len = window->tview_len;

      svn_txdelta_apply_instructions(window, source ? source->data : NULL,
                                     buf->data, &buf->len);
      if (buf->len != window->tview_len)
        return svn_error_create(SVN_ERR_FS_CORRUPT, NULL,
                                _("svndiff window length is "
                                  "corrupt"));

      /* Cache windows only if the whole rep content could be read as a
         single chunk.  Only then will no other chunk need a deeper RS
         list than the cached chunk. */
      if (   (rb->chunk_index == 0) && (rs->current == rs->size)
          && SVN_IS_VALID_REVNUM(rs->revision))
        SVN_ERR(set_cached_combined_window(buf, rs, new_pool));

      rs->chunk_index++;

      /* Cycle pools so that we only need to hold three windows at a time. */
      svn_pool_destroy(pool);
      pool = new_pool;
    }

  svn_pool_destroy(window_pool);

  *result = buf;
  return SVN_NO_ERROR;
}

/* Returns whether or not the expanded fulltext of the file is cachable
 * based on its size SIZE.  The decision depends on the cache used by RB.
 */
static svn_boolean_t
fulltext_size_is_cachable(fs_fs_data_t *ffd, svn_filesize_t size)
{
  return (size < APR_SIZE_MAX)
      && svn_cache__is_cachable(ffd->fulltext_cache, (apr_size_t)size);
}

/* Close method used on streams returned by read_representation().
 */
static svn_error_t *
rep_read_contents_close(void *baton)
{
  struct rep_read_baton *rb = baton;

  svn_pool_destroy(rb->pool);
  svn_pool_destroy(rb->filehandle_pool);

  return SVN_NO_ERROR;
}

/* Return the next *LEN bytes of the rep and store them in *BUF. */
static svn_error_t *
get_contents(struct rep_read_baton *rb,
             char *buf,
             apr_size_t *len)
{
  apr_size_t copy_len, remaining = *len;
  char *cur = buf;
  rep_state_t *rs;

  /* Special case for when there are no delta reps, only a plain
     text. */
  if (rb->rs_list->nelts == 0)
    {
      copy_len = remaining;
      rs = rb->src_state;

      if (rb->base_window != NULL)
        {
          /* We got the desired rep directly from the cache.
             This is where we need the pseudo rep_state created
             by build_rep_list(). */
          apr_size_t offset = (apr_size_t)rs->current;
          if (copy_len + offset > rb->base_window->len)
            copy_len = offset < rb->base_window->len
                     ? rb->base_window->len - offset
                     : 0ul;

          memcpy (cur, rb->base_window->data + offset, copy_len);
        }
      else
        {
          apr_off_t offset;
          if (((apr_off_t) copy_len) > rs->size - rs->current)
            copy_len = (apr_size_t) (rs->size - rs->current);

          SVN_ERR(auto_open_shared_file(rs->sfile));
          SVN_ERR(auto_set_start_offset(rs, rb->pool));

          offset = rs->start + rs->current;
          SVN_ERR(rs_aligned_seek(rs, NULL, offset, rb->pool));
          SVN_ERR(svn_io_file_read_full2(rs->sfile->rfile->file, cur,
                                         copy_len, NULL, NULL, rb->pool));
        }

      rs->current += copy_len;
      *len = copy_len;
      return SVN_NO_ERROR;
    }

  while (remaining > 0)
    {
      /* If we have buffered data from a previous chunk, use that. */
      if (rb->buf)
        {
          /* Determine how much to copy from the buffer. */
          copy_len = rb->buf_len - rb->buf_pos;
          if (copy_len > remaining)
            copy_len = remaining;

          /* Actually copy the data. */
          memcpy(cur, rb->buf + rb->buf_pos, copy_len);
          rb->buf_pos += copy_len;
          cur += copy_len;
          remaining -= copy_len;

          /* If the buffer is all used up, clear it and empty the
             local pool. */
          if (rb->buf_pos == rb->buf_len)
            {
              svn_pool_clear(rb->pool);
              rb->buf = NULL;
            }
        }
      else
        {
          svn_stringbuf_t *sbuf = NULL;

          rs = APR_ARRAY_IDX(rb->rs_list, 0, rep_state_t *);
          if (rs->current == rs->size)
            break;

          /* Get more buffered data by evaluating a chunk. */
          SVN_ERR(get_combined_window(&sbuf, rb));

          rb->chunk_index++;
          rb->buf_len = sbuf->len;
          rb->buf = sbuf->data;
          rb->buf_pos = 0;
        }
    }

  *len = cur - buf;

  return SVN_NO_ERROR;
}

/* BATON is of type `rep_read_baton'; read the next *LEN bytes of the
   representation and store them in *BUF.  Sum as we read and verify
   the MD5 sum at the end. */
static svn_error_t *
rep_read_contents(void *baton,
                  char *buf,
                  apr_size_t *len)
{
  struct rep_read_baton *rb = baton;

  /* Get the next block of data. */
  SVN_ERR(get_contents(rb, buf, len));

  if (rb->current_fulltext)
    svn_stringbuf_appendbytes(rb->current_fulltext, buf, *len);

  /* Perform checksumming.  We want to check the checksum as soon as
     the last byte of data is read, in case the caller never performs
     a short read, but we don't want to finalize the MD5 context
     twice. */
  if (!rb->checksum_finalized)
    {
      SVN_ERR(svn_checksum_update(rb->md5_checksum_ctx, buf, *len));
      rb->off += *len;
      if (rb->off == rb->len)
        {
          svn_checksum_t *md5_checksum;
          svn_checksum_t expected;
          expected.kind = svn_checksum_md5;
          expected.digest = rb->md5_digest;

          rb->checksum_finalized = TRUE;
          SVN_ERR(svn_checksum_final(&md5_checksum, rb->md5_checksum_ctx,
                                     rb->pool));
          if (!svn_checksum_match(md5_checksum, &expected))
            return svn_error_create(SVN_ERR_FS_CORRUPT,
                    svn_checksum_mismatch_err(&expected, md5_checksum,
                        rb->pool,
                        _("Checksum mismatch while reading representation")),
                    NULL);
        }
    }

  if (rb->off == rb->len && rb->current_fulltext)
    {
      fs_fs_data_t *ffd = rb->fs->fsap_data;
      SVN_ERR(svn_cache__set(ffd->fulltext_cache, &rb->fulltext_cache_key,
                             rb->current_fulltext, rb->pool));
      rb->current_fulltext = NULL;
    }

  return SVN_NO_ERROR;
}

svn_error_t *
svn_fs_fs__get_contents(svn_stream_t **contents_p,
                        svn_fs_t *fs,
                        representation_t *rep,
                        apr_pool_t *pool)
{
  if (! rep)
    {
      *contents_p = svn_stream_empty(pool);
    }
  else
    {
      fs_fs_data_t *ffd = fs->fsap_data;
      pair_cache_key_t fulltext_cache_key = { 0 };
      svn_filesize_t len = rep->expanded_size ? rep->expanded_size : rep->size;
      struct rep_read_baton *rb;

      fulltext_cache_key.revision = rep->revision;
      fulltext_cache_key.second = rep->item_index;
      if (ffd->fulltext_cache && SVN_IS_VALID_REVNUM(rep->revision)
          && fulltext_size_is_cachable(ffd, len))
        {
          svn_stringbuf_t *fulltext;
          svn_boolean_t is_cached;
          SVN_ERR(svn_cache__get((void **) &fulltext, &is_cached,
                                 ffd->fulltext_cache, &fulltext_cache_key,
                                 pool));
          if (is_cached)
            {
              *contents_p = svn_stream_from_stringbuf(fulltext, pool);
              return SVN_NO_ERROR;
            }
        }
      else
        fulltext_cache_key.revision = SVN_INVALID_REVNUM;

      SVN_ERR(rep_read_get_baton(&rb, fs, rep, fulltext_cache_key, pool));

      *contents_p = svn_stream_create(rb, pool);
      svn_stream_set_read(*contents_p, rep_read_contents);
      svn_stream_set_close(*contents_p, rep_read_contents_close);
    }

  return SVN_NO_ERROR;
}

/* Baton for cache_access_wrapper. Wraps the original parameters of
 * svn_fs_fs__try_process_file_content().
 */
typedef struct cache_access_wrapper_baton_t
{
  svn_fs_process_contents_func_t func;
  void* baton;
} cache_access_wrapper_baton_t;

/* Wrapper to translate between svn_fs_process_contents_func_t and
 * svn_cache__partial_getter_func_t.
 */
static svn_error_t *
cache_access_wrapper(void **out,
                     const void *data,
                     apr_size_t data_len,
                     void *baton,
                     apr_pool_t *pool)
{
  cache_access_wrapper_baton_t *wrapper_baton = baton;

  SVN_ERR(wrapper_baton->func((const unsigned char *)data,
                              data_len - 1, /* cache adds terminating 0 */
                              wrapper_baton->baton,
                              pool));

  /* non-NULL value to signal the calling cache that all went well */
  *out = baton;

  return SVN_NO_ERROR;
}

svn_error_t *
svn_fs_fs__try_process_file_contents(svn_boolean_t *success,
                                     svn_fs_t *fs,
                                     node_revision_t *noderev,
                                     svn_fs_process_contents_func_t processor,
                                     void* baton,
                                     apr_pool_t *pool)
{
  representation_t *rep = noderev->data_rep;
  if (rep)
    {
      fs_fs_data_t *ffd = fs->fsap_data;
      pair_cache_key_t fulltext_cache_key = { 0 };

      fulltext_cache_key.revision = rep->revision;
      fulltext_cache_key.second = rep->item_index;
      if (ffd->fulltext_cache && SVN_IS_VALID_REVNUM(rep->revision)
          && fulltext_size_is_cachable(ffd, rep->expanded_size))
        {
          cache_access_wrapper_baton_t wrapper_baton;
          void *dummy = NULL;

          wrapper_baton.func = processor;
          wrapper_baton.baton = baton;
          return svn_cache__get_partial(&dummy, success,
                                        ffd->fulltext_cache,
                                        &fulltext_cache_key,
                                        cache_access_wrapper,
                                        &wrapper_baton,
                                        pool);
        }
    }

  *success = FALSE;
  return SVN_NO_ERROR;
}


/* Baton used when reading delta windows. */
struct delta_read_baton
{
  rep_state_t *rs;
  unsigned char md5_digest[APR_MD5_DIGESTSIZE];
};

/* This implements the svn_txdelta_next_window_fn_t interface. */
static svn_error_t *
delta_read_next_window(svn_txdelta_window_t **window, void *baton,
                       apr_pool_t *pool)
{
  struct delta_read_baton *drb = baton;

  *window = NULL;
  if (drb->rs->current < drb->rs->size)
    {
      SVN_ERR(read_delta_window(window, drb->rs->chunk_index, drb->rs, pool));
      drb->rs->chunk_index++;
    }

  return SVN_NO_ERROR;
}

/* This implements the svn_txdelta_md5_digest_fn_t interface. */
static const unsigned char *
delta_read_md5_digest(void *baton)
{
  struct delta_read_baton *drb = baton;
  return drb->md5_digest;
}

svn_error_t *
svn_fs_fs__get_file_delta_stream(svn_txdelta_stream_t **stream_p,
                                 svn_fs_t *fs,
                                 node_revision_t *source,
                                 node_revision_t *target,
                                 apr_pool_t *pool)
{
  svn_stream_t *source_stream, *target_stream;

  /* Try a shortcut: if the target is stored as a delta against the source,
     then just use that delta. */
  if (source && source->data_rep && target->data_rep)
    {
      rep_state_t *rep_state;
      svn_fs_fs__rep_header_t *rep_header;

      /* Read target's base rep if any. */
      SVN_ERR(create_rep_state(&rep_state, &rep_header, NULL,
                               target->data_rep, fs, pool));
      /* If that matches source, then use this delta as is. */
      if (rep_header->type == svn_fs_fs__rep_self_delta
          || (rep_header->type == svn_fs_fs__rep_delta
              && rep_header->base_revision == source->data_rep->revision
              && rep_header->base_item_index == source->data_rep->item_index))
        {
          /* Create the delta read baton. */
          struct delta_read_baton *drb = apr_pcalloc(pool, sizeof(*drb));
          drb->rs = rep_state;
          memcpy(drb->md5_digest, target->data_rep->md5_digest,
                 sizeof(drb->md5_digest));
          *stream_p = svn_txdelta_stream_create(drb, delta_read_next_window,
                                                delta_read_md5_digest, pool);
          return SVN_NO_ERROR;
        }
      else if (rep_state->sfile->rfile)
        {
          SVN_ERR(svn_fs_fs__close_revision_file(rep_state->sfile->rfile));
          rep_state->sfile->rfile = NULL;
        }
    }

  /* Read both fulltexts and construct a delta. */
  if (source)
    SVN_ERR(svn_fs_fs__get_contents(&source_stream, fs, source->data_rep,
                                    pool));
  else
    source_stream = svn_stream_empty(pool);
  SVN_ERR(svn_fs_fs__get_contents(&target_stream, fs, target->data_rep, pool));

  /* Because source and target stream will already verify their content,
   * there is no need to do this once more.  In particular if the stream
   * content is being fetched from cache. */
  svn_txdelta2(stream_p, source_stream, target_stream, FALSE, pool);

  return SVN_NO_ERROR;
}

/* Fetch the contents of a directory into ENTRIES.  Values are stored
   as filename to string mappings; further conversion is necessary to
   convert them into svn_fs_dirent_t values. */
static svn_error_t *
get_dir_contents(apr_hash_t *entries,
                 svn_fs_t *fs,
                 node_revision_t *noderev,
                 apr_pool_t *pool)
{
  svn_stream_t *contents;

  if (noderev->data_rep && svn_fs_fs__id_txn_used(&noderev->data_rep->txn_id))
    {
      const char *filename
        = svn_fs_fs__path_txn_node_children(fs, noderev->id, pool);

      /* The representation is mutable.  Read the old directory
         contents from the mutable children file, followed by the
         changes we've made in this transaction. */
      SVN_ERR(svn_stream_open_readonly(&contents, filename, pool, pool));
      SVN_ERR(svn_hash_read2(entries, contents, SVN_HASH_TERMINATOR, pool));
      SVN_ERR(svn_hash_read_incremental(entries, contents, NULL, pool));
      SVN_ERR(svn_stream_close(contents));
    }
  else if (noderev->data_rep)
    {
      /* use a temporary pool for temp objects.
       * Also undeltify content before parsing it. Otherwise, we could only
       * parse it byte-by-byte.
       */
      apr_pool_t *text_pool = svn_pool_create(pool);
      apr_size_t len = noderev->data_rep->expanded_size
                     ? (apr_size_t)noderev->data_rep->expanded_size
                     : (apr_size_t)noderev->data_rep->size;
      svn_stringbuf_t *text;

      /* The representation is immutable.  Read it normally. */
      SVN_ERR(svn_fs_fs__get_contents(&contents, fs, noderev->data_rep,
                                      text_pool));
      SVN_ERR(svn_stringbuf_from_stream(&text, contents, len, text_pool));
      SVN_ERR(svn_stream_close(contents));

      /* de-serialize hash */
      contents = svn_stream_from_stringbuf(text, text_pool);
      SVN_ERR(svn_hash_read2(entries, contents, SVN_HASH_TERMINATOR, pool));

      svn_pool_destroy(text_pool);
    }

  return SVN_NO_ERROR;
}


/* Given a hash STR_ENTRIES with values as svn_string_t as specified
   in an FSFS directory contents listing, return a hash of dirents in
   *ENTRIES_P.  Use ID to generate more helpful error messages.
   Perform allocations in POOL. */
static svn_error_t *
parse_dir_entries(apr_hash_t **entries_p,
                  apr_hash_t *str_entries,
                  const svn_fs_id_t *id,
                  apr_pool_t *pool)
{
  apr_hash_index_t *hi;

  *entries_p = apr_hash_make(pool);

  /* Translate the string dir entries into real entries. */
  for (hi = apr_hash_first(pool, str_entries); hi; hi = apr_hash_next(hi))
    {
      const char *name = svn__apr_hash_index_key(hi);
      svn_string_t *str_val = svn__apr_hash_index_val(hi);
      char *str, *last_str;
      svn_fs_dirent_t *dirent = apr_pcalloc(pool, sizeof(*dirent));

      last_str = apr_pstrdup(pool, str_val->data);
      dirent->name = apr_pstrdup(pool, name);

      str = svn_cstring_tokenize(" ", &last_str);
      if (str == NULL)
        return svn_error_createf(SVN_ERR_FS_CORRUPT, NULL,
                                 _("Directory entry corrupt in '%s'"),
                                 svn_fs_fs__id_unparse(id, pool)->data);

      if (strcmp(str, SVN_FS_FS__KIND_FILE) == 0)
        {
          dirent->kind = svn_node_file;
        }
      else if (strcmp(str, SVN_FS_FS__KIND_DIR) == 0)
        {
          dirent->kind = svn_node_dir;
        }
      else
        {
          return svn_error_createf(SVN_ERR_FS_CORRUPT, NULL,
                                   _("Directory entry corrupt in '%s'"),
                                   svn_fs_fs__id_unparse(id, pool)->data);
        }

      str = svn_cstring_tokenize(" ", &last_str);
      if (str == NULL)
          return svn_error_createf(SVN_ERR_FS_CORRUPT, NULL,
                                   _("Directory entry corrupt in '%s'"),
                                   svn_fs_fs__id_unparse(id, pool)->data);

      dirent->id = svn_fs_fs__id_parse(str, strlen(str), pool);

      svn_hash_sets(*entries_p, dirent->name, dirent);
    }

  return SVN_NO_ERROR;
}

/* Return the cache object in FS responsible to storing the directory the
 * NODEREV plus the corresponding *KEY.  If no cache exists, return NULL.
 * PAIR_KEY must point to some key struct, which does not need to be
 * initialized.  We use it to avoid dynamic allocation.
 */
static svn_cache__t *
locate_dir_cache(svn_fs_t *fs,
                 const void **key,
                 pair_cache_key_t *pair_key,
                 node_revision_t *noderev,
                 apr_pool_t *pool)
{
  fs_fs_data_t *ffd = fs->fsap_data;
  if (svn_fs_fs__id_is_txn(noderev->id))
    {
      /* data in txns requires the expensive fs_id-based addressing mode */
      *key = svn_fs_fs__id_unparse(noderev->id, pool)->data;
      return ffd->txn_dir_cache;
    }
  else
    {
      /* committed data can use simple rev,item pairs */
      if (noderev->data_rep)
        {
          pair_key->revision = noderev->data_rep->revision;
          pair_key->second = noderev->data_rep->item_index;
          *key = pair_key;
        }
      else
        {
          /* no data rep -> empty directory.
             A NULL key causes a cache miss. */
          *key = NULL;
        }
      
      return ffd->dir_cache;
    }
}

svn_error_t *
svn_fs_fs__rep_contents_dir(apr_hash_t **entries_p,
                            svn_fs_t *fs,
                            node_revision_t *noderev,
                            apr_pool_t *pool)
{
  pair_cache_key_t pair_key = { 0 };
  const void *key;
  apr_hash_t *unparsed_entries, *parsed_entries;

  /* find the cache we may use */
  svn_cache__t *cache = locate_dir_cache(fs, &key, &pair_key, noderev, pool);
  if (cache)
    {
      svn_boolean_t found;

      SVN_ERR(svn_cache__get((void **)entries_p, &found, cache, key, pool));
      if (found)
        return SVN_NO_ERROR;
    }

  /* Read in the directory hash. */
  unparsed_entries = apr_hash_make(pool);
  SVN_ERR(get_dir_contents(unparsed_entries, fs, noderev, pool));
  SVN_ERR(parse_dir_entries(&parsed_entries, unparsed_entries,
                            noderev->id, pool));

  /* Update the cache, if we are to use one. */
  if (cache)
    SVN_ERR(svn_cache__set(cache, key, parsed_entries, pool));

  *entries_p = parsed_entries;
  return SVN_NO_ERROR;
}

svn_error_t *
svn_fs_fs__rep_contents_dir_entry(svn_fs_dirent_t **dirent,
                                  svn_fs_t *fs,
                                  node_revision_t *noderev,
                                  const char *name,
                                  apr_pool_t *result_pool,
                                  apr_pool_t *scratch_pool)
{
  svn_boolean_t found = FALSE;

  /* find the cache we may use */
  pair_cache_key_t pair_key = { 0 };
  const void *key;
  svn_cache__t *cache = locate_dir_cache(fs, &key, &pair_key, noderev,
                                         scratch_pool);
  if (cache)
    {
      /* Cache lookup. */
      SVN_ERR(svn_cache__get_partial((void **)dirent,
                                     &found,
                                     cache,
                                     key,
                                     svn_fs_fs__extract_dir_entry,
                                     (void*)name,
                                     result_pool));
    }

  /* fetch data from disk if we did not find it in the cache */
  if (! found)
    {
      apr_hash_t *entries;
      svn_fs_dirent_t *entry;
      svn_fs_dirent_t *entry_copy = NULL;

      /* read the dir from the file system. It will probably be put it
         into the cache for faster lookup in future calls. */
      SVN_ERR(svn_fs_fs__rep_contents_dir(&entries, fs, noderev,
                                          scratch_pool));

      /* find desired entry and return a copy in POOL, if found */
      entry = svn_hash_gets(entries, name);
      if (entry != NULL)
        {
          entry_copy = apr_palloc(result_pool, sizeof(*entry_copy));
          entry_copy->name = apr_pstrdup(result_pool, entry->name);
          entry_copy->id = svn_fs_fs__id_copy(entry->id, result_pool);
          entry_copy->kind = entry->kind;
        }

      *dirent = entry_copy;
    }

  return SVN_NO_ERROR;
}

svn_error_t *
svn_fs_fs__get_proplist(apr_hash_t **proplist_p,
                        svn_fs_t *fs,
                        node_revision_t *noderev,
                        apr_pool_t *pool)
{
  apr_hash_t *proplist;
  svn_stream_t *stream;

  if (noderev->prop_rep && svn_fs_fs__id_txn_used(&noderev->prop_rep->txn_id))
    {
      const char *filename
        = svn_fs_fs__path_txn_node_props(fs, noderev->id, pool);
      proplist = apr_hash_make(pool);

      SVN_ERR(svn_stream_open_readonly(&stream, filename, pool, pool));
      SVN_ERR(svn_hash_read2(proplist, stream, SVN_HASH_TERMINATOR, pool));
      SVN_ERR(svn_stream_close(stream));
    }
  else if (noderev->prop_rep)
    {
      fs_fs_data_t *ffd = fs->fsap_data;
      representation_t *rep = noderev->prop_rep;
      pair_cache_key_t key = { 0 };

      key.revision = rep->revision;
      key.second = rep->item_index;
      if (ffd->properties_cache && SVN_IS_VALID_REVNUM(rep->revision))
        {
          svn_boolean_t is_cached;
          SVN_ERR(svn_cache__get((void **) proplist_p, &is_cached,
                                 ffd->properties_cache, &key, pool));
          if (is_cached)
            return SVN_NO_ERROR;
        }

      proplist = apr_hash_make(pool);
      SVN_ERR(svn_fs_fs__get_contents(&stream, fs, noderev->prop_rep, pool));
      SVN_ERR(svn_hash_read2(proplist, stream, SVN_HASH_TERMINATOR, pool));
      SVN_ERR(svn_stream_close(stream));

      if (ffd->properties_cache && SVN_IS_VALID_REVNUM(rep->revision))
        SVN_ERR(svn_cache__set(ffd->properties_cache, &key, proplist, pool));
    }
  else
    {
      /* return an empty prop list if the node doesn't have any props */
      proplist = apr_hash_make(pool);
    }

  *proplist_p = proplist;

  return SVN_NO_ERROR;
}

/* Fetch the list of change in revision REV in FS and return it in *CHANGES.
 * Allocate the result in POOL.
 */
svn_error_t *
svn_fs_fs__get_changes(apr_array_header_t **changes,
                       svn_fs_t *fs,
                       svn_revnum_t rev,
                       apr_pool_t *pool)
{
  apr_off_t changes_offset;
  svn_fs_fs__revision_file_t *revision_file;
  svn_boolean_t found;
  fs_fs_data_t *ffd = fs->fsap_data;

  /* try cache lookup first */

  if (ffd->changes_cache)
    SVN_ERR(svn_cache__get((void **) changes, &found, ffd->changes_cache,
                           &rev, pool));

  if (!found)
    {
      /* read changes from revision file */

      SVN_ERR(svn_fs_fs__ensure_revision_exists(rev, fs, pool));
      SVN_ERR(svn_fs_fs__open_pack_or_rev_file(&revision_file, fs, rev,
                                               pool));

      if (svn_fs_fs__use_log_addressing(fs, rev))
        {
          /* 'block-read' will also provide us with the desired data */
          SVN_ERR(block_read((void **)changes, fs,
                             rev, SVN_FS_FS__ITEM_INDEX_CHANGES,
                             revision_file, pool, pool));
        }
      else
        {
          /* physical addressing mode code path */
          SVN_ERR(get_root_changes_offset(NULL, &changes_offset,
                                          revision_file->file, fs, rev,
                                          pool));

          SVN_ERR(aligned_seek(fs, revision_file->file, NULL, changes_offset,
                               pool));
          SVN_ERR(svn_fs_fs__read_changes(changes, revision_file->stream,
                                          pool));

          /* cache for future reference */

          if (ffd->changes_cache)
            SVN_ERR(svn_cache__set(ffd->changes_cache, &rev, *changes, pool));
        }

      SVN_ERR(svn_fs_fs__close_revision_file(revision_file));
    }

  SVN_ERR(dbg_log_access(fs, rev, changes_offset, *changes,
                         SVN_FS_FS__ITEM_TYPE_CHANGES, pool));

  return SVN_NO_ERROR;
}

/* Inialize the representation read state RS for the given REP_HEADER and
 * p2l index ENTRY.  If not NULL, assign FILE and STREAM to RS.
 * Use POOL for allocations.
 */
static svn_error_t *
init_rep_state(rep_state_t *rs,
               svn_fs_fs__rep_header_t *rep_header,
               svn_fs_t *fs,
               svn_fs_fs__revision_file_t *file,
               svn_fs_fs__p2l_entry_t* entry,
               apr_pool_t *pool)
{
  fs_fs_data_t *ffd = fs->fsap_data;
  shared_file_t *shared_file = apr_pcalloc(pool, sizeof(*shared_file));

  /* this function does not apply to representation containers */
  SVN_ERR_ASSERT(entry->type >= SVN_FS_FS__ITEM_TYPE_FILE_REP
                 && entry->type <= SVN_FS_FS__ITEM_TYPE_DIR_PROPS);
  
  shared_file->rfile = file;
  shared_file->fs = fs;
  shared_file->revision = entry->item.revision;
  shared_file->pool = pool;

  rs->sfile = shared_file;
  rs->revision = entry->item.revision;
  rs->item_index = entry->item.number;
  rs->header_size = rep_header->header_size;
  rs->start = entry->offset + rs->header_size;
  rs->current = rep_header->type == svn_fs_fs__rep_plain ? 0 : 4;
  rs->size = entry->size - rep_header->header_size - 7;
  rs->ver = 1;
  rs->chunk_index = 0;
  rs->window_cache = ffd->txdelta_window_cache;
  rs->combined_cache = ffd->combined_window_cache;

  return SVN_NO_ERROR;
}

/* Walk through all windows in the representation addressed by RS in FS
 * (excluding the delta bases) and put those not already cached into the
 * window caches.  As a side effect, return the total sum of all expanded
 * window sizes in *FULLTEXT_LEN.  Use POOL for temporary allocations.
 */
static svn_error_t *
cache_windows(svn_filesize_t *fulltext_len,
              svn_fs_t *fs,
              rep_state_t *rs,
              apr_pool_t *pool)
{
  *fulltext_len = 0;

  while (rs->current < rs->size)
    {
      svn_txdelta_window_t *window;
      apr_off_t start_offset = rs->start + rs->current;
      apr_off_t end_offset;

      /* navigate to & read the current window */
      SVN_ERR(rs_aligned_seek(rs, NULL, start_offset, pool));
      SVN_ERR(svn_txdelta_read_svndiff_window(&window,
                                              rs->sfile->rfile->stream,
                                              rs->ver, pool));

      /* aggregate expanded window size */
      *fulltext_len += window->tview_len;

      /* determine on-disk window size */
      SVN_ERR(get_file_offset(&end_offset, rs, pool));
      rs->current = end_offset - rs->start;
      if (rs->current > rs->size)
        return svn_error_create(SVN_ERR_FS_CORRUPT, NULL,
                      _("Reading one svndiff window read beyond "
                                  "the end of the representation"));

      /* cache the window now */
      SVN_ERR(set_cached_window(window, rs, pool));

      rs->chunk_index++;
    }

  return SVN_NO_ERROR;
}

/* Read all txdelta / plain windows following REP_HEADER in FS as described
 * by ENTRY.  Read the data from the already open FILE and the wrapping
 * STREAM object.  Use POOL for allocations.
 * If caching is not enabled, this is a no-op.
 */
static svn_error_t *
block_read_windows(svn_fs_fs__rep_header_t *rep_header,
                   svn_fs_t *fs,
                   svn_fs_fs__revision_file_t *rev_file,
                   svn_fs_fs__p2l_entry_t* entry,
                   apr_pool_t *pool)
{
  fs_fs_data_t *ffd = fs->fsap_data;
  rep_state_t rs = { 0 };
  apr_off_t offset;
  svn_boolean_t is_cached = FALSE;
  window_cache_key_t key = { 0 };

  if (   (rep_header->type != svn_fs_fs__rep_plain
          && !ffd->txdelta_window_cache)
      || (rep_header->type == svn_fs_fs__rep_plain
          && !ffd->combined_window_cache))
    return SVN_NO_ERROR;

  SVN_ERR(init_rep_state(&rs, rep_header, fs, rev_file, entry, pool));
  
  /* RS->FILE may be shared between RS instances -> make sure we point
   * to the right data. */
  offset = rs.start + rs.current;
  if (rep_header->type == svn_fs_fs__rep_plain)
    {
      svn_stringbuf_t *plaintext;

      /* already in cache? */
      SVN_ERR(svn_cache__has_key(&is_cached, rs.combined_cache,
                                 get_window_key(&key, &rs), pool));
      if (is_cached)
        return SVN_NO_ERROR;

      /* for larger reps, the header may have crossed a block boundary.
       * make sure we still read blocks properly aligned, i.e. don't use
       * plain seek here. */
      SVN_ERR(aligned_seek(fs, rev_file->file, NULL, offset, pool));

      plaintext = svn_stringbuf_create_ensure(rs.size, pool);
      SVN_ERR(svn_io_file_read_full2(rev_file->file, plaintext->data,
                                     rs.size, &plaintext->len, NULL, pool));
      plaintext->data[plaintext->len] = 0;
      rs.current += rs.size;

      SVN_ERR(set_cached_combined_window(plaintext, &rs, pool));
    }
  else
    {
      svn_filesize_t fulltext_len;
      SVN_ERR(cache_windows(&fulltext_len, fs, &rs, pool));
    }

  return SVN_NO_ERROR;
}

/* Try to get the representation header identified by KEY from FS's cache.
 * If it has not been cached, read it from the current position in STREAM
 * and put it into the cache (if caching has been enabled for rep headers).
 * Return the result in *REP_HEADER.  Use POOL for allocations.
 */
static svn_error_t *
read_rep_header(svn_fs_fs__rep_header_t **rep_header,
                svn_fs_t *fs,
                svn_stream_t *stream,
                representation_cache_key_t *key,
                apr_pool_t *pool)
{
  fs_fs_data_t *ffd = fs->fsap_data;
  svn_boolean_t is_cached = FALSE;
  
  if (ffd->rep_header_cache)
    {
      SVN_ERR(svn_cache__get((void**)rep_header, &is_cached,
                             ffd->rep_header_cache, key, pool));
      if (is_cached)
        return SVN_NO_ERROR;
    }

  SVN_ERR(svn_fs_fs__read_rep_header(rep_header, stream, pool));

  if (ffd->rep_header_cache)
    SVN_ERR(svn_cache__set(ffd->rep_header_cache, key, *rep_header, pool));

  return SVN_NO_ERROR;
}

/* Fetch the representation data (header, txdelta / plain windows)
 * addressed by ENTRY->ITEM in FS and cache it if caches are enabled.
 * Read the data from the already open FILE and the wrapping
 * STREAM object.  Use POOL for allocations.
 */
static svn_error_t *
block_read_contents(svn_fs_t *fs,
                    svn_fs_fs__revision_file_t *rev_file,
                    svn_fs_fs__p2l_entry_t* entry,
                    apr_pool_t *pool)
{
  representation_cache_key_t header_key = { 0 };
  svn_fs_fs__rep_header_t *rep_header;

  header_key.revision = (apr_int32_t)entry->item.revision;
  header_key.is_packed = svn_fs_fs__is_packed_rev(fs, header_key.revision);
  header_key.item_index = entry->item.number;

  SVN_ERR(read_rep_header(&rep_header, fs, rev_file->stream, &header_key,
                          pool));
  SVN_ERR(block_read_windows(rep_header, fs, rev_file, entry, pool));

  return SVN_NO_ERROR;
}

/* For the given FILE in FS and wrapping FILE_STREAM return the stream
 * object in *STREAM that has the lowest performance overhead for reading
 * and parsing the item addressed by ENTRY.  Use POOL for allocations.
 */
static svn_error_t *
auto_select_stream(svn_stream_t **stream,
                   svn_fs_t *fs,
                   svn_fs_fs__revision_file_t *rev_file,
                   svn_fs_fs__p2l_entry_t* entry,
                   apr_pool_t *pool)
{
  fs_fs_data_t *ffd = fs->fsap_data;

  /* Item parser might be crossing block boundaries? */
  if (((entry->offset + entry->size + 80) ^ entry->offset) >= ffd->block_size)
    {
      /* Parsing items that cross block boundaries will cause the file
         buffer to be re-read and misaligned.  So, read the whole block
         into memory - it must fit anyways since the parsed object will
         be even larger.
       */
      svn_stringbuf_t *text = svn_stringbuf_create_ensure(entry->size, pool);
      text->len = entry->size;
      text->data[text->len] = 0;
      SVN_ERR(svn_io_file_read_full2(rev_file->file, text->data, text->len,
                                     NULL, NULL, pool));
      *stream = svn_stream_from_stringbuf(text, pool);
    }
  else
    {
      *stream = rev_file->stream;
    }

  return SVN_NO_ERROR;
}

/* If not already cached or if MUST_READ is set, read the changed paths
 * list addressed by ENTRY in FS and retúrn it in *CHANGES.  Cache the
 * result if caching is enabled.  Read the data from the already open
 * FILE and wrapping FILE_STREAM.  Use POOL for allocations.
 */
static svn_error_t *
block_read_changes(apr_array_header_t **changes,
                   svn_fs_t *fs,
                   svn_fs_fs__revision_file_t *rev_file,
                   svn_fs_fs__p2l_entry_t* entry,
                   svn_boolean_t must_read,
                   apr_pool_t *pool)
{
  fs_fs_data_t *ffd = fs->fsap_data;
  svn_stream_t *stream;
  if (!must_read && !ffd->changes_cache)
    return SVN_NO_ERROR;

  /* already in cache? */
  if (!must_read && ffd->changes_cache)
    {
      svn_boolean_t is_cached = FALSE;
      SVN_ERR(svn_cache__has_key(&is_cached, ffd->changes_cache,
                                 &entry->item.revision, pool));
      if (is_cached)
        return SVN_NO_ERROR;
    }

  SVN_ERR(auto_select_stream(&stream, fs, rev_file, entry, pool));

  /* read changes from revision file */

  SVN_ERR(svn_fs_fs__read_changes(changes, stream, pool));

  /* cache for future reference */

  if (ffd->changes_cache)
    SVN_ERR(svn_cache__set(ffd->changes_cache, &entry->item.revision,
                           *changes, pool));

  return SVN_NO_ERROR;
}

/* If not already cached or if MUST_READ is set, read the nod revision
 * addressed by ENTRY in FS and retúrn it in *NODEREV_P.  Cache the
 * result if caching is enabled.  Read the data from the already open
 * FILE and wrapping FILE_STREAM.  Use POOL for allocations.
 */
static svn_error_t *
block_read_noderev(node_revision_t **noderev_p,
                   svn_fs_t *fs,
                   svn_fs_fs__revision_file_t *rev_file,
                   svn_fs_fs__p2l_entry_t* entry,
                   svn_boolean_t must_read,
                   apr_pool_t *pool)
{
  fs_fs_data_t *ffd = fs->fsap_data;
  svn_stream_t *stream;

  pair_cache_key_t key = { 0 };
  key.revision = entry->item.revision;
  key.second = entry->item.number;

  if (!must_read && !ffd->node_revision_cache)
    return SVN_NO_ERROR;

  /* already in cache? */
  if (!must_read && ffd->node_revision_cache)
    {
      svn_boolean_t is_cached = FALSE;
      SVN_ERR(svn_cache__has_key(&is_cached, ffd->node_revision_cache,
                                 &key, pool));
      if (is_cached)
        return SVN_NO_ERROR;
    }

  SVN_ERR(auto_select_stream(&stream, fs, rev_file, entry, pool));

  /* read node rev from revision file */

  SVN_ERR(svn_fs_fs__read_noderev(noderev_p, stream, pool));

  /* Workaround issue #4031: is-fresh-txn-root in revision files. */
  (*noderev_p)->is_fresh_txn_root = FALSE;

  if (ffd->node_revision_cache)
    SVN_ERR(svn_cache__set(ffd->node_revision_cache, &key, *noderev_p,
                           pool));

  return SVN_NO_ERROR;
}

/* Read the whole (e.g. 64kB) block containing ITEM_INDEX of REVISION in FS
 * and put all data into cache.  If necessary and depending on heuristics,
 * neighboring blocks may also get read.  The data is being read from
 * already open REVISION_FILE, which must be the correct rev / pack file
 * w.r.t. REVISION.
 *
 * For noderevs and changed path lists, the item fetched can be allocated
 * RESULT_POOL and returned in *RESULT.  Otherwise, RESULT must be NULL.
 */
static svn_error_t *
block_read(void **result,
           svn_fs_t *fs,
           svn_revnum_t revision,
           apr_uint64_t item_index,
           svn_fs_fs__revision_file_t *revision_file,
           apr_pool_t *result_pool,
           apr_pool_t *scratch_pool)
{
  fs_fs_data_t *ffd = fs->fsap_data;
  apr_off_t offset, wanted_offset = 0;
  apr_off_t block_start = 0;
  apr_array_header_t *entries;
  int run_count = 0;
  int i;
  apr_pool_t *iterpool = svn_pool_create(scratch_pool);

  /* don't try this on transaction protorev files */
  SVN_ERR_ASSERT(SVN_IS_VALID_REVNUM(revision));
  
  /* index lookup: find the OFFSET of the item we *must* read plus (in the
   * "do-while" block) the list of items in the same block. */
  SVN_ERR(svn_fs_fs__item_offset(&wanted_offset, fs, revision_file,
                                 revision, NULL, item_index, iterpool));

  offset = wanted_offset;

  /* Heuristics:
   *
   * Read this block.  If the last item crosses the block boundary, read
   * the next block but stop there.  Because cross-boundary items cause
   * blocks to be read twice, this heuristics will limit this effect to
   * approx. 50% of blocks, probably less, while providing a sensible
   * amount of read-ahead.
   */
  do
    {
      /* fetch list of items in the block surrounding OFFSET */
      svn_error_t *err
        = svn_fs_fs__p2l_index_lookup(&entries, fs, revision_file,
                                      revision, offset, scratch_pool);

      /* if the revision got packed in the meantime and we still need need
       * to actually read some item, we retry the whole process */
      if (err &&
          revision_file->is_packed != svn_fs_fs__is_packed_rev(fs, revision))
        {
          if (result && !*result)
            {
              SVN_ERR(svn_fs_fs__reopen_revision_file(revision_file, fs, 
                                                      revision));
              SVN_ERR(block_read(result, fs, revision, item_index,
                                  revision_file, result_pool, scratch_pool));
            }

          return SVN_NO_ERROR;
        }

      SVN_ERR(err);
      SVN_ERR(aligned_seek(fs, revision_file->file, &block_start, offset,
                           iterpool));

      /* read all items from the block */
      for (i = 0; i < entries->nelts; ++i)
        {
          svn_boolean_t is_result;
          apr_pool_t *pool;

          svn_fs_fs__p2l_entry_t* entry
            = &APR_ARRAY_IDX(entries, i, svn_fs_fs__p2l_entry_t);

          /* skip empty sections */
          if (entry->type == SVN_FS_FS__ITEM_TYPE_UNUSED)
            continue;

          /* the item / container we were looking for? */
          is_result =    result
                      && entry->offset == wanted_offset
                      && entry->item.revision == revision
                      && entry->item.number == item_index;

          /* select the pool that we want the item to be allocated in */
          pool = is_result ? result_pool : iterpool;

          /* handle all items that start within this block and are relatively
           * small (i.e. < block size).  Always read the item we need to return.
           */
          if (is_result || (   entry->offset >= block_start
                            && entry->size < ffd->block_size))
            {
              void *item = NULL;
              SVN_ERR(svn_io_file_seek(revision_file->file, SEEK_SET,
                                       &entry->offset, iterpool));
              switch (entry->type)
                {
                  case SVN_FS_FS__ITEM_TYPE_FILE_REP:
                  case SVN_FS_FS__ITEM_TYPE_DIR_REP:
                  case SVN_FS_FS__ITEM_TYPE_FILE_PROPS:
                  case SVN_FS_FS__ITEM_TYPE_DIR_PROPS:
                    SVN_ERR(block_read_contents(fs, revision_file, entry,
                                                pool));
                    break;

                  case SVN_FS_FS__ITEM_TYPE_NODEREV:
                    if (ffd->node_revision_cache || is_result)
                      SVN_ERR(block_read_noderev((node_revision_t **)&item,
                                                 fs, revision_file,
                                                 entry, is_result, pool));
                    break;

                  case SVN_FS_FS__ITEM_TYPE_CHANGES:
                    SVN_ERR(block_read_changes((apr_array_header_t **)&item,
                                               fs, revision_file,
                                               entry, is_result, pool));
                    break;

                  default:
                    break;
                }

              if (is_result)
                *result = item;

              /* if we crossed a block boundary, read the remainder of
               * the last block as well */
              offset = entry->offset + entry->size;
              if (offset > block_start + ffd->block_size)
                ++run_count;

              svn_pool_clear(iterpool);
            }
        }

    }
  while(run_count++ == 1); /* can only be true once and only if a block
                            * boundary got crossed */

  /* if the caller requested a result, we must have provided one by now */
  assert(!result || *result);
  svn_pool_destroy(iterpool);

  return SVN_NO_ERROR;
}<|MERGE_RESOLUTION|>--- conflicted
+++ resolved
@@ -313,13 +313,8 @@
       svn_fs_fs__revision_file_t *revision_file;
 
       /* noderevs in rev / pack files can be cached */
-<<<<<<< HEAD
       const svn_fs_fs__id_part_t *rev_item = svn_fs_fs__id_rev_item(id);
-      pair_cache_key_t key;
-=======
-      const svn_fs_fs__id_part_t *rev_item = svn_fs_fs__id_rev_offset(id);
       pair_cache_key_t key = { 0 };
->>>>>>> f51e3dc3
       key.revision = rev_item->revision;
       key.second = rev_item->number;
 
