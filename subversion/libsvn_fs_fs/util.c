/* util.c --- utility functions for FSFS repo access
 *
 * ====================================================================
 *    Licensed to the Apache Software Foundation (ASF) under one
 *    or more contributor license agreements.  See the NOTICE file
 *    distributed with this work for additional information
 *    regarding copyright ownership.  The ASF licenses this file
 *    to you under the Apache License, Version 2.0 (the
 *    "License"); you may not use this file except in compliance
 *    with the License.  You may obtain a copy of the License at
 *
 *      http://www.apache.org/licenses/LICENSE-2.0
 *
 *    Unless required by applicable law or agreed to in writing,
 *    software distributed under the License is distributed on an
 *    "AS IS" BASIS, WITHOUT WARRANTIES OR CONDITIONS OF ANY
 *    KIND, either express or implied.  See the License for the
 *    specific language governing permissions and limitations
 *    under the License.
 * ====================================================================
 */

#include <assert.h>

#include "svn_ctype.h"
#include "svn_dirent_uri.h"
#include "private/svn_string_private.h"

#include "fs_fs.h"
#include "pack.h"
#include "util.h"

#include "../libsvn_fs/fs-loader.h"

#include "svn_private_config.h"

svn_boolean_t
svn_fs_fs__is_packed_rev(svn_fs_t *fs,
                         svn_revnum_t rev)
{
  fs_fs_data_t *ffd = fs->fsap_data;

  return (rev < ffd->min_unpacked_rev);
}

svn_boolean_t
svn_fs_fs__is_packed_revprop(svn_fs_t *fs,
                             svn_revnum_t rev)
{
  fs_fs_data_t *ffd = fs->fsap_data;

  /* rev 0 will not be packed */
  return (rev < ffd->min_unpacked_rev)
      && (rev != 0)
      && (ffd->format >= SVN_FS_FS__MIN_PACKED_REVPROP_FORMAT);
}

const char *
svn_fs_fs__path_txn_current(svn_fs_t *fs,
                            apr_pool_t *pool)
{
  return svn_dirent_join(fs->path, PATH_TXN_CURRENT, pool);
}

const char *
svn_fs_fs__path_txn_current_lock(svn_fs_t *fs,
                                 apr_pool_t *pool)
{
  return svn_dirent_join(fs->path, PATH_TXN_CURRENT_LOCK, pool);
}

const char *
svn_fs_fs__path_lock(svn_fs_t *fs,
                     apr_pool_t *pool)
{
  return svn_dirent_join(fs->path, PATH_LOCK_FILE, pool);
}

const char *
svn_fs_fs__path_revprop_generation(svn_fs_t *fs,
                                   apr_pool_t *pool)
{
  return svn_dirent_join(fs->path, PATH_REVPROP_GENERATION, pool);
}

const char *
svn_fs_fs__path_rev_packed(svn_fs_t *fs,
                           svn_revnum_t rev,
                           const char *kind,
                           apr_pool_t *pool)
{
  fs_fs_data_t *ffd = fs->fsap_data;

  assert(ffd->max_files_per_dir);
  assert(svn_fs_fs__is_packed_rev(fs, rev));

  return svn_dirent_join_many(pool, fs->path, PATH_REVS_DIR,
                              apr_psprintf(pool,
                                           "%ld" PATH_EXT_PACKED_SHARD,
                                           rev / ffd->max_files_per_dir),
                              kind, NULL);
}

const char *
svn_fs_fs__path_rev_shard(svn_fs_t *fs, svn_revnum_t rev, apr_pool_t *pool)
{
  fs_fs_data_t *ffd = fs->fsap_data;

  assert(ffd->max_files_per_dir);
  return svn_dirent_join_many(pool, fs->path, PATH_REVS_DIR,
                              apr_psprintf(pool, "%ld",
                                                 rev / ffd->max_files_per_dir),
                              NULL);
}

const char *
svn_fs_fs__path_rev(svn_fs_t *fs, svn_revnum_t rev, apr_pool_t *pool)
{
  fs_fs_data_t *ffd = fs->fsap_data;

  assert(! svn_fs_fs__is_packed_rev(fs, rev));

  if (ffd->max_files_per_dir)
    {
      return svn_dirent_join(svn_fs_fs__path_rev_shard(fs, rev, pool),
                             apr_psprintf(pool, "%ld", rev),
                             pool);
    }

  return svn_dirent_join_many(pool, fs->path, PATH_REVS_DIR,
                              apr_psprintf(pool, "%ld", rev), NULL);
}

/* Set *PATH to the path of REV in FS with PACKED selecting whether the
   (potential) pack file or single revision file name is returned.
   Allocate *PATH in POOL.
*/
static const char *
path_rev_absolute_internal(svn_fs_t *fs,
                           svn_revnum_t rev,
                           svn_boolean_t packed,
                           apr_pool_t *pool)
{
  return packed
       ? svn_fs_fs__path_rev_packed(fs, rev, PATH_PACKED, pool)
       : svn_fs_fs__path_rev(fs, rev, pool);
}

const char *
svn_fs_fs__path_l2p_index(svn_fs_t *fs,
                          svn_revnum_t rev,
                          svn_boolean_t packed,
                          apr_pool_t *pool)
{
  return apr_psprintf(pool, "%s" PATH_EXT_L2P_INDEX,
                      path_rev_absolute_internal(fs, rev, packed, pool));
}

const char *
svn_fs_fs__path_p2l_index(svn_fs_t *fs,
                          svn_revnum_t rev,
                          svn_boolean_t packed,
                          apr_pool_t *pool)
{
  return apr_psprintf(pool, "%s" PATH_EXT_P2L_INDEX,
                      path_rev_absolute_internal(fs, rev, packed, pool));
}

const char *
svn_fs_fs__path_rev_absolute(svn_fs_t *fs,
                             svn_revnum_t rev,
                             apr_pool_t *pool)
{
  fs_fs_data_t *ffd = fs->fsap_data;
  svn_boolean_t is_packed = ffd->format >= SVN_FS_FS__MIN_PACKED_FORMAT
                         && svn_fs_fs__is_packed_rev(fs, rev);

  return path_rev_absolute_internal(fs, rev, is_packed, pool);
}

const char *
svn_fs_fs__path_revprops_shard(svn_fs_t *fs,
                               svn_revnum_t rev,
                               apr_pool_t *pool)
{
  fs_fs_data_t *ffd = fs->fsap_data;

  assert(ffd->max_files_per_dir);
  return svn_dirent_join_many(pool, fs->path, PATH_REVPROPS_DIR,
                              apr_psprintf(pool, "%ld",
                                           rev / ffd->max_files_per_dir),
                              NULL);
}

const char *
svn_fs_fs__path_revprops_pack_shard(svn_fs_t *fs,
                                    svn_revnum_t rev,
                                    apr_pool_t *pool)
{
  fs_fs_data_t *ffd = fs->fsap_data;

  assert(ffd->max_files_per_dir);
  return svn_dirent_join_many(pool, fs->path, PATH_REVPROPS_DIR,
                              apr_psprintf(pool, "%ld" PATH_EXT_PACKED_SHARD,
                                           rev / ffd->max_files_per_dir),
                              NULL);
}

const char *
svn_fs_fs__path_revprops(svn_fs_t *fs,
                         svn_revnum_t rev,
                         apr_pool_t *pool)
{
  fs_fs_data_t *ffd = fs->fsap_data;

  if (ffd->max_files_per_dir)
    {
      return svn_dirent_join(svn_fs_fs__path_revprops_shard(fs, rev, pool),
                             apr_psprintf(pool, "%ld", rev),
                             pool);
    }

  return svn_dirent_join_many(pool, fs->path, PATH_REVPROPS_DIR,
                              apr_psprintf(pool, "%ld", rev), NULL);
}

/* Return TO_ADD appended to the C string representation of TXN_ID.
 * Allocate the result in POOL.
 */
static const char *
combine_txn_id_string(const svn_fs_fs__id_part_t *txn_id,
                      const char *to_add,
                      apr_pool_t *pool)
{
  return apr_pstrcat(pool, svn_fs_fs__id_txn_unparse(txn_id, pool),
                     to_add, (char *)NULL);
}

const char *
svn_fs_fs__path_txn_dir(svn_fs_t *fs,
                        const svn_fs_fs__id_part_t *txn_id,
                        apr_pool_t *pool)
{
  SVN_ERR_ASSERT_NO_RETURN(txn_id != NULL);
  return svn_dirent_join_many(pool, fs->path, PATH_TXNS_DIR,
                              combine_txn_id_string(txn_id, PATH_EXT_TXN,
                                                    pool),
                              NULL);
}

const char*
svn_fs_fs__path_l2p_proto_index(svn_fs_t *fs,
                                const svn_fs_fs__id_part_t *txn_id,
                                apr_pool_t *pool)
{
  return svn_dirent_join(svn_fs_fs__path_txn_dir(fs, txn_id, pool),
                         PATH_INDEX PATH_EXT_L2P_INDEX, pool);
}

const char*
svn_fs_fs__path_p2l_proto_index(svn_fs_t *fs,
                                const svn_fs_fs__id_part_t *txn_id,
                                apr_pool_t *pool)
{
  return svn_dirent_join(svn_fs_fs__path_txn_dir(fs, txn_id, pool),
                         PATH_INDEX PATH_EXT_P2L_INDEX, pool);
}

const char *
svn_fs_fs__path_txn_item_index(svn_fs_t *fs,
                               const svn_fs_fs__id_part_t *txn_id,
                               apr_pool_t *pool)
{
  return svn_dirent_join(svn_fs_fs__path_txn_dir(fs, txn_id, pool),
                         PATH_TXN_ITEM_INDEX, pool);
}

const char *
svn_fs_fs__path_txn_proto_rev(svn_fs_t *fs,
                              const svn_fs_fs__id_part_t *txn_id,
                              apr_pool_t *pool)
{
  fs_fs_data_t *ffd = fs->fsap_data;
  if (ffd->format >= SVN_FS_FS__MIN_PROTOREVS_DIR_FORMAT)
    return svn_dirent_join_many(pool, fs->path, PATH_TXN_PROTOS_DIR,
                                combine_txn_id_string(txn_id, PATH_EXT_REV,
                                                      pool),
                                NULL);
  else
    return svn_dirent_join(svn_fs_fs__path_txn_dir(fs, txn_id, pool),
                           PATH_REV, pool);
}


const char *
svn_fs_fs__path_txn_proto_rev_lock(svn_fs_t *fs,
                                   const svn_fs_fs__id_part_t *txn_id,
                                   apr_pool_t *pool)
{
  fs_fs_data_t *ffd = fs->fsap_data;
  if (ffd->format >= SVN_FS_FS__MIN_PROTOREVS_DIR_FORMAT)
    return svn_dirent_join_many(pool, fs->path, PATH_TXN_PROTOS_DIR,
                                combine_txn_id_string(txn_id,
                                                      PATH_EXT_REV_LOCK,
                                                      pool),
                                NULL);
  else
    return svn_dirent_join(svn_fs_fs__path_txn_dir(fs, txn_id, pool),
                           PATH_REV_LOCK, pool);
}

const char *
svn_fs_fs__path_txn_node_rev(svn_fs_t *fs,
                             const svn_fs_id_t *id,
                             apr_pool_t *pool)
{
  char *filename = (char *)svn_fs_fs__id_unparse(id, pool)->data;
  *strrchr(filename, '.') = '\0';

  return svn_dirent_join(svn_fs_fs__path_txn_dir(fs, svn_fs_fs__id_txn_id(id),
                                                 pool),
                         apr_psprintf(pool, PATH_PREFIX_NODE "%s",
                                      filename),
                         pool);
}

const char *
svn_fs_fs__path_txn_node_props(svn_fs_t *fs,
                               const svn_fs_id_t *id,
                               apr_pool_t *pool)
{
  return apr_pstrcat(pool, svn_fs_fs__path_txn_node_rev(fs, id, pool),
                     PATH_EXT_PROPS, (char *)NULL);
}

const char *
svn_fs_fs__path_txn_node_children(svn_fs_t *fs,
                                  const svn_fs_id_t *id,
                                  apr_pool_t *pool)
{
  return apr_pstrcat(pool, svn_fs_fs__path_txn_node_rev(fs, id, pool),
                     PATH_EXT_CHILDREN, (char *)NULL);
}

const char *
svn_fs_fs__path_node_origin(svn_fs_t *fs,
                            const svn_fs_fs__id_part_t *node_id,
                            apr_pool_t *pool)
{
  char buffer[SVN_INT64_BUFFER_SIZE];
  apr_size_t len = svn__ui64tobase36(buffer, node_id->number);

  if (len > 1)
    buffer[len - 1] = '\0';

  return svn_dirent_join_many(pool, fs->path, PATH_NODE_ORIGINS_DIR,
                              buffer, NULL);
}

const char *
svn_fs_fs__path_min_unpacked_rev(svn_fs_t *fs,
                                 apr_pool_t *pool)
{
  return svn_dirent_join(fs->path, PATH_MIN_UNPACKED_REV, pool);
}

svn_error_t *
svn_fs_fs__check_file_buffer_numeric(const char *buf,
                                     apr_off_t offset,
                                     const char *path,
                                     const char *title,
                                     apr_pool_t *pool)
{
  const char *p;

  for (p = buf + offset; *p; p++)
    if (!svn_ctype_isdigit(*p))
      return svn_error_createf(SVN_ERR_BAD_VERSION_FILE_FORMAT, NULL,
        _("%s file '%s' contains unexpected non-digit '%c' within '%s'"),
        title, svn_dirent_local_style(path, pool), *p, buf);

  return SVN_NO_ERROR;
}

svn_error_t *
svn_fs_fs__read_min_unpacked_rev(svn_revnum_t *min_unpacked_rev,
                                 svn_fs_t *fs,
                                 apr_pool_t *pool)
{
  char buf[80];
  apr_file_t *file;
  apr_size_t len;

  SVN_ERR(svn_io_file_open(&file,
                           svn_fs_fs__path_min_unpacked_rev(fs, pool),
                           APR_READ | APR_BUFFERED,
                           APR_OS_DEFAULT,
                           pool));
  len = sizeof(buf);
  SVN_ERR(svn_io_read_length_line(file, buf, &len, pool));
  SVN_ERR(svn_io_file_close(file, pool));

  *min_unpacked_rev = SVN_STR_TO_REV(buf);
  return SVN_NO_ERROR;
}

svn_error_t *
svn_fs_fs__update_min_unpacked_rev(svn_fs_t *fs,
                                   apr_pool_t *pool)
{
  fs_fs_data_t *ffd = fs->fsap_data;

  SVN_ERR_ASSERT(ffd->format >= SVN_FS_FS__MIN_PACKED_FORMAT);

  return svn_fs_fs__read_min_unpacked_rev(&ffd->min_unpacked_rev, fs, pool);
}

svn_error_t *
svn_fs_fs__write_min_unpacked_rev(svn_fs_t *fs,
                                  svn_revnum_t revnum,
                                  apr_pool_t *scratch_pool)
{
  const char *final_path;
  char buf[SVN_INT64_BUFFER_SIZE];
  apr_size_t len = svn__i64toa(buf, revnum);
  buf[len] = '\n';

  final_path = svn_fs_fs__path_min_unpacked_rev(fs, scratch_pool);

  SVN_ERR(svn_io_write_atomic(final_path, buf, len + 1,
                              final_path /* copy_perms */, scratch_pool));

  return SVN_NO_ERROR;
}

svn_error_t *
svn_fs_fs__write_current(svn_fs_t *fs,
                         svn_revnum_t rev,
                         apr_uint64_t next_node_id,
                         apr_uint64_t next_copy_id,
                         apr_pool_t *pool)
{
  char *buf;
  const char *name;
  fs_fs_data_t *ffd = fs->fsap_data;

  /* Now we can just write out this line. */
  if (ffd->format >= SVN_FS_FS__MIN_NO_GLOBAL_IDS_FORMAT)
    {
      buf = apr_psprintf(pool, "%ld\n", rev);
    }
  else
    {
      char node_id_str[SVN_INT64_BUFFER_SIZE];
      char copy_id_str[SVN_INT64_BUFFER_SIZE];
      svn__ui64tobase36(node_id_str, next_node_id);
      svn__ui64tobase36(copy_id_str, next_copy_id);

      buf = apr_psprintf(pool, "%ld %s %s\n", rev, node_id_str, copy_id_str);
    }

  name = svn_fs_fs__path_current(fs, pool);
  SVN_ERR(svn_io_write_atomic(name, buf, strlen(buf),
                              name /* copy_perms_path */, pool));

  return SVN_NO_ERROR;
}

svn_error_t *
svn_fs_fs__try_stringbuf_from_file(svn_stringbuf_t **content,
                                   svn_boolean_t *missing,
                                   const char *path,
                                   svn_boolean_t last_attempt,
                                   apr_pool_t *pool)
{
  svn_error_t *err = svn_stringbuf_from_file2(content, path, pool);
  if (missing)
    *missing = FALSE;

  if (err)
    {
      *content = NULL;

      if (APR_STATUS_IS_ENOENT(err->apr_err))
        {
          if (!last_attempt)
            {
              svn_error_clear(err);
              if (missing)
                *missing = TRUE;
              return SVN_NO_ERROR;
            }
        }
#ifdef ESTALE
      else if (APR_TO_OS_ERROR(err->apr_err) == ESTALE
                || APR_TO_OS_ERROR(err->apr_err) == EIO)
        {
          if (!last_attempt)
            {
              svn_error_clear(err);
              return SVN_NO_ERROR;
            }
        }
#endif
    }

  return svn_error_trace(err);
}

svn_error_t *
svn_fs_fs__get_file_offset(apr_off_t *offset_p,
                           apr_file_t *file,
                           apr_pool_t *pool)
{
  apr_off_t offset;

  /* Note that, for buffered files, one (possibly surprising) side-effect
     of this call is to flush any unwritten data to disk. */
  offset = 0;
  SVN_ERR(svn_io_file_seek(file, APR_CUR, &offset, pool));
  *offset_p = offset;

  return SVN_NO_ERROR;
}

svn_error_t *
svn_fs_fs__read_content(svn_stringbuf_t **content,
                        const char *fname,
                        apr_pool_t *pool)
{
  int i;
  *content = NULL;

  for (i = 0; !*content && (i < SVN_FS_FS__RECOVERABLE_RETRY_COUNT); ++i)
    SVN_ERR(svn_fs_fs__try_stringbuf_from_file(content, NULL,
                        fname, i + 1 < SVN_FS_FS__RECOVERABLE_RETRY_COUNT,
                        pool));

  if (!*content)
    return svn_error_createf(SVN_ERR_FS_CORRUPT, NULL,
                             _("Can't read '%s'"),
                             svn_dirent_local_style(fname, pool));

  return SVN_NO_ERROR;
}

svn_error_t *
svn_fs_fs__read_number_from_stream(apr_int64_t *result,
                                   svn_boolean_t *hit_eof,
                                   svn_stream_t *stream,
                                   apr_pool_t *scratch_pool)
{
  svn_stringbuf_t *sb;
  svn_boolean_t eof;
  svn_error_t *err;

  SVN_ERR(svn_stream_readline(stream, &sb, "\n", &eof, scratch_pool));
  if (hit_eof)
    *hit_eof = eof;
  else
    if (eof)
      return svn_error_create(SVN_ERR_FS_CORRUPT, NULL, _("Unexpected EOF"));

  if (!eof)
    {
      err = svn_cstring_atoi64(result, sb->data);
      if (err)
        return svn_error_createf(SVN_ERR_FS_CORRUPT, err,
                                 _("Number '%s' invalid or too large"),
                                 sb->data);
    }

  return SVN_NO_ERROR;
}

svn_error_t *
svn_fs_fs__move_into_place(const char *old_filename,
                           const char *new_filename,
                           const char *perms_reference,
                           apr_pool_t *pool)
{
  svn_error_t *err;

  SVN_ERR(svn_io_copy_perms(perms_reference, old_filename, pool));

  /* Move the file into place. */
  err = svn_io_file_rename(old_filename, new_filename, pool);
  if (err && APR_STATUS_IS_EXDEV(err->apr_err))
    {
      apr_file_t *file;

      /* Can't rename across devices; fall back to copying. */
      svn_error_clear(err);
      err = SVN_NO_ERROR;
      SVN_ERR(svn_io_copy_file(old_filename, new_filename, TRUE, pool));

      /* Flush the target of the copy to disk. */
      SVN_ERR(svn_io_file_open(&file, new_filename, APR_READ,
                               APR_OS_DEFAULT, pool));
      /* ### BH: Does this really guarantee a flush of the data written
         ### via a completely different handle on all operating systems?
         ###
         ### Maybe we should perform the copy ourselves instead of making
         ### apr do that and flush the real handle? */
      SVN_ERR(svn_io_file_flush_to_disk(file, pool));
      SVN_ERR(svn_io_file_close(file, pool));
    }
  if (err)
    return svn_error_trace(err);

#ifdef __linux__
  {
    /* Linux has the unusual feature that fsync() on a file is not
       enough to ensure that a file's directory entries have been
       flushed to disk; you have to fsync the directory as well.
       On other operating systems, we'd only be asking for trouble
       by trying to open and fsync a directory. */
    const char *dirname;
    apr_file_t *file;

    dirname = svn_dirent_dirname(new_filename, pool);
    SVN_ERR(svn_io_file_open(&file, dirname, APR_READ, APR_OS_DEFAULT,
                             pool));
    SVN_ERR(svn_io_file_flush_to_disk(file, pool));
    SVN_ERR(svn_io_file_close(file, pool));
  }
#endif

  return SVN_NO_ERROR;
}

svn_boolean_t
svn_fs_fs__use_log_addressing(svn_fs_t *fs,
                              svn_revnum_t rev)
{
  fs_fs_data_t *ffd = fs->fsap_data;
<<<<<<< HEAD
  return ffd->min_log_addressing_rev != SVN_INVALID_REVNUM
      && ffd->min_log_addressing_rev <= rev;
=======
  svn_error_t *err;
  svn_boolean_t retry = FALSE;

  do
    {
      const char *path = svn_fs_fs__path_rev_absolute(fs, rev, pool);

      /* open the revision file in buffered r/o mode */
      err = svn_io_file_open(file, path,
                            APR_READ | APR_BUFFERED, APR_OS_DEFAULT, pool);
      if (err && APR_STATUS_IS_ENOENT(err->apr_err))
        {
          if (ffd->format >= SVN_FS_FS__MIN_PACKED_FORMAT)
            {
              /* Could not open the file. This may happen if the
               * file once existed but got packed later. */
              svn_error_clear(err);

              /* if that was our 2nd attempt, leave it at that. */
              if (retry)
                return svn_error_createf(SVN_ERR_FS_NO_SUCH_REVISION, NULL,
                                         _("No such revision %ld"), rev);

              /* We failed for the first time. Refresh cache & retry. */
              SVN_ERR(svn_fs_fs__update_min_unpacked_rev(fs, pool));

              retry = TRUE;
            }
          else
            {
              svn_error_clear(err);
              return svn_error_createf(SVN_ERR_FS_NO_SUCH_REVISION, NULL,
                                       _("No such revision %ld"), rev);
            }
        }
      else
        {
          retry = FALSE;
        }
    }
  while (retry);

  return svn_error_trace(err);
}

svn_error_t *
svn_fs_fs__item_offset(apr_off_t *absolute_position,
                       svn_fs_t *fs,
                       svn_revnum_t rev,
                       apr_off_t offset,
                       apr_pool_t *pool)
{
  if (svn_fs_fs__is_packed_rev(fs, rev))
    {
      apr_off_t rev_offset;
      SVN_ERR(svn_fs_fs__get_packed_offset(&rev_offset, fs, rev, pool));
      *absolute_position = rev_offset + offset;
    }
  else
    {
      *absolute_position = offset;
    }

  return SVN_NO_ERROR;
}

svn_boolean_t
svn_fs_fs__supports_move(svn_fs_t *fs)
{
  fs_fs_data_t *ffd = fs->fsap_data;

  return ffd->format >= SVN_FS_FS__MIN_MOVE_SUPPORT_FORMAT;
>>>>>>> f51e3dc3
}<|MERGE_RESOLUTION|>--- conflicted
+++ resolved
@@ -634,74 +634,8 @@
                               svn_revnum_t rev)
 {
   fs_fs_data_t *ffd = fs->fsap_data;
-<<<<<<< HEAD
   return ffd->min_log_addressing_rev != SVN_INVALID_REVNUM
       && ffd->min_log_addressing_rev <= rev;
-=======
-  svn_error_t *err;
-  svn_boolean_t retry = FALSE;
-
-  do
-    {
-      const char *path = svn_fs_fs__path_rev_absolute(fs, rev, pool);
-
-      /* open the revision file in buffered r/o mode */
-      err = svn_io_file_open(file, path,
-                            APR_READ | APR_BUFFERED, APR_OS_DEFAULT, pool);
-      if (err && APR_STATUS_IS_ENOENT(err->apr_err))
-        {
-          if (ffd->format >= SVN_FS_FS__MIN_PACKED_FORMAT)
-            {
-              /* Could not open the file. This may happen if the
-               * file once existed but got packed later. */
-              svn_error_clear(err);
-
-              /* if that was our 2nd attempt, leave it at that. */
-              if (retry)
-                return svn_error_createf(SVN_ERR_FS_NO_SUCH_REVISION, NULL,
-                                         _("No such revision %ld"), rev);
-
-              /* We failed for the first time. Refresh cache & retry. */
-              SVN_ERR(svn_fs_fs__update_min_unpacked_rev(fs, pool));
-
-              retry = TRUE;
-            }
-          else
-            {
-              svn_error_clear(err);
-              return svn_error_createf(SVN_ERR_FS_NO_SUCH_REVISION, NULL,
-                                       _("No such revision %ld"), rev);
-            }
-        }
-      else
-        {
-          retry = FALSE;
-        }
-    }
-  while (retry);
-
-  return svn_error_trace(err);
-}
-
-svn_error_t *
-svn_fs_fs__item_offset(apr_off_t *absolute_position,
-                       svn_fs_t *fs,
-                       svn_revnum_t rev,
-                       apr_off_t offset,
-                       apr_pool_t *pool)
-{
-  if (svn_fs_fs__is_packed_rev(fs, rev))
-    {
-      apr_off_t rev_offset;
-      SVN_ERR(svn_fs_fs__get_packed_offset(&rev_offset, fs, rev, pool));
-      *absolute_position = rev_offset + offset;
-    }
-  else
-    {
-      *absolute_position = offset;
-    }
-
-  return SVN_NO_ERROR;
 }
 
 svn_boolean_t
@@ -710,5 +644,4 @@
   fs_fs_data_t *ffd = fs->fsap_data;
 
   return ffd->format >= SVN_FS_FS__MIN_MOVE_SUPPORT_FORMAT;
->>>>>>> f51e3dc3
 }