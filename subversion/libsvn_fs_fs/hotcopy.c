--- conflicted
+++ resolved
@@ -626,7 +626,7 @@
       if (pack_end_rev > dst_youngest)
         {
           SVN_ERR(svn_fs_fs__write_current(dst_fs, pack_end_rev, 0, 0,
-                                     iterpool));
+                                           iterpool));
         }
 
       /* When notifying about packed shards, make things simpler by either
@@ -1022,42 +1022,9 @@
 {
   fs_fs_data_t *src_ffd = src_fs->fsap_data;
 
-<<<<<<< HEAD
-  dst_fs->path = apr_pstrdup(pool, dst_path);
-
-  dst_ffd->max_files_per_dir = src_ffd->max_files_per_dir;
-  dst_ffd->format = src_ffd->format;
-
-  /* Create the revision data directories. */
-  if (dst_ffd->max_files_per_dir)
-    SVN_ERR(svn_io_make_dir_recursively(svn_fs_fs__path_rev_shard(dst_fs,
-                                                                  0, pool),
-                                        pool));
-  else
-    SVN_ERR(svn_io_make_dir_recursively(svn_dirent_join(dst_path,
-                                                        PATH_REVS_DIR, pool),
-                                        pool));
-
-  /* Create the revprops directory. */
-  if (src_ffd->max_files_per_dir)
-    SVN_ERR(svn_io_make_dir_recursively(
-                          svn_fs_fs__path_revprops_shard(dst_fs, 0, pool),
-                          pool));
-  else
-    SVN_ERR(svn_io_make_dir_recursively(svn_dirent_join(dst_path,
-                                                        PATH_REVPROPS_DIR,
-                                                        pool),
-                                        pool));
-
-  /* Create the transaction directory. */
-  SVN_ERR(svn_io_make_dir_recursively(svn_dirent_join(dst_path, PATH_TXNS_DIR,
-                                                      pool),
-=======
   /* Create the DST_FS repository with the same layout as SRC_FS. */
   SVN_ERR(svn_fs_fs__create_file_tree(dst_fs, dst_path, src_ffd->format,
                                       src_ffd->max_files_per_dir,
-                                      src_ffd->min_log_addressing_rev,
->>>>>>> 8ab9cefa
                                       pool));
 
   /* Copy the UUID.  Hotcopy destination receives a new instance ID, but
