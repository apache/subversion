/*
 * merge.c: merging
 *
 * ====================================================================
 * Copyright (c) 2000-2007 CollabNet.  All rights reserved.
 *
 * This software is licensed as described in the file COPYING, which
 * you should have received as part of this distribution.  The terms
 * are also available at http://subversion.tigris.org/license-1.html.
 * If newer versions of this license are posted there, you may use a
 * newer version instead, at your option.
 *
 * This software consists of voluntary contributions made by many
 * individuals.  For exact contribution history, see the revision
 * history and logs, available at http://subversion.tigris.org/.
 * ====================================================================
 */

/* ==================================================================== */



/*** Includes. ***/

#include <apr_strings.h>
#include <apr_tables.h>
#include <apr_hash.h>
#include "svn_types.h"
#include "svn_hash.h"
#include "svn_wc.h"
#include "svn_delta.h"
#include "svn_diff.h"
#include "svn_mergeinfo.h"
#include "svn_client.h"
#include "svn_string.h"
#include "svn_error.h"
#include "svn_path.h"
#include "svn_io.h"
#include "svn_utf.h"
#include "svn_pools.h"
#include "svn_config.h"
#include "svn_props.h"
#include "svn_time.h"
#include "svn_sorts.h"
#include "client.h"
#include "mergeinfo.h"
#include <assert.h>

#include "private/svn_wc_private.h"
#include "private/svn_mergeinfo_private.h"
#include "private/svn_client_private.h"

#include "svn_private_config.h"

/*-----------------------------------------------------------------------*/

/*** Utilities. ***/

/* Sanity check -- ensure that we have valid revisions to look at. */
#define ENSURE_VALID_REVISION_KINDS(rev1_kind, rev2_kind) \
  if ((rev1_kind == svn_opt_revision_unspecified) \
      || (rev2_kind == svn_opt_revision_unspecified)) \
    { \
      return svn_error_create \
        (SVN_ERR_CLIENT_BAD_REVISION, NULL, \
         _("Not all required revisions are specified")); \
    }


/* Return SVN_ERR_UNSUPPORTED_FEATURE if URL's scheme does not
   match the scheme of the url for ADM_ACCESS's path; return
   SVN_ERR_BAD_URL if no scheme can be found for one or both urls;
   otherwise return SVN_NO_ERROR.  Use ADM_ACCESS's pool for
   temporary allocation. */
static svn_error_t *
check_scheme_match(svn_wc_adm_access_t *adm_access, const char *url)
{
  const char *path = svn_wc_adm_access_path(adm_access);
  apr_pool_t *pool = svn_wc_adm_access_pool(adm_access);
  const svn_wc_entry_t *ent;
  const char *idx1, *idx2;

  SVN_ERR(svn_wc_entry(&ent, path, adm_access, TRUE, pool));

  idx1 = strchr(url, ':');
  idx2 = strchr(ent->url, ':');

  if ((idx1 == NULL) && (idx2 == NULL))
    {
      return svn_error_createf
        (SVN_ERR_BAD_URL, NULL,
         _("URLs have no scheme ('%s' and '%s')"), url, ent->url);
    }
  else if (idx1 == NULL)
    {
      return svn_error_createf
        (SVN_ERR_BAD_URL, NULL,
         _("URL has no scheme: '%s'"), url);
    }
  else if (idx2 == NULL)
    {
      return svn_error_createf
        (SVN_ERR_BAD_URL, NULL,
         _("URL has no scheme: '%s'"), ent->url);
    }
  else if (((idx1 - url) != (idx2 - ent->url))
           || (strncmp(url, ent->url, idx1 - url) != 0))
    {
      return svn_error_createf
        (SVN_ERR_UNSUPPORTED_FEATURE, NULL,
         _("Access scheme mixtures not yet supported ('%s' and '%s')"),
         url, ent->url);
    }

  /* else */

  return SVN_NO_ERROR;
}


/*-----------------------------------------------------------------------*/

/*** Callbacks for 'svn merge', invoked by the repos-diff editor. ***/


struct merge_cmd_baton {
  svn_boolean_t force;
  svn_boolean_t record_only;          /* Whether to only record mergeinfo. */
  svn_boolean_t dry_run;
  svn_boolean_t same_repos;           /* Whether the merge source repository
                                         is the same repository as the
                                         target.  Defaults to FALSE if DRY_RUN
                                         is TRUE.*/
  svn_boolean_t target_missing_child; /* Whether working copy target of the
                                         merge is missing any immediate
                                         children. */
  svn_boolean_t existing_mergeinfo;   /* Whether working copy target of the
                                         merge has any prexisting mergeinfo at
                                         the start of the merge. */
  svn_boolean_t operative_merge;      /* Whether any changes were actually
                                         made as a result of this merge. */
  const char *added_path;             /* Set to the dir path whenever the
                                         dir is added as a child of a
                                         versioned dir (dry-run only) */
  const char *target;                 /* Working copy target of merge */
  const char *url;                    /* The second URL in the merge */
  const char *path;                   /* The wc path of the second target, this
                                         can be NULL if we don't have one. */
  const svn_opt_revision_t *revision; /* Revision of second URL in the merge */
  svn_client_ctx_t *ctx;              /* Client context for callbacks, etc. */

  /* Whether invocation of the merge_file_added() callback required
     delegation to the merge_file_changed() function for the file
     currently being merged.  This info is used to detect whether a
     file on the left side of a 3-way merge actually exists (important
     because it's created as an empty temp file on disk regardless).*/
  svn_boolean_t add_necessitated_merge;

  /* The list of paths for entries we've deleted, used only when in
     dry_run mode. */
  apr_hash_t *dry_run_deletions;

  /* The list of any paths which remained in conflict after a
     resolution attempt was made.  We track this in-memory, rather
     than just using WC entry state, since the latter doesn't help us
     when in dry_run mode. */
  apr_hash_t *conflicted_paths;

  /* The diff3_cmd in ctx->config, if any, else null.  We could just
     extract this as needed, but since more than one caller uses it,
     we just set it up when this baton is created. */
  const char *diff3_cmd;
  const apr_array_header_t *merge_options;

  /* RA sessions used throughout a merge operation.  Opened/re-parented
     as needed. */
  svn_ra_session_t *ra_session1;
  svn_ra_session_t *ra_session2;

  apr_pool_t *pool;
};

apr_hash_t *
svn_client__dry_run_deletions(void *merge_cmd_baton)
{
  struct merge_cmd_baton *merge_b = merge_cmd_baton;
  return merge_b->dry_run_deletions;
}

/* Used to avoid spurious notifications (e.g. conflicts) from a merge
   attempt into an existing target which would have been deleted if we
   weren't in dry_run mode (issue #2584).  Assumes that WCPATH is
   still versioned (e.g. has an associated entry). */
static APR_INLINE svn_boolean_t
dry_run_deleted_p(struct merge_cmd_baton *merge_b, const char *wcpath)
{
  return (merge_b->dry_run &&
          apr_hash_get(merge_b->dry_run_deletions, wcpath,
                       APR_HASH_KEY_STRING) != NULL);
}

/* Return whether any WC path was put in conflict by the merge
   operation corresponding to MERGE_B. */
static APR_INLINE svn_boolean_t
is_path_conflicted_by_merge(struct merge_cmd_baton *merge_b)
{
  return (merge_b->conflicted_paths &&
          apr_hash_count(merge_b->conflicted_paths) > 0);
}

/* A svn_wc_diff_callbacks2_t function.  Used for both file and directory
   property merges. */
static svn_error_t *
merge_props_changed(svn_wc_adm_access_t *adm_access,
                    svn_wc_notify_state_t *state,
                    const char *path,
                    const apr_array_header_t *propchanges,
                    apr_hash_t *original_props,
                    void *baton)
{
  apr_array_header_t *props;
  struct merge_cmd_baton *merge_b = baton;
  apr_pool_t *subpool = svn_pool_create(merge_b->pool);
  svn_error_t *err;

  SVN_ERR(svn_categorize_props(propchanges, NULL, NULL, &props, subpool));

  /* We only want to merge "regular" version properties:  by
     definition, 'svn merge' shouldn't touch any data within .svn/  */
  if (props->nelts)
    {
      /* svn_wc_merge_props() requires ADM_ACCESS to be the access for
         the parent of PATH. Since the advent of merge tracking,
         discover_and_merge_children() may call this (indirectly) with
         the access for the merge_b->target instead (issue #2781).
         So, if we have the wrong access, get the right one. */
      if (svn_path_compare_paths(svn_wc_adm_access_path(adm_access),
                                 path) != 0)
        SVN_ERR(svn_wc_adm_probe_try3(&adm_access, adm_access, path,
                                      TRUE, -1, merge_b->ctx->cancel_func,
                                      merge_b->ctx->cancel_baton, subpool));

      err = svn_wc_merge_props(state, path, adm_access, original_props, props,
                               FALSE, merge_b->dry_run, subpool);
      if (err && (err->apr_err == SVN_ERR_ENTRY_NOT_FOUND
                  || err->apr_err == SVN_ERR_UNVERSIONED_RESOURCE))
        {
          /* if the entry doesn't exist in the wc, just 'skip' over
             this part of the tree-delta. */
          if (state)
            *state = svn_wc_notify_state_missing;
          svn_error_clear(err);
          svn_pool_destroy(subpool);
          return SVN_NO_ERROR;
        }
      else if (err)
        return err;
    }

  svn_pool_destroy(subpool);
  return SVN_NO_ERROR;
}

/* Contains any state collected while resolving conflicts. */
typedef struct
{
  /* The wrapped callback and baton. */
  svn_wc_conflict_resolver_func_t wrapped_func;
  void *wrapped_baton;

  /* The list of any paths which remained in conflict after a
     resolution attempt was made. */
  apr_hash_t **conflicted_paths;

  /* Pool used in notification_receiver() to avoid the iteration
     sub-pool which is passed in, then subsequently destroyed. */
  apr_pool_t *pool;
} conflict_resolver_baton_t;

/* An implementation of the svn_wc_conflict_resolver_func_t interface.
   We keep a record of paths which remain in conflict after any
   resolution attempt from BATON->wrapped_func. */
static svn_error_t *
conflict_resolver(svn_wc_conflict_result_t *result,
                  const svn_wc_conflict_description_t *description,
                  void *baton, apr_pool_t *pool)
{
  svn_error_t *err;
  conflict_resolver_baton_t *conflict_b = baton;

  if (conflict_b->wrapped_func)
    err = (*conflict_b->wrapped_func)(result, description,
                                      conflict_b->wrapped_baton, pool);
  else
    err = SVN_NO_ERROR;

  /* Keep a record of paths still in conflict after the resolution attempt. */
  if (*result == svn_wc_conflict_result_conflicted)
    {
      const char *conflicted_path = apr_pstrdup(conflict_b->pool,
                                                description->path);

      if (*conflict_b->conflicted_paths == NULL)
        *conflict_b->conflicted_paths = apr_hash_make(conflict_b->pool);

      apr_hash_set(*conflict_b->conflicted_paths, conflicted_path,
                   APR_HASH_KEY_STRING, conflicted_path);
    }

  return err;
}

/* A svn_wc_diff_callbacks2_t function. */
static svn_error_t *
merge_file_changed(svn_wc_adm_access_t *adm_access,
                   svn_wc_notify_state_t *content_state,
                   svn_wc_notify_state_t *prop_state,
                   const char *mine,
                   const char *older,
                   const char *yours,
                   svn_revnum_t older_rev,
                   svn_revnum_t yours_rev,
                   const char *mimetype1,
                   const char *mimetype2,
                   const apr_array_header_t *prop_changes,
                   apr_hash_t *original_props,
                   void *baton)
{
  struct merge_cmd_baton *merge_b = baton;
  apr_pool_t *subpool = svn_pool_create(merge_b->pool);
  svn_boolean_t merge_required = TRUE;
  enum svn_wc_merge_outcome_t merge_outcome;

  /* Easy out:  no access baton means there ain't no merge target */
  if (adm_access == NULL)
    {
      if (content_state)
        *content_state = svn_wc_notify_state_missing;
      if (prop_state)
        *prop_state = svn_wc_notify_state_missing;
      svn_pool_destroy(subpool);
      return SVN_NO_ERROR;
    }

  /* Other easy outs:  if the merge target isn't under version
     control, or is just missing from disk, fogettaboutit.  There's no
     way svn_wc_merge3() can do the merge. */
  {
    const svn_wc_entry_t *entry;
    svn_node_kind_t kind;

    SVN_ERR(svn_wc_entry(&entry, mine, adm_access, FALSE, subpool));
    SVN_ERR(svn_io_check_path(mine, &kind, subpool));

    /* ### a future thought:  if the file is under version control,
       but the working file is missing, maybe we can 'restore' the
       working file from the text-base, and then allow the merge to run?  */

    if ((! entry) || (kind != svn_node_file))
      {
        if (content_state)
          *content_state = svn_wc_notify_state_missing;
        if (prop_state)
          *prop_state = svn_wc_notify_state_missing;
        svn_pool_destroy(subpool);
        return SVN_NO_ERROR;
      }
  }

  /* ### TODO: Thwart attempts to merge into a path that has
     ### unresolved conflicts.  This needs to be smart enough to deal
     ### with tree conflicts!
  if (is_path_conflicted_by_merge(merge_b, mine))
    {
      *content_state = svn_wc_notify_state_conflicted;
      return svn_error_createf(SVN_ERR_WC_FOUND_CONFLICT, NULL,
                               _("Path '%s' is in conflict, and must be "
                                 "resolved before the remainder of the "
                                 "requested merge can be applied"), mine);
    }
  */

  /* This callback is essentially no more than a wrapper around
     svn_wc_merge3().  Thank goodness that all the
     diff-editor-mechanisms are doing the hard work of getting the
     fulltexts! */

  /* Do property merge before text merge so that keyword expansion takes
     into account the new property values. */
  if (prop_changes->nelts > 0)
    SVN_ERR(merge_props_changed(adm_access, prop_state, mine, prop_changes,
                                original_props, baton));
  else
    if (prop_state)
      *prop_state = svn_wc_notify_state_unchanged;

  if (older)
    {
      svn_boolean_t has_local_mods;
      SVN_ERR(svn_wc_text_modified_p(&has_local_mods, mine, FALSE,
                                     adm_access, subpool));

      /* Special case:  if a binary file isn't locally modified, and is
         exactly identical to the 'left' side of the merge, then don't
         allow svn_wc_merge to produce a conflict.  Instead, just
         overwrite the working file with the 'right' side of the merge.

         Alternately, if the 'left' side of the merge doesn't exist in
         the repository, and the 'right' side of the merge is
         identical to the WC, pretend we did the merge (a no-op). */
      if ((! has_local_mods)
          && ((mimetype1 && svn_mime_type_is_binary(mimetype1))
              || (mimetype2 && svn_mime_type_is_binary(mimetype2))))
        {
          /* For adds, the 'left' side of the merge doesn't exist. */
          svn_boolean_t older_revision_exists =
              !merge_b->add_necessitated_merge;
          svn_boolean_t same_contents;
          SVN_ERR(svn_io_files_contents_same_p(&same_contents,
                                               (older_revision_exists ?
                                                older : yours),
                                               mine, subpool));
          if (same_contents)
            {
              if (older_revision_exists && !merge_b->dry_run)
                SVN_ERR(svn_io_file_rename(yours, mine, subpool));
              merge_outcome = svn_wc_merge_merged;
              merge_required = FALSE;
            }
        }

      if (merge_required)
        {
          /* xgettext: the '.working', '.merge-left.r%ld' and
             '.merge-right.r%ld' strings are used to tag onto a file
             name in case of a merge conflict */
          const char *target_label = _(".working");
          const char *left_label = apr_psprintf(subpool,
                                                _(".merge-left.r%ld"),
                                                older_rev);
          const char *right_label = apr_psprintf(subpool,
                                                 _(".merge-right.r%ld"),
                                                 yours_rev);
          conflict_resolver_baton_t conflict_baton =
            { merge_b->ctx->conflict_func, merge_b->ctx->conflict_baton,
              &merge_b->conflicted_paths, merge_b->pool };
          SVN_ERR(svn_wc_merge3(&merge_outcome,
                                older, yours, mine, adm_access,
                                left_label, right_label, target_label,
                                merge_b->dry_run, merge_b->diff3_cmd,
                                merge_b->merge_options, prop_changes,
                                conflict_resolver, &conflict_baton,
                                subpool));
        }

      if (content_state)
        {
          if (merge_outcome == svn_wc_merge_conflict)
            *content_state = svn_wc_notify_state_conflicted;
          else if (has_local_mods
                   && merge_outcome != svn_wc_merge_unchanged)
            *content_state = svn_wc_notify_state_merged;
          else if (merge_outcome == svn_wc_merge_merged)
            *content_state = svn_wc_notify_state_changed;
          else if (merge_outcome == svn_wc_merge_no_merge)
            *content_state = svn_wc_notify_state_missing;
          else /* merge_outcome == svn_wc_merge_unchanged */
            *content_state = svn_wc_notify_state_unchanged;
        }
    }

  svn_pool_destroy(subpool);
  return SVN_NO_ERROR;
}

/* A svn_wc_diff_callbacks2_t function. */
static svn_error_t *
merge_file_added(svn_wc_adm_access_t *adm_access,
                 svn_wc_notify_state_t *content_state,
                 svn_wc_notify_state_t *prop_state,
                 const char *mine,
                 const char *older,
                 const char *yours,
                 svn_revnum_t rev1,
                 svn_revnum_t rev2,
                 const char *mimetype1,
                 const char *mimetype2,
                 const apr_array_header_t *prop_changes,
                 apr_hash_t *original_props,
                 void *baton)
{
  struct merge_cmd_baton *merge_b = baton;
  apr_pool_t *subpool = svn_pool_create(merge_b->pool);
  svn_node_kind_t kind;
  const char *copyfrom_url;
  const char *child;
  int i;
  apr_hash_t *new_props;

  /* In most cases, we just leave prop_state as unknown, and let the
     content_state what happened, so we set prop_state here to avoid that
     below. */
  if (prop_state)
    *prop_state = svn_wc_notify_state_unknown;

  /* Apply the prop changes to a new hash table. */
  new_props = apr_hash_copy(subpool, original_props);
  for (i = 0; i < prop_changes->nelts; ++i)
    {
      const svn_prop_t *prop = &APR_ARRAY_IDX(prop_changes, i, svn_prop_t);
      apr_hash_set(new_props, prop->name, APR_HASH_KEY_STRING, prop->value);
    }

  /* Easy out:  if we have no adm_access for the parent directory,
     then this portion of the tree-delta "patch" must be inapplicable.
     Send a 'missing' state back;  the repos-diff editor should then
     send a 'skip' notification. */
  if (! adm_access)
    {
      if (merge_b->dry_run && merge_b->added_path
          && svn_path_is_child(merge_b->added_path, mine, subpool))
        {
          if (content_state)
            *content_state = svn_wc_notify_state_changed;
          if (prop_state && apr_hash_count(new_props))
            *prop_state = svn_wc_notify_state_changed;
        }
      else
        *content_state = svn_wc_notify_state_missing;
      svn_pool_destroy(subpool);
      return SVN_NO_ERROR;
    }

  SVN_ERR(svn_io_check_path(mine, &kind, subpool));
  switch (kind)
    {
    case svn_node_none:
      {
        const svn_wc_entry_t *entry;
        SVN_ERR(svn_wc_entry(&entry, mine, adm_access, FALSE, subpool));
        if (entry && entry->schedule != svn_wc_schedule_delete)
          {
            /* It's versioned but missing. */
            if (content_state)
              *content_state = svn_wc_notify_state_obstructed;
            svn_pool_destroy(subpool);
            return SVN_NO_ERROR;
          }
        if (! merge_b->dry_run)
          {
            child = svn_path_is_child(merge_b->target, mine, subpool);
            if (child != NULL)
              copyfrom_url = svn_path_url_add_component(merge_b->url, child,
                                                        subpool);
            else
              copyfrom_url = merge_b->url;
            SVN_ERR(check_scheme_match(adm_access, copyfrom_url));

            /* Since 'mine' doesn't exist, and this is
               'merge_file_added', I hope it's safe to assume that
               'older' is empty, and 'yours' is the full file.  Merely
               copying 'yours' to 'mine', isn't enough; we need to get
               the whole text-base and props installed too, just as if
               we had called 'svn cp wc wc'. */
            SVN_ERR(svn_wc_add_repos_file2(mine, adm_access, yours, NULL,
                                           new_props, NULL, copyfrom_url,
                                           rev2, subpool));
          }
        if (content_state)
          *content_state = svn_wc_notify_state_changed;
        if (prop_state && apr_hash_count(new_props))
          *prop_state = svn_wc_notify_state_changed;
      }
      break;
    case svn_node_dir:
      if (content_state)
        {
          /* directory already exists, is it under version control? */
          const svn_wc_entry_t *entry;
          SVN_ERR(svn_wc_entry(&entry, mine, adm_access, FALSE, subpool));

          if (entry && dry_run_deleted_p(merge_b, mine))
            *content_state = svn_wc_notify_state_changed;
          else
            /* this will make the repos_editor send a 'skipped' message */
            *content_state = svn_wc_notify_state_obstructed;
        }
      break;
    case svn_node_file:
      {
        /* file already exists, is it under version control? */
        const svn_wc_entry_t *entry;
        SVN_ERR(svn_wc_entry(&entry, mine, adm_access, FALSE, subpool));

        /* If it's an unversioned file, don't touch it.  If it's scheduled
           for deletion, then rm removed it from the working copy and the
           user must have recreated it, don't touch it */
        if (!entry || entry->schedule == svn_wc_schedule_delete)
          {
            /* this will make the repos_editor send a 'skipped' message */
            if (content_state)
              *content_state = svn_wc_notify_state_obstructed;
          }
        else
          {
            if (dry_run_deleted_p(merge_b, mine))
              {
                if (content_state)
                  *content_state = svn_wc_notify_state_changed;
              }
            else
              {
                /* Indicate that we merge because of an add to handle a
                   special case for binary files with no local mods. */
                  merge_b->add_necessitated_merge = TRUE;

                  SVN_ERR(merge_file_changed(adm_access, content_state,
                                             prop_state, mine, older, yours,
                                             rev1, rev2,
                                             mimetype1, mimetype2,
                                             prop_changes, original_props,
                                             baton));

                /* Reset the state so that the baton can safely be reused
                   in subsequent ops occurring during this merge. */
                  merge_b->add_necessitated_merge = FALSE;
              }
          }
        break;
      }
    default:
      if (content_state)
        *content_state = svn_wc_notify_state_unknown;
      break;
    }

  svn_pool_destroy(subpool);
  return SVN_NO_ERROR;
}

/* A svn_wc_diff_callbacks2_t function. */
static svn_error_t *
merge_file_deleted(svn_wc_adm_access_t *adm_access,
                   svn_wc_notify_state_t *state,
                   const char *mine,
                   const char *older,
                   const char *yours,
                   const char *mimetype1,
                   const char *mimetype2,
                   apr_hash_t *original_props,
                   void *baton)
{
  struct merge_cmd_baton *merge_b = baton;
  apr_pool_t *subpool = svn_pool_create(merge_b->pool);
  svn_node_kind_t kind;
  svn_wc_adm_access_t *parent_access;
  const char *parent_path;
  svn_error_t *err;

  /* Easy out:  if we have no adm_access for the parent directory,
     then this portion of the tree-delta "patch" must be inapplicable.
     Send a 'missing' state back;  the repos-diff editor should then
     send a 'skip' notification. */
  if (! adm_access)
    {
      if (state)
        *state = svn_wc_notify_state_missing;
      svn_pool_destroy(subpool);
      return SVN_NO_ERROR;
    }

  SVN_ERR(svn_io_check_path(mine, &kind, subpool));
  switch (kind)
    {
    case svn_node_file:
      svn_path_split(mine, &parent_path, NULL, subpool);
      SVN_ERR(svn_wc_adm_retrieve(&parent_access, adm_access, parent_path,
                                  subpool));
      /* Passing NULL for the notify_func and notify_baton because
         repos_diff.c:delete_entry() will do it for us. */
      err = svn_client__wc_delete(mine, parent_access, merge_b->force,
                                  merge_b->dry_run, FALSE, NULL, NULL,
                                  merge_b->ctx, subpool);
      if (err && state)
        {
          *state = svn_wc_notify_state_obstructed;
          svn_error_clear(err);
        }
      else if (state)
        {
          *state = svn_wc_notify_state_changed;
        }
      break;
    case svn_node_dir:
      if (state)
        *state = svn_wc_notify_state_obstructed;
      break;
    case svn_node_none:
      /* file is already non-existent, this is a no-op. */
      if (state)
        *state = svn_wc_notify_state_missing;
      break;
    default:
      if (state)
        *state = svn_wc_notify_state_unknown;
      break;
    }

  svn_pool_destroy(subpool);
  return SVN_NO_ERROR;
}

/* A svn_wc_diff_callbacks2_t function. */
static svn_error_t *
merge_dir_added(svn_wc_adm_access_t *adm_access,
                svn_wc_notify_state_t *state,
                const char *path,
                svn_revnum_t rev,
                void *baton)
{
  struct merge_cmd_baton *merge_b = baton;
  apr_pool_t *subpool = svn_pool_create(merge_b->pool);
  svn_node_kind_t kind;
  const svn_wc_entry_t *entry;
  const char *copyfrom_url, *child;

  /* Easy out:  if we have no adm_access for the parent directory,
     then this portion of the tree-delta "patch" must be inapplicable.
     Send a 'missing' state back;  the repos-diff editor should then
     send a 'skip' notification. */
  if (! adm_access)
    {
      if (state)
        {
          if (merge_b->dry_run && merge_b->added_path
              && svn_path_is_child(merge_b->added_path, path, subpool))
            *state = svn_wc_notify_state_changed;
          else
            *state = svn_wc_notify_state_missing;
        }
      svn_pool_destroy(subpool);
      return SVN_NO_ERROR;
    }

  child = svn_path_is_child(merge_b->target, path, subpool);
  assert(child != NULL);
  copyfrom_url = svn_path_url_add_component(merge_b->url, child, subpool);
  SVN_ERR(check_scheme_match(adm_access, copyfrom_url));

  SVN_ERR(svn_io_check_path(path, &kind, subpool));
  switch (kind)
    {
    case svn_node_none:
      SVN_ERR(svn_wc_entry(&entry, path, adm_access, FALSE, subpool));
      if (entry && entry->schedule != svn_wc_schedule_delete)
        {
          /* Versioned but missing */
          if (state)
            *state = svn_wc_notify_state_obstructed;
          svn_pool_destroy(subpool);
          return SVN_NO_ERROR;
        }
      if (merge_b->dry_run)
        merge_b->added_path = apr_pstrdup(merge_b->pool, path);
      else
        {
          SVN_ERR(svn_io_make_dir_recursively(path, subpool));
          SVN_ERR(svn_wc_add2(path, adm_access,
                              copyfrom_url, rev,
                              merge_b->ctx->cancel_func,
                              merge_b->ctx->cancel_baton,
                              NULL, NULL, /* don't pass notification func! */
                              subpool));

        }
      if (state)
        *state = svn_wc_notify_state_changed;
      break;
    case svn_node_dir:
      /* Adding an unversioned directory doesn't destroy data */
      SVN_ERR(svn_wc_entry(&entry, path, adm_access, TRUE, subpool));
      if (! entry || entry->schedule == svn_wc_schedule_delete)
        {
          if (!merge_b->dry_run)
            SVN_ERR(svn_wc_add2(path, adm_access,
                                copyfrom_url, rev,
                                merge_b->ctx->cancel_func,
                                merge_b->ctx->cancel_baton,
                                NULL, NULL, /* no notification func! */
                                subpool));
          if (merge_b->dry_run)
            merge_b->added_path = apr_pstrdup(merge_b->pool, path);
          if (state)
            *state = svn_wc_notify_state_changed;
        }
      else if (state)
        {
          if (dry_run_deleted_p(merge_b, path))
            *state = svn_wc_notify_state_changed;
          else
            *state = svn_wc_notify_state_obstructed;
        }
      break;
    case svn_node_file:
      if (merge_b->dry_run)
        merge_b->added_path = NULL;

      if (state)
        {
          SVN_ERR(svn_wc_entry(&entry, path, adm_access, FALSE, subpool));

          if (entry && dry_run_deleted_p(merge_b, path))
            /* ### TODO: Retain record of this dir being added to
               ### avoid problems from subsequent edits which try to
               ### add children. */
            *state = svn_wc_notify_state_changed;
          else
            *state = svn_wc_notify_state_obstructed;
        }
      break;
    default:
      if (merge_b->dry_run)
        merge_b->added_path = NULL;
      if (state)
        *state = svn_wc_notify_state_unknown;
      break;
    }

  svn_pool_destroy(subpool);
  return SVN_NO_ERROR;
}

/* Struct used for as the baton for calling merge_delete_notify_func(). */
typedef struct merge_delete_notify_baton_t
{
  svn_client_ctx_t *ctx;

  /* path to skip */
  const char *path_skip;
} merge_delete_notify_baton_t;

/* Notify callback function that wraps the normal callback
 * function to remove a notification that will be sent twice
 * and set the proper action. */
static void
merge_delete_notify_func(void *baton,
                         const svn_wc_notify_t *notify,
                         apr_pool_t *pool)
{
  merge_delete_notify_baton_t *mdb = baton;
  svn_wc_notify_t *new_notify;

  /* Skip the notification for the path we called svn_client__wc_delete() with,
   * because it will be outputed by repos_diff.c:delete_item */
  if (strcmp(notify->path, mdb->path_skip) == 0)
    return;

  /* svn_client__wc_delete() is written primarily for scheduling operations not
   * update operations.  Since merges are update operations we need to alter
   * the delete notification to show as an update not a schedule so alter
   * the action. */
  if (notify->action == svn_wc_notify_delete)
    {
      /* We need to copy it since notify is const. */
      new_notify = svn_wc_dup_notify(notify, pool);
      new_notify->action = svn_wc_notify_update_delete;
      notify = new_notify;
    }

  if (mdb->ctx->notify_func2)
    (*mdb->ctx->notify_func2)(mdb->ctx->notify_baton2, notify, pool);
}

/* A svn_wc_diff_callbacks2_t function. */
static svn_error_t *
merge_dir_deleted(svn_wc_adm_access_t *adm_access,
                  svn_wc_notify_state_t *state,
                  const char *path,
                  void *baton)
{
  struct merge_cmd_baton *merge_b = baton;
  apr_pool_t *subpool = svn_pool_create(merge_b->pool);
  svn_node_kind_t kind;
  svn_wc_adm_access_t *parent_access;
  const char *parent_path;
  svn_error_t *err;

  /* Easy out:  if we have no adm_access for the parent directory,
     then this portion of the tree-delta "patch" must be inapplicable.
     Send a 'missing' state back;  the repos-diff editor should then
     send a 'skip' notification. */
  if (! adm_access)
    {
      if (state)
        *state = svn_wc_notify_state_missing;
      svn_pool_destroy(subpool);
      return SVN_NO_ERROR;
    }

  SVN_ERR(svn_io_check_path(path, &kind, subpool));
  switch (kind)
    {
    case svn_node_dir:
      {
        merge_delete_notify_baton_t mdb;

        mdb.ctx = merge_b->ctx;
        mdb.path_skip = path;

        svn_path_split(path, &parent_path, NULL, subpool);
        SVN_ERR(svn_wc_adm_retrieve(&parent_access, adm_access, parent_path,
                                    subpool));
        err = svn_client__wc_delete(path, parent_access, merge_b->force,
                                    merge_b->dry_run, FALSE,
                                    merge_delete_notify_func, &mdb,
                                    merge_b->ctx, subpool);
        if (err && state)
          {
            *state = svn_wc_notify_state_obstructed;
            svn_error_clear(err);
          }
        else if (state)
          {
            *state = svn_wc_notify_state_changed;
          }
      }
      break;
    case svn_node_file:
      if (state)
        *state = svn_wc_notify_state_obstructed;
      break;
    case svn_node_none:
      /* dir is already non-existent, this is a no-op. */
      if (state)
        *state = svn_wc_notify_state_missing;
      break;
    default:
      if (state)
        *state = svn_wc_notify_state_unknown;
      break;
    }

  svn_pool_destroy(subpool);
  return SVN_NO_ERROR;
}

/* The main callback table for 'svn merge'.  */
static const svn_wc_diff_callbacks2_t
merge_callbacks =
  {
    merge_file_changed,
    merge_file_added,
    merge_file_deleted,
    merge_dir_added,
    merge_dir_deleted,
    merge_props_changed
  };


/*-----------------------------------------------------------------------*/

/*** Doing the actual merging. ***/

/* Find any merged revision ranges that the merge history for the
   merge source SRC_URL (between RANGE->start and RANGE->end) has
   recorded for the merge target ENTRY.  Get the mergeinfo for the
   source, then get the rangelist for the target (ENTRY) from that
   mergeinfo, subtract it from *UNREFINED_RANGE, and record the
   result in *REQUESTED_RANGELIST. */
static svn_error_t *
calculate_requested_ranges(apr_array_header_t **requested_rangelist,
                           svn_merge_range_t *unrefined_range,
                           const char *src_url, const svn_wc_entry_t *entry,
                           svn_ra_session_t *ra_session,
                           svn_client_ctx_t *ctx, apr_pool_t *pool)
{
  apr_array_header_t *src_rangelist_for_tgt = NULL;
  apr_hash_t *added_mergeinfo, *deleted_mergeinfo,
    *start_mergeinfo, *end_mergeinfo;
  svn_revnum_t min_rev, max_rev;
  const char *repos_rel_path;

  SVN_ERR(svn_client__path_relative_to_root(&repos_rel_path, src_url,
                                            entry->repos, ra_session,
                                            NULL, pool));

  /* Find any mergeinfo added in RANGE. */
  min_rev = MIN(unrefined_range->start, unrefined_range->end);
  SVN_ERR(svn_client__get_repos_mergeinfo(ra_session, &start_mergeinfo,
                                          repos_rel_path, min_rev,
                                          svn_mergeinfo_inherited, pool));
  max_rev = MAX(unrefined_range->start, unrefined_range->end);
  SVN_ERR(svn_client__get_repos_mergeinfo(ra_session, &end_mergeinfo,
                                          repos_rel_path, max_rev,
                                          svn_mergeinfo_inherited, pool));

  SVN_ERR(svn_mergeinfo_diff(&deleted_mergeinfo, &added_mergeinfo,
                             start_mergeinfo, end_mergeinfo,
                             svn_rangelist_equal_inheritance, pool));

  if (added_mergeinfo)
    {
      const char *target_rel_path;
      SVN_ERR(svn_client__path_relative_to_root(&target_rel_path, entry->url,
                                                entry->repos, ra_session,
                                                NULL, pool));
      src_rangelist_for_tgt = apr_hash_get(added_mergeinfo, target_rel_path,
                                           APR_HASH_KEY_STRING);
    }

  *requested_rangelist = apr_array_make(pool, 1, sizeof(unrefined_range));
  APR_ARRAY_PUSH(*requested_rangelist, svn_merge_range_t *) = unrefined_range;
  if (src_rangelist_for_tgt)
    /* Remove overlapping revision ranges from the requested range. */
    SVN_ERR(svn_rangelist_remove(requested_rangelist, src_rangelist_for_tgt,
                                 *requested_rangelist,
                                 svn_rangelist_equal_inheritance, pool));
  return SVN_NO_ERROR;
}

/* Calculate a rangelist of svn_merge_range_t *'s -- for use by
   do_merge()'s application of the editor to the WC -- by subtracting
   revisions which have already been merged into the WC from the
   requested range(s) REQUESTED_MERGE, and storing what's left in
   REMAINING_RANGES.  TARGET_MERGEINFO may be NULL. */
static svn_error_t *
calculate_merge_ranges(apr_array_header_t **remaining_ranges,
                       const char *rel_path,
                       apr_hash_t *target_mergeinfo,
                       apr_array_header_t *requested_merge,
                       svn_boolean_t is_rollback,
                       apr_pool_t *pool)
{
  apr_array_header_t *target_rangelist;

  if (is_rollback)
    /* As we monkey with this data, make a copy of it. */
    requested_merge = svn_rangelist_dup(requested_merge, pool);

  /* If we don't end up removing any revisions from the requested
     range, it'll end up as our sole remaining range. */
  *remaining_ranges = requested_merge;

  /* Subtract the revision ranges which have already been merged into
     the WC (if any) from the range requested for merging (to avoid
     repeated merging). */
  if (target_mergeinfo)
    target_rangelist = apr_hash_get(target_mergeinfo, rel_path,
                                    APR_HASH_KEY_STRING);
  else
    target_rangelist = NULL;

  if (target_rangelist)
    {
      if (is_rollback)
        {
          /* Return the intersection of the revs which are both
             already represented by the WC and are requested for
             revert.  The revert range and will need to be reversed
             for our APIs to work properly, as will the output for the
             revert to work properly. */
          SVN_ERR(svn_rangelist_reverse(requested_merge, pool));
          SVN_ERR(svn_rangelist_intersect(remaining_ranges, target_rangelist,
                                          requested_merge, pool));
          SVN_ERR(svn_rangelist_reverse(*remaining_ranges, pool));
        }
      else
        /* Return only those revs not already represented by this WC. */
        SVN_ERR(svn_rangelist_remove(remaining_ranges, target_rangelist,
                                     requested_merge,
                                     svn_rangelist_ignore_inheritance, pool));
    }

  return SVN_NO_ERROR;
}

/* Contains any state collected while receiving path notifications. */
typedef struct
{
  /* The wrapped callback and baton. */
  svn_wc_notify_func2_t wrapped_func;
  void *wrapped_baton;

  /* Whether the operation's URL1 and URL2 are the same. */
  svn_boolean_t same_urls;

  /* The number of notifications received. */
  apr_uint32_t nbr_notifications;

  /* The number of operative notifications received. */
  apr_uint32_t nbr_operative_notifications;

  /* The list of merged paths. */
  apr_hash_t *merged_paths;

  /* The list of any skipped paths, which should be examined and
     cleared after each invocation of the callback. */
  apr_hash_t *skipped_paths;

  /* Pool used in notification_receiver() to avoid the iteration
     sub-pool which is passed in, then subsequently destroyed. */
  apr_pool_t *pool;
} notification_receiver_baton_t;

/* Our svn_wc_notify_func2_t wrapper.*/
static void
notification_receiver(void *baton, const svn_wc_notify_t *notify,
                      apr_pool_t *pool)
{
  notification_receiver_baton_t *notify_b = baton;

  if (notify_b->same_urls)
    {
      notify_b->nbr_notifications++;

      if (notify->content_state == svn_wc_notify_state_conflicted
          || notify->content_state == svn_wc_notify_state_merged
          || notify->content_state == svn_wc_notify_state_changed
          || notify->prop_state == svn_wc_notify_state_conflicted
          || notify->prop_state == svn_wc_notify_state_merged
          || notify->prop_state == svn_wc_notify_state_changed
          || notify->action == svn_wc_notify_update_add)
        notify_b->nbr_operative_notifications++;

      if (notify->content_state == svn_wc_notify_state_merged
          || notify->content_state == svn_wc_notify_state_changed
          || notify->prop_state == svn_wc_notify_state_merged
          || notify->prop_state == svn_wc_notify_state_changed
          || notify->action == svn_wc_notify_update_add)
        {
          const char *merged_path = apr_pstrdup(notify_b->pool, notify->path);

          if (notify_b->merged_paths == NULL)
            notify_b->merged_paths = apr_hash_make(notify_b->pool);

          apr_hash_set(notify_b->merged_paths, merged_path,
                       APR_HASH_KEY_STRING, merged_path);
        }

      if (notify->action == svn_wc_notify_skip)
        {
          const char *skipped_path = apr_pstrdup(notify_b->pool, notify->path);

          if (notify_b->skipped_paths == NULL)
            notify_b->skipped_paths = apr_hash_make(notify_b->pool);

          apr_hash_set(notify_b->skipped_paths, skipped_path,
                       APR_HASH_KEY_STRING, skipped_path);
        }
    }

  if (notify_b->wrapped_func)
    (*notify_b->wrapped_func)(notify_b->wrapped_baton, notify, pool);
}

/* Create mergeinfo describing the merge of RANGE into our target, accounting
   for paths unaffected by the merge due to skips or conflicts from
   NOTIFY_B. For 'immediates' merge it sets an inheritable mergeinfo 
   corresponding to current merge on merge target. For 'files' merge it sets
   an inheritable mergeinfo corrsponding to current merge on merged files.
   Note in MERGE_B->OPERATIVE_MERGE if an operative merge
   is discovered.  If TARGET_WCPATH is a directory and it is missing
   an immediate child then TARGET_MISSING_CHILD should be true,
   otherwise it is false.*/
static svn_error_t *
determine_merges_performed(apr_hash_t **merges, const char *target_wcpath,
                           svn_merge_range_t *range,
                           svn_depth_t depth,
                           svn_wc_adm_access_t *adm_access,
                           notification_receiver_baton_t *notify_b,
                           struct merge_cmd_baton *merge_b,
                           apr_pool_t *pool)
{
  apr_array_header_t *rangelist;
  apr_size_t nbr_skips = (notify_b->skipped_paths != NULL ?
                          apr_hash_count(notify_b->skipped_paths) : 0);
  *merges = apr_hash_make(pool);

  /* If there have been no operative merges on any subtree merged so far and
     we are determining the merges performed on the merge target (i.e. the
     last such determination to be made), *and* there are no operative merges
     on the target either, then don't calculate anything.  Just return the
     empty hash because this whole merge has been a no-op and we don't change
     the mergeinfo in that case (issue #2883). */
   if (!notify_b->nbr_operative_notifications
       && !merge_b->operative_merge
       && svn_path_compare_paths(target_wcpath, merge_b->target) == 0)
     return SVN_NO_ERROR;


  /* Note in the merge baton when the first operative merge is found. */
  if (notify_b->nbr_operative_notifications > 0
      && !merge_b->operative_merge)
    merge_b->operative_merge = TRUE;

  rangelist = apr_array_make(pool, 1, sizeof(range));
  APR_ARRAY_PUSH(rangelist, svn_merge_range_t *) = range;
  apr_hash_set(*merges, target_wcpath, APR_HASH_KEY_STRING, rangelist);
  if (nbr_skips > 0)
    {
      apr_hash_index_t *hi;
      const void *skipped_path;

      /* Override the mergeinfo for child paths which weren't
         actually merged. */
      for (hi = apr_hash_first(NULL, notify_b->skipped_paths); hi;
           hi = apr_hash_next(hi))
        {
          apr_hash_this(hi, &skipped_path, NULL, NULL);

          /* Add an empty range list for this path. */
          apr_hash_set(*merges, (const char *) skipped_path,
                       APR_HASH_KEY_STRING,
                       apr_array_make(pool, 0, sizeof(range)));

          if (nbr_skips < notify_b->nbr_notifications)
            /* ### Use RANGELIST as the mergeinfo for all children of
               ### this path which were not also explicitly
               ### skipped? */
            ;
        }
    }
  if ((depth != svn_depth_infinity) && notify_b->merged_paths)
    {
      apr_hash_index_t *hi;
      const void *merged_path;

      for (hi = apr_hash_first(NULL, notify_b->merged_paths); hi;
           hi = apr_hash_next(hi))
        {
          const svn_wc_entry_t *child_entry;
          svn_merge_range_t *child_merge_range;
          apr_array_header_t *rangelist_of_child = NULL;
          apr_hash_this(hi, &merged_path, NULL, NULL);
          child_merge_range = svn_merge_range_dup(range, pool);
          SVN_ERR(svn_wc__entry_versioned(&child_entry,
                                          merged_path,
                                          adm_access, FALSE,
                                          pool));
          if (((child_entry->kind == svn_node_dir) && 
               (strcmp(merge_b->target, merged_path) == 0) &&
               (depth == svn_depth_immediates))
              || ((child_entry->kind == svn_node_file) &&
                  (depth == svn_depth_files)))
            {
              /* Set the explicit inheritable mergeinfo for, 
                 1. Merge target directory if depth is immediates.
                 2. If merge is on a file and requested depth is 'files'.
               */
              child_merge_range->inheritable = TRUE;
              rangelist_of_child = apr_array_make(pool, 1, sizeof(range));
            }
          if (rangelist_of_child)
            {
              APR_ARRAY_PUSH(rangelist_of_child, svn_merge_range_t *) = 
                                                           child_merge_range;

              apr_hash_set(*merges, (const char *) merged_path,
                           APR_HASH_KEY_STRING, rangelist_of_child);
            }
        }
    }

  return SVN_NO_ERROR;
}

/* Calculate the new mergeinfo for the target tree based on the merge
   info for TARGET_WCPATH and MERGES (a mapping of WC paths to range
   lists), and record it in the WC (at, and possibly below,
   TARGET_WCPATH). */
static svn_error_t *
update_wc_mergeinfo(const char *target_wcpath, const svn_wc_entry_t *entry,
                    const char *repos_rel_path, apr_hash_t *merges,
                    svn_boolean_t is_rollback,
                    svn_wc_adm_access_t *adm_access,
                    svn_client_ctx_t *ctx, apr_pool_t *pool)
{
  apr_pool_t *subpool = svn_pool_create(pool);
  const char *rel_path;
  apr_hash_t *mergeinfo;
  apr_hash_index_t *hi;

  /* Combine the mergeinfo for the revision range just merged into
     the WC with its on-disk mergeinfo. */
  for (hi = apr_hash_first(pool, merges); hi; hi = apr_hash_next(hi))
    {
      const void *key;
      void *value;
      const char *path;
      apr_array_header_t *ranges, *rangelist;
      int len;
      svn_error_t *err;

      svn_pool_clear(subpool);

      apr_hash_this(hi, &key, NULL, &value);
      path = key;
      ranges = value;

      /* As some of the merges may've changed the WC's mergeinfo, get
         a fresh copy before using it to update the WC's mergeinfo. */
      SVN_ERR(svn_client__parse_mergeinfo(&mergeinfo, entry, path, FALSE,
                                          adm_access, ctx, subpool));

      /* If we are attempting to set empty revision range override mergeinfo
         on a path with no explicit mergeinfo, we first need the pristine
         mergeinfo that path inherits. */
      if (mergeinfo == NULL && ranges->nelts == 0)
        {
          svn_boolean_t inherited;
          SVN_ERR(svn_client__get_wc_mergeinfo(&mergeinfo, &inherited, TRUE,
                                               svn_mergeinfo_nearest_ancestor, 
                                               entry, path, NULL, NULL, 
                                               adm_access, ctx, subpool));
        }

      if (mergeinfo == NULL)
        mergeinfo = apr_hash_make(subpool);

      /* ASSUMPTION: "target_wcpath" is always both a parent and
         prefix of "path". */
      len = strlen(target_wcpath);
      if (len < strlen(path))
        {
          const char *path_relative_to_target = len?(path + len + 1):(path);
          rel_path = apr_pstrcat(subpool, repos_rel_path, "/",
                                 path_relative_to_target, NULL);
        }
      else
        rel_path = repos_rel_path;
      rangelist = apr_hash_get(mergeinfo, rel_path, APR_HASH_KEY_STRING);
      if (rangelist == NULL)
        rangelist = apr_array_make(subpool, 0, sizeof(svn_merge_range_t *));

      if (is_rollback)
        {
          ranges = svn_rangelist_dup(ranges, subpool);
          SVN_ERR(svn_rangelist_reverse(ranges, subpool));
          SVN_ERR(svn_rangelist_remove(&rangelist, ranges, rangelist,
                                       svn_rangelist_ignore_inheritance,
                                       subpool));
        }
      else
        {
          SVN_ERR(svn_rangelist_merge(&rangelist, ranges,
                                      svn_rangelist_equal_inheritance,
                                      subpool));
        }
      /* Update the mergeinfo by adjusting the path's rangelist. */
      apr_hash_set(mergeinfo, rel_path, APR_HASH_KEY_STRING, rangelist);

      if (is_rollback && apr_hash_count(mergeinfo) == 0)
        mergeinfo = NULL;

      err = svn_client__record_wc_mergeinfo(path, mergeinfo,
                                            adm_access, subpool);

      if (err && err->apr_err == SVN_ERR_ENTRY_NOT_FOUND)
        {
          /* PATH isn't just missing, it's not even versioned as far as this
             working copy knows.  But it was included in MERGES, which means
             that the server knows about it.  Likely we don't have access to
             the source due to authz restrictions.  For now just clear the
             error and continue...

             ### TODO:  Set non-inheritable mergeinfo on PATH's immediate
             ### parent and normal mergeinfo on PATH's siblings which we
             ### do have access to. */
          svn_error_clear(err);
        }
      else
        SVN_ERR(err);
    }

  svn_pool_destroy(subpool);
  return SVN_NO_ERROR;
}

/* A tri-state value returned by grok_range_info_from_opt_revisions(). */
enum merge_type
{
  merge_type_merge,     /* additive */
  merge_type_rollback,  /* subtractive */
  merge_type_no_op      /* no change */
};

/* Resolve requested revisions for REVISION1 and REVISION2
   (using RA_SESSION1 and RA_SESSION2), convert them into a merge
   range, determine whether that range represents a merge/revert/no-op
   if SAME_URLS (assume merge otherwise), and store that knowledge in
   *RANGE and *MERGE_TYPE (respectively).  If the resulting revisions
   would result in the merge being a no-op, RANGE->START and
   RANGE->END are set to SVN_INVALID_REVNUM.  RANGE->INHERITABLE is
   always set to TRUE. */
static svn_error_t *
grok_range_info_from_opt_revisions(svn_merge_range_t *range,
                                   enum merge_type *merge_type,
                                   svn_boolean_t same_urls,
                                   svn_ra_session_t *ra_session1,
                                   const svn_opt_revision_t *revision1,
                                   svn_ra_session_t *ra_session2,
                                   const svn_opt_revision_t *revision2,
                                   apr_pool_t *pool)
{
  /* Resolve the revision numbers. */
  SVN_ERR(svn_client__get_revision_number
          (&range->start, ra_session1, revision1, NULL, pool));
  SVN_ERR(svn_client__get_revision_number
          (&range->end, ra_session2, revision2, NULL, pool));

  /* If comparing revisions from different URLs when doing a 3-way
     merge, there's no way to determine the merge type on the
     client-side from the peg revs of the URLs alone (history tracing
     would be required). */
  if (same_urls)
    {
      if (range->start < range->end)
        {
          *merge_type = merge_type_merge;
        }
      else if (range->start > range->end)
        {
          *merge_type = merge_type_rollback;
        }
      else  /* No revisions to merge. */
        {
          *merge_type = merge_type_no_op;
          range->start = range->end = SVN_INVALID_REVNUM;
        }
    }
  else
    {
      *merge_type = merge_type_merge;
    }
  range->inheritable = TRUE;
  return SVN_NO_ERROR;
}

/* Default the values of REVISION1 and REVISION2 to be oldest rev at
   which ra_session's root got created and HEAD (respectively), if
   REVISION1 and REVISION2 are unspecified.  This assumed value is set
   at *ASSUMED_REVISION1 and *ASSUMED_REVISION2.  RA_SESSION is used
   to retrieve the revision of the current HEAD revision.  Use POOL
   for temporary allocations. */
static svn_error_t *
assume_default_rev_range(const svn_opt_revision_t *revision1,
                         svn_opt_revision_t *assumed_revision1,
                         const svn_opt_revision_t *revision2,
                         svn_opt_revision_t *assumed_revision2,
                         svn_ra_session_t *ra_session,
                         apr_pool_t *pool)
{
  svn_opt_revision_t head_rev_opt;
  svn_revnum_t head_revnum = SVN_INVALID_REVNUM;
  head_rev_opt.kind = svn_opt_revision_head;
  /* Provide reasonable defaults for unspecified revisions. */
  if (revision1->kind == svn_opt_revision_unspecified)
    {
      SVN_ERR(svn_client__get_revision_number(&head_revnum, ra_session,
                                              &head_rev_opt, "", pool));
      SVN_ERR(svn_client__oldest_rev_at_path(&assumed_revision1->value.number,
                                             ra_session, "",
                                             head_revnum,
                                             pool));
      if (SVN_IS_VALID_REVNUM(assumed_revision1->value.number))
        {
          assumed_revision1->kind = svn_opt_revision_number;
        }
    }
  else
    {
      *assumed_revision1 = *revision1;
    }
  if (revision2->kind == svn_opt_revision_unspecified)
    {
      if (SVN_IS_VALID_REVNUM(head_revnum))
        {
          assumed_revision2->value.number = head_revnum;
          assumed_revision2->kind = svn_opt_revision_number;
        }
      else
        {
          assumed_revision2->kind = svn_opt_revision_head;
        }
    }
  else
    {
      *assumed_revision2 = *revision2;
    }
  return SVN_NO_ERROR;
}

/* Create and return an error structure appropriate for the unmerged
   revisions range(s). */
static APR_INLINE svn_error_t *
make_merge_conflict_error(const char *target_wcpath,
                          svn_merge_range_t *r,
                          apr_pool_t *pool)
{
  return svn_error_createf
    (SVN_ERR_WC_FOUND_CONFLICT, NULL,
     _("One or more conflicts were produced while merging r%ld:%ld into\n"
       "'%s' --\n"
       "resolve all conflicts and rerun the merge to apply the remaining\n"
       "unmerged revisions"),
     r->start, r->end, svn_path_local_style(target_wcpath, pool));
}

/* Helper for do_merge().

   TARGET_WCPATH is a directory and CHILDREN_WITH_MERGEINFO is filled
   with paths (svn_client__merge_path_t *) arranged in depth first order,
   which have mergeinfo set on them or are absent from the WC (see
   discover_and_merge_children and get_mergeinfo_paths).  Remove any
   absent paths in CHILDREN_WITH_MERGEINFO which are equal to or are
   descendents of TARGET_WCPATH by setting those children to NULL.
   Also remove the path from the NOTIFY_B->SKIPPED_PATHS hash. */
static void
remove_absent_children(const char *target_wcpath,
                       apr_array_header_t *children_with_mergeinfo,
                       notification_receiver_baton_t *notify_b)
{
  /* Before we try to override mergeinfo for skipped paths, make sure
     the path isn't absent due to authz restrictions, because there's
     nothing we can do about those. */
  int i;
  for (i = 0; i < children_with_mergeinfo->nelts; i++)
    {
      svn_client__merge_path_t *child =
        APR_ARRAY_IDX(children_with_mergeinfo, 
                      i, svn_client__merge_path_t *);
      if (child
          && child->absent
          && svn_path_is_ancestor(target_wcpath, child->path))
        {
          apr_hash_set(notify_b->skipped_paths, child->path,
                       APR_HASH_KEY_STRING, NULL);
          APR_ARRAY_IDX(children_with_mergeinfo, i, 
                        svn_client__merge_path_t *) = NULL;
        }
    }
}

/* Populate *REMAINING_RANGES with after removing reflective merge ranges
 * and already merged ranges from *RANGE.
 * Cascade TARGET_MERGEINFO, IS_ROLLBACK, REL_PATH, URL, RA_SESSION,
 * ENTRY, CTX, POOL.
 */
static svn_error_t *
calculate_remaining_ranges(apr_array_header_t **remaining_ranges,
                           svn_merge_range_t *range,
                           apr_hash_t *target_mergeinfo,
                           svn_boolean_t is_rollback,
                           const char *rel_path,
                           const char *url,
                           svn_ra_session_t *ra_session,
                           const svn_wc_entry_t *entry,
                           svn_client_ctx_t *ctx,
                           apr_pool_t *pool)
{
  apr_array_header_t *requested_rangelist;
  /* Determine which of the requested ranges to consider merging... */
  SVN_ERR(calculate_requested_ranges(&requested_rangelist, range, url, entry,
                                     ra_session, ctx, pool));

  /* ...and of those ranges, determine which ones actually still
     need merging. */
  SVN_ERR(calculate_merge_ranges(remaining_ranges, rel_path,
                                 target_mergeinfo, requested_rangelist,
                                 is_rollback, pool));
  return SVN_NO_ERROR;
}

/* Sets up the diff editor report and drives it by properly negating
   subtree that could have a conflicting merge history.*/
static svn_error_t *
drive_merge_report_editor(const char *target_wcpath,
                          const char *url1,
                          const char *url2,
                          apr_array_header_t *children_with_mergeinfo,
                          svn_revnum_t start,
                          svn_revnum_t end,
                          svn_depth_t depth,
                          svn_boolean_t ignore_ancestry,
                          notification_receiver_baton_t *notify_b,
                          svn_wc_adm_access_t *adm_access,
                          const svn_wc_diff_callbacks2_t *callbacks,
                          struct merge_cmd_baton *merge_b,
                          apr_pool_t *pool)
{
  const svn_ra_reporter3_t *reporter;
  const svn_delta_editor_t *diff_editor;
  void *diff_edit_baton;
  void *report_baton;
  /* Open a second session used to request individual file
     contents. Although a session can be used for multiple requests, it
     appears that they must be sequential. Since the first request, for
     the diff, is still being processed the first session cannot be
     reused. This applies to ra_neon, ra_local does not appears to have
     this limitation. */
  SVN_ERR(svn_client__open_ra_session_internal(&merge_b->ra_session2, url1,
                                               NULL, NULL, NULL, FALSE, TRUE,
                                               merge_b->ctx, pool));
  SVN_ERR(svn_client__get_diff_editor(target_wcpath, adm_access, callbacks,
                                      merge_b, depth, merge_b->dry_run,
                                      merge_b->ra_session2, start,
                                      notification_receiver, notify_b,
                                      merge_b->ctx->cancel_func,
                                      merge_b->ctx->cancel_baton,
                                      &diff_editor, &diff_edit_baton,
                                      pool));

  SVN_ERR(svn_ra_do_diff3(merge_b->ra_session1, &reporter, &report_baton, end,
                          "", depth, ignore_ancestry, TRUE,  /* text_deltas */
                          url2, diff_editor, diff_edit_baton, pool));

  SVN_ERR(reporter->set_path(report_baton, "", start, depth,
                             FALSE, NULL, pool));
  if (notify_b->same_urls && children_with_mergeinfo
      && children_with_mergeinfo->nelts > 0)
    {
      /* Describe children with mergeinfo overlapping this merge
         operation such that no diff is retrieved for them from
         the repository. */
      apr_size_t target_wcpath_len = strlen(target_wcpath);
      int i;
      for (i = 0; i < children_with_mergeinfo->nelts; i++)
        {
          const char *child_repos_path;
          svn_client__merge_path_t *child = 
            APR_ARRAY_IDX(children_with_mergeinfo, i, 
                          svn_client__merge_path_t *);

          if (!child || child->absent)
            continue;

          /* svn_path_is_ancestor returns true if paths are same,
             so make sure paths are not same. */
          if (svn_path_is_ancestor(target_wcpath, child->path) &&
              strcmp(child->path, target_wcpath) != 0)
            {
              child_repos_path = child->path +
                              (target_wcpath_len ? target_wcpath_len + 1 : 0);
              SVN_ERR(reporter->set_path(report_baton, child_repos_path,
                                         end, depth, FALSE, NULL, pool));
            }
        }
    }

  SVN_ERR(reporter->finish_report(report_baton, pool));

  return SVN_NO_ERROR;
}

/* Blindly record the range specified by the user (rather than refining it
   as we do for actual merges). */
static svn_error_t *
record_mergeinfo_for_record_only_merge(const char *URL1,
                                       svn_merge_range_t *range,
                                       svn_boolean_t is_rollback,
                                       const svn_wc_entry_t *entry,
                                       svn_wc_adm_access_t *adm_access,
                                       struct merge_cmd_baton *merge_b,
                                       apr_pool_t *pool)
{
  apr_array_header_t *rangelist;
  const char *rel_path;
  apr_hash_t *target_mergeinfo;
  svn_boolean_t indirect;
  apr_hash_t *merges = apr_hash_make(pool);
  /* Temporarily reparent ra_session to WC target URL. */
  SVN_ERR(svn_ra_reparent(merge_b->ra_session1, entry->url, pool));
  SVN_ERR(svn_client__get_wc_or_repos_mergeinfo(&target_mergeinfo, entry,
                                                &indirect, FALSE,
                                                svn_mergeinfo_inherited,
                                                merge_b->ra_session1,
                                                merge_b->target,
                                                adm_access, merge_b->ctx,
                                                pool));
  /* Reparent ra_session back to URL1. */
  SVN_ERR(svn_ra_reparent(merge_b->ra_session1, URL1, pool));
  SVN_ERR(svn_client__path_relative_to_root(&rel_path, URL1, NULL,
                                            merge_b->ra_session1,
                                            adm_access, pool));
  rangelist = apr_array_make(pool, 1, sizeof(range));
  APR_ARRAY_PUSH(rangelist, svn_merge_range_t *) = range;
  apr_hash_set(merges, merge_b->target, APR_HASH_KEY_STRING, rangelist);

  /* If merge target has indirect mergeinfo set it. */
  if (indirect)
    SVN_ERR(svn_client__record_wc_mergeinfo(merge_b->target, target_mergeinfo,
                                            adm_access, pool));

  return update_wc_mergeinfo(merge_b->target, entry, rel_path, merges,
                             is_rollback, adm_access, merge_b->ctx, pool);
}

/* Marks 'inheritable' RANGE to TARGET_WCPATH by wiping off the 
 * corresponding 'non-inheritable' RANGE from TARGET_MERGEINFO for the
 * merge source REL_PATH. 
 * It does such marking only for same URLs from same Repository, 
 * not a dry run, target having existing mergeinfo(TARGET_MERGEINFO) and 
 * target being part of CHILDREN_WITH_MERGEINFO.
*/
static svn_error_t *
mark_mergeinfo_as_inheritable_for_a_range(
                                   apr_hash_t *target_mergeinfo,
                                   svn_boolean_t same_urls,
                                   svn_merge_range_t *range,
                                   const char *rel_path,
                                   const char *target_wcpath,
                                   svn_wc_adm_access_t *adm_access,
                                   struct merge_cmd_baton *merge_b,
                                   apr_array_header_t *children_with_mergeinfo,
                                   int target_index, apr_pool_t *pool)
{
  /* Check if we need to make non-inheritable ranges inheritable. */
  if (target_mergeinfo && same_urls
      && !merge_b->dry_run
      && merge_b->same_repos
      && target_index >= 0)
    {
      svn_client__merge_path_t *merge_path = 
        APR_ARRAY_IDX(children_with_mergeinfo,
                      target_index, svn_client__merge_path_t *);

      /* If a path has no missing children, has non-inheritable ranges,
         *and* those non-inheritable ranges intersect with the merge being
         performed (i.e. this is a repeat merge where a previously missing
         child is now present) then those non-inheritable ranges are made
         inheritable. */
      if (merge_path
          && merge_path->has_noninheritable && !merge_path->missing_child)
        {
          svn_boolean_t is_equal;
          apr_hash_t *merges;
          apr_hash_t *inheritable_merges = apr_hash_make(pool);
          apr_array_header_t *inheritable_ranges =
            apr_array_make(pool, 1, sizeof(svn_merge_range_t *));

          APR_ARRAY_PUSH(inheritable_ranges, svn_merge_range_t *) = range;
          apr_hash_set(inheritable_merges, rel_path, APR_HASH_KEY_STRING,
                       inheritable_ranges);

          /* Try to remove any non-inheritable ranges bound by the merge
             being performed. */
          SVN_ERR(svn_mergeinfo_inheritable(&merges, target_mergeinfo,
                                            rel_path, range->start,
                                            range->end, pool));
          /* If any non-inheritable ranges were removed put them back as
             inheritable ranges. */
          SVN_ERR(svn_mergeinfo__equals(&is_equal, merges, target_mergeinfo,
                                        FALSE, pool));
          if (!is_equal)
            {
              SVN_ERR(svn_mergeinfo_merge(&merges, inheritable_merges,
                                          svn_rangelist_equal_inheritance,
                                          pool));
              SVN_ERR(svn_client__record_wc_mergeinfo(target_wcpath, merges,
                                                      adm_access, pool));
            }
        }
    }
  return SVN_NO_ERROR;
}

/* For shallow merges record the explicit *indirect* mergeinfo on the 
 * 1. merged files *merged* with a depth 'files'. 
 * 2. merged target directory *merged* with a depth 'immediates'.
 * i.e all subtrees which are going to get a 'inheritable merge range'
 * because of this 'shallow' merge should have the explicit mergeinfo
 * recorded on them.
*/
static svn_error_t *
record_mergeinfo_on_merged_children(svn_depth_t depth,
                                    svn_wc_adm_access_t *adm_access,
                                    notification_receiver_baton_t *notify_b,
                                    struct merge_cmd_baton *merge_b,
                                    apr_pool_t *pool)
{
  if ((depth != svn_depth_infinity) && notify_b->merged_paths)
    {
      svn_boolean_t indirect_child_mergeinfo = FALSE;
      apr_hash_index_t *hi;
      apr_hash_t *child_target_mergeinfo;
      const void *merged_path;

      for (hi = apr_hash_first(NULL, notify_b->merged_paths); hi;
           hi = apr_hash_next(hi))
        {
          const svn_wc_entry_t *child_entry;
          apr_hash_this(hi, &merged_path, NULL, NULL);
          SVN_ERR(svn_wc__entry_versioned(&child_entry, merged_path,
                                          adm_access, FALSE, pool));
          if (((child_entry->kind == svn_node_dir)
                && (strcmp(merge_b->target, merged_path) == 0)
                && (depth == svn_depth_immediates))
              || ((child_entry->kind == svn_node_file)
                   && (depth == svn_depth_files)))
            {
              /* Set the explicit inheritable mergeinfo for, 
               *  1. Merge target directory if depth is 
               *     'immediates'.
               *  2. If merge is on a file and requested depth 
               *     is 'files'.
               */
              SVN_ERR(svn_client__get_wc_or_repos_mergeinfo
                                      (&child_target_mergeinfo, child_entry,
                                       &indirect_child_mergeinfo,
                                       FALSE, svn_mergeinfo_inherited,
                                       merge_b->ra_session1, merged_path,
                                       adm_access, merge_b->ctx, pool));
              if (indirect_child_mergeinfo)
                SVN_ERR(svn_client__record_wc_mergeinfo(merged_path,
                                                        child_target_mergeinfo,
                                                        adm_access, pool));
            }
        }
    }
  return SVN_NO_ERROR;
}

/* MERGE_B->TARGET hasn't been merged yet so only elide as
   far MERGE_B->TARGET's immediate children.  If TARGET_WCPATH
   is an immdediate child of MERGE_B->TARGET don't even attempt to
   elide since TARGET_WCPATH can't elide to itself. */
static svn_error_t *
elide_target_mergeinfo(const char *target_wcpath,
                       const svn_wc_entry_t *entry,
                       svn_wc_adm_access_t *adm_access,
                       struct merge_cmd_baton *merge_b,
                       svn_boolean_t is_root_of_noop_merge,
                       apr_pool_t *pool)
{
  apr_size_t target_count, merge_target_count;
  if (!merge_b->dry_run && !is_root_of_noop_merge)
    {
      target_count = svn_path_component_count(target_wcpath);
      merge_target_count = svn_path_component_count(merge_b->target);

      if (target_count - merge_target_count > 1)
        {
          svn_stringbuf_t *elision_limit_path =
            svn_stringbuf_create(target_wcpath, pool);
          svn_path_remove_components(elision_limit_path,
                                     target_count - merge_target_count - 1);
          SVN_ERR(svn_client__elide_mergeinfo(target_wcpath,
                                              elision_limit_path->data, entry,
                                              adm_access, merge_b->ctx, pool));
        }
    }
  return SVN_NO_ERROR;
}
/* URL1, URL2, and TARGET_WCPATH all better be directories.  For the
   single file case, the caller does the merging manually.

   IS_ROLLBACK denotes whether it is a forward or reverse merge.
   TARGET_MISSING_CHILD indicates whether TARGET_WCPATH is missing any
   immediate children.  If TRUE this signifies that the mergeinfo resulting
   from the merge must be non-inheritable.

   Handle DEPTH as documented for svn_client_merge3().

   CHILDREN_WITH_MERGEINFO may contain child paths (svn_client__merge_path_t *)
   which are switched or which have mergeinfo which differs from that of the
   merge target root (ignored if empty or NULL).  CHILDREN_WITH_MERGEINFO
   list should have entries sorted in depth first order as mandated by the
   reporter API. Because of this, we drive the diff editor in such a way that
   it avoids merging child paths when a merge is driven for their parent path.

   CHILDREN_WITH_MERGEINFO may contain TARGET_WCPATH (which may be
   MERGE_B->TARGET), in that case TARGET_INDEX is the array index for
   TARGET_WCPATH, otherwise it should be set to a negative value.
*/
static svn_error_t *
do_merge(const char *url1,
         svn_revnum_t revision1,
         const char *url2,
         svn_revnum_t revision2,
         svn_boolean_t is_rollback,
         svn_boolean_t target_missing_child,
         const char *target_wcpath,
         svn_wc_adm_access_t *adm_access,
         svn_depth_t depth,
         svn_boolean_t ignore_ancestry,
         const svn_wc_diff_callbacks2_t *callbacks,
         struct merge_cmd_baton *merge_b,
         apr_array_header_t *children_with_mergeinfo,
         int target_index,
         apr_pool_t *pool)
{
  svn_error_t *err = SVN_NO_ERROR;
  apr_hash_t *target_mergeinfo;
  apr_array_header_t *remaining_ranges;
  svn_merge_range_t range;
  svn_client_ctx_t *ctx = merge_b->ctx;
  notification_receiver_baton_t notify_b =
    { ctx->notify_func2, ctx->notify_baton2, TRUE, 0, 0, NULL, NULL, pool };
  const char *rel_path;
  const svn_wc_entry_t *entry;
  int i;
  svn_boolean_t indirect;
  svn_boolean_t is_root_of_noop_merge = FALSE;
  apr_pool_t *subpool;

  notify_b.same_urls = (strcmp(url1, url2) == 0);

  SVN_ERR(svn_wc__entry_versioned(&entry, target_wcpath, adm_access, FALSE,
                                  pool));

  /* Establish first RA session to URL1. */
  SVN_ERR(svn_client__open_ra_session_internal(&merge_b->ra_session1, url1,
                                               NULL, NULL, NULL, FALSE, TRUE,
                                               ctx, pool));

  range.start = revision1;
  range.end = revision2;
  range.inheritable = (!target_missing_child && 
                       ((depth == svn_depth_infinity) || 
                        (depth == svn_depth_immediates)));

  if (notify_b.same_urls && merge_b->same_repos)
    {
      /* Temporarily reparent ra_session to WC target URL. */
      SVN_ERR(svn_ra_reparent(merge_b->ra_session1, entry->url, pool));
      SVN_ERR(svn_client__get_wc_or_repos_mergeinfo(&target_mergeinfo, entry,
                                                    &indirect, FALSE,
                                                    svn_mergeinfo_inherited, 
                                                    merge_b->ra_session1,
                                                    target_wcpath, 
                                                    adm_access, ctx, pool));
      /* Reparent ra_session back to URL1. */
      SVN_ERR(svn_ra_reparent(merge_b->ra_session1, url1, pool));

      SVN_ERR(svn_client__path_relative_to_root(&rel_path, url1, NULL,
                                                merge_b->ra_session1,
                                                adm_access, pool));

      SVN_ERR(calculate_remaining_ranges(&remaining_ranges, &range,
                                         target_mergeinfo, is_rollback,
                                         rel_path, url1,
                                         merge_b->ra_session1,
                                         entry, ctx, pool));
    }
  else
    {
      /* HACK: Work around the fact that we don't yet take mergeinfo
         into account when performing 3-way merging with differing
         URLs by handling the merge in the style from pre-Merge
         Tracking. */
      /* ### TODO: Grab WC mergeinfo, push it to the server, and
         ### account for mergeinfo there before pulling down a patch
         ### to apply to the WC. */
        remaining_ranges = apr_array_make(pool, 1, sizeof(&range));
        APR_ARRAY_PUSH(remaining_ranges, svn_merge_range_t *) = &range;
    }

  subpool = svn_pool_create(pool);

  /* Revisions from the requested range which have already been merged
     may create holes in range to merge.  Loop over the revision
     ranges we have left to merge, getting an editor for each range,
     and applying its delta. */
  for (i = 0; i < remaining_ranges->nelts; i++)
    {
      svn_wc_notify_t *notify;

      /* When using this merge range, account for the exclusivity of
         its low value (which is indicated by this operation being a
         merge vs. revert). */
      svn_merge_range_t *r = APR_ARRAY_IDX(remaining_ranges, i,
                                           svn_merge_range_t *);

      svn_pool_clear(subpool);

      notify = svn_wc_create_notify(target_wcpath, svn_wc_notify_merge_begin,
                                    subpool);
      if (notify_b.same_urls)
        notify->merge_range = r;
      notification_receiver(&notify_b, notify, subpool);

      /* ### TODO: Drill code to avoid merges for files which are
         ### already in conflict down into the API which requests or
         ### applies the diff. */

<<<<<<< HEAD
      SVN_ERR(svn_client__get_diff_editor(target_wcpath,
                                          adm_access,
                                          callbacks,
                                          merge_b,
                                          depth,
                                          merge_b->dry_run,
                                          ra_session2,
                                          r->start,
                                          notification_receiver,
                                          &notify_b,
                                          ctx->cancel_func,
                                          ctx->cancel_baton,
                                          &diff_editor,
                                          &diff_edit_baton,
                                          NULL, /* disable svnpatch */
                                          subpool));

      SVN_ERR(svn_ra_do_diff3(ra_session,
                              &reporter, &report_baton,
                              r->end,
                              "",
                              depth,
                              ignore_ancestry,
                              TRUE,  /* text_deltas */
                              initial_URL2,
                              diff_editor, diff_edit_baton, subpool));

      SVN_ERR(reporter->set_path(report_baton, "",
                                 r->start,
                                 depth, FALSE, NULL, subpool));
      if (notify_b.same_urls
          && children_with_mergeinfo
          && children_with_mergeinfo->nelts > 0)
        {
          /* Describe children with mergeinfo overlapping this merge
             operation such that no diff is retrieved for them from
             the repository. */
          apr_size_t target_wcpath_len = strlen(target_wcpath);
          int j;
          for (j = 0; j < children_with_mergeinfo->nelts; j++)
            {
              const char *child_repos_path;
              merge_path_t *child =
                APR_ARRAY_IDX(children_with_mergeinfo, j, merge_path_t *);

              if (!child)
                continue;

              /* svn_path_is_ancestor returns true if paths are same,
                 so make sure paths are not same. */
              if (svn_path_is_ancestor(target_wcpath, child->path) &&
                  strcmp(child->path, target_wcpath) != 0)
                {
                  child_repos_path = child->path +
                    (target_wcpath_len ? target_wcpath_len + 1 : 0);
                  SVN_ERR(reporter->set_path(report_baton, child_repos_path,
                                             r->end,
                                             depth, FALSE, NULL, subpool));
                }
            }
        }

      SVN_ERR(reporter->finish_report(report_baton, subpool));

=======
      SVN_ERR(drive_merge_report_editor(target_wcpath,
                                        url1, url2,
                                        children_with_mergeinfo,
                                        r->start, r->end, depth, 
                                        ignore_ancestry, &notify_b, adm_access,
                                        callbacks, merge_b, subpool));
>>>>>>> 14f15800
      if (notify_b.same_urls)
        {
          if (!merge_b->dry_run && merge_b->same_repos)
            {
              /* Update the WC mergeinfo here to account for our new
                 merges, minus any unresolved conflicts and skips. */
              apr_hash_t *merges;

              /* Remove absent children at or under TARGET_WCPATH from
                 MERGE_B->SKIPPED_PATHS and CHILDREN_WITH_MERGEINFO before we
                 calculate the merges performed. */
              remove_absent_children(target_wcpath, children_with_mergeinfo,
                                     &notify_b);
              SVN_ERR(determine_merges_performed(&merges, target_wcpath,
                                                 r, depth, adm_access,
                                                 &notify_b, merge_b,
                                                 subpool));
              /* If this is the final subtree to be merged (i.e. TARGET_WCPATH
                 is the root of the merge) and the merge was a noop then we
                 don't touch the local mergeinfo mergeinfo. */
              if (svn_path_compare_paths(target_wcpath, merge_b->target) == 0
                  && !merge_b->operative_merge)
                {
                  is_root_of_noop_merge = TRUE;
                }
              else
                {
                  /* If merge target has indirect mergeinfo set it before
                     recording the first merge range. */
                  if (i == 0 && indirect)
                    SVN_ERR(svn_client__record_wc_mergeinfo(target_wcpath,
                                                            target_mergeinfo,
                                                            adm_access,
                                                            subpool));

                  SVN_ERR(record_mergeinfo_on_merged_children(depth, 
                                                              adm_access,
                                                              &notify_b,
                                                              merge_b,
                                                              subpool));

                  SVN_ERR(update_wc_mergeinfo(target_wcpath, entry, rel_path,
                                              merges, is_rollback, adm_access,
                                              ctx, subpool));
                }
            }

          /* Clear the notification counter and list of skipped paths
             in preparation for the next revision range merge. */
          notify_b.nbr_notifications = 0;
          if (notify_b.skipped_paths != NULL)
            svn_hash__clear(notify_b.skipped_paths);
          if (notify_b.merged_paths != NULL)
            svn_hash__clear(notify_b.merged_paths);
        }

      if (i < remaining_ranges->nelts - 1 &&
          is_path_conflicted_by_merge(merge_b))
        {
          err = make_merge_conflict_error(target_wcpath, r, pool);
          range.end = r->end;
          break;
        }
    }

  SVN_ERR(mark_mergeinfo_as_inheritable_for_a_range(target_mergeinfo,
                                                    notify_b.same_urls,
                                                    &range, rel_path,
                                                    target_wcpath, adm_access,
                                                    merge_b,
                                                    children_with_mergeinfo,
                                                    target_index, subpool));
  apr_pool_destroy(subpool);

  SVN_ERR(elide_target_mergeinfo(target_wcpath, entry, adm_access, merge_b,
                                 is_root_of_noop_merge, pool));

  /* Sleep to ensure timestamp integrity. */
  svn_sleep_for_timestamps();

  return err;
}


/* Get REVISION of the file at URL.  SOURCE is a path that refers to that
   file's entry in the working copy, or NULL if we don't have one.  Return in
   *FILENAME the name of a file containing the file contents, in *PROPS a hash
   containing the properties and in *REV the revision.  All allocation occurs
   in POOL. */
static svn_error_t *
single_file_merge_get_file(const char **filename,
                           svn_ra_session_t *ra_session,
                           apr_hash_t **props,
                           svn_revnum_t rev,
                           const char *wc_target,
                           apr_pool_t *pool)
{
  apr_file_t *fp;
  svn_stream_t *stream;

  /* ### Create this temporary file under .svn/tmp/ instead of next to
     ### the working file.*/
  SVN_ERR(svn_io_open_unique_file2(&fp, filename,
                                   wc_target, ".tmp",
                                   svn_io_file_del_none, pool));
  stream = svn_stream_from_aprfile2(fp, FALSE, pool);
  SVN_ERR(svn_ra_get_file(ra_session, "", rev,
                          stream, NULL, props, pool));
  SVN_ERR(svn_stream_close(stream));

  return SVN_NO_ERROR;
}


/* Send a notification specific to a single-file merge. */
static APR_INLINE void
single_file_merge_notify(void *notify_baton, const char *target_wcpath,
                         svn_wc_notify_action_t action,
                         svn_wc_notify_state_t text_state,
                         svn_wc_notify_state_t prop_state, apr_pool_t *pool)
{
  svn_wc_notify_t *notify = svn_wc_create_notify(target_wcpath, action, pool);
  notify->kind = svn_node_file;
  notify->content_state = text_state;
  notify->prop_state = prop_state;
  if (notify->content_state == svn_wc_notify_state_missing)
    notify->action = svn_wc_notify_skip;
  notification_receiver(notify_baton, notify, pool);
}


/* The single-file, simplified version of do_merge. */
static svn_error_t *
do_single_file_merge(const char *url1,
                     svn_revnum_t revision1,
                     const char *url2,
                     svn_revnum_t revision2,
                     svn_boolean_t is_rollback,
                     const char *target_wcpath,
                     svn_wc_adm_access_t *adm_access,
                     struct merge_cmd_baton *merge_b,
                     svn_boolean_t ignore_ancestry,
                     apr_pool_t *pool)
{
  svn_error_t *err = SVN_NO_ERROR;
  apr_hash_t *props1, *props2;
  const char *tmpfile1, *tmpfile2;
  const char *mimetype1, *mimetype2;
  svn_string_t *pval;
  apr_array_header_t *propchanges, *remaining_ranges;
  svn_wc_notify_state_t prop_state = svn_wc_notify_state_unknown;
  svn_wc_notify_state_t text_state = svn_wc_notify_state_unknown;
  svn_client_ctx_t *ctx = merge_b->ctx;
  notification_receiver_baton_t notify_b =
    { ctx->notify_func2, ctx->notify_baton2, TRUE, 0, 0, NULL, NULL, pool };
  const char *rel_path;
  svn_merge_range_t range;
  apr_hash_t *target_mergeinfo;
  const svn_wc_entry_t *entry;
  int i;
  svn_boolean_t indirect = FALSE, is_replace = FALSE;
  svn_boolean_t is_root_of_noop_merge = FALSE;
  apr_pool_t *subpool;

  /* Ensure that the adm_access we're playing with is our TARGET_WCPATH's
     parent, as required by some of underlying helper functions. */
  SVN_ERR(svn_wc_adm_probe_try3(&adm_access, adm_access, target_wcpath,
                                TRUE, -1, merge_b->ctx->cancel_func,
                                merge_b->ctx->cancel_baton,
                                pool));

  SVN_ERR(svn_wc__entry_versioned(&entry, target_wcpath, adm_access, FALSE,
                                  pool));

  /* If we are not ignoring ancestry, then we need to check the
     relationship between the two sides of our merge.  Otherwise, just
     accept our input as-is. */
  if (! ignore_ancestry)
    {
      const char *location_url;
      svn_opt_revision_t *location_rev;
      svn_opt_revision_t unspecified_revision, rev1_opt, rev2_opt;
      unspecified_revision.kind = svn_opt_revision_unspecified;
      rev1_opt.value.number = revision1;
      rev1_opt.kind = svn_opt_revision_number;
      rev2_opt.value.number = revision2;
      rev2_opt.kind = svn_opt_revision_number;

      /* Try to locate the left side of the merge location by tracing the
         history of right side.  We do this only do verify that one of
         these locations is an ancestor of the other. */
      err = svn_client__repos_locations(&location_url, &location_rev,
                                        NULL, NULL,
                                        NULL,
                                        url2,
                                        &rev2_opt,
                                        &rev1_opt,
                                        &unspecified_revision,
                                        ctx, pool);

      /* If the two sides don't have an ancestral relationship, that's
         okay.  But because we are preserving ancestry, we have to
         treat a merge across those locations as a deletion of the one
         and addition of the other. */
      if (err && err->apr_err == SVN_ERR_CLIENT_UNRELATED_RESOURCES)
        {
          is_replace = TRUE;
          svn_error_clear(err);
          err = SVN_NO_ERROR;
        }
      SVN_ERR(err);
    }

  notify_b.same_urls = (strcmp(url1, url2) == 0);

  /* Establish RA sessions to our URLs. */
  SVN_ERR(svn_client__open_ra_session_internal(&merge_b->ra_session1, url1,
                                               NULL, NULL, NULL, FALSE, TRUE,
                                               ctx, pool));
  SVN_ERR(svn_client__open_ra_session_internal(&merge_b->ra_session2, url2,
                                               NULL, NULL, NULL, FALSE, TRUE,
                                               ctx, pool));

  range.start = revision1;
  range.end = revision2;
  range.inheritable = TRUE;
  if (notify_b.same_urls && merge_b->same_repos)
    {
      /* Temporarily reparent ra_session1 to WC target URL. */
      SVN_ERR(svn_ra_reparent(merge_b->ra_session1, entry->url, pool));

      SVN_ERR(svn_client__get_wc_or_repos_mergeinfo(&target_mergeinfo, entry,
                                                    &indirect, FALSE,
                                                    svn_mergeinfo_inherited, 
                                                    merge_b->ra_session1,
                                                    target_wcpath, adm_access,
                                                    ctx, pool));

      /* Reparent ra_session1 back to URL1. */
      SVN_ERR(svn_ra_reparent(merge_b->ra_session1, url1, pool));

      SVN_ERR(svn_client__path_relative_to_root(&rel_path, url1, NULL,
                                                merge_b->ra_session1,
                                                adm_access, pool));
      SVN_ERR(calculate_remaining_ranges(&remaining_ranges, &range,
                                         target_mergeinfo, is_rollback,
                                         rel_path, url1,
                                         merge_b->ra_session1,
                                         entry, ctx, pool));
    }
  else
    {
        remaining_ranges = apr_array_make(pool, 1, sizeof(&range));
        APR_ARRAY_PUSH(remaining_ranges, svn_merge_range_t *) = &range;
    }

  subpool = svn_pool_create(pool);

  for (i = 0; i < remaining_ranges->nelts; i++)
    {
      svn_wc_notify_t *n;

      /* When using this merge range, account for the exclusivity of
         its low value (which is indicated by this operation being a
         merge vs. revert). */
      svn_merge_range_t *r = APR_ARRAY_IDX(remaining_ranges, i,
                                           svn_merge_range_t *);

      svn_pool_clear(subpool);

      n = svn_wc_create_notify(target_wcpath,
                               svn_wc_notify_merge_begin,
                               subpool);
      if (notify_b.same_urls)
        n->merge_range = r;
      notification_receiver(&notify_b, n, subpool);

      /* While we currently don't allow it, in theory we could be
         fetching two fulltexts from two different repositories here. */
      SVN_ERR(single_file_merge_get_file(&tmpfile1, merge_b->ra_session1,
                                         &props1, r->start, target_wcpath,
                                         subpool));
      SVN_ERR(single_file_merge_get_file(&tmpfile2, merge_b->ra_session2,
                                         &props2, r->end, target_wcpath,
                                         subpool));

      /* Discover any svn:mime-type values in the proplists */
      pval = apr_hash_get(props1, SVN_PROP_MIME_TYPE,
                          strlen(SVN_PROP_MIME_TYPE));
      mimetype1 = pval ? pval->data : NULL;

      pval = apr_hash_get(props2, SVN_PROP_MIME_TYPE,
                          strlen(SVN_PROP_MIME_TYPE));
      mimetype2 = pval ? pval->data : NULL;

      /* Deduce property diffs. */
      SVN_ERR(svn_prop_diffs(&propchanges, props2, props1, subpool));

      if (is_replace)
        {
          /* Delete... */
          SVN_ERR(merge_file_deleted(adm_access,
                                     &text_state,
                                     target_wcpath,
                                     NULL,
                                     NULL,
                                     mimetype1, mimetype2,
                                     props1,
                                     merge_b));
          single_file_merge_notify(&notify_b, target_wcpath,
                                   svn_wc_notify_update_delete, text_state,
                                   svn_wc_notify_state_unknown, subpool);

          /* ...plus add... */
          SVN_ERR(merge_file_added(adm_access,
                                   &text_state, &prop_state,
                                   target_wcpath,
                                   tmpfile1,
                                   tmpfile2,
                                   r->start,
                                   r->end,
                                   mimetype1, mimetype2,
                                   propchanges, props1,
                                   merge_b));
          single_file_merge_notify(&notify_b, target_wcpath,
                                   svn_wc_notify_update_add, text_state,
                                   prop_state, subpool);
          /* ... equals replace. */
        }
      else
        {
          SVN_ERR(merge_file_changed(adm_access,
                                     &text_state, &prop_state,
                                     target_wcpath,
                                     tmpfile1,
                                     tmpfile2,
                                     r->start,
                                     r->end,
                                     mimetype1, mimetype2,
                                     propchanges, props1,
                                     merge_b));
          single_file_merge_notify(&notify_b, target_wcpath,
                                   svn_wc_notify_update_update, text_state,
                                   prop_state, subpool);
        }

      /* Ignore if temporary file not found. It may have been renamed. */
      /* (This is where we complain about missing Lisp, or better yet,
         Python...) */
      err = svn_io_remove_file(tmpfile1, subpool);
      if (err && ! APR_STATUS_IS_ENOENT(err->apr_err))
        return err;
      svn_error_clear(err);
      err = SVN_NO_ERROR;
      err = svn_io_remove_file(tmpfile2, subpool);
      if (err && ! APR_STATUS_IS_ENOENT(err->apr_err))
        return err;
      svn_error_clear(err);
      err = SVN_NO_ERROR;

      if (notify_b.same_urls)
        {
          if (!merge_b->dry_run && merge_b->same_repos)
            {
              /* Update the WC mergeinfo here to account for our new
                 merges, minus any unresolved conflicts and skips. */
              apr_hash_t *merges;
              SVN_ERR(determine_merges_performed(&merges, target_wcpath,
                                                 r, svn_depth_infinity,
                                                 adm_access, &notify_b, merge_b,
                                                 subpool));
              /* If this whole merge was simply a no-op merge to a file then
                 we don't touch the local mergeinfo. */
              if(svn_path_compare_paths(target_wcpath, merge_b->target) == 0
                 && !merge_b->operative_merge)
                {
                  is_root_of_noop_merge = TRUE;
                }
              else
                {
                  /* If merge target has indirect mergeinfo set it before
                     recording the first merge range. */
                  if (i == 0 && indirect)
                    SVN_ERR(svn_client__record_wc_mergeinfo(target_wcpath,
                                                            target_mergeinfo,
                                                            adm_access, subpool));

                  SVN_ERR(update_wc_mergeinfo(target_wcpath, entry, rel_path,
                                              merges, is_rollback, adm_access,
                                              ctx, subpool));
                }
            }

          /* Clear the notification counter and list of skipped paths
             in preparation for the next revision range merge. */
          notify_b.nbr_notifications = 0;
          if (notify_b.skipped_paths != NULL)
            svn_hash__clear(notify_b.skipped_paths);
          if (notify_b.merged_paths != NULL)
            svn_hash__clear(notify_b.merged_paths);
        }

      if (i < remaining_ranges->nelts - 1 &&
          is_path_conflicted_by_merge(merge_b))
        {
          err = make_merge_conflict_error(target_wcpath, r, pool);
          goto finalize_mergeinfo;
        }
    }

  apr_pool_destroy(subpool);

 finalize_mergeinfo:
   SVN_ERR(elide_target_mergeinfo(target_wcpath, entry, adm_access, merge_b,
                                  is_root_of_noop_merge, pool));

  /* Sleep to ensure timestamp integrity. */
  svn_sleep_for_timestamps();

  return err;
}

/* A baton for get_mergeinfo_walk_cb. */
struct get_mergeinfo_walk_baton
{
  /* Access for the tree being walked. */
  svn_wc_adm_access_t *base_access;
  /* Array of paths that have explicit mergeinfo and/or are switched. */
  apr_array_header_t *children_with_mergeinfo;
  /* Merge source canonical path. */
  const char* merge_src_canon_path;
  /* Merge target path. */
  const char* merge_target_path;
  /* merge depth requested. */
  svn_depth_t depth;
};


/* svn_wc_entry_callbacks2_t found_entry() callback for get_mergeinfo_paths.

   Given PATH, its corresponding ENTRY, and WB, where WB is the WALK_BATON
   of type "struct get_mergeinfo_walk_baton *":  If PATH is switched,
   has explicit working svn:mergeinfo from a corresponding merge source, is
   missing a child due to a sparse checkout, or is absent from disk, then
   create a svn_client__merge_path_t * representing *PATH, allocated in
   WB->CHILDREN_WITH_MERGEINFO->POOL, and push it onto the
   WB->CHILDREN_WITH_MERGEINFO array. */
static svn_error_t *
get_mergeinfo_walk_cb(const char *path,
                      const svn_wc_entry_t *entry,
                      void *walk_baton,
                      apr_pool_t *pool)
{
  struct get_mergeinfo_walk_baton *wb = walk_baton;
  const svn_string_t *propval;
  apr_hash_t *mergehash;
  svn_boolean_t switched = FALSE;
  svn_boolean_t has_mergeinfo_from_merge_src = FALSE;
  const char *parent_path = svn_path_dirname(path, pool);

  /* We're going to receive dirents twice;  we want to ignore the
     first one (where it's a child of a parent dir), and only use
     the second one (where we're looking at THIS_DIR).  The exception
     is absent dirs, these only come through once, so continue. */
  if ((entry->kind == svn_node_dir)
      && (strcmp(entry->name, SVN_WC_ENTRY_THIS_DIR) != 0)
      && !entry->absent)
    return SVN_NO_ERROR;

  /* Ignore the entry if it does not exist at the time of interest. */
  if (entry->schedule == svn_wc_schedule_delete || entry->deleted)
    return SVN_NO_ERROR;

  if (entry->absent)
    {
      propval = NULL;
      switched = FALSE;
    }
  else
    {
      SVN_ERR(svn_wc_prop_get(&propval, SVN_PROP_MERGE_INFO, path,
                              wb->base_access, pool));
      if (propval)
        {
          const char* path_relative_to_merge_target;
          int merge_target_len;
          svn_stringbuf_t *merge_src_child_path =
                          svn_stringbuf_create(wb->merge_src_canon_path, pool);
          /* Note: Merge target is an empty string for '' and explicit '.'.
           * Such relative merge targets makes path entries to be relative
           * to current directory and hence for merge src '/trunk'
           * "path of value 'subdir'" can cause merge_src_child_path to
           * '/trunksubdir' instead of '/trunk/subdir'.
           * For such merge targets insert '/' between merge_src_canon_path
           * and path_relative_to_merge_target.
           */
          merge_target_len = strlen(wb->merge_target_path);
          /* Need to append '/' only for subtrees. */
          if (!merge_target_len && strcmp(path, wb->merge_target_path) != 0)
            svn_stringbuf_appendbytes(merge_src_child_path, "/", 1);
          path_relative_to_merge_target = path + merge_target_len;
          svn_stringbuf_appendbytes(merge_src_child_path,
                                    path_relative_to_merge_target,
                                    strlen(path_relative_to_merge_target));

          SVN_ERR(svn_mergeinfo_parse(&mergehash, propval->data, pool));
          if (apr_hash_get(mergehash, merge_src_child_path->data,
                           APR_HASH_KEY_STRING))
            has_mergeinfo_from_merge_src = TRUE;
        }
      /* Regardless of whether PATH has explicit mergeinfo or not, we must
         determine if PATH is switched.  This is so get_mergeinfo_paths()
         can later tweak PATH's parent to reflect a missing child (implying it
         needs non-inheritable mergeinfo ranges) and PATH's siblings so they
         get their own complete set of mergeinfo. */
      SVN_ERR(svn_wc__path_switched(path, &switched, entry, pool));
    }

  /* Store PATHs with explict mergeinfo, which are switched, are missing
     children due to a sparse checkout, and/or are absent from the WC,
     first level sub directory relative to merge target if depth is
     immediates. */
  if (has_mergeinfo_from_merge_src
      || switched
      || entry->depth == svn_depth_empty
      || entry->depth == svn_depth_files
      || entry->absent
      || ((wb->depth == svn_depth_immediates) && 
          (entry->kind == svn_node_dir) &&
          (strcmp(parent_path, path) != 0) &&
          (strcmp(parent_path, wb->merge_target_path) == 0)))
    {
      svn_client__merge_path_t *child = 
        apr_palloc(wb->children_with_mergeinfo->pool, sizeof(*child));
      child->path = apr_pstrdup(wb->children_with_mergeinfo->pool, path);
      child->missing_child = (entry->depth == svn_depth_empty
                              || entry->depth == svn_depth_files
                              || ((wb->depth == svn_depth_immediates) &&
                                  (entry->kind == svn_node_dir) &&
                                  (strcmp(parent_path, 
                                          wb->merge_target_path) == 0)))
                              ? TRUE : FALSE;
      child->switched = switched;
      child->absent = entry->absent;
      if (propval)
        {
          if (strstr(propval->data, SVN_MERGEINFO_NONINHERITABLE_STR))
            child->has_noninheritable = TRUE;
          else
            child->has_noninheritable = FALSE;
          child->propval =
            svn_string_create(propval->data,
                              wb->children_with_mergeinfo->pool);
        }
      else
        {
          child->propval = NULL;
          child->has_noninheritable = FALSE;
        }

      /* A little trickery: If PATH doesn't have any mergeinfo or has
         only inheritable mergeinfo, we still describe it as having
         non-inheritable mergeinfo if it is missing a child.  Why?  Because
         the mergeinfo we'll add to PATH as a result of the merge will need
         to be non-inheritable (since PATH is missing children) and doing
         this now allows get_mergeinfo_paths() to properly account for PATH's
         other children. */
      if (!child->has_noninheritable
          && (entry->depth == svn_depth_empty
              || entry->depth == svn_depth_files))
      child->has_noninheritable = TRUE;

      APR_ARRAY_PUSH(wb->children_with_mergeinfo, 
                     svn_client__merge_path_t *) = child;
    }

  return SVN_NO_ERROR;
}

/* svn_wc_entry_callbacks2_t handle_error() callback for
   get_mergeinfo_paths().

   Squelch ERR by returning SVN_NO_ERROR if ERR is caused by a missing
   path (i.e. SVN_ERR_WC_PATH_NOT_FOUND) or an unversioned path
   (i.e. SVN_ERR_WC_NOT_LOCKED). */
static svn_error_t *
get_mergeinfo_error_handler(const char *path,
                            svn_error_t *err,
                            void *walk_baton,
                            apr_pool_t *pool)
{
  if (svn_error_root_cause_is(err, SVN_ERR_WC_PATH_NOT_FOUND)
      || svn_error_root_cause_is(err, SVN_ERR_WC_NOT_LOCKED))
    {
      svn_error_clear(err);
      return SVN_NO_ERROR;
    }
  else
    {
      return err;
    }
}

/* Helper for get_mergeinfo_paths()

   CHILDREN_WITH_MERGEINFO is a depth first sorted array filled with
   svn_client__merge_path_t *.  Starting at the element in
   CHILDREN_WITH_MERGEINFO located at START_INDEX look for that
   element's child/parent (as indicated by LOOKING_FOR_CHILD) named
   PATH. If the child/parent is found, set *CHILD_OR_PARENT to that
   element and return the index at which if was found.  If the
   child/parent is not found set *CHILD_OR_PARENT to NULL and return
   the index at which it should be inserted. */
static int
find_child_or_parent(apr_array_header_t *children_with_mergeinfo,
                     svn_client__merge_path_t **child_or_parent,
                     const char *path,
                     svn_boolean_t looking_for_child,
                     int start_index,
                     apr_pool_t *pool)
{
  int j = 0;
  *child_or_parent = NULL;

  /* If possible, search forwards in the depth first sorted array
     to find a child PATH or backwards to find a parent PATH. */
  if (start_index >= 0 && start_index < children_with_mergeinfo->nelts)
    {
      for (j = looking_for_child ? start_index + 1 : start_index;
           looking_for_child ? j < children_with_mergeinfo->nelts : j >= 0;
           j = looking_for_child ? j + 1 : j - 1)
        {
          /* If this potential child is neither the child we are looking for
             or another one of PARENT's children then CHILD_PATH doesn't
             exist in CHILDREN_WITH_MERGEINFO. */
          svn_client__merge_path_t *potential_child_or_parent =
            APR_ARRAY_IDX(children_with_mergeinfo, j, 
                          svn_client__merge_path_t *);
          int cmp = svn_path_compare_paths(path,
                                           potential_child_or_parent->path);
          if (cmp == 0)
            {
              /* Found child or parent. */
              *child_or_parent = potential_child_or_parent;
              break;
            }
          else if ((looking_for_child && cmp < 0)
                   || (!looking_for_child && cmp > 0))
            {
              /* PATH doesn't exist, but found where it should be inserted. */
              if (!looking_for_child)
                j++;
              break;
            }
          else if (!looking_for_child && j == 0)
            {
              /* Looking for a parent but are at start of the array so we know
                 where to insert the parent. */
              break;
            }
          /* else we are looking for a child but found one of its
             siblings...keep looking. */
        }
    }
  return j;
}

/* Helper for get_mergeinfo_paths()

   CHILDREN_WITH_MERGEINFO is a depth first sorted array filled with
   svn_client__merge_path_t *.  Insert INSERT_ELEMENT into the
   CHILDREN_WITH_MERGEINFO array at index INSERT_INDEX. */
static void
insert_child_to_merge(apr_array_header_t *children_with_mergeinfo,
                      svn_client__merge_path_t *insert_element,
                      int insert_index)
{
  if (insert_index == children_with_mergeinfo->nelts)
    {
      APR_ARRAY_PUSH(children_with_mergeinfo, 
                     svn_client__merge_path_t *) = insert_element;
    }
  else
    {
      /* Copy the last element of CHILDREN_WITH_MERGEINFO and add it to the
         end of the array. */
      int j;
      svn_client__merge_path_t *curr = 
        APR_ARRAY_IDX(children_with_mergeinfo,
                      children_with_mergeinfo->nelts - 1,
                      svn_client__merge_path_t *);
      svn_client__merge_path_t *curr_copy = 
        apr_palloc(children_with_mergeinfo->pool, sizeof(*curr_copy));

      *curr_copy = *curr;
      APR_ARRAY_PUSH(children_with_mergeinfo, 
                     svn_client__merge_path_t *) = curr_copy;

      /* Move all elements from INSERT_INDEX to the end of the array forward
         one spot then insert the new element. */
      for (j = children_with_mergeinfo->nelts - 2; j >= insert_index; j--)
        {
          svn_client__merge_path_t *prev;
          curr = APR_ARRAY_IDX(children_with_mergeinfo, j, 
                               svn_client__merge_path_t *);
          if (j == insert_index)
            *curr = *insert_element;
          else
            {
              prev = APR_ARRAY_IDX(children_with_mergeinfo, j - 1,
                                   svn_client__merge_path_t *);
              *curr = *prev;
            }
        }
    }
}

/* Helper for get_mergeinfo_paths()'s qsort() call. */
static int
compare_merge_path_t_as_paths(const void *a,
                              const void *b)
{
  svn_client__merge_path_t *child1 = *((svn_client__merge_path_t * const *) a);
  svn_client__merge_path_t *child2 = *((svn_client__merge_path_t * const *) b);

  return svn_path_compare_paths(child1->path, child2->path);
}

/* Helper for get_mergeinfo_paths(). 
 * If CHILD->PATH is switched or absent make sure its
 * parent is marked as missing a child.
 * Start looking up for parent from *CURR_INDEX in CHILDREN_WITH_MERGEINFO.
 * Create the parent and insert it into CHILDREN_WITH_MERGEINFO if necessary
 * (and increment *CURR_INDEX so that caller don't process the inserted 
 *  element).
 * Also ensure that CHILD->PATH's
 * siblings which are not already present in CHILDREN_WITH_MERGEINFO
 * are also added to the array. Use POOL for all temporary allocations.*/
static svn_error_t *
insert_parent_and_siblings_of_switched_or_absent_entry(
                                   apr_array_header_t *children_with_mergeinfo,
                                   struct merge_cmd_baton *merge_cmd_baton,
                                   int *curr_index,
                                   svn_client__merge_path_t *child,
                                   svn_wc_adm_access_t *adm_access,
                                   apr_pool_t *pool)
{
  svn_client__merge_path_t *parent;
  const char *parent_path = svn_path_dirname(child->path, pool);
  apr_hash_t *entries;
  apr_hash_index_t *hi;
  svn_wc_adm_access_t *parent_access;
  int insert_index, parent_index;

  if (!(child->absent
          || (child->switched
              && strcmp(merge_cmd_baton->target, child->path) != 0)))
    return SVN_NO_ERROR;

  parent_index = find_child_or_parent(children_with_mergeinfo, &parent,
                                      parent_path, FALSE, *curr_index, pool);
  if (parent)
    {
      parent->missing_child = TRUE;
    }
  else
    {
      /* Create a new element to insert into CHILDREN_WITH_MERGEINFO. */
      parent = apr_palloc(children_with_mergeinfo->pool, sizeof(*parent));
      parent->path = apr_pstrdup(children_with_mergeinfo->pool, parent_path);
      parent->missing_child = TRUE;
      parent->switched = FALSE;
      parent->has_noninheritable = FALSE;
      parent->absent = FALSE;
      parent->propval = NULL;
      /* Insert PARENT into CHILDREN_WITH_MERGEINFO. */
      insert_child_to_merge(children_with_mergeinfo, parent, parent_index);
      /* Increment for loop index so we don't process the inserted element. */
      (*curr_index)++;
    } /*(parent == NULL) */

  /* Add all of PARENT's non-missing children that are not already present.*/
  SVN_ERR(svn_wc_adm_probe_try3(&parent_access, adm_access, parent->path,
                                TRUE, -1, merge_cmd_baton->ctx->cancel_func,
                                merge_cmd_baton->ctx->cancel_baton, pool));
  SVN_ERR(svn_wc_entries_read(&entries, parent_access, FALSE, pool));
  for (hi = apr_hash_first(pool, entries); hi; hi = apr_hash_next(hi))
    {
      const void *key;
      svn_client__merge_path_t *sibling_of_missing;
      const char *child_path;

      apr_hash_this(hi, &key, NULL, NULL);

      if (strcmp(key, SVN_WC_ENTRY_THIS_DIR) == 0)
        continue;

      /* Does this child already exist in CHILDREN_WITH_MERGEINFO? */
      child_path = svn_path_join(parent->path, key, pool);
      insert_index = find_child_or_parent(children_with_mergeinfo,
                                          &sibling_of_missing, child_path,
                                          TRUE, parent_index, pool);
      /* Create the missing child and insert it into CHILDREN_WITH_MERGEINFO.*/
      if (!sibling_of_missing)
        {
          sibling_of_missing = apr_palloc(children_with_mergeinfo->pool,
                                          sizeof(*sibling_of_missing));
          sibling_of_missing->path = apr_pstrdup(children_with_mergeinfo->pool,
                                                 child_path);
          sibling_of_missing->missing_child = FALSE;
          sibling_of_missing->switched = FALSE;
          sibling_of_missing->has_noninheritable = FALSE;
          sibling_of_missing->absent = FALSE;
          sibling_of_missing->propval = NULL;
          insert_child_to_merge(children_with_mergeinfo, sibling_of_missing,
                                insert_index);
        }
    }
  return SVN_NO_ERROR;
}
/* Helper for discover_and_merge_children()

   Perform a depth first walk of the working copy tree rooted at
   TARGET (with the corresponding ENTRY).  Create an
   svn_client__merge_path_t for any path which meets one or more of
   the following criteria:

     1) Path has working svn:mergeinfo from corresponding merge source.
     2) Path is switched.
     3) Path has no mergeinfo of it's own but it's parent has mergeinfo with
        non-inheritable ranges (in this case the function will actually set
        override mergeinfo on the path if this isn't a dry-run and the merge
        is between differences in the same repository).
     4) Path has an immediate child (or children) missing from the WC because
        the child is switched or absent from the WC, or due to a sparse
        checkout.
     5) Path has a sibling (or siblings) missing from the WC because the
        sibling is switched or absent, or missing due to a sparse checkout.
     6) Path is absent from disk due to an authz restriction.

   Criteria 4 and 5 are handled by
   'insert_parent_and_siblings_of_switched_or_absent_entry'.  Store
   the svn_client__merge_path_t's in *CHILDREN_WITH_MERGEINFO.
   *CHILDREN_WITH_MERGEINFO is guaranteed to be in depth-first order
   based on the svn_client__merge_path_t *s path member.  Cascade
   MERGE_SRC_CANON_PATH. */
static svn_error_t *
get_mergeinfo_paths(apr_array_header_t *children_with_mergeinfo,
                    struct merge_cmd_baton *merge_cmd_baton,
                    const char *target, const char* merge_src_canon_path,
                    const svn_wc_entry_t *entry,
                    svn_wc_adm_access_t *adm_access,
                    svn_client_ctx_t *ctx,
                    svn_depth_t depth,
                    apr_pool_t *pool)
{
  int i;
  apr_pool_t *iterpool;
  static const svn_wc_entry_callbacks2_t walk_callbacks =
    { get_mergeinfo_walk_cb, get_mergeinfo_error_handler };
  struct get_mergeinfo_walk_baton wb =
    { adm_access, children_with_mergeinfo, 
      merge_src_canon_path, target, depth};

  /* Cover cases 1), 2), and 6) by walking the WC to get all paths which have
     mergeinfo and/or are switched or are absent from disk. */
  if (entry->kind == svn_node_file)
    SVN_ERR(walk_callbacks.found_entry(merge_cmd_baton->target, entry, &wb,
                                       pool));
  else
    SVN_ERR(svn_wc_walk_entries3(merge_cmd_baton->target, adm_access,
                                 &walk_callbacks, &wb, depth, TRUE,
                                 merge_cmd_baton->ctx->cancel_func,
                                 merge_cmd_baton->ctx->cancel_baton,
                                 pool));

  /* CHILDREN_WITH_MERGEINFO must be in depth first order, but
     svn_wc_walk_entries3() relies on svn_wc_entries_read() which means the
     paths at a given directory level are not in any particular order.  Also,
     we may need to add elements to the array to cover case 3) through 5) from
     the docstring.  If so, it is more efficient to find and insert these
     paths if the sibling paths are in a guaranteed depth-first order.  For
     the first reason we sort the array, for the second reason we do it now
     rather than at the end of this function. */
  qsort(children_with_mergeinfo->elts,
        children_with_mergeinfo->nelts,
        children_with_mergeinfo->elt_size,
        compare_merge_path_t_as_paths);

  iterpool = svn_pool_create(pool);
  for (i = 0; i < children_with_mergeinfo->nelts; i++)
    {
      int insert_index;
      svn_client__merge_path_t *child = 
        APR_ARRAY_IDX(children_with_mergeinfo, i, svn_client__merge_path_t *);
      svn_pool_clear(iterpool);

      /* Case 3) Where merging to a path with a switched child the path gets
         non-inheritable mergeinfo for the merge range performed and the child
         gets it's own set of mergeinfo.  If the switched child later
         "returns", e.g. a switched path is unswitched, the child may not have
         any explicit mergeinfo.  If the initial merge is repeated we don't
         want to repeat the merge for the path, but we do want to repeat it
         for the previously switched child.  To ensure this we check if all
         of CHILD's non-missing children have explicit mergeinfo (they should
         already be present in CHILDREN_WITH_MERGEINFO if they do).  If not,
         add the children without mergeinfo to CHILDREN_WITH_MERGEINFO so
         discover_and_merge_children() will merge them independently.

         But that's not enough!  Since discover_and_merge_children() performs
         the merges on the paths in CHILDREN_WITH_MERGEINFO in a depth first
         manner it will merge the previously switched path's parent first.  As
         part of this merge it will update the parent's previously
         non-inheritable mergeinfo and make it inheritable (since it notices
         the path has no missing children), then when
         discover_and_merge_children() finally merges the previously missing
         child it needs to get mergeinfo from the child's nearest ancestor,
         but since discover_and_merge_children() already tweaked that
         mergeinfo, removing the non-inheritable flag, it appears that the
         child already has been merged to.  To prevent this we set override
         mergeinfo on the child now, before any merging is done, so it has
         explicit mergeinfo that reflects only CHILD's inheritable mergeinfo. */
      if (child->has_noninheritable)
        {
          apr_hash_t *entries;
          apr_hash_index_t *hi;
          svn_wc_adm_access_t *child_access;
          SVN_ERR(svn_wc_adm_probe_try3(&child_access, adm_access,
                                        child->path, TRUE, -1,
                                        merge_cmd_baton->ctx->cancel_func,
                                        merge_cmd_baton->ctx->cancel_baton,
                                        iterpool));
          SVN_ERR(svn_wc_entries_read(&entries, child_access, FALSE,
                                      iterpool));
          for (hi = apr_hash_first(iterpool, entries); hi;
               hi = apr_hash_next(hi))
            {
              const void *key;
              svn_client__merge_path_t *child_of_noninheritable;
              const char *child_path;

              apr_hash_this(hi, &key, NULL, NULL);

              if (strcmp(key, SVN_WC_ENTRY_THIS_DIR) == 0)
                continue;

              /* Does this child already exist in CHILDREN_WITH_MERGEINFO?  If
                 not, create it and insert it into CHILDREN_WITH_MERGEINFO and
                 set override mergeinfo on it. */
              child_path = svn_path_join(child->path, key, iterpool);
              insert_index = find_child_or_parent(children_with_mergeinfo,
                                                  &child_of_noninheritable,
                                                  child_path, TRUE, i,
                                                  iterpool);
              if (!child_of_noninheritable)
                {
                  child_of_noninheritable =
                    apr_palloc(children_with_mergeinfo->pool,
                               sizeof(*child_of_noninheritable));
                  child_of_noninheritable->path =
                    apr_pstrdup(children_with_mergeinfo->pool, child_path);
                  child_of_noninheritable->missing_child = FALSE;
                  child_of_noninheritable->switched = FALSE;
                  child_of_noninheritable->has_noninheritable = FALSE;
                  child_of_noninheritable->absent = FALSE;
                  child_of_noninheritable->propval = NULL;
                  insert_child_to_merge(children_with_mergeinfo,
                                        child_of_noninheritable,
                                        insert_index);
                  if (!merge_cmd_baton->dry_run
                      && merge_cmd_baton->same_repos)
                    {
                      svn_boolean_t inherited;
                      apr_hash_t *mergeinfo;
                      SVN_ERR(svn_client__get_wc_mergeinfo
                              (&mergeinfo, &inherited, FALSE,
                               svn_mergeinfo_nearest_ancestor,
                               entry, child_of_noninheritable->path,
                               merge_cmd_baton->target, NULL, adm_access,
                               merge_cmd_baton->ctx, iterpool));
                      SVN_ERR(svn_client__record_wc_mergeinfo(
                        child_of_noninheritable->path, mergeinfo, adm_access,
                        iterpool));
                    }
                }
            }
        }
      /* Case 4 and Case 5 are handled by the following function.*/
      SVN_ERR(insert_parent_and_siblings_of_switched_or_absent_entry(
                                                      children_with_mergeinfo,
                                                      merge_cmd_baton, &i,
                                                      child, adm_access,
                                                      iterpool));
    } /* i < children_with_mergeinfo->nelts */
  svn_pool_destroy(iterpool);
  return SVN_NO_ERROR;
}


/* A baton for get_diff_summary_func_cb. */
struct get_diff_summary_baton
{
  /* Target path. */
  const char *target_path;

  /* Hash of Deleted paths. */
  apr_hash_t *deleted_paths;

  /* Pool to use for all allocations. */
  apr_pool_t *pool;
};

/* Records the path getting deleted in BATON->deleted_paths, implements
 * svn_client_diff_summarize_func_t interface. */
static svn_error_t *
get_diff_summary_func_cb(const svn_client_diff_summarize_t *summary,
                         void *baton,
                         apr_pool_t *pool)
{
  struct get_diff_summary_baton *sb = baton;
  const char *path = svn_path_join(sb->target_path, summary->path, sb->pool);

  if (summary->summarize_kind == svn_client_diff_summarize_kind_deleted)
    apr_hash_set(sb->deleted_paths, path, APR_HASH_KEY_STRING, path);

  return SVN_NO_ERROR;
}

/* Fill *CHILDREN_WITH_MERGEINFO with child paths (const char *) which
   might have intersecting merges because they meet one or more of the
   described in get_mergeinfo_paths(). Here the paths are arranged in a depth
   first order. For each such child, call do_merge() or do_single_file_merge()
   with the appropriate arguments (based on the type of child).  Use
   PARENT_ENTRY and ADM_ACCESS to fill CHILDREN_WITH_MERGEINFO.
   Cascade PARENT_MERGE_SOURCE_URL, REV1, REV2, DEPTH,
   IGNORE_ANCESTRY, ADM_ACCESS, IS_ROLLBACK and MERGE_CMD_BATON to do_merge() 
   and do_single_file_merge().  All allocation occurs in POOL.

   From PARENT_MERGE_SOURCE_URL and WC_ROOT_URL deduce the
   MERGE_SRC_CANON_PATH.

   Note that any paths in CHILDREN_WITH_MERGEINFO which were switched
   but had no explicit working mergeinfo at the start of the call, will have
   some at the end as a result of do_merge() and/or do_single_file_merge.

   If MERGE_CMD_BATON->TARGET is found to have prexisting mergeinfo it is
   added to CHILDREN_WITH_MERGEINFO and MERGE_CMD_BATON->EXISTING_MERGEINFO is
   set to TRUE, but do_merge() is never called for MERGE_CMD_BATON->TARGET by
   this function. */
static svn_error_t *
discover_and_merge_children(apr_array_header_t **children_with_mergeinfo,
                            const svn_wc_entry_t *parent_entry,
                            const char *parent_merge_source_url,
                            const char *wc_root_url,
                            svn_revnum_t rev1,
                            svn_revnum_t rev2,
                            svn_boolean_t is_rollback,
                            svn_depth_t depth,
                            svn_boolean_t ignore_ancestry,
                            svn_wc_adm_access_t *adm_access,
                            struct merge_cmd_baton *merge_cmd_baton,
                            apr_pool_t *pool)
{
  const svn_wc_entry_t *child_entry;
  int merge_target_len = strlen(merge_cmd_baton->target);
  int i;
  struct get_diff_summary_baton sb;
  svn_opt_revision_t peg_revision, rev_opt1, rev_opt2;
  const char* merge_src_canon_path = apr_pstrdup(pool,
                                                 parent_merge_source_url +
                                                 strlen(wc_root_url));
  sb.target_path = merge_cmd_baton->target;
  sb.deleted_paths = apr_hash_make(pool);
  sb.pool = pool;
  peg_revision.kind = svn_opt_revision_head;
  rev_opt1.value.number = rev1;
  rev_opt1.kind = svn_opt_revision_number;
  rev_opt2.value.number = rev2;
  rev_opt2.kind = svn_opt_revision_number;

  *children_with_mergeinfo = 
    apr_array_make(pool, 0, sizeof(svn_client__merge_path_t *));
  SVN_ERR(get_mergeinfo_paths(*children_with_mergeinfo,
                              merge_cmd_baton, merge_cmd_baton->target,
                              merge_src_canon_path,
                              parent_entry, adm_access,
                              merge_cmd_baton->ctx, depth, pool));

  SVN_ERR(svn_client_diff_summarize_peg2(parent_merge_source_url,
                                         &peg_revision,
                                         &rev_opt1,
                                         &rev_opt2,
                                         depth,
                                         ignore_ancestry,
                                         get_diff_summary_func_cb,
                                         &sb,
                                         merge_cmd_baton->ctx,
                                         pool));

  for (i = 0; i < (*children_with_mergeinfo)->nelts; i++)
    {
      const char *child_repos_path;
      const char *child_url;
      svn_client__merge_path_t *child = 
        APR_ARRAY_IDX(*children_with_mergeinfo, i, svn_client__merge_path_t *);

      /* do_merge() may have set absent children to NULL. */
      if (!child)
        continue;

      if (strcmp(child->path, merge_cmd_baton->target) == 0)
        {
          if (child->missing_child)
            merge_cmd_baton->target_missing_child = TRUE;
          merge_cmd_baton->existing_mergeinfo = TRUE;
          continue;
        }

      /* If the path is getting deleted don't bother doing subtree merge.
       * Just remove it from children_with_mergeinfo, so that merge
       * on a parent can handle it in a usual way.
       */
      if (apr_hash_get(sb.deleted_paths, child->path, APR_HASH_KEY_STRING))
        {
          APR_ARRAY_IDX(*children_with_mergeinfo, i, 
                        svn_client__merge_path_t *) = NULL;
          continue;
        }

      /* If the path is absent don't do subtree merge either. */
      if (child->absent)
        continue;

      SVN_ERR(svn_wc__entry_versioned(&child_entry, child->path, adm_access,
                                      FALSE, pool));
      child_repos_path = child->path +
        (merge_target_len ? merge_target_len + 1 : 0);
      child_url = svn_path_join(parent_merge_source_url,
                                child_repos_path, pool);
      if (child_entry->kind == svn_node_file)
        {
          SVN_ERR(do_single_file_merge(child_url, rev1, child_url, rev2,
                                       is_rollback, child->path, adm_access,
                                       merge_cmd_baton,
                                       FALSE, /* ignore_ancestry */ pool));
        }
      else if (child_entry->kind == svn_node_dir)
        {
          svn_depth_t subtree_depth = depth;
          const char *parent_path = svn_path_dirname(child->path, pool);
          /* If depth is immediates and this 'subtree' is a first level 
             subdir to merge target, do 'empty' subtree merge.*/
          if ((depth == svn_depth_immediates) &&
              (strcmp(parent_path, merge_cmd_baton->target) == 0))
            subtree_depth = svn_depth_empty;

          SVN_ERR(do_merge(child_url,
                           rev1,
                           child_url,
                           rev2,
                           is_rollback,
                           child->missing_child,
                           child->path,
                           adm_access,
                           subtree_depth,
                           ignore_ancestry,
                           &merge_callbacks,
                           merge_cmd_baton,
                           *children_with_mergeinfo, i,
                           pool));
        }
    }
  return SVN_NO_ERROR;
}

/* Return whether the merge source (MERGE_B->ra_session1) is from a
   different repository from the merge target (ENTRY), to avoid later
   erroneously setting mergeinfo on the target. */
static APR_INLINE svn_error_t *
from_same_repos(struct merge_cmd_baton *merge_b, const svn_wc_entry_t *entry,
                svn_client_ctx_t *ctx, apr_pool_t *pool)
{
  const char *src_root;
  SVN_ERR(svn_ra_get_repos_root(merge_b->ra_session1, &src_root, pool));
  merge_b->same_repos = svn_path_is_ancestor(src_root, entry->repos);
  return SVN_NO_ERROR;
}

/* Helper for svn_client_merge3() and svn_client_merge_peg3().

   If a merge was ultimately a no-op, as determined by examing
   MERGE_CMD_BATON, then undo any mergeinfo changes to any subtrees of
   MERGE_CMD_BATON->TARGET (which are stored as
   svn_client__merge_path_t * in CHILDREN_WITH_MERGEINFO - see
   discover_and_merge_children(). */
static svn_error_t *
cleanup_noop_merge(struct merge_cmd_baton *merge_cmd_baton,
                   apr_array_header_t *children_with_mergeinfo,
                   svn_wc_adm_access_t *adm_access,
                   apr_pool_t *pool)
{
  if (children_with_mergeinfo
      && !merge_cmd_baton->operative_merge
      && !merge_cmd_baton->dry_run
      && merge_cmd_baton->same_repos
      && !merge_cmd_baton->record_only)
    {
      int i;
      for (i = 0; i < children_with_mergeinfo->nelts; i++)
        {
          svn_client__merge_path_t *child = 
            APR_ARRAY_IDX(children_with_mergeinfo,
                          i, svn_client__merge_path_t *);

          /* Only undo mergeinfo changes for subtrees, do_merge() and
             do_single_file_merge() take care of the merge target. */
          if (child
              && !child->absent
              && svn_path_compare_paths(child->path,
                                        merge_cmd_baton->target) != 0)
            SVN_ERR(svn_wc_prop_set2(SVN_PROP_MERGE_INFO, child->propval,
                                     child->path, adm_access, TRUE, pool));
        }
    }
  return SVN_NO_ERROR;
}

/*-----------------------------------------------------------------------*/

/*** Public APIs. ***/

svn_error_t *
svn_client_merge3(const char *source1,
                  const svn_opt_revision_t *revision1,
                  const char *source2,
                  const svn_opt_revision_t *revision2,
                  const char *target_wcpath,
                  svn_depth_t depth,
                  svn_boolean_t ignore_ancestry,
                  svn_boolean_t force,
                  svn_boolean_t record_only,
                  svn_boolean_t dry_run,
                  const apr_array_header_t *merge_options,
                  svn_client_ctx_t *ctx,
                  apr_pool_t *pool)
{
  svn_wc_adm_access_t *adm_access;
  const svn_wc_entry_t *entry;
  struct merge_cmd_baton merge_cmd_baton;
  const char *URL1, *URL2;
  apr_array_header_t *children_with_mergeinfo = NULL;
  svn_config_t *cfg;
  const char *wc_repos_root;
  svn_merge_range_t range;
  enum merge_type merge_type;
  svn_boolean_t is_rollback, same_urls;
  svn_opt_revision_t working_rev;

  /* If source1 or source2 are paths, we need to get the underlying
     URL from the wc and save the initial path we were passed so we
     can use it as a path parameter (either in the baton or not).
     otherwise, the path will just be NULL, which means we won't be
     able to figure out some kind of revision specifications, but in
     that case it won't matter, because those ways of specifying a
     revision are meaningless for a url. */
  SVN_ERR(svn_client_url_from_path(&URL1, source1, pool));
  if (! URL1)
    return svn_error_createf(SVN_ERR_ENTRY_MISSING_URL, NULL,
                             _("'%s' has no URL"),
                             svn_path_local_style(source1, pool));

  SVN_ERR(svn_client_url_from_path(&URL2, source2, pool));
  if (! URL2)
    return svn_error_createf(SVN_ERR_ENTRY_MISSING_URL, NULL,
                             _("'%s' has no URL"),
                             svn_path_local_style(source2, pool));

  SVN_ERR(svn_wc_adm_probe_open3(&adm_access, NULL, target_wcpath,
                                 ! dry_run, -1, ctx->cancel_func,
                                 ctx->cancel_baton, pool));

  SVN_ERR(svn_wc__entry_versioned(&entry, target_wcpath, adm_access, FALSE,
                                  pool));

  /* Get the repository root URL. */
  working_rev.kind = svn_opt_revision_working;
  SVN_ERR(svn_client__get_repos_root(&wc_repos_root, target_wcpath, 
                                     &working_rev, adm_access, ctx, pool));

  if (depth == svn_depth_unknown)
    depth = entry->depth;

  merge_cmd_baton.force = force;
  merge_cmd_baton.record_only = record_only;
  merge_cmd_baton.dry_run = dry_run;
  merge_cmd_baton.target_missing_child = FALSE;
  merge_cmd_baton.merge_options = merge_options;
  merge_cmd_baton.target = target_wcpath;
  merge_cmd_baton.url = URL2;
  merge_cmd_baton.revision = revision2;
  merge_cmd_baton.path = (source2 != URL2 ? source2 : NULL);
  merge_cmd_baton.added_path = NULL;
  merge_cmd_baton.add_necessitated_merge = FALSE;
  merge_cmd_baton.dry_run_deletions = (dry_run ? apr_hash_make(pool) : NULL);
  merge_cmd_baton.conflicted_paths = NULL;
  merge_cmd_baton.ctx = ctx;
  merge_cmd_baton.existing_mergeinfo = FALSE;
  merge_cmd_baton.pool = pool;
  merge_cmd_baton.operative_merge = FALSE;

  SVN_ERR(svn_client__open_ra_session_internal(&merge_cmd_baton.ra_session1,
                                               URL1, NULL, NULL, NULL,
                                               FALSE, FALSE, ctx, pool));
  SVN_ERR(svn_client__open_ra_session_internal(&merge_cmd_baton.ra_session2,
                                               URL2, NULL, NULL, NULL,
                                               FALSE, FALSE, ctx, pool));

  /* No need to check URL2, since if it's from a different repository
     than URL1, then the whole merge will fail anyway. */
  SVN_ERR(from_same_repos(&merge_cmd_baton, entry, ctx, pool));

  /* Set up the diff3 command, so various callers don't have to. */
  cfg = ctx->config ? apr_hash_get(ctx->config, SVN_CONFIG_CATEGORY_CONFIG,
                                   APR_HASH_KEY_STRING) : NULL;
  svn_config_get(cfg, &(merge_cmd_baton.diff3_cmd),
                 SVN_CONFIG_SECTION_HELPERS,
                 SVN_CONFIG_OPTION_DIFF3_CMD, NULL);

  same_urls = (strcmp(URL1, URL2) == 0);
  if (!same_urls && record_only)
    return svn_error_create(SVN_ERR_INCORRECT_PARAMS, NULL,
                            _("Use of two URLs is not compatible with "
                              "mergeinfo modification"));
  /* Transform opt revisions to actual revision numbers. */
  ENSURE_VALID_REVISION_KINDS(revision1->kind, revision2->kind);
  SVN_ERR(grok_range_info_from_opt_revisions(&range, &merge_type, same_urls,
                                             merge_cmd_baton.ra_session1,
                                             revision1,
                                             merge_cmd_baton.ra_session2,
                                             revision2, pool));

  if ((merge_type == merge_type_no_op) || (record_only && dry_run))
    return SVN_NO_ERROR;

  is_rollback = (merge_type == merge_type_rollback);

  if (merge_cmd_baton.same_repos && record_only)
    {
      return record_mergeinfo_for_record_only_merge(URL1, &range, is_rollback,
                                                    entry, adm_access, 
                                                    &merge_cmd_baton,
                                                    pool);
    }

  /* If our target_wcpath is a single file, assume that the merge
     sources are files as well, and do a single-file merge. */
  if (entry->kind == svn_node_file)
    {
      SVN_ERR(do_single_file_merge(URL1, range.start,
                                   URL2, range.end,
                                   is_rollback,
                                   target_wcpath,
                                   adm_access,
                                   &merge_cmd_baton,
                                   ignore_ancestry,
                                   pool));
    }
  /* Otherwise, this must be a directory merge.  Do the fancy
     recursive diff-editor thing. */
  else if (entry->kind == svn_node_dir)
    {
      if (same_urls)
        {
          /* Merge children with differing mergeinfo. */
          SVN_ERR(discover_and_merge_children(&children_with_mergeinfo,
                                              entry,
                                              URL1,
                                              wc_repos_root,
                                              range.start,
                                              range.end,
                                              is_rollback,
                                              depth,
                                              ignore_ancestry,
                                              adm_access,
                                              &merge_cmd_baton,
                                              pool));
        }

      /* Merge of the actual target.*/
      SVN_ERR(do_merge(URL1,
                       range.start,
                       URL2,
                       range.end,
                       is_rollback,
                       merge_cmd_baton.target_missing_child,
                       target_wcpath,
                       adm_access,
                       depth,
                       ignore_ancestry,
                       &merge_callbacks,
                       &merge_cmd_baton,
                       children_with_mergeinfo,
                       merge_cmd_baton.existing_mergeinfo ? 0 : -1,
                       pool));
      SVN_ERR(cleanup_noop_merge(&merge_cmd_baton, children_with_mergeinfo,
                                 adm_access, pool));

      /* The merge of the actual target is complete.  See if the target's
         immediate children's mergeinfo elides to the target. */
      if (! dry_run && merge_cmd_baton.operative_merge)
        SVN_ERR(svn_client__elide_children(children_with_mergeinfo, 
                                           target_wcpath, entry, 
                                           adm_access, ctx, pool));
    }

  /* The final mergeinfo on TARGET_WCPATH may itself elide. */
  if (! dry_run && merge_cmd_baton.operative_merge)
    SVN_ERR(svn_client__elide_mergeinfo(target_wcpath, NULL, entry,
                                        adm_access, ctx, pool));

  SVN_ERR(svn_wc_adm_close(adm_access));

  return SVN_NO_ERROR;
}

svn_error_t *
svn_client_merge2(const char *source1,
                  const svn_opt_revision_t *revision1,
                  const char *source2,
                  const svn_opt_revision_t *revision2,
                  const char *target_wcpath,
                  svn_boolean_t recurse,
                  svn_boolean_t ignore_ancestry,
                  svn_boolean_t force,
                  svn_boolean_t dry_run,
                  const apr_array_header_t *merge_options,
                  svn_client_ctx_t *ctx,
                  apr_pool_t *pool)
{
  return svn_client_merge3(source1, revision1, source2, revision2,
                           target_wcpath, SVN_DEPTH_FROM_RECURSE(recurse),
                           ignore_ancestry, force, FALSE, dry_run,
                           merge_options, ctx, pool);
}

svn_error_t *
svn_client_merge(const char *source1,
                 const svn_opt_revision_t *revision1,
                 const char *source2,
                 const svn_opt_revision_t *revision2,
                 const char *target_wcpath,
                 svn_boolean_t recurse,
                 svn_boolean_t ignore_ancestry,
                 svn_boolean_t force,
                 svn_boolean_t dry_run,
                 svn_client_ctx_t *ctx,
                 apr_pool_t *pool)
{
  return svn_client_merge2(source1, revision1, source2, revision2,
                           target_wcpath, recurse, ignore_ancestry, force,
                           dry_run, NULL, ctx, pool);
}

svn_error_t *
svn_client_merge_peg3(const char *source,
                      const svn_opt_revision_t *revision1,
                      const svn_opt_revision_t *revision2,
                      const svn_opt_revision_t *peg_revision,
                      const char *target_wcpath,
                      svn_depth_t depth,
                      svn_boolean_t ignore_ancestry,
                      svn_boolean_t force,
                      svn_boolean_t record_only,
                      svn_boolean_t dry_run,
                      const apr_array_header_t *merge_options,
                      svn_client_ctx_t *ctx,
                      apr_pool_t *pool)
{
  svn_wc_adm_access_t *adm_access;
  const svn_wc_entry_t *entry;
  struct merge_cmd_baton merge_cmd_baton;
  const char *URL;
  const char *path = NULL;
  apr_array_header_t *children_with_mergeinfo;
  const char *URL1, *URL2;
  svn_opt_revision_t initial_rev1, initial_rev2;
  svn_opt_revision_t *rev1, *rev2;
  svn_config_t *cfg;
  const char *wc_repos_root;
  svn_merge_range_t range;
  enum merge_type merge_type;
  svn_opt_revision_t working_rev;
  svn_boolean_t is_rollback, same_urls;

  SVN_ERR(svn_wc_adm_probe_open3(&adm_access, NULL, target_wcpath,
                                 ! dry_run, -1, ctx->cancel_func,
                                 ctx->cancel_baton, pool));

  SVN_ERR(svn_wc__entry_versioned(&entry, target_wcpath, adm_access, FALSE,
                                  pool));

  /* Get the repository root URL. */
  working_rev.kind = svn_opt_revision_working;
  SVN_ERR(svn_client__get_repos_root(&wc_repos_root, target_wcpath, 
                                     &working_rev, adm_access, ctx, pool));


  /* If source is a path, we need to get the underlying URL from
     the wc and save the initial path we were passed so we can use
     it as a path parameter (either in the baton or not).
     otherwise, the path will just be NULL, which means we won't
     be able to figure out some kind of revision specifications,
     but in that case it won't matter, because those ways of
     specifying a revision are meaningless for a URL. */
  SVN_ERR(svn_client_url_from_path(&URL, source, pool));
  if (! URL)
    return svn_error_createf(SVN_ERR_ENTRY_MISSING_URL, NULL,
                             _("'%s' has no URL"),
                             svn_path_local_style(source, pool));
  if (URL != source)
    path = source;

  if (depth == svn_depth_unknown)
    depth = entry->depth;

  merge_cmd_baton.force = force;
  merge_cmd_baton.record_only = record_only;
  merge_cmd_baton.dry_run = dry_run;
  merge_cmd_baton.target_missing_child = FALSE;
  merge_cmd_baton.merge_options = merge_options;
  merge_cmd_baton.target = target_wcpath;
  merge_cmd_baton.url = URL;
  merge_cmd_baton.revision = revision2;
  merge_cmd_baton.path = path;
  merge_cmd_baton.added_path = NULL;
  merge_cmd_baton.add_necessitated_merge = FALSE;
  merge_cmd_baton.dry_run_deletions = (dry_run ? apr_hash_make(pool) : NULL);
  merge_cmd_baton.conflicted_paths = NULL;
  merge_cmd_baton.ctx = ctx;
  merge_cmd_baton.existing_mergeinfo = FALSE;
  merge_cmd_baton.pool = pool;
  merge_cmd_baton.operative_merge = FALSE;

  SVN_ERR(svn_client__open_ra_session_internal(&merge_cmd_baton.ra_session1,
                                               URL, NULL, NULL, NULL,
                                               FALSE, FALSE, ctx, pool));
  merge_cmd_baton.ra_session2 = NULL;
  SVN_ERR(from_same_repos(&merge_cmd_baton, entry, ctx, pool));

  /* Set up the diff3 command, so various callers don't have to. */
  cfg = ctx->config ? apr_hash_get(ctx->config, SVN_CONFIG_CATEGORY_CONFIG,
                                   APR_HASH_KEY_STRING) : NULL;
  svn_config_get(cfg, &(merge_cmd_baton.diff3_cmd),
                 SVN_CONFIG_SECTION_HELPERS,
                 SVN_CONFIG_OPTION_DIFF3_CMD, NULL);

  /* Come up with some reasonable defaults for missing revisions. */
  SVN_ERR(assume_default_rev_range(revision1,
                                   &initial_rev1,
                                   revision2,
                                   &initial_rev2,
                                   merge_cmd_baton.ra_session1,
                                   pool));

  /* Transform the peg-rev syntax into two explicit merge source
     locations. */
  SVN_ERR(svn_client__repos_locations(&URL1, &rev1,
                                      &URL2, &rev2,
                                      NULL,
                                      path ? path : URL,
                                      peg_revision,
                                      &initial_rev1,
                                      &initial_rev2,
                                      ctx, pool));

  same_urls = (strcmp(URL1, URL2) == 0);

  if (!same_urls && record_only)
    return svn_error_create(SVN_ERR_INCORRECT_PARAMS, NULL,
                            _("Use of two URLs is not compatible with "
                              "mergeinfo modification"));

  /* Transform opt revisions to actual revision numbers. */
  SVN_ERR(svn_ra_reparent(merge_cmd_baton.ra_session1, URL1, pool));
  ENSURE_VALID_REVISION_KINDS(rev1->kind, rev2->kind);
  SVN_ERR(grok_range_info_from_opt_revisions(&range, &merge_type, TRUE,
                                             merge_cmd_baton.ra_session1, rev1,
                                             merge_cmd_baton.ra_session1, rev2,
                                             pool));

  if ((merge_type == merge_type_no_op) || (record_only && dry_run))
    return SVN_NO_ERROR;

  is_rollback = (merge_type == merge_type_rollback);

  if (merge_cmd_baton.same_repos && record_only)
    {
      return record_mergeinfo_for_record_only_merge(URL1, &range, is_rollback,
                                                    entry, adm_access, 
                                                    &merge_cmd_baton,
                                                    pool);
    }

  /* If our target_wcpath is a single file, assume that the merge
     sources are files as well, and do a single-file merge. */
  if (entry->kind == svn_node_file)
    {
      SVN_ERR(do_single_file_merge(URL1, range.start,
                                   URL2, range.end,
                                   is_rollback,
                                   target_wcpath,
                                   adm_access,
                                   &merge_cmd_baton,
                                   ignore_ancestry,
                                   pool));
    }

  /* Otherwise, this must be a directory merge.  Do the fancy
     recursive diff-editor thing. */
  else if (entry->kind == svn_node_dir)
    {
      if (same_urls)
        {
          /* Merge children with differing mergeinfo. */
          SVN_ERR(discover_and_merge_children(&children_with_mergeinfo,
                                              entry,
                                              URL1,
                                              wc_repos_root,
                                              range.start,
                                              range.end,
                                              is_rollback,
                                              depth,
                                              ignore_ancestry,
                                              adm_access,
                                              &merge_cmd_baton,
                                              pool));
        }

      /* Merge of the actual target.*/
      SVN_ERR(do_merge(URL1,
                       range.start,
                       URL2,
                       range.end,
                       is_rollback,
                       merge_cmd_baton.target_missing_child,
                       target_wcpath,
                       adm_access,
                       depth,
                       ignore_ancestry,
                       &merge_callbacks,
                       &merge_cmd_baton,
                       children_with_mergeinfo,
                       merge_cmd_baton.existing_mergeinfo ? 0 : -1,
                       pool));
      SVN_ERR(cleanup_noop_merge(&merge_cmd_baton, children_with_mergeinfo,
                                 adm_access, pool));

      /* The merge of the actual target is complete.  See if the target's
         immediate children's mergeinfo elides to the target. */
      if (!dry_run && merge_cmd_baton.operative_merge)
        SVN_ERR(svn_client__elide_children(children_with_mergeinfo, 
                                           target_wcpath, entry, 
                                           adm_access, ctx, pool));
    }

  /* The final mergeinfo on TARGET_WCPATH may itself elide. */
  if (!dry_run && merge_cmd_baton.operative_merge)
    SVN_ERR(svn_client__elide_mergeinfo(target_wcpath, NULL, entry,
                                        adm_access, ctx, pool));

  SVN_ERR(svn_wc_adm_close(adm_access));

  return SVN_NO_ERROR;
}

svn_error_t *
svn_client_merge_peg2(const char *source,
                      const svn_opt_revision_t *revision1,
                      const svn_opt_revision_t *revision2,
                      const svn_opt_revision_t *peg_revision,
                      const char *target_wcpath,
                      svn_boolean_t recurse,
                      svn_boolean_t ignore_ancestry,
                      svn_boolean_t force,
                      svn_boolean_t dry_run,
                      const apr_array_header_t *merge_options,
                      svn_client_ctx_t *ctx,
                      apr_pool_t *pool)
{
  return svn_client_merge_peg3(source, revision1, revision2, peg_revision,
                               target_wcpath, SVN_DEPTH_FROM_RECURSE(recurse),
                               ignore_ancestry, force, FALSE, dry_run,
                               merge_options, ctx, pool);
}

svn_error_t *
svn_client_merge_peg(const char *source,
                     const svn_opt_revision_t *revision1,
                     const svn_opt_revision_t *revision2,
                     const svn_opt_revision_t *peg_revision,
                     const char *target_wcpath,
                     svn_boolean_t recurse,
                     svn_boolean_t ignore_ancestry,
                     svn_boolean_t force,
                     svn_boolean_t dry_run,
                     svn_client_ctx_t *ctx,
                     apr_pool_t *pool)
{
  return svn_client_merge_peg2(source, revision1, revision2, peg_revision,
                               target_wcpath, recurse, ignore_ancestry, force,
                               dry_run, NULL, ctx, pool);
}<|MERGE_RESOLUTION|>--- conflicted
+++ resolved
@@ -1612,6 +1612,7 @@
                                       merge_b->ctx->cancel_func,
                                       merge_b->ctx->cancel_baton,
                                       &diff_editor, &diff_edit_baton,
+                                      NULL, /* disable svnpatch */
                                       pool));
 
   SVN_ERR(svn_ra_do_diff3(merge_b->ra_session1, &reporter, &report_baton, end,
@@ -1987,79 +1988,12 @@
          ### already in conflict down into the API which requests or
          ### applies the diff. */
 
-<<<<<<< HEAD
-      SVN_ERR(svn_client__get_diff_editor(target_wcpath,
-                                          adm_access,
-                                          callbacks,
-                                          merge_b,
-                                          depth,
-                                          merge_b->dry_run,
-                                          ra_session2,
-                                          r->start,
-                                          notification_receiver,
-                                          &notify_b,
-                                          ctx->cancel_func,
-                                          ctx->cancel_baton,
-                                          &diff_editor,
-                                          &diff_edit_baton,
-                                          NULL, /* disable svnpatch */
-                                          subpool));
-
-      SVN_ERR(svn_ra_do_diff3(ra_session,
-                              &reporter, &report_baton,
-                              r->end,
-                              "",
-                              depth,
-                              ignore_ancestry,
-                              TRUE,  /* text_deltas */
-                              initial_URL2,
-                              diff_editor, diff_edit_baton, subpool));
-
-      SVN_ERR(reporter->set_path(report_baton, "",
-                                 r->start,
-                                 depth, FALSE, NULL, subpool));
-      if (notify_b.same_urls
-          && children_with_mergeinfo
-          && children_with_mergeinfo->nelts > 0)
-        {
-          /* Describe children with mergeinfo overlapping this merge
-             operation such that no diff is retrieved for them from
-             the repository. */
-          apr_size_t target_wcpath_len = strlen(target_wcpath);
-          int j;
-          for (j = 0; j < children_with_mergeinfo->nelts; j++)
-            {
-              const char *child_repos_path;
-              merge_path_t *child =
-                APR_ARRAY_IDX(children_with_mergeinfo, j, merge_path_t *);
-
-              if (!child)
-                continue;
-
-              /* svn_path_is_ancestor returns true if paths are same,
-                 so make sure paths are not same. */
-              if (svn_path_is_ancestor(target_wcpath, child->path) &&
-                  strcmp(child->path, target_wcpath) != 0)
-                {
-                  child_repos_path = child->path +
-                    (target_wcpath_len ? target_wcpath_len + 1 : 0);
-                  SVN_ERR(reporter->set_path(report_baton, child_repos_path,
-                                             r->end,
-                                             depth, FALSE, NULL, subpool));
-                }
-            }
-        }
-
-      SVN_ERR(reporter->finish_report(report_baton, subpool));
-
-=======
       SVN_ERR(drive_merge_report_editor(target_wcpath,
                                         url1, url2,
                                         children_with_mergeinfo,
                                         r->start, r->end, depth, 
                                         ignore_ancestry, &notify_b, adm_access,
                                         callbacks, merge_b, subpool));
->>>>>>> 14f15800
       if (notify_b.same_urls)
         {
           if (!merge_b->dry_run && merge_b->same_repos)
