<<<<<<< HEAD
/*
 * revisions.c:  discovering revisions
 *
 * ====================================================================
 * Copyright (c) 2000-2003 CollabNet.  All rights reserved.
 *
 * This software is licensed as described in the file COPYING, which
 * you should have received as part of this distribution.  The terms
 * are also available at http://subversion.tigris.org/license-1.html.
 * If newer versions of this license are posted there, you may use a
 * newer version instead, at your option.
 *
 * This software consists of voluntary contributions made by many
 * individuals.  For exact contribution history, see the revision
 * history and logs, available at http://subversion.tigris.org/.
 * ====================================================================
 */



#include <apr_pools.h>

#include "svn_error.h"
#include "svn_string.h"
#include "svn_ra.h"
#include "svn_wc.h"
#include "svn_client.h"
#include "svn_path.h"
#include "client.h"





svn_error_t *
svn_client__get_revision_number (svn_revnum_t *revnum,
                                 svn_ra_plugin_t *ra_lib,
                                 void *sess,
                                 const svn_opt_revision_t *revision,
                                 const char *path,
                                 apr_pool_t *pool)
{
  /* ### When revision->kind == svn_opt_revision_date, is there an
     optimization such that we can compare revision->value->date with
     the committed-date in the entries file (or rather, with some
     range of which committed-date is one endpoint), and sometimes
     avoid a trip over the RA layer?  The only optimizations I can
     think of involve examining other entries to build a timespan
     across which committed-revision is known to be the head, but it
     doesn't seem worth it.  -kff */

  /* Sanity check. */
  if (((ra_lib == NULL) || (sess == NULL))
      && ((revision->kind == svn_opt_revision_date)
          || (revision->kind == svn_opt_revision_head)))
    {
      return svn_error_create
        (SVN_ERR_CLIENT_RA_ACCESS_REQUIRED, NULL,
         "svn_client__get_revision_number: "
         "need ra_lib and session for date or head revisions.");
    }

  if (revision->kind == svn_opt_revision_number)
    *revnum = revision->value.number;
  else if (revision->kind == svn_opt_revision_date)
    SVN_ERR (ra_lib->get_dated_revision (sess, revnum, revision->value.date));
  else if (revision->kind == svn_opt_revision_head)
    SVN_ERR (ra_lib->get_latest_revnum (sess, revnum));
  else if (revision->kind == svn_opt_revision_unspecified)
    *revnum = SVN_INVALID_REVNUM;
  else if ((revision->kind == svn_opt_revision_committed)
           || (revision->kind == svn_opt_revision_working)
           || (revision->kind == svn_opt_revision_base)
           || (revision->kind == svn_opt_revision_previous))
    {
      svn_wc_adm_access_t *adm_access; /* ### FIXME local */
      const svn_wc_entry_t *ent;

      /* Sanity check. */
      if (path == NULL)
        return svn_error_create
          (SVN_ERR_CLIENT_VERSIONED_PATH_REQUIRED, NULL,
           "svn_client__get_revision_number: "
           "need a version-controlled path to fetch local revision info.");

      SVN_ERR (svn_wc_adm_probe_open (&adm_access, NULL, path, FALSE, FALSE,
                                      pool));
      SVN_ERR (svn_wc_entry (&ent, path, adm_access, FALSE, pool));
      SVN_ERR (svn_wc_adm_close (adm_access));

      if (! ent)
        return svn_error_createf
        (SVN_ERR_UNVERSIONED_RESOURCE, NULL,
         "svn_client__get_revision: '%s' not under revision control", path);
      
      if ((revision->kind == svn_opt_revision_base)
          || (revision->kind == svn_opt_revision_working))
        *revnum = ent->revision;
      else
        {
          *revnum = ent->cmt_rev;
          if (revision->kind == svn_opt_revision_previous)
            (*revnum)--;
        }
    }
  else
    return svn_error_createf
      (SVN_ERR_CLIENT_BAD_REVISION, NULL,
       "svn_client__get_revision_number: "
       "unrecognized revision type requested for '%s'", path);
  
  return SVN_NO_ERROR;
}


svn_boolean_t
svn_client__compare_revisions (svn_opt_revision_t *revision1,
                               svn_opt_revision_t *revision2)
{
  if ((revision1->kind != revision2->kind)
      || ((revision1->kind == svn_opt_revision_number)
          && (revision1->value.number != revision2->value.number))
      || ((revision1->kind == svn_opt_revision_date)
          && (revision1->value.date != revision2->value.date)))
    return FALSE;

  /* Else. */
  return TRUE;
}


svn_boolean_t
svn_client__revision_is_local (const svn_opt_revision_t *revision)
{
  if ((revision->kind == svn_opt_revision_unspecified)
      || (revision->kind == svn_opt_revision_head)
      || (revision->kind == svn_opt_revision_number)
      || (revision->kind == svn_opt_revision_date))
    return FALSE;
  else
    return TRUE;
}
=======
/*
 * revisions.c:  discovering revisions
 *
 * ====================================================================
 * Copyright (c) 2000-2003 CollabNet.  All rights reserved.
 *
 * This software is licensed as described in the file COPYING, which
 * you should have received as part of this distribution.  The terms
 * are also available at http://subversion.tigris.org/license-1.html.
 * If newer versions of this license are posted there, you may use a
 * newer version instead, at your option.
 *
 * This software consists of voluntary contributions made by many
 * individuals.  For exact contribution history, see the revision
 * history and logs, available at http://subversion.tigris.org/.
 * ====================================================================
 */



#include <apr_pools.h>

#include "svn_error.h"
#include "svn_string.h"
#include "svn_ra.h"
#include "svn_wc.h"
#include "svn_client.h"
#include "svn_path.h"
#include "client.h"





svn_error_t *
svn_client__get_revision_number (svn_revnum_t *revnum,
                                 svn_ra_plugin_t *ra_lib,
                                 void *sess,
                                 const svn_opt_revision_t *revision,
                                 const char *path,
                                 apr_pool_t *pool)
{
  /* ### When revision->kind == svn_opt_revision_date, is there an
     optimization such that we can compare revision->value->date with
     the committed-date in the entries file (or rather, with some
     range of which committed-date is one endpoint), and sometimes
     avoid a trip over the RA layer?  The only optimizations I can
     think of involve examining other entries to build a timespan
     across which committed-revision is known to be the head, but it
     doesn't seem worth it.  -kff */

  /* Sanity check. */
  if (((ra_lib == NULL) || (sess == NULL))
      && ((revision->kind == svn_opt_revision_date)
          || (revision->kind == svn_opt_revision_head)))
    {
      return svn_error_create
        (SVN_ERR_CLIENT_RA_ACCESS_REQUIRED, NULL,
         "svn_client__get_revision_number: "
         "need ra_lib and session for date or head revisions.");
    }

  if (revision->kind == svn_opt_revision_number)
    *revnum = revision->value.number;
  else if (revision->kind == svn_opt_revision_date)
    SVN_ERR (ra_lib->get_dated_revision (sess, revnum, revision->value.date));
  else if (revision->kind == svn_opt_revision_head)
    SVN_ERR (ra_lib->get_latest_revnum (sess, revnum));
  else if (revision->kind == svn_opt_revision_unspecified)
    *revnum = SVN_INVALID_REVNUM;
  else if ((revision->kind == svn_opt_revision_committed)
           || (revision->kind == svn_opt_revision_working)
           || (revision->kind == svn_opt_revision_base)
           || (revision->kind == svn_opt_revision_previous))
    {
      svn_wc_adm_access_t *adm_access; /* ### FIXME local */
      const svn_wc_entry_t *ent;

      /* Sanity check. */
      if (path == NULL)
        return svn_error_create
          (SVN_ERR_CLIENT_VERSIONED_PATH_REQUIRED, NULL,
           "svn_client__get_revision_number: "
           "need a version-controlled path to fetch local revision info.");

      SVN_ERR (svn_wc_adm_probe_open (&adm_access, NULL, path, FALSE, FALSE,
                                      pool));
      SVN_ERR (svn_wc_entry (&ent, path, adm_access, FALSE, pool));
      SVN_ERR (svn_wc_adm_close (adm_access));

      if (! ent)
        return svn_error_createf
        (SVN_ERR_UNVERSIONED_RESOURCE, NULL,
         "svn_client__get_revision: '%s' not under revision control", path);
      
      if ((revision->kind == svn_opt_revision_base)
          || (revision->kind == svn_opt_revision_working))
        *revnum = ent->revision;
      else
        {
          *revnum = ent->cmt_rev;
          if (revision->kind == svn_opt_revision_previous)
            (*revnum)--;
        }
    }
  else
    return svn_error_createf
      (SVN_ERR_CLIENT_BAD_REVISION, NULL,
       "svn_client__get_revision_number: "
       "unrecognized revision type requested for '%s'", path);
  
  return SVN_NO_ERROR;
}


svn_boolean_t
svn_client__compare_revisions (svn_opt_revision_t *revision1,
                               svn_opt_revision_t *revision2)
{
  if ((revision1->kind != revision2->kind)
      || ((revision1->kind == svn_opt_revision_number)
          && (revision1->value.number != revision2->value.number))
      || ((revision1->kind == svn_opt_revision_date)
          && (revision1->value.date != revision2->value.date)))
    return FALSE;

  /* Else. */
  return TRUE;
}


svn_boolean_t
svn_client__revision_is_local (const svn_opt_revision_t *revision)
{
  if ((revision->kind == svn_opt_revision_unspecified)
      || (revision->kind == svn_opt_revision_head)
      || (revision->kind == svn_opt_revision_number)
      || (revision->kind == svn_opt_revision_date))
    return FALSE;
  else
    return TRUE;
}
>>>>>>> 568fa1e5
<|MERGE_RESOLUTION|>--- conflicted
+++ resolved
@@ -1,4 +1,3 @@
-<<<<<<< HEAD
 /*
  * revisions.c:  discovering revisions
  *
@@ -142,150 +141,4 @@
     return FALSE;
   else
     return TRUE;
-}
-=======
-/*
- * revisions.c:  discovering revisions
- *
- * ====================================================================
- * Copyright (c) 2000-2003 CollabNet.  All rights reserved.
- *
- * This software is licensed as described in the file COPYING, which
- * you should have received as part of this distribution.  The terms
- * are also available at http://subversion.tigris.org/license-1.html.
- * If newer versions of this license are posted there, you may use a
- * newer version instead, at your option.
- *
- * This software consists of voluntary contributions made by many
- * individuals.  For exact contribution history, see the revision
- * history and logs, available at http://subversion.tigris.org/.
- * ====================================================================
- */
-
-
--
-#include <apr_pools.h>
-
-#include "svn_error.h"
-#include "svn_string.h"
-#include "svn_ra.h"
-#include "svn_wc.h"
-#include "svn_client.h"
-#include "svn_path.h"
-#include "client.h"
-
-
--
-
-
-svn_error_t *
-svn_client__get_revision_number (svn_revnum_t *revnum,
-                                 svn_ra_plugin_t *ra_lib,
-                                 void *sess,
-                                 const svn_opt_revision_t *revision,
-                                 const char *path,
-                                 apr_pool_t *pool)
-{
-  /* ### When revision->kind == svn_opt_revision_date, is there an
-     optimization such that we can compare revision->value->date with
-     the committed-date in the entries file (or rather, with some
-     range of which committed-date is one endpoint), and sometimes
-     avoid a trip over the RA layer?  The only optimizations I can
-     think of involve examining other entries to build a timespan
-     across which committed-revision is known to be the head, but it
-     doesn't seem worth it.  -kff */
-
-  /* Sanity check. */
-  if (((ra_lib == NULL) || (sess == NULL))
-      && ((revision->kind == svn_opt_revision_date)
-          || (revision->kind == svn_opt_revision_head)))
-    {
-      return svn_error_create
-        (SVN_ERR_CLIENT_RA_ACCESS_REQUIRED, NULL,
-         "svn_client__get_revision_number: "
-         "need ra_lib and session for date or head revisions.");
-    }
-
-  if (revision->kind == svn_opt_revision_number)
-    *revnum = revision->value.number;
-  else if (revision->kind == svn_opt_revision_date)
-    SVN_ERR (ra_lib->get_dated_revision (sess, revnum, revision->value.date));
-  else if (revision->kind == svn_opt_revision_head)
-    SVN_ERR (ra_lib->get_latest_revnum (sess, revnum));
-  else if (revision->kind == svn_opt_revision_unspecified)
-    *revnum = SVN_INVALID_REVNUM;
-  else if ((revision->kind == svn_opt_revision_committed)
-           || (revision->kind == svn_opt_revision_working)
-           || (revision->kind == svn_opt_revision_base)
-           || (revision->kind == svn_opt_revision_previous))
-    {
-      svn_wc_adm_access_t *adm_access; /* ### FIXME local */
-      const svn_wc_entry_t *ent;
-
-      /* Sanity check. */
-      if (path == NULL)
-        return svn_error_create
-          (SVN_ERR_CLIENT_VERSIONED_PATH_REQUIRED, NULL,
-           "svn_client__get_revision_number: "
-           "need a version-controlled path to fetch local revision info.");
-
-      SVN_ERR (svn_wc_adm_probe_open (&adm_access, NULL, path, FALSE, FALSE,
-                                      pool));
-      SVN_ERR (svn_wc_entry (&ent, path, adm_access, FALSE, pool));
-      SVN_ERR (svn_wc_adm_close (adm_access));
-
-      if (! ent)
-        return svn_error_createf
-        (SVN_ERR_UNVERSIONED_RESOURCE, NULL,
-         "svn_client__get_revision: '%s' not under revision control", path);
-      
-      if ((revision->kind == svn_opt_revision_base)
-          || (revision->kind == svn_opt_revision_working))
-        *revnum = ent->revision;
-      else
-        {
-          *revnum = ent->cmt_rev;
-          if (revision->kind == svn_opt_revision_previous)
-            (*revnum)--;
-        }
-    }
-  else
-    return svn_error_createf
-      (SVN_ERR_CLIENT_BAD_REVISION, NULL,
-       "svn_client__get_revision_number: "
-       "unrecognized revision type requested for '%s'", path);
-  
-  return SVN_NO_ERROR;
-}
-
-
-svn_boolean_t
-svn_client__compare_revisions (svn_opt_revision_t *revision1,
-                               svn_opt_revision_t *revision2)
-{
-  if ((revision1->kind != revision2->kind)
-      || ((revision1->kind == svn_opt_revision_number)
-          && (revision1->value.number != revision2->value.number))
-      || ((revision1->kind == svn_opt_revision_date)
-          && (revision1->value.date != revision2->value.date)))
-    return FALSE;
-
-  /* Else. */
-  return TRUE;
-}
-
-
-svn_boolean_t
-svn_client__revision_is_local (const svn_opt_revision_t *revision)
-{
-  if ((revision->kind == svn_opt_revision_unspecified)
-      || (revision->kind == svn_opt_revision_head)
-      || (revision->kind == svn_opt_revision_number)
-      || (revision->kind == svn_opt_revision_date))
-    return FALSE;
-  else
-    return TRUE;
-}
->>>>>>> 568fa1e5
+}