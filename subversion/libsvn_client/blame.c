--- conflicted
+++ resolved
@@ -35,11 +35,8 @@
 #include "svn_path.h"
 #include "svn_props.h"
 #include "svn_sorts.h"
-<<<<<<< HEAD
-=======
 
 #include "private/svn_wc_private.h"
->>>>>>> 79d0a718
 
 #include "svn_private_config.h"
 
@@ -49,12 +46,7 @@
 struct rev
 {
   svn_revnum_t revision; /* the revision number */
-<<<<<<< HEAD
-  const char *author;    /* the author of the revision */
-  const char *date;      /* the date of the revision */
-=======
   apr_hash_t *rev_props; /* the revision properties */
->>>>>>> 79d0a718
   /* Used for merge reporting. */
   const char *path;      /* the absolute repository path */
 };
@@ -612,10 +604,7 @@
   apr_pool_t *iterpool;
   svn_stream_t *last_stream;
   svn_stream_t *stream;
-<<<<<<< HEAD
-=======
   const char *target_abspath;
->>>>>>> 79d0a718
 
   if (start->kind == svn_opt_revision_unspecified
       || end->kind == svn_opt_revision_unspecified)
@@ -630,14 +619,9 @@
                                            peg_revision, end,
                                            ctx, pool));
 
-<<<<<<< HEAD
-  SVN_ERR(svn_client__get_revision_number(&start_revnum, NULL, ra_session,
-                                          start, target, pool));
-=======
   SVN_ERR(svn_client__get_revision_number(&start_revnum, NULL, ctx->wc_ctx,
                                           target_abspath, ra_session, start,
                                           pool));
->>>>>>> 79d0a718
 
   if (end_revnum < start_revnum)
     return svn_error_create
@@ -688,8 +672,6 @@
                                 start_revnum - (start_revnum > 0 ? 1 : 0),
                                 end_revnum, include_merged_revisions,
                                 file_rev_handler, &frb, pool));
-<<<<<<< HEAD
-=======
 
   if (end->kind == svn_opt_revision_working)
     {
@@ -735,7 +717,6 @@
           frb.last_filename = temppath;
         }
     }
->>>>>>> 79d0a718
 
   /* Report the blame to the caller. */
 
@@ -830,156 +811,4 @@
   svn_pool_destroy(iterpool);
 
   return SVN_NO_ERROR;
-<<<<<<< HEAD
-}
-
-/* Baton for use with wrap_blame_receiver */
-struct blame_receiver_wrapper_baton {
-  void *baton;
-  svn_client_blame_receiver_t receiver;
-};
-
-/* This implements svn_client_blame_receiver2_t */
-static svn_error_t *
-blame_wrapper_receiver(void *baton,
-                       apr_int64_t line_no,
-                       svn_revnum_t revision,
-                       const char *author,
-                       const char *date,
-                       svn_revnum_t merged_revision,
-                       const char *merged_author,
-                       const char *merged_date,
-                       const char *merged_path,
-                       const char *line,
-                       apr_pool_t *pool)
-{
-  struct blame_receiver_wrapper_baton *brwb = baton;
-
-  if (brwb->receiver)
-    return brwb->receiver(brwb->baton,
-                          line_no, revision, author, date, line, pool);
-
-  return SVN_NO_ERROR;
-}
-
-static void
-wrap_blame_receiver(svn_client_blame_receiver2_t *receiver2,
-                    void **receiver2_baton,
-                    svn_client_blame_receiver_t receiver,
-                    void *receiver_baton,
-                    apr_pool_t *pool)
-{
-  struct blame_receiver_wrapper_baton *brwb = apr_palloc(pool, sizeof(*brwb));
-
-  /* Set the user provided old format callback in the baton. */
-  brwb->baton = receiver_baton;
-  brwb->receiver = receiver;
-
-  *receiver2_baton = brwb;
-  *receiver2 = blame_wrapper_receiver;
-}
-
-svn_error_t *
-svn_client_blame3(const char *target,
-                  const svn_opt_revision_t *peg_revision,
-                  const svn_opt_revision_t *start,
-                  const svn_opt_revision_t *end,
-                  const svn_diff_file_options_t *diff_options,
-                  svn_boolean_t ignore_mime_type,
-                  svn_client_blame_receiver_t receiver,
-                  void *receiver_baton,
-                  svn_client_ctx_t *ctx,
-                  apr_pool_t *pool)
-{
-  svn_client_blame_receiver2_t receiver2;
-  void *receiver2_baton;
-
-  wrap_blame_receiver(&receiver2, &receiver2_baton, receiver, receiver_baton,
-                      pool);
-
-  return svn_client_blame4(target, peg_revision, start, end, diff_options,
-                           ignore_mime_type, FALSE, receiver2, receiver2_baton,
-                           ctx, pool);
-}
-
-/* svn_client_blame3 guarantees 'no EOL chars' as part of the receiver
-   LINE argument.  Older versions depend on the fact that if a CR is
-   required, that CR is already part of the LINE data.
-
-   Because of this difference, we need to trap old receivers and append
-   a CR to LINE before passing it on to the actual receiver on platforms
-   which want CRLF line termination.
-
-*/
-
-struct wrapped_receiver_baton_s
-{
-  svn_client_blame_receiver_t orig_receiver;
-  void *orig_baton;
-};
-
-static svn_error_t *
-wrapped_receiver(void *baton,
-                 apr_int64_t line_no,
-                 svn_revnum_t revision,
-                 const char *author,
-                 const char *date,
-                 const char *line,
-                 apr_pool_t *pool)
-{
-  struct wrapped_receiver_baton_s *b = baton;
-  svn_stringbuf_t *expanded_line = svn_stringbuf_create(line, pool);
-
-  svn_stringbuf_appendbytes(expanded_line, "\r", 1);
-
-  return b->orig_receiver(b->orig_baton, line_no, revision, author,
-                          date, expanded_line->data, pool);
-}
-
-static void
-wrap_pre_blame3_receiver(svn_client_blame_receiver_t *receiver,
-                   void **receiver_baton,
-                   apr_pool_t *pool)
-{
-  if (strlen(APR_EOL_STR) > 1)
-    {
-      struct wrapped_receiver_baton_s *b = apr_palloc(pool,sizeof(*b));
-
-      b->orig_receiver = *receiver;
-      b->orig_baton = *receiver_baton;
-
-      *receiver_baton = b;
-      *receiver = wrapped_receiver;
-    }
-}
-
-svn_error_t *
-svn_client_blame2(const char *target,
-                  const svn_opt_revision_t *peg_revision,
-                  const svn_opt_revision_t *start,
-                  const svn_opt_revision_t *end,
-                  svn_client_blame_receiver_t receiver,
-                  void *receiver_baton,
-                  svn_client_ctx_t *ctx,
-                  apr_pool_t *pool)
-{
-  wrap_pre_blame3_receiver(&receiver, &receiver_baton, pool);
-  return svn_client_blame3(target, peg_revision, start, end,
-                           svn_diff_file_options_create(pool), FALSE,
-                           receiver, receiver_baton, ctx, pool);
-}
-svn_error_t *
-svn_client_blame(const char *target,
-                 const svn_opt_revision_t *start,
-                 const svn_opt_revision_t *end,
-                 svn_client_blame_receiver_t receiver,
-                 void *receiver_baton,
-                 svn_client_ctx_t *ctx,
-                 apr_pool_t *pool)
-{
-  wrap_pre_blame3_receiver(&receiver, &receiver_baton, pool);
-  return svn_client_blame2(target, end, start, end,
-                           receiver, receiver_baton, ctx, pool);
-=======
->>>>>>> 79d0a718
 }