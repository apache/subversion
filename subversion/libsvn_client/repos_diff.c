--- conflicted
+++ resolved
@@ -1273,15 +1273,12 @@
   propchange->name = apr_pstrdup(b->pool, name);
   propchange->value = value ? svn_string_dup(value, b->pool) : NULL;
 
-<<<<<<< HEAD
   /* Restrict to Regular Properties. */
   if (eb->svnpatch_stream
       && svn_property_kind(NULL, name) == svn_prop_regular_kind)
     SVN_ERR(eb->diff_editor->change_file_prop
             (b, name, value, pool));
-  
-=======
->>>>>>> 12e041e0
+
   return SVN_NO_ERROR;
 }
 
