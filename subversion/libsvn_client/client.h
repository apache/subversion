--- conflicted
+++ resolved
@@ -35,14 +35,10 @@
 extern "C" {
 #endif /* __cplusplus */
 
--
-<<<<<<< HEAD
 #define SVN_CLIENT_SVNPATCH_VERSION   1
 
  
-=======
 
 /* Set *URL and *PEG_REVNUM (the latter is ignored if NULL) to the
    repository URL of PATH_OR_URL.  If PATH_OR_URL is a WC path and
@@ -71,7 +67,6 @@
                            const svn_wc_entry_t *entry,
                            apr_pool_t *pool);
 
->>>>>>> cc14548d
 /* Set *REVNUM to the revision number identified by REVISION.
 
    If REVISION->kind is svn_opt_revision_number, just use
@@ -637,41 +632,6 @@
 /*** Editor for repository diff ***/
 
 /* Create an editor for a pure repository comparison, i.e. comparing one
-<<<<<<< HEAD
- * repository version against the other.
- *
- * TARGET is a working-copy path, the base of the hierarchy to be
- * compared.  It corresponds to the URL opened in RA_SESSION below.
- *
- * ADM_ACCESS is an access baton with a write lock for the anchor of
- * TARGET.  It should lock the entire TARGET tree if RECURSE is TRUE.
- * ADM_ACCESS may be NULL, in which case the DIFF_CMD callbacks will be
- * passed a NULL access baton.
- *
- * DIFF_CMD/DIFF_CMD_BATON represent the callback and callback argument that
- * implement the file comparison function
- *
- * DEPTH is the depth to recurse.
- *
- * DRY_RUN is set if this is a dry-run merge. It is not relevant for diff.
- *
- * RA_SESSION defines the additional RA session for requesting file
- * contents.
- *
- * REVISION is the start revision in the comparison.
- *
- * If NOTIFY_FUNC is non-null, invoke it with NOTIFY_BATON for each
- * file and directory operated on during the edit.
- *
- * EDITOR/EDIT_BATON return the newly created editor and baton/
- *
- * SVNPATCH_FILE is the temporary file to which the library dumps
- * serialized ra_svn protocol Editor Commands.  It somehow determines
- * whether or not to utilize svnpatch format in the diff output when
- * checked against NULL.  The caller must allocate the file handler,
- * open and close the file respectively before and after the call.
- */
-=======
    repository version against the other.
 
    TARGET is a working-copy path, the base of the hierarchy to be
@@ -697,8 +657,13 @@
    If NOTIFY_FUNC is non-null, invoke it with NOTIFY_BATON for each
    file and directory operated on during the edit.
 
-   EDITOR/EDIT_BATON return the newly created editor and baton/  */
->>>>>>> cc14548d
+   EDITOR/EDIT_BATON return the newly created editor and baton/
+  
+   SVNPATCH_FILE is the temporary file to which the library dumps
+   serialized ra_svn protocol Editor Commands.  It somehow determines
+   whether or not to utilize svnpatch format in the diff output when
+   checked against NULL.  The caller must allocate the file handler,
+   open and close the file respectively before and after the call. */
 svn_error_t *
 svn_client__get_diff_editor(const char *target,
                             svn_wc_adm_access_t *adm_access,
