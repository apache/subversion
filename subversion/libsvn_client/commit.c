/*
 * commit.c:  wrappers around wc commit functionality.
 *
 * ====================================================================
 *    Licensed to the Subversion Corporation (SVN Corp.) under one
 *    or more contributor license agreements.  See the NOTICE file
 *    distributed with this work for additional information
 *    regarding copyright ownership.  The SVN Corp. licenses this file
 *    to you under the Apache License, Version 2.0 (the
 *    "License"); you may not use this file except in compliance
 *    with the License.  You may obtain a copy of the License at
 *
 *      http://www.apache.org/licenses/LICENSE-2.0
 *
 *    Unless required by applicable law or agreed to in writing,
 *    software distributed under the License is distributed on an
 *    "AS IS" BASIS, WITHOUT WARRANTIES OR CONDITIONS OF ANY
 *    KIND, either express or implied.  See the License for the
 *    specific language governing permissions and limitations
 *    under the License.
 * ====================================================================
 */

/* ==================================================================== */



/*** Includes. ***/

#include <string.h>
#include <apr_strings.h>
#include <apr_hash.h>
#include <apr_md5.h>
#include "svn_wc.h"
#include "svn_ra.h"
#include "svn_delta.h"
#include "svn_subst.h"
#include "svn_client.h"
#include "svn_string.h"
#include "svn_pools.h"
#include "svn_error.h"
#include "svn_error_codes.h"
#include "svn_dirent_uri.h"
#include "svn_path.h"
#include "svn_io.h"
#include "svn_time.h"
#include "svn_sorts.h"
#include "svn_props.h"
#include "svn_iter.h"

#include "client.h"
#include "private/svn_wc_private.h"

#include "svn_private_config.h"

/* Import context baton.

   ### TODO:  Add the following items to this baton:
      /` import editor/baton. `/
      const svn_delta_editor_t *editor;
      void *edit_baton;

      /` Client context baton `/
      svn_client_ctx_t `ctx;

      /` Paths (keys) excluded from the import (values ignored) `/
      apr_hash_t *excludes;
*/
typedef struct import_ctx_t
{
  /* Whether any changes were made to the repository */
  svn_boolean_t repos_changed;

} import_ctx_t;


/* Apply PATH's contents (as a delta against the empty string) to
   FILE_BATON in EDITOR.  Use POOL for any temporary allocation.
   PROPERTIES is the set of node properties set on this file.

   Fill DIGEST with the md5 checksum of the sent file; DIGEST must be
   at least APR_MD5_DIGESTSIZE bytes long. */

/* ### how does this compare against svn_wc_transmit_text_deltas2() ??? */

static svn_error_t *
send_file_contents(const char *path,
                   void *file_baton,
                   const svn_delta_editor_t *editor,
                   apr_hash_t *properties,
                   unsigned char *digest,
                   apr_pool_t *pool)
{
  svn_stream_t *contents;
  svn_txdelta_window_handler_t handler;
  void *handler_baton;
  const svn_string_t *eol_style_val = NULL, *keywords_val = NULL;
  svn_boolean_t special = FALSE;
  svn_subst_eol_style_t eol_style;
  const char *eol;
  apr_hash_t *keywords;

  /* If there are properties, look for EOL-style and keywords ones. */
  if (properties)
    {
      eol_style_val = apr_hash_get(properties, SVN_PROP_EOL_STYLE,
                                   sizeof(SVN_PROP_EOL_STYLE) - 1);
      keywords_val = apr_hash_get(properties, SVN_PROP_KEYWORDS,
                                  sizeof(SVN_PROP_KEYWORDS) - 1);
      if (apr_hash_get(properties, SVN_PROP_SPECIAL, APR_HASH_KEY_STRING))
        special = TRUE;
    }

  /* Get an editor func that wants to consume the delta stream. */
  SVN_ERR(editor->apply_textdelta(file_baton, NULL, pool,
                                  &handler, &handler_baton));

  if (eol_style_val)
    svn_subst_eol_style_from_value(&eol_style, &eol, eol_style_val->data);
  else
    {
      eol = NULL;
      eol_style = svn_subst_eol_style_none;
    }

  if (keywords_val)
    SVN_ERR(svn_subst_build_keywords2(&keywords, keywords_val->data,
                                      APR_STRINGIFY(SVN_INVALID_REVNUM),
                                      "", 0, "", pool));
  else
    keywords = NULL;

  if (special)
    {
      SVN_ERR(svn_subst_read_specialfile(&contents, path, pool, pool));
    }
  else
    {
      /* Open the working copy file. */
      SVN_ERR(svn_stream_open_readonly(&contents, path, pool, pool));

      /* If we have EOL styles or keywords, then detranslate the file. */
      if (svn_subst_translation_required(eol_style, eol, keywords,
                                         FALSE, TRUE))
        {
          svn_boolean_t repair = FALSE;

          if (eol_style == svn_subst_eol_style_native)
            eol = SVN_SUBST_NATIVE_EOL_STR;
          else if (eol_style == svn_subst_eol_style_fixed)
            repair = TRUE;
          else if (eol_style != svn_subst_eol_style_none)
            return svn_error_create(SVN_ERR_IO_UNKNOWN_EOL, NULL, NULL);

          /* Wrap the working copy stream with a filter to detranslate it. */
          contents = svn_subst_stream_translated(contents,
                                                 eol,
                                                 repair,
                                                 keywords,
                                                 FALSE /* expand */,
                                                 pool);
        }
    }

  /* Send the file's contents to the delta-window handler. */
  return svn_txdelta_send_stream(contents, handler, handler_baton,
                                 digest, pool);
}


/* Import file PATH as EDIT_PATH in the repository directory indicated
 * by DIR_BATON in EDITOR.
 *
 * Accumulate file paths and their batons in FILES, which must be
 * non-null.  (These are used to send postfix textdeltas later).
 *
 * If CTX->NOTIFY_FUNC is non-null, invoke it with CTX->NOTIFY_BATON
 * for each file.
 *
 * Use POOL for any temporary allocation.
 */
static svn_error_t *
import_file(const svn_delta_editor_t *editor,
            void *dir_baton,
            const char *path,
            const char *edit_path,
            import_ctx_t *import_ctx,
            svn_client_ctx_t *ctx,
            apr_pool_t *pool)
{
  void *file_baton;
  const char *mimetype = NULL;
  unsigned char digest[APR_MD5_DIGESTSIZE];
  const char *text_checksum;
  apr_hash_t* properties;
  apr_hash_index_t *hi;
  svn_node_kind_t kind;
  svn_boolean_t is_special;

  SVN_ERR(svn_path_check_valid(path, pool));

  SVN_ERR(svn_io_check_special_path(path, &kind, &is_special, pool));

  /* Add the file, using the pool from the FILES hash. */
  SVN_ERR(editor->add_file(edit_path, dir_baton, NULL, SVN_INVALID_REVNUM,
                           pool, &file_baton));

  /* Remember that the repository was modified */
  import_ctx->repos_changed = TRUE;

  if (! is_special)
    {
      /* add automatic properties */
      SVN_ERR(svn_client__get_auto_props(&properties, &mimetype, path, ctx,
                                         pool));
    }
  else
    properties = apr_hash_make(pool);

  if (properties)
    {
      for (hi = apr_hash_first(pool, properties); hi; hi = apr_hash_next(hi))
        {
          const char *pname = svn_apr_hash_index_key(hi);
          const svn_string_t *pval = svn_apr_hash_index_val(hi);

          SVN_ERR(editor->change_file_prop(file_baton, pname, pval, pool));
        }
    }

  if (ctx->notify_func2)
    {
      svn_wc_notify_t *notify
        = svn_wc_create_notify(path, svn_wc_notify_commit_added, pool);
      notify->kind = svn_node_file;
      notify->mime_type = mimetype;
      notify->content_state = notify->prop_state
        = svn_wc_notify_state_inapplicable;
      notify->lock_state = svn_wc_notify_lock_state_inapplicable;
      (*ctx->notify_func2)(ctx->notify_baton2, notify, pool);
    }

  /* If this is a special file, we need to set the svn:special
     property and create a temporary detranslated version in order to
     send to the server. */
  if (is_special)
    {
      apr_hash_set(properties, SVN_PROP_SPECIAL, APR_HASH_KEY_STRING,
                   svn_string_create(SVN_PROP_BOOLEAN_TRUE, pool));
      SVN_ERR(editor->change_file_prop(file_baton, SVN_PROP_SPECIAL,
                                       apr_hash_get(properties,
                                                    SVN_PROP_SPECIAL,
                                                    APR_HASH_KEY_STRING),
                                       pool));
    }

  /* Now, transmit the file contents. */
  SVN_ERR(send_file_contents(path, file_baton, editor,
                             properties, digest, pool));

  /* Finally, close the file. */
  text_checksum =
    svn_checksum_to_cstring(svn_checksum__from_digest(digest, svn_checksum_md5,
                                                      pool), pool);

  return editor->close_file(file_baton, text_checksum, pool);
}


/* Import directory PATH into the repository directory indicated by
 * DIR_BATON in EDITOR.  EDIT_PATH is the path imported as the root
 * directory, so all edits are relative to that.
 *
 * DEPTH is the depth at this point in the descent (it may be changed
 * for recursive calls).
 *
 * Accumulate file paths and their batons in FILES, which must be
 * non-null.  (These are used to send postfix textdeltas later).
 *
 * EXCLUDES is a hash whose keys are absolute paths to exclude from
 * the import (values are unused).
 *
 * If NO_IGNORE is FALSE, don't import files or directories that match
 * ignore patterns.
 *
 * If CTX->NOTIFY_FUNC is non-null, invoke it with CTX->NOTIFY_BATON for each
 * directory.
 *
 * Use POOL for any temporary allocation.  */
static svn_error_t *
import_dir(const svn_delta_editor_t *editor,
           void *dir_baton,
           const char *path,
           const char *edit_path,
           svn_depth_t depth,
           apr_hash_t *excludes,
           svn_boolean_t no_ignore,
           svn_boolean_t ignore_unknown_node_types,
           import_ctx_t *import_ctx,
           svn_client_ctx_t *ctx,
           apr_pool_t *pool)
{
  apr_pool_t *subpool = svn_pool_create(pool);  /* iteration pool */
  apr_hash_t *dirents;
  apr_hash_index_t *hi;
  apr_array_header_t *ignores;

  SVN_ERR(svn_path_check_valid(path, pool));

  if (!no_ignore)
    SVN_ERR(svn_wc_get_default_ignores(&ignores, ctx->config, pool));

  SVN_ERR(svn_io_get_dirents2(&dirents, path, pool));

  for (hi = apr_hash_first(pool, dirents); hi; hi = apr_hash_next(hi))
    {
      const char *this_path, *this_edit_path, *abs_path;
      const char *filename = svn_apr_hash_index_key(hi);
      const svn_io_dirent_t *dirent = svn_apr_hash_index_val(hi);

      svn_pool_clear(subpool);

      if (ctx->cancel_func)
        SVN_ERR(ctx->cancel_func(ctx->cancel_baton));

      if (svn_wc_is_adm_dir(filename, subpool))
        {
          /* If someone's trying to import a directory named the same
             as our administrative directories, that's probably not
             what they wanted to do.  If they are importing a file
             with that name, something is bound to blow up when they
             checkout what they've imported.  So, just skip items with
             that name.  */
          if (ctx->notify_func2)
            {
              svn_wc_notify_t *notify
                = svn_wc_create_notify(svn_dirent_join(path, filename,
                                                       subpool),
                                       svn_wc_notify_skip, subpool);
              notify->kind = svn_node_dir;
              notify->content_state = notify->prop_state
                = svn_wc_notify_state_inapplicable;
              notify->lock_state = svn_wc_notify_lock_state_inapplicable;
              (*ctx->notify_func2)(ctx->notify_baton2, notify, subpool);
            }
          continue;
        }

      /* Typically, we started importing from ".", in which case
         edit_path is "".  So below, this_path might become "./blah",
         and this_edit_path might become "blah", for example. */
      this_path = svn_dirent_join(path, filename, subpool);
      this_edit_path = svn_dirent_join(edit_path, filename, subpool);

      /* If this is an excluded path, exclude it. */
      SVN_ERR(svn_dirent_get_absolute(&abs_path, this_path, subpool));
      if (apr_hash_get(excludes, abs_path, APR_HASH_KEY_STRING))
        continue;

      if ((!no_ignore) && svn_wc_match_ignore_list(filename, ignores,
                                                   subpool))
        continue;

      if (dirent->kind == svn_node_dir && depth >= svn_depth_immediates)
        {
          void *this_dir_baton;

          /* Add the new subdirectory, getting a descent baton from
             the editor. */
          SVN_ERR(editor->add_directory(this_edit_path, dir_baton,
                                        NULL, SVN_INVALID_REVNUM, subpool,
                                        &this_dir_baton));

          /* Remember that the repository was modified */
          import_ctx->repos_changed = TRUE;

          /* By notifying before the recursive call below, we display
             a directory add before displaying adds underneath the
             directory.  To do it the other way around, just move this
             after the recursive call. */
          if (ctx->notify_func2)
            {
              svn_wc_notify_t *notify
                = svn_wc_create_notify(this_path, svn_wc_notify_commit_added,
                                       subpool);
              notify->kind = svn_node_dir;
              notify->content_state = notify->prop_state
                = svn_wc_notify_state_inapplicable;
              notify->lock_state = svn_wc_notify_lock_state_inapplicable;
              (*ctx->notify_func2)(ctx->notify_baton2, notify, subpool);
            }

          /* Recurse. */
          {
            svn_depth_t depth_below_here = depth;
            if (depth == svn_depth_immediates)
              depth_below_here = svn_depth_empty;

            SVN_ERR(import_dir(editor, this_dir_baton, this_path,
                               this_edit_path, depth_below_here, excludes,
                               no_ignore, ignore_unknown_node_types,
                               import_ctx, ctx,
                               subpool));
          }

          /* Finally, close the sub-directory. */
          SVN_ERR(editor->close_directory(this_dir_baton, subpool));
        }
      else if (dirent->kind == svn_node_file && depth >= svn_depth_files)
        {
          SVN_ERR(import_file(editor, dir_baton, this_path,
                              this_edit_path, import_ctx, ctx, subpool));
        }
      else if (dirent->kind != svn_node_dir && dirent->kind != svn_node_file)
        {
          if (ignore_unknown_node_types)
            {
              /*## warn about it*/
              if (ctx->notify_func2)
                {
                  svn_wc_notify_t *notify
                    = svn_wc_create_notify(this_path,
                                           svn_wc_notify_skip, subpool);
                  notify->kind = svn_node_dir;
                  notify->content_state = notify->prop_state
                    = svn_wc_notify_state_inapplicable;
                  notify->lock_state = svn_wc_notify_lock_state_inapplicable;
                  (*ctx->notify_func2)(ctx->notify_baton2, notify, subpool);
                }
            }
          else
            return svn_error_createf
              (SVN_ERR_NODE_UNKNOWN_KIND, NULL,
               _("Unknown or unversionable type for '%s'"),
               svn_dirent_local_style(this_path, subpool));
        }
    }

  svn_pool_destroy(subpool);
  return SVN_NO_ERROR;
}


/* Recursively import PATH to a repository using EDITOR and
 * EDIT_BATON.  PATH can be a file or directory.
 *
 * DEPTH is the depth at which to import PATH; it behaves as for
 * svn_client_import3().
 *
 * NEW_ENTRIES is an ordered array of path components that must be
 * created in the repository (where the ordering direction is
 * parent-to-child).  If PATH is a directory, NEW_ENTRIES may be empty
 * -- the result is an import which creates as many new entries in the
 * top repository target directory as there are importable entries in
 * the top of PATH; but if NEW_ENTRIES is not empty, its last item is
 * the name of a new subdirectory in the repository to hold the
 * import.  If PATH is a file, NEW_ENTRIES may not be empty, and its
 * last item is the name used for the file in the repository.  If
 * NEW_ENTRIES contains more than one item, all but the last item are
 * the names of intermediate directories that are created before the
 * real import begins.  NEW_ENTRIES may NOT be NULL.
 *
 * EXCLUDES is a hash whose keys are absolute paths to exclude from
 * the import (values are unused).
 *
 * If NO_IGNORE is FALSE, don't import files or directories that match
 * ignore patterns.
 *
 * If CTX->NOTIFY_FUNC is non-null, invoke it with CTX->NOTIFY_BATON for
 * each imported path, passing actions svn_wc_notify_commit_added.
 *
 * Use POOL for any temporary allocation.
 *
 * Note: the repository directory receiving the import was specified
 * when the editor was fetched.  (I.e, when EDITOR->open_root() is
 * called, it returns a directory baton for that directory, which is
 * not necessarily the root.)
 */
static svn_error_t *
import(const char *path,
       apr_array_header_t *new_entries,
       const svn_delta_editor_t *editor,
       void *edit_baton,
       svn_depth_t depth,
       apr_hash_t *excludes,
       svn_boolean_t no_ignore,
       svn_boolean_t ignore_unknown_node_types,
       svn_client_ctx_t *ctx,
       apr_pool_t *pool)
{
  void *root_baton;
  svn_node_kind_t kind;
  apr_array_header_t *ignores;
  apr_array_header_t *batons = NULL;
  const char *edit_path = "";
  import_ctx_t *import_ctx = apr_pcalloc(pool, sizeof(*import_ctx));

  /* Get a root dir baton.  We pass an invalid revnum to open_root
     to mean "base this on the youngest revision".  Should we have an
     SVN_YOUNGEST_REVNUM defined for these purposes? */
  SVN_ERR(editor->open_root(edit_baton, SVN_INVALID_REVNUM,
                            pool, &root_baton));

  /* Import a file or a directory tree. */
  SVN_ERR(svn_io_check_path(path, &kind, pool));

  /* Make the intermediate directory components necessary for properly
     rooting our import source tree.  */
  if (new_entries->nelts)
    {
      int i;

      batons = apr_array_make(pool, new_entries->nelts, sizeof(void *));
      for (i = 0; i < new_entries->nelts; i++)
        {
          const char *component = APR_ARRAY_IDX(new_entries, i, const char *);
          edit_path = svn_dirent_join(edit_path, component, pool);

          /* If this is the last path component, and we're importing a
             file, then this component is the name of the file, not an
             intermediate directory. */
          if ((i == new_entries->nelts - 1) && (kind == svn_node_file))
            break;

          APR_ARRAY_PUSH(batons, void *) = root_baton;
          SVN_ERR(editor->add_directory(edit_path,
                                        root_baton,
                                        NULL, SVN_INVALID_REVNUM,
                                        pool, &root_baton));

          /* Remember that the repository was modified */
          import_ctx->repos_changed = TRUE;
        }
    }
  else if (kind == svn_node_file)
    {
      return svn_error_create
        (SVN_ERR_NODE_UNKNOWN_KIND, NULL,
         _("New entry name required when importing a file"));
    }

  /* Note that there is no need to check whether PATH's basename is
     the same name that we reserve for our administrative
     subdirectories.  It would be strange -- though not illegal -- to
     import the contents of a directory of that name, because the
     directory's own name is not part of those contents.  Of course,
     if something underneath it also has our reserved name, then we'll
     error. */

  if (kind == svn_node_file)
    {
      svn_boolean_t ignores_match = FALSE;

      if (!no_ignore)
        {
          SVN_ERR(svn_wc_get_default_ignores(&ignores, ctx->config, pool));
          ignores_match = svn_wc_match_ignore_list(path, ignores, pool);
        }
      if (!ignores_match)
        SVN_ERR(import_file(editor, root_baton, path, edit_path,
                            import_ctx, ctx, pool));
    }
  else if (kind == svn_node_dir)
    {
      SVN_ERR(import_dir(editor, root_baton, path, edit_path,
                         depth, excludes, no_ignore,
                         ignore_unknown_node_types, import_ctx, ctx, pool));

    }
  else if (kind == svn_node_none
           || kind == svn_node_unknown)
    {
      return svn_error_createf(SVN_ERR_NODE_UNKNOWN_KIND, NULL,
                               _("'%s' does not exist"),
                               svn_dirent_local_style(path, pool));
    }

  /* Close up shop; it's time to go home. */
  SVN_ERR(editor->close_directory(root_baton, pool));
  if (batons && batons->nelts)
    {
      void **baton;
      while ((baton = (void **) apr_array_pop(batons)))
        {
          SVN_ERR(editor->close_directory(*baton, pool));
        }
    }

  if (import_ctx->repos_changed)
    return editor->close_edit(edit_baton, pool);
  else
    return editor->abort_edit(edit_baton, pool);
}


static svn_error_t *
get_ra_editor(svn_ra_session_t **ra_session,
              const svn_delta_editor_t **editor,
              void **edit_baton,
              svn_client_ctx_t *ctx,
              const char *base_url,
              const char *base_dir,
              const char *log_msg,
              apr_array_header_t *commit_items,
              const apr_hash_t *revprop_table,
              svn_commit_info_t **commit_info_p,
              svn_boolean_t is_commit,
              apr_hash_t *lock_tokens,
              svn_boolean_t keep_locks,
              apr_pool_t *pool)
{
  void *commit_baton;
  apr_hash_t *commit_revprops;

  /* Open an RA session to URL. */
  SVN_ERR(svn_client__open_ra_session_internal(ra_session,
                                               base_url, base_dir,
                                               commit_items,
                                               is_commit, !is_commit,
                                               ctx, pool));

  /* If this is an import (aka, not a commit), we need to verify that
     our repository URL exists. */
  if (! is_commit)
    {
      svn_node_kind_t kind;

      SVN_ERR(svn_ra_check_path(*ra_session, "", SVN_INVALID_REVNUM,
                                &kind, pool));
      if (kind == svn_node_none)
        return svn_error_createf(SVN_ERR_FS_NO_SUCH_ENTRY, NULL,
                                 _("Path '%s' does not exist"),
                                 base_url);
    }

  SVN_ERR(svn_client__ensure_revprop_table(&commit_revprops, revprop_table,
                                           log_msg, ctx, pool));

  /* Fetch RA commit editor. */
  SVN_ERR(svn_client__commit_get_baton(&commit_baton, commit_info_p, pool));
  return svn_ra_get_commit_editor3(*ra_session, editor, edit_baton,
                                   commit_revprops,
                                   svn_client__commit_callback,
                                   commit_baton, lock_tokens, keep_locks,
                                   pool);
}


/*** Public Interfaces. ***/

svn_error_t *
svn_client_import3(svn_commit_info_t **commit_info_p,
                   const char *path,
                   const char *url,
                   svn_depth_t depth,
                   svn_boolean_t no_ignore,
                   svn_boolean_t ignore_unknown_node_types,
                   const apr_hash_t *revprop_table,
                   svn_client_ctx_t *ctx,
                   apr_pool_t *pool)
{
  svn_error_t *err = SVN_NO_ERROR;
  const char *log_msg = "";
  const svn_delta_editor_t *editor;
  void *edit_baton;
  svn_ra_session_t *ra_session;
  apr_hash_t *excludes = apr_hash_make(pool);
  svn_node_kind_t kind;
  const char *base_dir = path;
  apr_array_header_t *new_entries = apr_array_make(pool, 4,
                                                   sizeof(const char *));
  const char *temp;
  const char *dir;
  apr_pool_t *subpool;

  /* Create a new commit item and add it to the array. */
  if (SVN_CLIENT__HAS_LOG_MSG_FUNC(ctx))
    {
      /* If there's a log message gatherer, create a temporary commit
         item array solely to help generate the log message.  The
         array is not used for the import itself. */
      svn_client_commit_item3_t *item;
      const char *tmp_file;
      apr_array_header_t *commit_items
        = apr_array_make(pool, 1, sizeof(item));

      item = svn_client_commit_item3_create(pool);
      item->path = apr_pstrdup(pool, path);
      item->state_flags = SVN_CLIENT_COMMIT_ITEM_ADD;
      APR_ARRAY_PUSH(commit_items, svn_client_commit_item3_t *) = item;

      SVN_ERR(svn_client__get_log_msg(&log_msg, &tmp_file, commit_items,
                                      ctx, pool));
      if (! log_msg)
        return SVN_NO_ERROR;
      if (tmp_file)
        {
          const char *abs_path;
          SVN_ERR(svn_dirent_get_absolute(&abs_path, tmp_file, pool));
          apr_hash_set(excludes, abs_path, APR_HASH_KEY_STRING, (void *)1);
        }
    }

  SVN_ERR(svn_io_check_path(path, &kind, pool));
  if (kind == svn_node_file)
    base_dir = svn_dirent_dirname(path, pool);

  /* Figure out all the path components we need to create just to have
     a place to stick our imported tree. */
  subpool = svn_pool_create(pool);
  do
    {
      svn_pool_clear(subpool);

      /* See if the user is interested in cancelling this operation. */
      if (ctx->cancel_func)
        SVN_ERR(ctx->cancel_func(ctx->cancel_baton));

      if (err)
        {
          /* If get_ra_editor below failed we either tried to open
             an invalid url, or else some other kind of error.  In case
             the url was bad we back up a directory and try again. */

          if (err->apr_err != SVN_ERR_FS_NO_SUCH_ENTRY)
            return err;
          else
            svn_error_clear(err);

          svn_uri_split(url, &temp, &dir, pool);
          APR_ARRAY_PUSH(new_entries, const char *) =
            svn_path_uri_decode(dir, pool);
          url = temp;
        }
    }
  while ((err = get_ra_editor(&ra_session,
                              &editor, &edit_baton, ctx, url, base_dir,
                              log_msg, NULL, revprop_table,
                              commit_info_p, FALSE, NULL, TRUE, subpool)));

  /* Reverse the order of the components we added to our NEW_ENTRIES array. */
  if (new_entries->nelts)
    {
      int i, j;
      const char *component;
      for (i = 0; i < (new_entries->nelts / 2); i++)
        {
          j = new_entries->nelts - i - 1;
          component =
            APR_ARRAY_IDX(new_entries, i, const char *);
          APR_ARRAY_IDX(new_entries, i, const char *) =
            APR_ARRAY_IDX(new_entries, j, const char *);
          APR_ARRAY_IDX(new_entries, j, const char *) =
            component;
        }
    }

  /* An empty NEW_ENTRIES list the first call to get_ra_editor() above
     succeeded.  That means that URL corresponds to an already
     existing filesystem entity. */
  if (kind == svn_node_file && (! new_entries->nelts))
    return svn_error_createf
      (SVN_ERR_ENTRY_EXISTS, NULL,
       _("Path '%s' already exists"), url);

  /* The repository doesn't know about the reserved administrative
     directory. */
  if (new_entries->nelts
      /* What's this, what's this?  This assignment is here because we
         use the value to construct the error message just below.  It
         may not be aesthetically pleasing, but it's less ugly than
         calling APR_ARRAY_IDX twice. */
      && svn_wc_is_adm_dir(temp = APR_ARRAY_IDX(new_entries,
                                                new_entries->nelts - 1,
                                                const char *),
                           pool))
    return svn_error_createf
      (SVN_ERR_CL_ADM_DIR_RESERVED, NULL,
       _("'%s' is a reserved name and cannot be imported"),
       /* ### Is svn_path_local_style() really necessary for this? */
       svn_dirent_local_style(temp, pool));


  /* If an error occurred during the commit, abort the edit and return
     the error.  We don't even care if the abort itself fails.  */
  if ((err = import(path, new_entries, editor, edit_baton,
                    depth, excludes, no_ignore,
                    ignore_unknown_node_types, ctx, subpool)))
    {
      svn_error_clear(editor->abort_edit(edit_baton, subpool));
      return err;
    }

  /* Transfer *COMMIT_INFO from the subpool to the callers pool */
  if (*commit_info_p)
    *commit_info_p = svn_commit_info_dup(*commit_info_p, pool);

  svn_pool_destroy(subpool);

  return SVN_NO_ERROR;
}


<<<<<<< HEAD
svn_error_t *
svn_client_import2(svn_commit_info_t **commit_info_p,
                   const char *path,
                   const char *url,
                   svn_boolean_t nonrecursive,
                   svn_boolean_t no_ignore,
                   svn_client_ctx_t *ctx,
                   apr_pool_t *pool)
{
  return svn_client_import3(commit_info_p,
                            path, url,
                            SVN_DEPTH_INFINITY_OR_FILES(! nonrecursive),
                            no_ignore, FALSE, ctx, pool);
}

svn_error_t *
svn_client_import(svn_client_commit_info_t **commit_info_p,
                  const char *path,
                  const char *url,
                  svn_boolean_t nonrecursive,
                  svn_client_ctx_t *ctx,
                  apr_pool_t *pool)
{
  svn_commit_info_t *commit_info = NULL;
  svn_error_t *err;

  err = svn_client_import2(&commit_info,
                           path, url, nonrecursive,
                           FALSE, ctx, pool);
  /* These structs have the same layout for the common fields. */
  *commit_info_p = (svn_client_commit_info_t *) commit_info;
  return err;
}

=======
>>>>>>> 79d0a718
static svn_error_t *
remove_tmpfiles(apr_hash_t *tempfiles,
                apr_pool_t *pool)
{
  apr_hash_index_t *hi;
  apr_pool_t *subpool;

  /* Split if there's nothing to be done. */
  if (! tempfiles)
    return SVN_NO_ERROR;

  /* Make a subpool. */
  subpool = svn_pool_create(pool);

  /* Clean up any tempfiles. */
  for (hi = apr_hash_first(pool, tempfiles); hi; hi = apr_hash_next(hi))
    {
      const char *path = svn_apr_hash_index_key(hi);

      svn_pool_clear(subpool);

      SVN_ERR(svn_io_remove_file2(path, TRUE, subpool));
    }

  /* Remove the subpool. */
  svn_pool_destroy(subpool);

  return SVN_NO_ERROR;
}



static svn_error_t *
reconcile_errors(svn_error_t *commit_err,
                 svn_error_t *unlock_err,
                 svn_error_t *bump_err,
                 svn_error_t *cleanup_err,
                 apr_pool_t *pool)
{
  svn_error_t *err;

  /* Early release (for good behavior). */
  if (! (commit_err || unlock_err || bump_err || cleanup_err))
    return SVN_NO_ERROR;

  /* If there was a commit error, start off our error chain with
     that. */
  if (commit_err)
    {
      commit_err = svn_error_quick_wrap
        (commit_err, _("Commit failed (details follow):"));
      err = commit_err;
    }

  /* Else, create a new "general" error that will lead off the errors
     that follow. */
  else
    err = svn_error_create(SVN_ERR_BASE, NULL,
                           _("Commit succeeded, but other errors follow:"));

  /* If there was an unlock error... */
  if (unlock_err)
    {
      /* Wrap the error with some headers. */
      unlock_err = svn_error_quick_wrap
        (unlock_err, _("Error unlocking locked dirs (details follow):"));

      /* Append this error to the chain. */
      svn_error_compose(err, unlock_err);
    }

  /* If there was a bumping error... */
  if (bump_err)
    {
      /* Wrap the error with some headers. */
      bump_err = svn_error_quick_wrap
        (bump_err, _("Error bumping revisions post-commit (details follow):"));

      /* Append this error to the chain. */
      svn_error_compose(err, bump_err);
    }

  /* If there was a cleanup error... */
  if (cleanup_err)
    {
      /* Wrap the error with some headers. */
      cleanup_err = svn_error_quick_wrap
        (cleanup_err, _("Error in post-commit clean-up (details follow):"));

      /* Append this error to the chain. */
      svn_error_compose(err, cleanup_err);
    }

  return err;
}

/* Remove redundancies by removing duplicates from NONRECURSIVE_TARGETS,
 * and removing any target that either is, or is a descendant of, a path in
 * RECURSIVE_TARGETS.  Return the result in *PUNIQUE_TARGETS.
 */
static svn_error_t *
remove_redundancies(apr_array_header_t **punique_targets,
                    const apr_array_header_t *nonrecursive_targets,
                    const apr_array_header_t *recursive_targets,
                    apr_pool_t *pool)
{
  apr_pool_t *temp_pool;
  apr_array_header_t *abs_recursive_targets = NULL;
  apr_hash_t *abs_targets;
  apr_array_header_t *rel_targets;
  int i;

  if ((nonrecursive_targets->nelts <= 0) || (! punique_targets))
    {
      /* No targets or no place to store our work means this function
         really has nothing to do. */
      if (punique_targets)
        *punique_targets = NULL;
      return SVN_NO_ERROR;
    }

  /* Initialize our temporary pool. */
  temp_pool = svn_pool_create(pool);

  /* Create our list of absolute paths for our "keepers" */
  abs_targets = apr_hash_make(temp_pool);

  /* Create our list of absolute paths for our recursive targets */
  if (recursive_targets)
    {
      abs_recursive_targets = apr_array_make(temp_pool,
                                             recursive_targets->nelts,
                                             sizeof(const char *));

      for (i = 0; i < recursive_targets->nelts; i++)
        {
          const char *rel_path =
            APR_ARRAY_IDX(recursive_targets, i, const char *);
          const char *abs_path;

          /* Get the absolute path for this target. */
          SVN_ERR(svn_dirent_get_absolute(&abs_path, rel_path, temp_pool));

          APR_ARRAY_PUSH(abs_recursive_targets, const char *) = abs_path;
        }
    }

  /* Create our list of untainted paths for our "keepers" */
  rel_targets = apr_array_make(pool, nonrecursive_targets->nelts,
                               sizeof(const char *));

  /* For each target in our list we do the following:

     1. Calculate its absolute path (ABS_PATH).
     2. See if any of the keepers in RECURSIVE_TARGETS is a parent of, or
        is the same path as, ABS_PATH.  If so, we ignore this
        target.  If not, however, add this target's original path to
        REL_TARGETS. */
  for (i = 0; i < nonrecursive_targets->nelts; i++)
    {
      const char *rel_path = APR_ARRAY_IDX(nonrecursive_targets, i,
                                           const char *);
      const char *abs_path;
      int j;
      svn_boolean_t keep_me;

      /* Get the absolute path for this target. */
      SVN_ERR(svn_dirent_get_absolute(&abs_path, rel_path, temp_pool));

      /* For each keeper in ABS_TARGETS, see if this target is the
         same as or a child of that keeper. */
      keep_me = TRUE;

      if (abs_recursive_targets)
        {
          for (j = 0; j < abs_recursive_targets->nelts; j++)
            {
              const char *keeper = APR_ARRAY_IDX(abs_recursive_targets, j,
                                                 const char *);

              /* Quit here if we find this path already in the keepers. */
              if (strcmp(keeper, abs_path) == 0)
                {
                  keep_me = FALSE;
                  break;
                }

              /* Quit here if this path is a child of one of the keepers. */
              if (svn_dirent_is_child(keeper, abs_path, temp_pool))
                {
                  keep_me = FALSE;
                  break;
                }
            }
        }

      /* If this is a new keeper, add its absolute path to ABS_TARGETS
         and its original path to REL_TARGETS. */
      if (keep_me
          && apr_hash_get(abs_targets, abs_path, APR_HASH_KEY_STRING) == NULL)
        {
          APR_ARRAY_PUSH(rel_targets, const char *) = rel_path;
          apr_hash_set(abs_targets, abs_path, APR_HASH_KEY_STRING, abs_path);
        }
    }

  /* Destroy our temporary pool. */
  svn_pool_destroy(temp_pool);

  /* Make sure we return the list of untainted keeper paths. */
  *punique_targets = rel_targets;

  return SVN_NO_ERROR;
}

/* Adjust relative targets.  If there is an empty string in REL_TARGETS
 * get the actual target anchor point.  It is likely that this is one dir up
 * from BASE_DIR, therefor we need to prepend the name part of the actual
 * target to all paths in REL_TARGETS.  Return the new anchor in *PBASE_DIR,
 * and the adjusted relative paths in *PREL_TARGETS.
 */
static svn_error_t *
adjust_rel_targets(const char **pbase_dir,
                   apr_array_header_t **prel_targets,
                   svn_wc_context_t *wc_ctx,
                   const char *base_dir,
                   apr_array_header_t *rel_targets,
                   apr_pool_t *pool)
{
  const char *target;
  int i;
  svn_boolean_t anchor_one_up = FALSE;
  apr_array_header_t *new_rel_targets;

  for (i = 0; i < rel_targets->nelts; i++)
    {
      target = APR_ARRAY_IDX(rel_targets, i, const char *);

      if (target[0] == '\0')
        {
          anchor_one_up = TRUE;
          break;
        }
    }

  /* Default to not doing anything */
  new_rel_targets = rel_targets;

  if (anchor_one_up)
    {
      const char *parent_dir, *name;

      SVN_ERR(svn_wc_get_actual_target2(&parent_dir, &name, wc_ctx, base_dir,
                                        pool, pool));

      if (*name)
        {
          /* Our new "grandfather directory" is the parent directory
             of the former one. */
          base_dir = apr_pstrdup(pool, parent_dir);

          new_rel_targets = apr_array_make(pool, rel_targets->nelts,
                                           sizeof(name));
          for (i = 0; i < rel_targets->nelts; i++)
            {
              target = APR_ARRAY_IDX(rel_targets, i, const char *);
              target = svn_dirent_join(name, target, pool);
              APR_ARRAY_PUSH(new_rel_targets, const char *) = target;
            }
         }
    }

  *pbase_dir = base_dir;
  *prel_targets = new_rel_targets;

  return SVN_NO_ERROR;
}


/* For all lock tokens in ALL_TOKENS for URLs under BASE_URL, add them
   to a new hashtable allocated in POOL.  *RESULT is set to point to this
   new hash table.  *RESULT will be keyed on const char * URI-decoded paths
   relative to BASE_URL.  The lock tokens will not be duplicated. */
static svn_error_t *
collect_lock_tokens(apr_hash_t **result,
                    apr_hash_t *all_tokens,
                    const char *base_url,
                    apr_pool_t *pool)
{
  apr_hash_index_t *hi;
  size_t base_len = strlen(base_url);

  *result = apr_hash_make(pool);

  for (hi = apr_hash_first(pool, all_tokens); hi; hi = apr_hash_next(hi))
    {
      const char *url = svn_apr_hash_index_key(hi);
      const char *token = svn_apr_hash_index_val(hi);

      if (strncmp(base_url, url, base_len) == 0
          && (url[base_len] == '\0' || url[base_len] == '/'))
        {
          if (url[base_len] == '\0')
            url = "";
          else
            url = svn_path_uri_decode(url + base_len + 1, pool);
          apr_hash_set(*result, url, APR_HASH_KEY_STRING, token);
        }
    }

  return SVN_NO_ERROR;
}

struct post_commit_baton
{
  svn_wc_committed_queue_t *queue;
  apr_pool_t *qpool;
  svn_wc_adm_access_t *base_dir_access;
  svn_boolean_t keep_changelists;
  svn_boolean_t keep_locks;
  apr_hash_t *checksums;
};

static svn_error_t *
post_process_commit_item(void *baton, void *this_item, apr_pool_t *pool)
{
  struct post_commit_baton *btn = baton;
  apr_pool_t *subpool = btn->qpool;

  svn_client_commit_item3_t *item =
    *(svn_client_commit_item3_t **)this_item;
  svn_boolean_t loop_recurse = FALSE;
  const char *adm_access_path;
  svn_wc_adm_access_t *adm_access;
  svn_boolean_t remove_lock;
  svn_error_t *bump_err;

  if (item->kind == svn_node_dir)
    adm_access_path = item->path;
  else
    adm_access_path = svn_dirent_dirname(item->path, pool);

  bump_err = svn_wc_adm_retrieve(&adm_access, btn->base_dir_access,
                                 adm_access_path, pool);
  if (bump_err
      && bump_err->apr_err == SVN_ERR_WC_NOT_LOCKED)
    {
      /* Is it a directory that was deleted in the commit?
         Then we probably committed a missing directory. */
      if (item->kind == svn_node_dir
          && item->state_flags & SVN_CLIENT_COMMIT_ITEM_DELETE)
        {
          /* Mark it as deleted in the parent. */
          svn_error_clear(bump_err);
          return svn_wc_mark_missing_deleted(item->path,
                                             btn->base_dir_access, pool);
        }
    }
  if (bump_err)
    return bump_err;


  if ((item->state_flags & SVN_CLIENT_COMMIT_ITEM_ADD)
      && (item->kind == svn_node_dir)
      && (item->copyfrom_url))
    loop_recurse = TRUE;

  remove_lock = (! btn->keep_locks && (item->state_flags
                                       & SVN_CLIENT_COMMIT_ITEM_LOCK_TOKEN));

  /* Allocate the queue in a longer-lived pool than (iter)pool:
     we want it to survive the next iteration. */
  return svn_wc_queue_committed2(btn->queue, item->path, adm_access,
                                 loop_recurse, item->incoming_prop_changes,
                                 remove_lock, !btn->keep_changelists,
                                 apr_hash_get(btn->checksums,
                                              item->path,
                                              APR_HASH_KEY_STRING),
                                 subpool);
}


static svn_error_t *
commit_item_is_changed(void *baton, void *this_item, apr_pool_t *pool)
{
  svn_client_commit_item3_t **item = this_item;

  if ((*item)->state_flags != SVN_CLIENT_COMMIT_ITEM_LOCK_TOKEN)
    svn_iter_break(pool);

  return SVN_NO_ERROR;
}

struct lock_dirs_baton
{
  svn_client_ctx_t *ctx;
  svn_wc_adm_access_t *base_dir_access;
  int levels_to_lock;
};

static svn_error_t *
lock_dirs_for_commit(void *baton, void *this_item, apr_pool_t *pool)
{
  struct lock_dirs_baton *btn = baton;
  svn_wc_adm_access_t *adm_access;

<<<<<<< HEAD
  return svn_wc_adm_open3(&adm_access, btn->base_dir_access,
                          *(const char **)this_item,
                          TRUE, /* Write lock */
                          btn->levels_to_lock,
                          btn->ctx->cancel_func,
                          btn->ctx->cancel_baton,
                          pool);
=======
  return svn_wc__adm_open_in_context(&adm_access, btn->ctx->wc_ctx,
                                     *(const char **)this_item,
                                     TRUE, /* Write lock */
                                     btn->levels_to_lock,
                                     btn->ctx->cancel_func,
                                     btn->ctx->cancel_baton,
                                     pool);
>>>>>>> 79d0a718
}

struct check_dir_delete_baton
{
  svn_wc_adm_access_t *base_dir_access;
  svn_wc_context_t *wc_ctx;
  svn_depth_t depth;
};

static svn_error_t *
check_nonrecursive_dir_delete(void *baton, void *this_item, apr_pool_t *pool)
{
  struct check_dir_delete_baton *btn = baton;
  const char *target_abspath;

  SVN_ERR(svn_dirent_get_absolute(&target_abspath, *(const char **)this_item,
                                  pool));

  {
    svn_wc_adm_access_t *adm_access;
    SVN_ERR_W(svn_wc_adm_probe_retrieve(&adm_access, btn->base_dir_access,
                                        target_abspath, pool),
              _("Are all the targets part of the same working copy?"));
  }

  /* ### TODO(sd): This check is slightly too strict.  It should be
     ### possible to:
     ###
     ###   * delete a directory containing only files when
     ###     depth==svn_depth_files;
     ###
     ###   * delete a directory containing only files and empty
     ###     subdirs when depth==svn_depth_immediates.
     ###
     ### But for now, we insist on svn_depth_infinity if you're
     ### going to delete a directory, because we're lazy and
     ### trying to get depthy commits working in the first place.
     ###
     ### This would be fairly easy to fix, though: just, well,
     ### check the above conditions!
  */
  if (btn->depth != svn_depth_infinity)
    {
      svn_wc_status2_t *status;
      svn_node_kind_t kind;

      SVN_ERR(svn_io_check_path(target_abspath, &kind, pool));

      if (kind == svn_node_dir)
        {
          /* ### Looking at schedule is probably enough, no need for
                 pristine compare etc. */
          SVN_ERR(svn_wc_status3(&status, btn->wc_ctx, target_abspath, pool,
                                 pool));
          if (status->text_status == svn_wc_status_deleted ||
              status->text_status == svn_wc_status_replaced)
            {
              const apr_array_header_t *children;

              SVN_ERR(svn_wc__node_get_children(&children, btn->wc_ctx,
                                                target_abspath, TRUE, pool,
                                                pool));

              if (children->nelts > 0)
                return svn_error_create(SVN_ERR_UNSUPPORTED_FEATURE, NULL,
                                    _("Cannot non-recursively commit a "
                                      "directory deletion of a directory "
                                      "with child nodes"));
            }
        }
    }
  return SVN_NO_ERROR;
}

svn_error_t *
svn_client_commit4(svn_commit_info_t **commit_info_p,
                   const apr_array_header_t *targets,
                   svn_depth_t depth,
                   svn_boolean_t keep_locks,
                   svn_boolean_t keep_changelists,
                   const apr_array_header_t *changelists,
                   const apr_hash_t *revprop_table,
                   svn_client_ctx_t *ctx,
                   apr_pool_t *pool)
{
  const svn_delta_editor_t *editor;
  void *edit_baton;
  svn_ra_session_t *ra_session;
  const char *log_msg;
  const char *base_dir;
  const char *base_url;
  const char *target;
  apr_array_header_t *rel_targets;
  apr_array_header_t *dirs_to_lock;
  apr_array_header_t *dirs_to_lock_recursive;
  svn_boolean_t lock_base_dir_recursive = FALSE;
  apr_hash_t *committables;
  apr_hash_t *lock_tokens;
  apr_hash_t *tempfiles = NULL;
  apr_hash_t *checksums;
  svn_wc_adm_access_t *base_dir_access;
  apr_array_header_t *commit_items;
  svn_error_t *cmt_err = SVN_NO_ERROR, *unlock_err = SVN_NO_ERROR;
  svn_error_t *bump_err = SVN_NO_ERROR, *cleanup_err = SVN_NO_ERROR;
  svn_boolean_t commit_in_progress = FALSE;
  const char *current_dir = "";
  const char *notify_prefix;
  int i;

  /* Committing URLs doesn't make sense, so error if it's tried. */
  for (i = 0; i < targets->nelts; i++)
    {
      target = APR_ARRAY_IDX(targets, i, const char *);
      if (svn_path_is_url(target))
        return svn_error_createf
          (SVN_ERR_ILLEGAL_TARGET, NULL,
           _("'%s' is a URL, but URLs cannot be commit targets"), target);
    }

  /* Condense the target list. */
  SVN_ERR(svn_dirent_condense_targets(&base_dir, &rel_targets, targets,
                                      depth == svn_depth_infinity,
                                      pool, pool));

  /* No targets means nothing to commit, so just return. */
  if (! base_dir)
    goto cleanup;

  /* When svn_path_condense_targets() was written, we didn't have real
   * depths, we just had recursive / nonrecursive.
   *
   * Nowadays things are more complex.  If depth == svn_depth_files,
   * for example, and two targets are "foo" and "foo/bar", then
   * ideally we should condense out "foo/bar" if it's a file and not
   * if it's a directory.  And, of course, later when we get adm
   * access batons for the commit, we'd ideally lock directories to
   * precisely the depth required and no deeper.
   *
   * But for now we don't do that.  Instead, we lock recursively from
   * base_dir, if depth indicates that we might need anything below
   * there (but note that above, we don't condense away targets that
   * need to be named explicitly when depth != svn_depth_infinity).
   *
   * Here's a case where this all matters:
   *
   *    $ svn st -q
   *    M      A/D/G/rho
   *    M      iota
   *    $ svn ci -m "log msg" --depth=immediates . A/D/G
   *
   * If we don't lock base_dir recursively, then it will get an error...
   *
   *    subversion/libsvn_wc/lock.c:570: (apr_err=155004)
   *    svn: Working copy '/blah/blah/blah/wc' locked
   *    svn: run 'svn cleanup' to remove locks \
   *         (type 'svn help cleanup' for details)
   *
   * ...because later (see dirs_to_lock_recursively and dirs_to_lock)
   * we'd call svn_wc_adm_open3() to get access objects for "" and
   * "A/D/G", but the request for "" would fail because base_dir_access
   * would already be open for that directory.  (In that circumstance,
   * you're supposed to use svn_wc_adm_retrieve() instead; but it
   * would be clumsy to have a conditional path just to decide between
   * open3() and retrieve().)
   *
   * (Note that the results would be the same if even the working copy
   * were an explicit argument, e.g.:
   * 'svn ci -m "log msg" --depth=immediates wc wc/A/D/G'.)
   *
   * So we set lock_base_dir_recursive=TRUE now, and end up locking
   * more than we need to, but this keeps the code simple and correct.
   *
   * In an inspired bit of foresight, the adm locking code anticipated
   * the eventual addition of svn_depth_immediates, and allows us to
   * set the exact number of lock levels.  So optimizing the code here
   * at least shouldn't require any changes to the adm locking system.
   */
  if (depth == svn_depth_files || depth == svn_depth_immediates)
    {
      for (i = 0; i < rel_targets->nelts; ++i)
        {
          const char *rel_target = APR_ARRAY_IDX(rel_targets, i, const char *);

          if (rel_target[0] == '\0')
            {
              lock_base_dir_recursive = TRUE;
              break;
            }
        }
    }

<<<<<<< HEAD
  /* No targets means nothing to commit, so just return. */
  if (! base_dir)
    goto cleanup;

=======
>>>>>>> 79d0a718
  /* Prepare an array to accumulate dirs to lock */
  dirs_to_lock = apr_array_make(pool, 1, sizeof(target));
  dirs_to_lock_recursive = apr_array_make(pool, 1, sizeof(target));

  /* If we calculated only a base_dir and no relative targets, this
     must mean that we are being asked to commit (effectively) a
     single path. */
  if ((! rel_targets) || (! rel_targets->nelts))
    {
      const char *parent_dir, *name;

      SVN_ERR(svn_wc_get_actual_target2(&parent_dir, &name, ctx->wc_ctx,
                                        base_dir, pool, pool));
      if (*name)
        {
          svn_node_kind_t kind;

          /* Our new "grandfather directory" is the parent directory
             of the former one. */
          base_dir = apr_pstrdup(pool, parent_dir);

          /* Make the array if it wasn't already created. */
          if (! rel_targets)
            rel_targets = apr_array_make(pool, targets->nelts, sizeof(name));

          /* Now, push this name as a relative path to our new
             base directory. */
          APR_ARRAY_PUSH(rel_targets, const char *) = name;

          target = svn_dirent_join(base_dir, name, pool);
          SVN_ERR(svn_io_check_path(target, &kind, pool));

          /* If the final target is a dir, we want to recursively lock it */
          if (kind == svn_node_dir)
            {
              if (depth == svn_depth_infinity || depth == svn_depth_immediates)
                APR_ARRAY_PUSH(dirs_to_lock_recursive, const char *) = target;
              else
                APR_ARRAY_PUSH(dirs_to_lock, const char *) = target;
            }
        }
      else
        {
          /* Unconditionally lock recursively down from base_dir. */
          lock_base_dir_recursive = TRUE;
        }
    }
  else if (! lock_base_dir_recursive)
    {
      apr_pool_t *subpool = svn_pool_create(pool);

      SVN_ERR(adjust_rel_targets(&base_dir, &rel_targets, ctx->wc_ctx,
                                 base_dir, rel_targets, pool));

      for (i = 0; i < rel_targets->nelts; i++)
        {
          svn_node_kind_t kind;

          svn_pool_clear(subpool);

          target = svn_dirent_join(base_dir,
                                   APR_ARRAY_IDX(rel_targets, i, const char *),
                                   subpool);

          SVN_ERR(svn_io_check_path(target, &kind, subpool));

          /* If the final target is a dir, we want to lock it */
          if (kind == svn_node_dir)
            {
              /* Notice how here we test infinity||immediates, but up
                 in the call to svn_path_condense_targets(), we only
                 tested depth==infinity.  That's because condensation
                 and adm lock acquisition serve different purposes. */
              if (depth == svn_depth_infinity || depth == svn_depth_immediates)
                APR_ARRAY_PUSH(dirs_to_lock_recursive,
                               const char *) = apr_pstrdup(pool, target);
              else
                /* Don't lock if target is the base_dir, base_dir will be
                   locked anyway and we can't lock it twice */
                if (strcmp(target, base_dir) != 0)
                  APR_ARRAY_PUSH(dirs_to_lock,
                                 const char *) = apr_pstrdup(pool, target);
            }

          /* Now we need to iterate over the parent paths of this path
             adding them to the set of directories we want to lock.
             Do nothing if target is already the base_dir. */
          if (strcmp(target, base_dir) != 0)
            {
              target = svn_dirent_dirname(target, subpool);

              while (strcmp(target, base_dir) != 0)
                {
                  const char *parent_dir;

                  APR_ARRAY_PUSH(dirs_to_lock,
                                 const char *) = apr_pstrdup(pool, target);

                  parent_dir = svn_dirent_dirname(target, subpool);

                  if (strcmp(parent_dir, target) == 0)
                    break; /* Reached root directory */

                  target = parent_dir;
                }
            }
        }

      svn_pool_destroy(subpool);
    }

  SVN_ERR(svn_wc__adm_open_in_context(&base_dir_access,
                                      ctx->wc_ctx,
                                      base_dir,
                                      TRUE,  /* Write lock */
                                      lock_base_dir_recursive ? -1 : 0,
                                      ctx->cancel_func, ctx->cancel_baton,
                                      pool));

  if (!lock_base_dir_recursive)
    {
      apr_array_header_t *unique_dirs_to_lock;
      struct lock_dirs_baton btn;

      /* Sort the paths in a depth-last directory-ish order. */
      qsort(dirs_to_lock->elts, dirs_to_lock->nelts,
            dirs_to_lock->elt_size, svn_sort_compare_paths);
      qsort(dirs_to_lock_recursive->elts, dirs_to_lock_recursive->nelts,
            dirs_to_lock_recursive->elt_size, svn_sort_compare_paths);

      /* Remove any duplicates */
      SVN_ERR(svn_path_remove_redundancies(&unique_dirs_to_lock,
                                           dirs_to_lock_recursive,
                                           pool));
      dirs_to_lock_recursive = unique_dirs_to_lock;

      /* Remove dirs and descendants from dirs_to_lock if there is
         any ancestor in dirs_to_lock_recursive */
      SVN_ERR(remove_redundancies(&unique_dirs_to_lock,
                                  dirs_to_lock,
                                  dirs_to_lock_recursive,
                                  pool));
      dirs_to_lock = unique_dirs_to_lock;

      btn.base_dir_access = base_dir_access;
      btn.ctx = ctx;
      btn.levels_to_lock = 0;
      /* First lock all the dirs to be locked non-recursively */
      if (dirs_to_lock)
        SVN_ERR(svn_iter_apr_array(NULL, dirs_to_lock,
                                   lock_dirs_for_commit, &btn, pool));

      /* Lock the rest of the targets (recursively) */
      btn.levels_to_lock = -1;
      if (dirs_to_lock_recursive)
        SVN_ERR(svn_iter_apr_array(NULL, dirs_to_lock_recursive,
                                   lock_dirs_for_commit, &btn, pool));
    }

  /* One day we might support committing from multiple working copies, but
     we don't yet.  This check ensures that we don't silently commit a
     subset of the targets.

     At the same time, if a non-recursive commit is desired, do not
     allow a deleted directory as one of the targets. */
  {
    struct check_dir_delete_baton btn;

    btn.base_dir_access = base_dir_access;
    btn.wc_ctx = ctx->wc_ctx;
    btn.depth = depth;
    SVN_ERR(svn_iter_apr_array(NULL, targets,
                               check_nonrecursive_dir_delete, &btn,
                               pool));
  }

  /* Crawl the working copy for commit items. */
  if ((cmt_err = svn_client__harvest_committables(&committables,
                                                  &lock_tokens,
                                                  base_dir_access,
                                                  rel_targets,
                                                  depth,
                                                  ! keep_locks,
                                                  changelists,
                                                  ctx,
                                                  pool)))
    goto cleanup;

  /* ### todo: Currently there should be only one hash entry, which
     has a hacked name until we have the entries files storing
     canonical repository URLs.  Then, the hacked name can go away
     and be replaced with a canonical repos URL, and from there we
     are poised to started handling nested working copies.  See
     http://subversion.tigris.org/issues/show_bug.cgi?id=960. */
  if (! ((commit_items = apr_hash_get(committables,
                                      SVN_CLIENT__SINGLE_REPOS_NAME,
                                      APR_HASH_KEY_STRING))))
    goto cleanup;

  /* If our array of targets contains only locks (and no actual file
     or prop modifications), then we return here to avoid committing a
     revision with no changes. */
  {
    svn_boolean_t not_found_changed_path = TRUE;


    cmt_err = svn_iter_apr_array(&not_found_changed_path,
                                 commit_items,
                                 commit_item_is_changed, NULL, pool);
    if (not_found_changed_path || cmt_err)
      goto cleanup;
  }

  /* Go get a log message.  If an error occurs, or no log message is
     specified, abort the operation. */
  if (SVN_CLIENT__HAS_LOG_MSG_FUNC(ctx))
    {
      const char *tmp_file;
      cmt_err = svn_client__get_log_msg(&log_msg, &tmp_file, commit_items,
                                        ctx, pool);

      if (cmt_err || (! log_msg))
        goto cleanup;
    }
  else
    log_msg = "";

  /* Sort and condense our COMMIT_ITEMS. */
  if ((cmt_err = svn_client__condense_commit_items(&base_url,
                                                   commit_items,
                                                   pool)))
    goto cleanup;

  /* Collect our lock tokens with paths relative to base_url. */
  if ((cmt_err = collect_lock_tokens(&lock_tokens, lock_tokens, base_url,
                                     pool)))
    goto cleanup;

  if ((cmt_err = get_ra_editor(&ra_session,
                               &editor, &edit_baton, ctx,
                               base_url, base_dir, log_msg,
                               commit_items, revprop_table, commit_info_p,
                               TRUE, lock_tokens, keep_locks, pool)))
    goto cleanup;

  /* Make a note that we have a commit-in-progress. */
  commit_in_progress = TRUE;

  if ((cmt_err = svn_dirent_get_absolute(&current_dir,
                                         current_dir, pool)))
    goto cleanup;

  /* Determine prefix to strip from the commit notify messages */
  notify_prefix = svn_dirent_get_longest_ancestor(current_dir, base_dir, pool);

  /* Perform the commit. */
  cmt_err = svn_client__do_commit(base_url, commit_items, editor, edit_baton,
                                  notify_prefix, &tempfiles, &checksums, ctx,
                                  pool);

  /* Handle a successful commit. */
  if ((! cmt_err)
      || (cmt_err->apr_err == SVN_ERR_REPOS_POST_COMMIT_HOOK_FAILED))
    {
      svn_wc_committed_queue_t *queue = svn_wc_committed_queue_create(pool);
      struct post_commit_baton btn;

      btn.queue = queue;
      btn.qpool = pool;
      btn.base_dir_access = base_dir_access;
      btn.keep_changelists = keep_changelists;
      btn.keep_locks = keep_locks;
      btn.checksums = checksums;

      /* Make a note that our commit is finished. */
      commit_in_progress = FALSE;

      bump_err = svn_iter_apr_array(NULL, commit_items,
                                    post_process_commit_item, &btn,
                                    pool);
      if (bump_err)
        goto cleanup;

      SVN_ERR_ASSERT(*commit_info_p);
      bump_err
        = svn_wc_process_committed_queue(queue, base_dir_access,
                                         (*commit_info_p)->revision,
                                         (*commit_info_p)->date,
                                         (*commit_info_p)->author,
                                         pool);
    }

  /* Sleep to ensure timestamp integrity. */
  svn_io_sleep_for_timestamps(base_dir, pool);

 cleanup:
  /* Abort the commit if it is still in progress. */
  if (commit_in_progress)
    svn_error_clear(editor->abort_edit(edit_baton, pool));

  /* A bump error is likely to occur while running a working copy log file,
     explicitly unlocking and removing temporary files would be wrong in
     that case.  A commit error (cmt_err) should only occur before any
     attempt to modify the working copy, so it doesn't prevent explicit
     clean-up. */
  if (! bump_err)
    {
      unlock_err = svn_wc_adm_close2(base_dir_access, pool);

      if (! unlock_err)
        cleanup_err = remove_tmpfiles(tempfiles, pool);
    }

<<<<<<< HEAD
  /* As per our promise, if *commit_info_p isn't set, provide a default where 
     rev = SVN_INVALID_REVNUM. */
  if (! *commit_info_p)
    *commit_info_p = svn_create_commit_info(pool);

  return reconcile_errors(cmt_err, unlock_err, bump_err, cleanup_err, pool);
}

svn_error_t *
svn_client_commit3(svn_commit_info_t **commit_info_p,
                   const apr_array_header_t *targets,
                   svn_boolean_t recurse,
                   svn_boolean_t keep_locks,
                   svn_client_ctx_t *ctx,
                   apr_pool_t *pool)
{
  svn_depth_t depth = SVN_DEPTH_INFINITY_OR_FILES(recurse);

  return svn_client_commit4(commit_info_p, targets, depth, keep_locks,
                            FALSE, NULL, ctx, pool);
}

svn_error_t *
svn_client_commit2(svn_client_commit_info_t **commit_info_p,
                   const apr_array_header_t *targets,
                   svn_boolean_t recurse,
                   svn_boolean_t keep_locks,
                   svn_client_ctx_t *ctx,
                   apr_pool_t *pool)
{
  svn_commit_info_t *commit_info = NULL;
  svn_error_t *err;
=======
  /* As per our promise, if *commit_info_p isn't set, provide a default where
     rev = SVN_INVALID_REVNUM. */
  if (! *commit_info_p)
    *commit_info_p = svn_create_commit_info(pool);
>>>>>>> 79d0a718

  return reconcile_errors(cmt_err, unlock_err, bump_err, cleanup_err, pool);
}<|MERGE_RESOLUTION|>--- conflicted
+++ resolved
@@ -803,43 +803,6 @@
 }
 
 
-<<<<<<< HEAD
-svn_error_t *
-svn_client_import2(svn_commit_info_t **commit_info_p,
-                   const char *path,
-                   const char *url,
-                   svn_boolean_t nonrecursive,
-                   svn_boolean_t no_ignore,
-                   svn_client_ctx_t *ctx,
-                   apr_pool_t *pool)
-{
-  return svn_client_import3(commit_info_p,
-                            path, url,
-                            SVN_DEPTH_INFINITY_OR_FILES(! nonrecursive),
-                            no_ignore, FALSE, ctx, pool);
-}
-
-svn_error_t *
-svn_client_import(svn_client_commit_info_t **commit_info_p,
-                  const char *path,
-                  const char *url,
-                  svn_boolean_t nonrecursive,
-                  svn_client_ctx_t *ctx,
-                  apr_pool_t *pool)
-{
-  svn_commit_info_t *commit_info = NULL;
-  svn_error_t *err;
-
-  err = svn_client_import2(&commit_info,
-                           path, url, nonrecursive,
-                           FALSE, ctx, pool);
-  /* These structs have the same layout for the common fields. */
-  *commit_info_p = (svn_client_commit_info_t *) commit_info;
-  return err;
-}
-
-=======
->>>>>>> 79d0a718
 static svn_error_t *
 remove_tmpfiles(apr_hash_t *tempfiles,
                 apr_pool_t *pool)
@@ -1246,15 +1209,6 @@
   struct lock_dirs_baton *btn = baton;
   svn_wc_adm_access_t *adm_access;
 
-<<<<<<< HEAD
-  return svn_wc_adm_open3(&adm_access, btn->base_dir_access,
-                          *(const char **)this_item,
-                          TRUE, /* Write lock */
-                          btn->levels_to_lock,
-                          btn->ctx->cancel_func,
-                          btn->ctx->cancel_baton,
-                          pool);
-=======
   return svn_wc__adm_open_in_context(&adm_access, btn->ctx->wc_ctx,
                                      *(const char **)this_item,
                                      TRUE, /* Write lock */
@@ -1262,7 +1216,6 @@
                                      btn->ctx->cancel_func,
                                      btn->ctx->cancel_baton,
                                      pool);
->>>>>>> 79d0a718
 }
 
 struct check_dir_delete_baton
@@ -1454,13 +1407,6 @@
         }
     }
 
-<<<<<<< HEAD
-  /* No targets means nothing to commit, so just return. */
-  if (! base_dir)
-    goto cleanup;
-
-=======
->>>>>>> 79d0a718
   /* Prepare an array to accumulate dirs to lock */
   dirs_to_lock = apr_array_make(pool, 1, sizeof(target));
   dirs_to_lock_recursive = apr_array_make(pool, 1, sizeof(target));
@@ -1774,45 +1720,10 @@
         cleanup_err = remove_tmpfiles(tempfiles, pool);
     }
 
-<<<<<<< HEAD
-  /* As per our promise, if *commit_info_p isn't set, provide a default where 
-     rev = SVN_INVALID_REVNUM. */
-  if (! *commit_info_p)
-    *commit_info_p = svn_create_commit_info(pool);
-
-  return reconcile_errors(cmt_err, unlock_err, bump_err, cleanup_err, pool);
-}
-
-svn_error_t *
-svn_client_commit3(svn_commit_info_t **commit_info_p,
-                   const apr_array_header_t *targets,
-                   svn_boolean_t recurse,
-                   svn_boolean_t keep_locks,
-                   svn_client_ctx_t *ctx,
-                   apr_pool_t *pool)
-{
-  svn_depth_t depth = SVN_DEPTH_INFINITY_OR_FILES(recurse);
-
-  return svn_client_commit4(commit_info_p, targets, depth, keep_locks,
-                            FALSE, NULL, ctx, pool);
-}
-
-svn_error_t *
-svn_client_commit2(svn_client_commit_info_t **commit_info_p,
-                   const apr_array_header_t *targets,
-                   svn_boolean_t recurse,
-                   svn_boolean_t keep_locks,
-                   svn_client_ctx_t *ctx,
-                   apr_pool_t *pool)
-{
-  svn_commit_info_t *commit_info = NULL;
-  svn_error_t *err;
-=======
   /* As per our promise, if *commit_info_p isn't set, provide a default where
      rev = SVN_INVALID_REVNUM. */
   if (! *commit_info_p)
     *commit_info_p = svn_create_commit_info(pool);
->>>>>>> 79d0a718
 
   return reconcile_errors(cmt_err, unlock_err, bump_err, cleanup_err, pool);
 }