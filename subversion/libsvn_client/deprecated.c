--- conflicted
+++ resolved
@@ -633,7 +633,7 @@
 {
   return svn_client_diff5(options, path1, revision1, path2, revision2,
                           relative_to_dir, depth, ignore_ancestry,
-                          no_diff_deleted, ignore_content_type, FALSE,
+                          no_diff_deleted, ignore_content_type, FALSE, FALSE,
                           header_encoding, outfile, errfile, changelists,
                           ctx, pool);
 }
@@ -723,8 +723,9 @@
   return svn_client_diff_peg5(options, path, peg_revision, start_revision,
                               end_revision, relative_to_dir, depth,
                               ignore_ancestry, no_diff_deleted,
-                              ignore_content_type, FALSE, header_encoding,
-                              outfile, errfile, changelists, ctx, pool);
+                              ignore_content_type, FALSE, FALSE,
+                              header_encoding, outfile, errfile, changelists,
+                              ctx, pool);
 }
 
 svn_error_t *
@@ -1428,7 +1429,7 @@
 
   return svn_client_status5(result_rev, path, revision, status4_wrapper_func,
                             &swb, depth, get_all, update, no_ignore,
-                            ignore_externals, changelists, ctx, pool);
+                            ignore_externals, FALSE, changelists, ctx, pool);
 }
 
 struct status3_wrapper_baton
@@ -1469,12 +1470,7 @@
   swb.old_baton = status_baton;
   return svn_client_status4(result_rev, path, revision, status3_wrapper_func,
                             &swb, depth, get_all, update, no_ignore,
-<<<<<<< HEAD
-                            ignore_externals, changelists, FALSE, ctx, pool);
-
-=======
                             ignore_externals, changelists, ctx, pool);
->>>>>>> 8de5304b
 }
 
 svn_error_t *
