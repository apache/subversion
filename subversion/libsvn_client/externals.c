/*
 * externals.c:  handle the svn:externals property
 *
 * ====================================================================
 * Copyright (c) 2000-2006 CollabNet.  All rights reserved.
 *
 * This software is licensed as described in the file COPYING, which
 * you should have received as part of this distribution.  The terms
 * are also available at http://subversion.tigris.org/license-1.html.
 * If newer versions of this license are posted there, you may use a
 * newer version instead, at your option.
 *
 * This software consists of voluntary contributions made by many
 * individuals.  For exact contribution history, see the revision
 * history and logs, available at http://subversion.tigris.org/.
 * ====================================================================
 */

/* ==================================================================== */



/*** Includes. ***/

#include <assert.h>
#include "svn_wc.h"
#include "svn_pools.h"
#include "svn_client.h"
#include "svn_hash.h"
#include "svn_types.h"
#include "svn_error.h"
#include "svn_path.h"
#include "client.h"



/* Closure for handle_external_item_change. */
struct handle_external_item_change_baton
{
  /* As returned by svn_wc_parse_externals_description(). */
  apr_hash_t *new_desc;
  apr_hash_t *old_desc;

  /* The directory that has this externals property. */
  const char *parent_dir;

  /* Passed through to svn_client_* functions. */
  svn_client_ctx_t *ctx;

  /* If set, then run update on items that didn't change. */
  svn_boolean_t update_unchanged;
  svn_boolean_t *timestamp_sleep;
  svn_boolean_t is_export;

  /* A scratchwork pool -- do not put anything in here that needs to
     outlive the hash diffing callback! */
  apr_pool_t *pool;
};


/* Return true if NEW_ITEM and OLD_ITEM represent the same external
   item at the same revision checked out into the same target subdir,
   else return false.

   ### If this returned the nature of the difference, we could use it
   to update externals more efficiently.  For example, if we know
   that only the revision number changed, but the target URL did not,
   we could get away with an "update -r" on the external, instead of
   a re-checkout. */
static svn_boolean_t
compare_external_items(svn_wc_external_item2_t *new_item,
                       svn_wc_external_item2_t *old_item)
{
  if ((strcmp(new_item->target_dir, old_item->target_dir) != 0)
      || (strcmp(new_item->url, old_item->url) != 0)
      || (! svn_client__compare_revisions(&(new_item->revision),
                                          &(old_item->revision)))
      || (! svn_client__compare_revisions(&(new_item->peg_revision),
                                          &(old_item->peg_revision))))
    return FALSE;
    
  /* Else. */
  return TRUE;
}


/* Remove PATH from revision control, and do the same to any revision
 * controlled directories underneath PATH (including directories not
 * referred to by parent svn administrative areas); then if PATH is
 * empty afterwards, remove it, else rename it to a unique name in the
 * same parent directory.
 *
 * Pass CANCEL_FUNC, CANCEL_BATON to svn_wc_remove_from_revision_control.
 *
 * Use POOL for all temporary allocation.
 */
static svn_error_t *
relegate_external(const char *path,
                  svn_cancel_func_t cancel_func,
                  void *cancel_baton,
                  apr_pool_t *pool)
{
  svn_error_t *err;
  svn_wc_adm_access_t *adm_access;

  SVN_ERR(svn_wc_adm_open3(&adm_access, NULL, path, TRUE, -1, cancel_func,
                           cancel_baton, pool));
  err = svn_wc_remove_from_revision_control(adm_access,
                                            SVN_WC_ENTRY_THIS_DIR,
                                            TRUE, FALSE,
                                            cancel_func,
                                            cancel_baton,
                                            pool);

  /* ### Ugly. Unlock only if not going to return an error. Revisit */
  if (!err || err->apr_err == SVN_ERR_WC_LEFT_LOCAL_MOD)
    SVN_ERR(svn_wc_adm_close(adm_access));

  if (err && (err->apr_err == SVN_ERR_WC_LEFT_LOCAL_MOD))
    {
      const char *new_path;

      svn_error_clear(err);

      /* Reserve the new dir name. */
      SVN_ERR(svn_io_open_unique_file2
              (NULL, &new_path, path, ".OLD", svn_io_file_del_none, pool));

      /* Sigh...  We must fall ever so slightly from grace.

         Ideally, there would be no window, however brief, when we
         don't have a reservation on the new name.  Unfortunately,
         at least in the Unix (Linux?) version of apr_file_rename(),
         you can't rename a directory over a file, because it's just
         calling stdio rename(), which says:

            ENOTDIR
              A  component used as a directory in oldpath or newpath
              path is not, in fact, a directory.  Or, oldpath  is
              a directory, and newpath exists but is not a directory

         So instead, we get the name, then remove the file (ugh), then
         rename the directory, hoping that nobody has gotten that name
         in the meantime -- which would never happen in real life, so
         no big deal.
      */
      err = svn_io_remove_file(new_path, pool);
      svn_error_clear(err);  /* It's not clear why this is ignored, is
                                 it because the rename will catch it? */

      /* Rename. */
      SVN_ERR(svn_io_file_rename(path, new_path, pool));
    }
  else if (err)
    return err;

  return SVN_NO_ERROR;
}

/* Try to update an external PATH to URL at REVISION.
   Use POOL for temporary allocations, and use the client context CTX. */
static svn_error_t *
switch_external(const char *path,
                const char *url,
                const svn_opt_revision_t *revision,
                const svn_opt_revision_t *peg_revision,
                svn_boolean_t *timestamp_sleep,
                svn_client_ctx_t *ctx,
                apr_pool_t *pool)
{
  svn_node_kind_t kind;
  svn_error_t *err;
  apr_pool_t *subpool = svn_pool_create(pool);

  /* First notify that we're about to handle an external. */
  if (ctx->notify_func2)
    ctx->notify_func2(ctx->notify_baton2,
                      svn_wc_create_notify(path, svn_wc_notify_update_external,
                                           pool), pool);
  
  /* If path is a directory, try to update/switch to the correct URL
     and revision. */
  SVN_ERR(svn_io_check_path(path, &kind, pool));
  if (kind == svn_node_dir)
    {
      svn_wc_adm_access_t *adm_access;
      const svn_wc_entry_t *entry;

      SVN_ERR(svn_wc_adm_open3(&adm_access, NULL, path, TRUE, 0,
                               ctx->cancel_func, ctx->cancel_baton, subpool));
      SVN_ERR(svn_wc_entry(&entry, path, adm_access, 
                           FALSE, subpool));
      SVN_ERR(svn_wc_adm_close(adm_access));

      if (entry && entry->url)
        {
          /* If we have what appears to be a version controlled
             subdir, and its top-level URL matches that of our
             externals definition, perform an update. */
          if (strcmp(entry->url, url) == 0)
            {
              SVN_ERR(svn_client__update_internal(NULL, path, revision,
                                                  svn_depth_unknown,
                                                  FALSE, FALSE,
                                                  timestamp_sleep, ctx,
                                                  subpool));
              svn_pool_destroy(subpool);
              return SVN_NO_ERROR;
            }
          else if (entry->repos)
            {
              /* URLs don't match.  Try to relocate (if necessary) and then
                 switch. */
              if (! svn_path_is_ancestor(entry->repos, url))
                {
                  const char *repos_root;
                  svn_ra_session_t *ra_session;

                  /* Get the repos root of the new URL. */
                  SVN_ERR(svn_client__open_ra_session_internal
                          (&ra_session, url, NULL, NULL, NULL, FALSE, TRUE,
                           ctx, subpool));
                  SVN_ERR(svn_ra_get_repos_root(ra_session, &repos_root,
                                                subpool));

                  err = svn_client_relocate(path, entry->repos, repos_root,
                                            TRUE, ctx, subpool);
                  /* If the relocation failed because the new URL points
                     to another repository, then we need to relegate and
                     check out a new WC. */
                  if (err
                      && (err->apr_err == SVN_ERR_WC_INVALID_RELOCATION
                          || (err->apr_err
                              == SVN_ERR_CLIENT_INVALID_RELOCATION)))
                    {
                      svn_error_clear(err);
                      goto relegate;
                    }
                  else if (err)
                    return err;
                }

              SVN_ERR(svn_client__switch_internal(NULL, path, url, revision,
                                                  TRUE, timestamp_sleep,
                                                  FALSE, ctx, subpool));

              svn_pool_destroy(subpool);
              return SVN_NO_ERROR;
            }
        }
    }

 relegate:
      
  /* Fall back on removing the WC and checking out a new one. */

  /* Ensure that we don't have any RA sessions or WC locks from failed
     operations above. */
  svn_pool_destroy(subpool);

  if (kind == svn_node_dir)
    /* Buh-bye, old and busted ... */
    SVN_ERR(relegate_external(path,
                              ctx->cancel_func,
                              ctx->cancel_baton,
                              pool));
  else
    {
      /* The target dir might have multiple components.  Guarantee
         the path leading down to the last component. */
      const char *parent = svn_path_dirname(path, pool);
      SVN_ERR(svn_io_make_dir_recursively(parent, pool));
    }

  /* ... Hello, new hotness. */
<<<<<<< HEAD
  SVN_ERR(svn_client__checkout_internal(NULL, url, path, revision, revision,
                                        SVN_DEPTH_FROM_RECURSE(TRUE),
                                        FALSE, FALSE, timestamp_sleep,
=======
  SVN_ERR(svn_client__checkout_internal(NULL, url, path, peg_revision, revision,
                                        TRUE, FALSE, FALSE, timestamp_sleep,
>>>>>>> 75981402
                                        ctx, pool));

  return SVN_NO_ERROR;
}

/* This implements the 'svn_hash_diff_func_t' interface.
   BATON is of type 'struct handle_external_item_change_baton *'.  */
static svn_error_t *
handle_external_item_change(const void *key, apr_ssize_t klen,
                            enum svn_hash_diff_key_status status,
                            void *baton)
{
  struct handle_external_item_change_baton *ib = baton;
  svn_wc_external_item2_t *old_item, *new_item;
  const char *parent;
  const char *path = svn_path_join(ib->parent_dir,
                                   (const char *) key, ib->pool);

  /* Don't bother to check status, since we'll get that for free by
     attempting to retrieve the hash values anyway.  */

  if ((ib->old_desc) && (! ib->is_export))
    old_item = apr_hash_get(ib->old_desc, key, klen);
  else
    old_item = NULL;

  if (ib->new_desc)
    new_item = apr_hash_get(ib->new_desc, key, klen);
  else
    new_item = NULL;

  /* We couldn't possibly be here if both values were null, right? */
  assert(old_item || new_item);

  /* There's one potential ugliness.  If a target subdir changed, but
     its URL did not, then ideally we'd just rename the subdir, rather
     than remove the old subdir only to do a new checkout into the new
     subdir.

     We could solve this by "sneaking around the back" and looking in
     ib->new_desc, ib->old_desc to check if anything else in this
     parent_dir has the same URL.  Of course, if an external gets
     moved into some other directory, then we'd lose anyway.  The only
     way to fully handle this would be to harvest a global list based
     on urls/revs, and consult the list every time we're about to
     delete an external subdir: whenever a deletion is really part of
     a rename, then we'd do the rename on the spot.

     IMHO, renames aren't going to be frequent enough to make the
     extra bookkeeping worthwhile.
  */

  /* Not protecting against recursive externals.  Detecting them in
     the global case is hard, and it should be pretty obvious to a
     user when it happens.  Worst case: your disk fills up :-). */

  if (! old_item)
    {
      /* The target dir might have multiple components.  Guarantee
         the path leading down to the last component. */
      svn_path_split(path, &parent, NULL, ib->pool);
      SVN_ERR(svn_io_make_dir_recursively(parent, ib->pool));

      /* If we were handling renames the fancy way, then  before
         checking out a new subdir here, we would somehow learn if
         it's really just a rename of an old one.  That would work in
         tandem with the next case -- this case would do nothing,
         knowing that the next case either already has, or soon will,
         rename the external subdirectory. */

      /* First notify that we're about to handle an external. */
      if (ib->ctx->notify_func2)
        (*ib->ctx->notify_func2)
          (ib->ctx->notify_baton2,
           svn_wc_create_notify(path, svn_wc_notify_update_external,
                                ib->pool), ib->pool);

      if (ib->is_export)
        /* ### It should be okay to "force" this export.  Externals
           only get created in subdirectories of versioned
           directories, so an external directory couldn't already
           exist before the parent export process unless a versioned
           directory above it did, which means the user would have
           already had to force these creations to occur. */
<<<<<<< HEAD
        SVN_ERR(svn_client_export4(NULL, new_item->url, path,
                                   &(new_item->revision),
=======
        SVN_ERR(svn_client_export3(NULL, new_item->url, path,
                                   &(new_item->peg_revision),
>>>>>>> 75981402
                                   &(new_item->revision),
                                   TRUE, FALSE, svn_depth_infinity, NULL,
                                   ib->ctx, ib->pool));
      else
        SVN_ERR(svn_client__checkout_internal(NULL, new_item->url, path,
                                              &(new_item->peg_revision),
                                              &(new_item->revision),
                                              SVN_DEPTH_FROM_RECURSE(TRUE),
                                              FALSE, FALSE,
                                              ib->timestamp_sleep,
                                              ib->ctx, ib->pool));
    }
  else if (! new_item)
    {
      /* See comment in above case about fancy rename handling.  Here,
         before removing an old subdir, we would see if it wants to
         just be renamed to a new one. */ 

      svn_error_t *err, *err2;
      svn_wc_adm_access_t *adm_access;

      SVN_ERR(svn_wc_adm_open3(&adm_access, NULL, path, TRUE, -1,
                               ib->ctx->cancel_func, ib->ctx->cancel_baton,
                               ib->pool));

      /* We don't use relegate_external() here, because we know that
         nothing else in this externals description (at least) is
         going to need this directory, and therefore it's better to
         leave stuff where the user expects it. */
      err = svn_wc_remove_from_revision_control
        (adm_access, SVN_WC_ENTRY_THIS_DIR, TRUE, FALSE,
         ib->ctx->cancel_func, ib->ctx->cancel_baton, ib->pool);

      /* ### Ugly. Unlock only if not going to return an error. Revisit */
      if (!err || err->apr_err == SVN_ERR_WC_LEFT_LOCAL_MOD)
        if ((err2 = svn_wc_adm_close(adm_access)))
          {
            if (!err)
              err = err2;
            else
              svn_error_clear(err2);
          }

      if (err && (err->apr_err != SVN_ERR_WC_LEFT_LOCAL_MOD))
        return err;
      svn_error_clear(err);

      /* ### If there were multiple path components leading down to
         that wc, we could try to remove them too. */
    }
  else if (! compare_external_items(new_item, old_item)
           || ib->update_unchanged)
    {
      /* Either the URL changed, or the exact same item is present in
         both hashes, and caller wants to update such unchanged items.
         In the latter case, the call below will try to make sure that
         the external really is a WC pointing to the correct
         URL/revision. */
      SVN_ERR(switch_external(path, new_item->url, &(new_item->revision),
                              &(new_item->peg_revision),
                              ib->timestamp_sleep, ib->ctx, ib->pool));
    }

  /* Clear IB->pool -- we only use it for scratchwork (and this will
     close any RA sessions still open in this pool). */
  svn_pool_clear(ib->pool);

  return SVN_NO_ERROR;
}


/* Closure for handle_externals_change. */
struct handle_externals_desc_change_baton
{
  /* As returned by svn_wc_edited_externals(). */
  apr_hash_t *externals_new;
  apr_hash_t *externals_old;

  /* Passed through to handle_external_item_change_baton. */
  svn_client_ctx_t *ctx;
  svn_boolean_t update_unchanged;
  svn_boolean_t *timestamp_sleep;
  svn_boolean_t is_export;

  apr_pool_t *pool;
};


/* This implements the 'svn_hash_diff_func_t' interface.
   BATON is of type 'struct handle_externals_desc_change_baton *'.  
*/
static svn_error_t *
handle_externals_desc_change(const void *key, apr_ssize_t klen,
                             enum svn_hash_diff_key_status status,
                             void *baton)
{
  struct handle_externals_desc_change_baton *cb = baton;
  struct handle_external_item_change_baton ib;
  const char *old_desc_text, *new_desc_text;
  apr_array_header_t *old_desc, *new_desc;
  apr_hash_t *old_desc_hash, *new_desc_hash;
  int i;
  svn_wc_external_item2_t *item;

  if ((old_desc_text = apr_hash_get(cb->externals_old, key, klen)))
    SVN_ERR(svn_wc_parse_externals_description3(&old_desc, key,
                                                old_desc_text, cb->pool));
  else
    old_desc = NULL;

  if ((new_desc_text = apr_hash_get(cb->externals_new, key, klen)))
    SVN_ERR(svn_wc_parse_externals_description3(&new_desc, key,
                                                new_desc_text, cb->pool));
  else
    new_desc = NULL;

  old_desc_hash = apr_hash_make(cb->pool);
  new_desc_hash = apr_hash_make(cb->pool);

  /* Create hashes of our two externals arrays so that we can
     efficiently generate a diff for them. */
  for (i = 0; old_desc && (i < old_desc->nelts); i++)
    {
      item = APR_ARRAY_IDX(old_desc, i, svn_wc_external_item2_t *);

      apr_hash_set(old_desc_hash, item->target_dir,
                   APR_HASH_KEY_STRING, item);
    }
  
  for (i = 0; new_desc && (i < new_desc->nelts); i++)
    {
      item = APR_ARRAY_IDX(new_desc, i, svn_wc_external_item2_t *);

      apr_hash_set(new_desc_hash, item->target_dir,
                   APR_HASH_KEY_STRING, item);
    }

  ib.old_desc          = old_desc_hash;
  ib.new_desc          = new_desc_hash;
  ib.parent_dir        = (const char *) key;
  ib.ctx               = cb->ctx;
  ib.update_unchanged  = cb->update_unchanged;
  ib.is_export         = cb->is_export;
  ib.timestamp_sleep   = cb->timestamp_sleep;
  ib.pool              = svn_pool_create(cb->pool);

  /* We must use a custom version of svn_hash_diff so that the diff
     entries are processed in the order they were originally specified
     in the svn:externals properties. */

  for (i = 0; old_desc && (i < old_desc->nelts); i++)
    {
      item = APR_ARRAY_IDX(old_desc, i, svn_wc_external_item2_t *);

      if (apr_hash_get(new_desc_hash, item->target_dir, APR_HASH_KEY_STRING))
        SVN_ERR(handle_external_item_change(item->target_dir,
                                            APR_HASH_KEY_STRING,
                                            svn_hash_diff_key_both, &ib));
      else
        SVN_ERR(handle_external_item_change(item->target_dir,
                                            APR_HASH_KEY_STRING,
                                            svn_hash_diff_key_a, &ib));
    }
  for (i = 0; new_desc && (i < new_desc->nelts); i++)
    {
      item = APR_ARRAY_IDX(new_desc, i, svn_wc_external_item2_t *);
      if (! apr_hash_get(old_desc_hash, item->target_dir, APR_HASH_KEY_STRING))
        SVN_ERR(handle_external_item_change(item->target_dir,
                                            APR_HASH_KEY_STRING,
                                            svn_hash_diff_key_b, &ib));
    }
  
  /* Now destroy the subpool we pass to the hash differ.  This will
     close any remaining RA sessions used by the hash diff callback. */
  svn_pool_destroy(ib.pool);

  return SVN_NO_ERROR;
}


svn_error_t *
svn_client__handle_externals(svn_wc_traversal_info_t *traversal_info,
                             svn_boolean_t update_unchanged,
                             svn_boolean_t *timestamp_sleep,
                             svn_client_ctx_t *ctx,
                             apr_pool_t *pool)
{
  apr_hash_t *externals_old, *externals_new;
  struct handle_externals_desc_change_baton cb;

  svn_wc_edited_externals(&externals_old, &externals_new, traversal_info);

  cb.externals_new     = externals_new;
  cb.externals_old     = externals_old;
  cb.ctx               = ctx;
  cb.update_unchanged  = update_unchanged;
  cb.timestamp_sleep   = timestamp_sleep;
  cb.is_export         = FALSE;
  cb.pool              = pool;

  SVN_ERR(svn_hash_diff(cb.externals_old, cb.externals_new,
                        handle_externals_desc_change, &cb, pool));

  return SVN_NO_ERROR;
}


svn_error_t *
svn_client__fetch_externals(apr_hash_t *externals,
                            svn_boolean_t is_export,
                            svn_boolean_t *timestamp_sleep,
                            svn_client_ctx_t *ctx,
                            apr_pool_t *pool)
{
  struct handle_externals_desc_change_baton cb;

  cb.externals_new     = externals;
  cb.externals_old     = apr_hash_make(pool);
  cb.ctx               = ctx;
  cb.update_unchanged  = TRUE;
  cb.timestamp_sleep   = timestamp_sleep;
  cb.is_export         = is_export;
  cb.pool              = pool;

  SVN_ERR(svn_hash_diff(cb.externals_old, cb.externals_new,
                        handle_externals_desc_change, &cb, pool));

  return SVN_NO_ERROR;
}


svn_error_t *
svn_client__do_external_status(svn_wc_traversal_info_t *traversal_info,
                               svn_wc_status_func2_t status_func,
                               void *status_baton,
                               svn_boolean_t get_all,
                               svn_boolean_t update,
                               svn_boolean_t no_ignore,
                               svn_client_ctx_t *ctx,
                               apr_pool_t *pool)
{
  apr_hash_t *externals_old, *externals_new;
  apr_hash_index_t *hi;
  apr_pool_t *subpool = svn_pool_create(pool);

  /* Get the values of the svn:externals properties. */
  svn_wc_edited_externals(&externals_old, &externals_new, traversal_info);

  /* Loop over the hash of new values (we don't care about the old
     ones).  This is a mapping of versioned directories to property
     values. */
  for (hi = apr_hash_first(pool, externals_new); 
       hi; 
       hi = apr_hash_next(hi))
    {
      apr_array_header_t *exts;
      const void *key;
      void *val;
      const char *path;
      const char *propval;
      apr_pool_t *iterpool;
      int i;

      /* Clear the subpool. */
      svn_pool_clear(subpool);

      apr_hash_this(hi, &key, NULL, &val);
      path = key;
      propval = val;

      /* Parse the svn:externals property value.  This results in a
         hash mapping subdirectories to externals structures. */
      SVN_ERR(svn_wc_parse_externals_description3(&exts, path, 
                                                  propval, subpool));

      /* Make a sub-pool of SUBPOOL. */
      iterpool = svn_pool_create(subpool);

      /* Loop over the subdir array. */
      for (i = 0; exts && (i < exts->nelts); i++)
        {
          const char *fullpath;
          svn_wc_external_item2_t *external;
          svn_node_kind_t kind;

          svn_pool_clear(iterpool);

          external = APR_ARRAY_IDX(exts, i, svn_wc_external_item2_t *);
          fullpath = svn_path_join(path, external->target_dir, iterpool);

          /* If the external target directory doesn't exist on disk,
             just skip it. */
          SVN_ERR(svn_io_check_path(fullpath, &kind, iterpool));
          if (kind != svn_node_dir)
            continue;

          /* Tell the client we're staring an external status set. */
          if (ctx->notify_func2)
            (ctx->notify_func2)
              (ctx->notify_baton2,
               svn_wc_create_notify(fullpath, svn_wc_notify_status_external,
                                    iterpool), iterpool);

          /* And then do the status. */
          SVN_ERR(svn_client_status3(NULL, fullpath, 
                                     &(external->revision),
                                     status_func, status_baton,
                                     /* ### TODO: Is it really correct
                                        ### to unconditionally recurse
                                        ### here? */
                                     svn_depth_infinity, get_all, update,
                                     no_ignore, FALSE, ctx, iterpool));
        }
    } 
  
  /* Destroy SUBPOOL and (implicitly) ITERPOOL. */
  apr_pool_destroy(subpool);

  return SVN_NO_ERROR;
}<|MERGE_RESOLUTION|>--- conflicted
+++ resolved
@@ -275,14 +275,9 @@
     }
 
   /* ... Hello, new hotness. */
-<<<<<<< HEAD
-  SVN_ERR(svn_client__checkout_internal(NULL, url, path, revision, revision,
+  SVN_ERR(svn_client__checkout_internal(NULL, url, path, peg_revision, revision,
                                         SVN_DEPTH_FROM_RECURSE(TRUE),
                                         FALSE, FALSE, timestamp_sleep,
-=======
-  SVN_ERR(svn_client__checkout_internal(NULL, url, path, peg_revision, revision,
-                                        TRUE, FALSE, FALSE, timestamp_sleep,
->>>>>>> 75981402
                                         ctx, pool));
 
   return SVN_NO_ERROR;
@@ -367,13 +362,8 @@
            exist before the parent export process unless a versioned
            directory above it did, which means the user would have
            already had to force these creations to occur. */
-<<<<<<< HEAD
         SVN_ERR(svn_client_export4(NULL, new_item->url, path,
-                                   &(new_item->revision),
-=======
-        SVN_ERR(svn_client_export3(NULL, new_item->url, path,
                                    &(new_item->peg_revision),
->>>>>>> 75981402
                                    &(new_item->revision),
                                    TRUE, FALSE, svn_depth_infinity, NULL,
                                    ib->ctx, ib->pool));
