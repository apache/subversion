/*
 * diff.c: comparing
 *
 * ====================================================================
 * Copyright (c) 2000-2008 CollabNet.  All rights reserved.
 *
 * This software is licensed as described in the file COPYING, which
 * you should have received as part of this distribution.  The terms
 * are also available at http://subversion.tigris.org/license-1.html.
 * If newer versions of this license are posted there, you may use a
 * newer version instead, at your option.
 *
 * This software consists of voluntary contributions made by many
 * individuals.  For exact contribution history, see the revision
 * history and logs, available at http://subversion.tigris.org/.
 * ====================================================================
 */

/* ==================================================================== */



/*** Includes. ***/

#include <apr_strings.h>
#include <apr_pools.h>
#include <apr_hash.h>
#include "svn_types.h"
#include "svn_hash.h"
#include "svn_wc.h"
#include "svn_delta.h"
#include "svn_diff.h"
#include "svn_mergeinfo.h"
#include "svn_client.h"
#include "svn_string.h"
#include "svn_error.h"
#include "svn_path.h"
#include "svn_io.h"
#include "svn_utf.h"
#include "svn_pools.h"
#include "svn_config.h"
#include "svn_props.h"
#include "svn_time.h"
#include "svn_sorts.h"
#include "client.h"

#include "private/svn_wc_private.h"

#include "svn_private_config.h"


/*
 * Constant separator strings
 */
static const char equal_string[] =
  "===================================================================";
static const char under_string[] =
  "___________________________________________________________________";


/*-----------------------------------------------------------------*/

/* Utilities */

/* Wrapper for apr_file_printf(), which see.  FORMAT is a utf8-encoded
   string after it is formatted, so this function can convert it to
   ENCODING before printing. */
static svn_error_t *
file_printf_from_utf8(apr_file_t *fptr, const char *encoding,
                      const char *format, ...)
  __attribute__ ((format(printf, 3, 4)));
static svn_error_t *
file_printf_from_utf8(apr_file_t *fptr, const char *encoding,
                      const char *format, ...)
{
  va_list ap;
  const char *buf, *buf_apr;

  va_start(ap, format);
  buf = apr_pvsprintf(apr_file_pool_get(fptr), format, ap);
  va_end(ap);

  SVN_ERR(svn_utf_cstring_from_utf8_ex2(&buf_apr, buf, encoding,
                                        apr_file_pool_get(fptr)));

  return svn_io_file_write_full(fptr, buf_apr, strlen(buf_apr),
                                NULL, apr_file_pool_get(fptr));
}


/* A helper function for display_prop_diffs.  Output the differences between
   the mergeinfo stored in ORIG_MERGEINFO_VAL and NEW_MERGEINFO_VAL in a
   human-readable form to FILE, using ENCODING.  Use POOL for temporary
   allocations. */
static svn_error_t *
display_mergeinfo_diff(const char *old_mergeinfo_val,
                       const char *new_mergeinfo_val,
                       const char *encoding,
                       apr_file_t *file,
                       apr_pool_t *pool)
{
  apr_hash_t *old_mergeinfo_hash, *new_mergeinfo_hash, *added, *deleted;
  apr_hash_index_t *hi;
  const char *from_path;
  apr_array_header_t *merge_revarray;

  if (old_mergeinfo_val)
    SVN_ERR(svn_mergeinfo_parse(&old_mergeinfo_hash, old_mergeinfo_val, pool));
  else
    old_mergeinfo_hash = NULL;

  if (new_mergeinfo_val)
    SVN_ERR(svn_mergeinfo_parse(&new_mergeinfo_hash, new_mergeinfo_val, pool));
  else
    new_mergeinfo_hash = NULL;

  SVN_ERR(svn_mergeinfo_diff(&deleted, &added, old_mergeinfo_hash,
                             new_mergeinfo_hash,
                             TRUE, pool));

  for (hi = apr_hash_first(pool, deleted);
       hi; hi = apr_hash_next(hi))
    {
      const void *key;
      void *val;
      svn_string_t *merge_revstr;

      apr_hash_this(hi, &key, NULL, &val);
      from_path = key;
      merge_revarray = val;

      SVN_ERR(svn_rangelist_to_string(&merge_revstr, merge_revarray, pool));

      SVN_ERR(file_printf_from_utf8(file, encoding,
                                    _("   Reverse-merged %s:r%s%s"),
                                    from_path, merge_revstr->data,
                                    APR_EOL_STR));
    }

  for (hi = apr_hash_first(pool, added);
       hi; hi = apr_hash_next(hi))
    {
      const void *key;
      void *val;
      svn_string_t *merge_revstr;

      apr_hash_this(hi, &key, NULL, &val);
      from_path = key;
      merge_revarray = val;

      SVN_ERR(svn_rangelist_to_string(&merge_revstr, merge_revarray, pool));

      SVN_ERR(file_printf_from_utf8(file, encoding,
                                    _("   Merged %s:r%s%s"),
                                    from_path, merge_revstr->data,
                                    APR_EOL_STR));
    }

  return SVN_NO_ERROR;
}

#define MAKE_ERR_BAD_RELATIVE_PATH(path, relative_to_dir) \
        svn_error_createf(SVN_ERR_BAD_RELATIVE_PATH, NULL, \
                          _("Path '%s' must be an immediate child of " \
                            "the directory '%s'"), path, relative_to_dir)

/* A helper func that writes out verbal descriptions of property diffs
   to FILE.   Of course, the apr_file_t will probably be the 'outfile'
   passed to svn_client_diff5, which is probably stdout. */
static svn_error_t *
display_prop_diffs(const apr_array_header_t *propchanges,
                   apr_hash_t *original_props,
                   const char *path,
                   const char *encoding,
                   apr_file_t *file,
                   const char *relative_to_dir,
                   apr_hash_t *ignored_props,
                   apr_pool_t *pool)
{
  int i;
  svn_boolean_t header_printed = FALSE;

  if (relative_to_dir)
    {
      /* Possibly adjust the path shown in the output (see issue #2723). */
      const char *child_path = svn_path_is_child(relative_to_dir, path, pool);

      if (child_path)
        path = child_path;
      else if (!svn_path_compare_paths(relative_to_dir, path))
        path = ".";
      else
        return MAKE_ERR_BAD_RELATIVE_PATH(path, relative_to_dir);
    }

  for (i = 0; i < propchanges->nelts; i++)
    {
      const char *header_fmt;
      const svn_string_t *original_value;
      const svn_prop_t *propchange =
        &APR_ARRAY_IDX(propchanges, i, svn_prop_t);

      /* If the property is amoung our ignored set, skip it. */
      if (ignored_props && apr_hash_get(ignored_props, propchange->name,
                                        APR_HASH_KEY_STRING))
        continue;

      if (original_props)
        original_value = apr_hash_get(original_props,
                                      propchange->name, APR_HASH_KEY_STRING);
      else
        original_value = NULL;

      /* If the property doesn't exist on either side, or if it exists
         with the same value, skip it.  */
      if ((! (original_value || propchange->value))
          || (original_value && propchange->value
              && svn_string_compare(original_value, propchange->value)))
        continue;

      if (! original_value)
        header_fmt = _("Added: %s%s");
      else if (! propchange->value)
        header_fmt = _("Deleted: %s%s");
      else
        header_fmt = _("Modified: %s%s");

      /* Lazily print the property diff header. */
      if (!header_printed)
        {
          SVN_ERR(file_printf_from_utf8(file, encoding,
                                        _("%sProperty changes on: %s%s"),
                                        APR_EOL_STR,
                                        svn_path_local_style(path, pool),
                                        APR_EOL_STR));

          SVN_ERR(file_printf_from_utf8(file, encoding, "%s" APR_EOL_STR,
                                        under_string));

          header_printed = TRUE;
        }

      SVN_ERR(file_printf_from_utf8(file, encoding, header_fmt,
                                    propchange->name, APR_EOL_STR));

      if (strcmp(propchange->name, SVN_PROP_MERGEINFO) == 0)
        {
          const char *orig = original_value ? original_value->data : NULL;
          const char *val = propchange->value ? propchange->value->data : NULL;

          SVN_ERR(display_mergeinfo_diff(orig, val, encoding, file, pool));

          continue;
        }

      /* For now, we have a rather simple heuristic: if this is an
         "svn:" property, then assume the value is UTF-8 and must
         therefore be converted before printing.  Otherwise, just
         print whatever's there and hope for the best. */
      {
        svn_boolean_t val_is_utf8 = svn_prop_is_svn_prop(propchange->name);

        if (original_value != NULL)
          {
            if (val_is_utf8)
              {
                SVN_ERR(file_printf_from_utf8
                        (file, encoding,
                         "   - %s" APR_EOL_STR, original_value->data));
              }
            else
              {
                /* ### todo: check for error? */
                apr_file_printf
                  (file, "   - %s" APR_EOL_STR, original_value->data);
              }
          }

        if (propchange->value != NULL)
          {
            if (val_is_utf8)
              {
                SVN_ERR(file_printf_from_utf8
                        (file, encoding, "   + %s" APR_EOL_STR,
                         propchange->value->data));
              }
            else
              {
                /* ### todo: check for error? */
                apr_file_printf(file, "   + %s" APR_EOL_STR,
                                propchange->value->data);
              }
          }
      }
    }

  /* ### todo [issue #1533]: Use file_printf_from_utf8() to convert this
     to native encoding, at least conditionally?  Or is it better to
     have under_string always output the same eol, so programs can
     find it consistently?  Also, what about checking for error? */
  if (header_printed)
    apr_file_printf(file, APR_EOL_STR);

  return SVN_NO_ERROR;
}


/*-----------------------------------------------------------------*/

/*** Callbacks for 'svn diff', invoked by the repos-diff editor. ***/


struct diff_cmd_baton {

  /* If non-null, the external diff command to invoke. */
  const char *diff_cmd;

  /* This is allocated in this struct's pool or a higher-up pool. */
  union {
    /* If 'diff_cmd' is null, then this is the parsed options to
       pass to the internal libsvn_diff implementation. */
    svn_diff_file_options_t *for_internal;
    /* Else if 'diff_cmd' is non-null, then... */
    struct {
      /* ...this is an argument array for the external command, and */
      const char **argv;
      /* ...this is the length of argv. */
      int argc;
    } for_external;
  } options;

  apr_pool_t *pool;
  apr_file_t *outfile;
  apr_file_t *errfile;

  const char *header_encoding;

  /* The original targets passed to the diff command.  We may need
     these to construct distinctive diff labels when comparing the
     same relative path in the same revision, under different anchors
     (for example, when comparing a trunk against a branch). */
  const char *orig_path_1;
  const char *orig_path_2;

  /* These are the numeric representations of the revisions passed to
     svn_client_diff5, either may be SVN_INVALID_REVNUM.  We need these
     because some of the svn_wc_diff_callbacks3_t don't get revision
     arguments.

     ### Perhaps we should change the callback signatures and eliminate
     ### these?
  */
  svn_revnum_t revnum1;
  svn_revnum_t revnum2;

  /* Set this if you want diff output even for binary files. */
  svn_boolean_t force_binary;

  /* Set this flag if you want diff_file_changed to output diffs
     unconditionally, even if the diffs are empty. */
  svn_boolean_t force_empty;

  /* The directory that diff target paths should be considered as
     relative to for output generation (see issue #2723). */
  const char *relative_to_dir;

  /* Props which, when we encounter mods for, we ignore. */
  apr_hash_t *ignored_props;
};


/* Generate a label for the diff output for file PATH at revision REVNUM.
   If REVNUM is invalid then it is assumed to be the current working
   copy.  Assumes the paths are already in the desired style (local
   vs internal).  Allocate the label in POOL. */
static const char *
diff_label(const char *path,
           svn_revnum_t revnum,
           apr_pool_t *pool)
{
  const char *label;
  if (revnum != SVN_INVALID_REVNUM)
    label = apr_psprintf(pool, _("%s\t(revision %ld)"), path, revnum);
  else
    label = apr_psprintf(pool, _("%s\t(working copy)"), path);

  return label;
}

/* An svn_wc_diff_callbacks3_t function.  Used for both file and directory
   property diffs. */
static svn_error_t *
diff_props_changed(svn_wc_adm_access_t *adm_access,
                   svn_wc_notify_state_t *state,
                   svn_boolean_t *tree_conflicted,
                   const char *path,
                   const apr_array_header_t *propchanges,
                   apr_hash_t *original_props,
                   void *diff_baton)
{
  struct diff_cmd_baton *diff_cmd_baton = diff_baton;
  apr_array_header_t *props;
  apr_pool_t *subpool = svn_pool_create(diff_cmd_baton->pool);

  SVN_ERR(svn_categorize_props(propchanges, NULL, NULL, &props, subpool));

  if (props->nelts > 0)
    SVN_ERR(display_prop_diffs(props, original_props, path,
                               diff_cmd_baton->header_encoding,
                               diff_cmd_baton->outfile,
                               diff_cmd_baton->relative_to_dir,
                               diff_cmd_baton->ignored_props,
                               subpool));

  if (state)
    *state = svn_wc_notify_state_unknown;
  if (tree_conflicted)
    *tree_conflicted = FALSE;

  svn_pool_destroy(subpool);
  return SVN_NO_ERROR;
}

/* Show differences between TMPFILE1 and TMPFILE2. PATH, REV1, and REV2 are
   used in the headers to indicate the file and revisions.  If either
   MIMETYPE1 or MIMETYPE2 indicate binary content, don't show a diff,
   but instead print a warning message. */
static svn_error_t *
diff_content_changed(const char *path,
                     const char *tmpfile1,
                     const char *tmpfile2,
                     svn_revnum_t rev1,
                     svn_revnum_t rev2,
                     const char *mimetype1,
                     const char *mimetype2,
                     void *diff_baton)
{
  struct diff_cmd_baton *diff_cmd_baton = diff_baton;
  int exitcode;
  apr_pool_t *subpool = svn_pool_create(diff_cmd_baton->pool);
  svn_stream_t *os;
  const char *rel_to_dir = diff_cmd_baton->relative_to_dir;
  apr_file_t *errfile = diff_cmd_baton->errfile;
  const char *label1, *label2;
  svn_boolean_t mt1_binary = FALSE, mt2_binary = FALSE;
  const char *path1, *path2;
  apr_size_t len;

  /* Get a stream from our output file. */
  os = svn_stream_from_aprfile2(diff_cmd_baton->outfile, TRUE, subpool);

  /* Generate the diff headers. */

  /* ### Holy cow.  Due to anchor/target weirdness, we can't
     simply join diff_cmd_baton->orig_path_1 with path, ditto for
     orig_path_2.  That will work when they're directory URLs, but
     not for file URLs.  Nor can we just use anchor1 and anchor2
     from do_diff(), at least not without some more logic here.
     What a nightmare.

     For now, to distinguish the two paths, we'll just put the
     unique portions of the original targets in parentheses after
     the received path, with ellipses for handwaving.  This makes
     the labels a bit clumsy, but at least distinctive.  Better
     solutions are possible, they'll just take more thought. */

  path1 = diff_cmd_baton->orig_path_1;
  path2 = diff_cmd_baton->orig_path_2;
  len = strlen(svn_path_get_longest_ancestor(path1, path2, subpool));
  path1 = path1 + len;
  path2 = path2 + len;

  /* ### Should diff labels print paths in local style?  Is there
     already a standard for this?  In any case, this code depends on
     a particular style, so not calling svn_path_local_style() on the
     paths below.*/
  if (path1[0] == '\0')
    path1 = apr_psprintf(subpool, "%s", path);
  else if (path1[0] == '/')
    path1 = apr_psprintf(subpool, "%s\t(...%s)", path, path1);
  else
    path1 = apr_psprintf(subpool, "%s\t(.../%s)", path, path1);

  if (path2[0] == '\0')
    path2 = apr_psprintf(subpool, "%s", path);
  else if (path2[0] == '/')
    path2 = apr_psprintf(subpool, "%s\t(...%s)", path, path2);
  else
    path2 = apr_psprintf(subpool, "%s\t(.../%s)", path, path2);

  if (diff_cmd_baton->relative_to_dir)
    {
      /* Possibly adjust the paths shown in the output (see issue #2723). */
      const char *child_path = svn_path_is_child(rel_to_dir, path, subpool);

      if (child_path)
        path = child_path;
      else if (!svn_path_compare_paths(rel_to_dir, path))
        path = ".";
      else
        return MAKE_ERR_BAD_RELATIVE_PATH(path, rel_to_dir);

      child_path = svn_path_is_child(rel_to_dir, path1, subpool);

      if (child_path)
        path1 = child_path;
      else if (!svn_path_compare_paths(rel_to_dir, path1))
        path1 = ".";
      else
        return MAKE_ERR_BAD_RELATIVE_PATH(path1, rel_to_dir);

      child_path = svn_path_is_child(rel_to_dir, path2, subpool);

      if (child_path)
        path2 = child_path;
      else if (!svn_path_compare_paths(rel_to_dir, path2))
        path2 = ".";
      else
        return MAKE_ERR_BAD_RELATIVE_PATH(path2, rel_to_dir);
    }

  label1 = diff_label(path1, rev1, subpool);
  label2 = diff_label(path2, rev2, subpool);

  /* Possible easy-out: if either mime-type is binary and force was not
     specified, don't attempt to generate a viewable diff at all.
     Print a warning and exit. */
  if (mimetype1)
    mt1_binary = svn_mime_type_is_binary(mimetype1);
  if (mimetype2)
    mt2_binary = svn_mime_type_is_binary(mimetype2);

  if (! diff_cmd_baton->force_binary && (mt1_binary || mt2_binary))
    {
      /* Print out the diff header. */
      SVN_ERR(svn_stream_printf_from_utf8
              (os, diff_cmd_baton->header_encoding, subpool,
               "Index: %s" APR_EOL_STR "%s" APR_EOL_STR, path, equal_string));

      SVN_ERR(svn_stream_printf_from_utf8
              (os, diff_cmd_baton->header_encoding, subpool,
               _("Cannot display: file marked as a binary type.%s"),
               APR_EOL_STR));

      if (mt1_binary && !mt2_binary)
        SVN_ERR(svn_stream_printf_from_utf8
                (os, diff_cmd_baton->header_encoding, subpool,
                 "svn:mime-type = %s" APR_EOL_STR, mimetype1));
      else if (mt2_binary && !mt1_binary)
        SVN_ERR(svn_stream_printf_from_utf8
                (os, diff_cmd_baton->header_encoding, subpool,
                 "svn:mime-type = %s" APR_EOL_STR, mimetype2));
      else if (mt1_binary && mt2_binary)
        {
          if (strcmp(mimetype1, mimetype2) == 0)
            SVN_ERR(svn_stream_printf_from_utf8
                    (os, diff_cmd_baton->header_encoding, subpool,
                     "svn:mime-type = %s" APR_EOL_STR,
                     mimetype1));
          else
            SVN_ERR(svn_stream_printf_from_utf8
                    (os, diff_cmd_baton->header_encoding, subpool,
                     "svn:mime-type = (%s, %s)" APR_EOL_STR,
                     mimetype1, mimetype2));
        }

      /* Exit early. */
      svn_pool_destroy(subpool);
      return SVN_NO_ERROR;
    }


  if (diff_cmd_baton->diff_cmd)
    {
      /* Print out the diff header. */
      SVN_ERR(svn_stream_printf_from_utf8
              (os, diff_cmd_baton->header_encoding, subpool,
               "Index: %s" APR_EOL_STR "%s" APR_EOL_STR, path, equal_string));
      /* Close the stream (flush) */
      SVN_ERR(svn_stream_close(os));

      SVN_ERR(svn_io_run_diff(".",
                              diff_cmd_baton->options.for_external.argv,
                              diff_cmd_baton->options.for_external.argc,
                              label1, label2,
                              tmpfile1, tmpfile2,
                              &exitcode, diff_cmd_baton->outfile, errfile,
                              diff_cmd_baton->diff_cmd, subpool));
    }
  else   /* use libsvn_diff to generate the diff  */
    {
      svn_diff_t *diff;

      SVN_ERR(svn_diff_file_diff_2(&diff, tmpfile1, tmpfile2,
                                   diff_cmd_baton->options.for_internal,
                                   subpool));

      if (svn_diff_contains_diffs(diff) || diff_cmd_baton->force_empty)
        {
          /* Print out the diff header. */
          SVN_ERR(svn_stream_printf_from_utf8
                  (os, diff_cmd_baton->header_encoding, subpool,
                   "Index: %s" APR_EOL_STR "%s" APR_EOL_STR,
                   path, equal_string));
          /* Output the actual diff */
          SVN_ERR(svn_diff_file_output_unified3
                  (os, diff, tmpfile1, tmpfile2, label1, label2,
                   diff_cmd_baton->header_encoding, rel_to_dir,
                   diff_cmd_baton->options.for_internal->show_c_function,
                   subpool));
        }
    }

  /* ### todo: someday we'll need to worry about whether we're going
     to need to write a diff plug-in mechanism that makes use of the
     two paths, instead of just blindly running SVN_CLIENT_DIFF.  */

  /* Destroy the subpool. */
  svn_pool_destroy(subpool);

  return SVN_NO_ERROR;
}

/* An svn_wc_diff_callbacks3_t function. */
static svn_error_t *
diff_file_changed(svn_wc_adm_access_t *adm_access,
                  svn_wc_notify_state_t *content_state,
                  svn_wc_notify_state_t *prop_state,
                  svn_boolean_t *tree_conflicted,
                  const char *path,
                  const char *tmpfile1,
                  const char *tmpfile2,
                  svn_revnum_t rev1,
                  svn_revnum_t rev2,
                  const char *mimetype1,
                  const char *mimetype2,
                  const apr_array_header_t *prop_changes,
                  apr_hash_t *original_props,
                  void *diff_baton)
{
  if (tmpfile1)
    SVN_ERR(diff_content_changed(path,
                                 tmpfile1, tmpfile2, rev1, rev2,
                                 mimetype1, mimetype2, diff_baton));
  if (prop_changes->nelts > 0)
    SVN_ERR(diff_props_changed(adm_access, prop_state, tree_conflicted,
                               path, prop_changes,
                               original_props, diff_baton));
  if (content_state)
    *content_state = svn_wc_notify_state_unknown;
  if (prop_state)
    *prop_state = svn_wc_notify_state_unknown;
  if (tree_conflicted)
    *tree_conflicted = FALSE;
  return SVN_NO_ERROR;
}

/* Because the repos-diff editor passes at least one empty file to
   each of these next two functions, they can be dumb wrappers around
   the main workhorse routine. */

/* An svn_wc_diff_callbacks3_t function. */
static svn_error_t *
diff_file_added(svn_wc_adm_access_t *adm_access,
                svn_wc_notify_state_t *content_state,
                svn_wc_notify_state_t *prop_state,
                svn_boolean_t *tree_conflicted,
                const char *path,
                const char *tmpfile1,
                const char *tmpfile2,
                svn_revnum_t rev1,
                svn_revnum_t rev2,
                const char *mimetype1,
                const char *mimetype2,
                const apr_array_header_t *prop_changes,
                apr_hash_t *original_props,
                void *diff_baton)
{
  struct diff_cmd_baton *diff_cmd_baton = diff_baton;

  /* We want diff_file_changed to unconditionally show diffs, even if
     the diff is empty (as would be the case if an empty file were
     added.)  It's important, because 'patch' would still see an empty
     diff and create an empty file.  It's also important to let the
     user see that *something* happened. */
  diff_cmd_baton->force_empty = TRUE;

  SVN_ERR(diff_file_changed(adm_access, content_state, prop_state,
                            tree_conflicted, path,
                            tmpfile1, tmpfile2,
                            rev1, rev2,
                            mimetype1, mimetype2,
                            prop_changes, original_props, diff_baton));

  diff_cmd_baton->force_empty = FALSE;

  return SVN_NO_ERROR;
}

/* An svn_wc_diff_callbacks3_t function. */
static svn_error_t *
diff_file_deleted_with_diff(svn_wc_adm_access_t *adm_access,
                            svn_wc_notify_state_t *state,
                            svn_boolean_t *tree_conflicted,
                            const char *path,
                            const char *tmpfile1,
                            const char *tmpfile2,
                            const char *mimetype1,
                            const char *mimetype2,
                            apr_hash_t *original_props,
                            void *diff_baton)
{
  struct diff_cmd_baton *diff_cmd_baton = diff_baton;

  /* We don't list all the deleted properties. */
  return diff_file_changed(adm_access, state, NULL, tree_conflicted, path,
                           tmpfile1, tmpfile2,
                           diff_cmd_baton->revnum1, diff_cmd_baton->revnum2,
                           mimetype1, mimetype2,
                           apr_array_make(diff_cmd_baton->pool, 1,
                                          sizeof(svn_prop_t)),
                           apr_hash_make(diff_cmd_baton->pool), diff_baton);
}

/* An svn_wc_diff_callbacks3_t function. */
static svn_error_t *
diff_file_deleted_no_diff(svn_wc_adm_access_t *adm_access,
                          svn_wc_notify_state_t *state,
                          svn_boolean_t *tree_conflicted,
                          const char *path,
                          const char *tmpfile1,
                          const char *tmpfile2,
                          const char *mimetype1,
                          const char *mimetype2,
                          apr_hash_t *original_props,
                          void *diff_baton)
{
  struct diff_cmd_baton *diff_cmd_baton = diff_baton;

  if (state)
    *state = svn_wc_notify_state_unknown;
  if (tree_conflicted)
    *tree_conflicted = FALSE;

  return file_printf_from_utf8
          (diff_cmd_baton->outfile,
           diff_cmd_baton->header_encoding,
           "Index: %s (deleted)" APR_EOL_STR "%s" APR_EOL_STR,
           path, equal_string);
}

/* An svn_wc_diff_callbacks3_t function. */
static svn_error_t *
diff_dir_added(svn_wc_adm_access_t *adm_access,
               svn_wc_notify_state_t *state,
               svn_boolean_t *tree_conflicted,
               const char *path,
               svn_revnum_t rev,
               void *diff_baton)
{
  if (state)
    *state = svn_wc_notify_state_unknown;
  if (tree_conflicted)
    *tree_conflicted = FALSE;

  /* Do nothing. */

  return SVN_NO_ERROR;
}

/* An svn_wc_diff_callbacks3_t function. */
static svn_error_t *
diff_dir_deleted(svn_wc_adm_access_t *adm_access,
                 svn_wc_notify_state_t *state,
                 svn_boolean_t *tree_conflicted,
                 const char *path,
                 void *diff_baton)
{
  if (state)
    *state = svn_wc_notify_state_unknown;
  if (tree_conflicted)
    *tree_conflicted = FALSE;

  /* Do nothing. */

  return SVN_NO_ERROR;
}

/* An svn_wc_diff_callbacks3_t function. */
static svn_error_t *
diff_dir_opened(svn_wc_adm_access_t *adm_access,
                svn_boolean_t *tree_conflicted,
                const char *path,
                svn_revnum_t rev,
                void *diff_baton)
{
  if (tree_conflicted)
    *tree_conflicted = FALSE;

  /* Do nothing. */

  return SVN_NO_ERROR;
}


/*-----------------------------------------------------------------*/

/** The logic behind 'svn diff' and 'svn merge'.  */


/* Hi!  This is a comment left behind by Karl, and Ben is too afraid
   to erase it at this time, because he's not fully confident that all
   this knowledge has been grokked yet.

   There are five cases:
      1. path is not an URL and start_revision != end_revision
      2. path is not an URL and start_revision == end_revision
      3. path is an URL and start_revision != end_revision
      4. path is an URL and start_revision == end_revision
      5. path is not an URL and no revisions given

   With only one distinct revision the working copy provides the
   other.  When path is an URL there is no working copy. Thus

     1: compare repository versions for URL coresponding to working copy
     2: compare working copy against repository version
     3: compare repository versions for URL
     4: nothing to do.
     5: compare working copy against text-base

   Case 4 is not as stupid as it looks, for example it may occur if
   the user specifies two dates that resolve to the same revision.  */




/* Helper function: given a working-copy PATH, return its associated
   url in *URL, allocated in POOL.  If PATH is *already* a URL, that's
   fine, just set *URL = PATH. */
static svn_error_t *
convert_to_url(const char **url,
               const char *path,
               apr_pool_t *pool)
{
  svn_wc_adm_access_t *adm_access;  /* ### FIXME local */
  const svn_wc_entry_t *entry;

  if (svn_path_is_url(path))
    {
      *url = path;
      return SVN_NO_ERROR;
    }

  /* ### This may not be a good idea, see issue 880 */
  SVN_ERR(svn_wc_adm_probe_open3(&adm_access, NULL, path, FALSE,
                                 0, NULL, NULL, pool));
  SVN_ERR(svn_wc__entry_versioned(&entry, path, adm_access, FALSE, pool));
  SVN_ERR(svn_wc_adm_close2(adm_access, pool));

  if (entry->url)
    *url = apr_pstrdup(pool, entry->url);
  else
    *url = apr_pstrdup(pool, entry->copyfrom_url);
  return SVN_NO_ERROR;
}

/** Helper structure: for passing around the diff parameters */
struct diff_parameters
{
  /* First input path */
  const char *path1;

  /* Revision of first input path */
  const svn_opt_revision_t *revision1;

  /* Second input path */
  const char *path2;

  /* Revision of second input path */
  const svn_opt_revision_t *revision2;

  /* Peg revision */
  const svn_opt_revision_t *peg_revision;

  /* Desired depth */
  svn_depth_t depth;

  /* Ignore ancestry */
  svn_boolean_t ignore_ancestry;

  /* Ignore deleted */
  svn_boolean_t no_diff_deleted;

  /* Changelists of interest */
  const apr_array_header_t *changelists;
};

/** Helper structure: filled by check_paths() */
struct diff_paths
{
  /* path1 can only be found in the repository? */
  svn_boolean_t is_repos1;

  /* path2 can only be found in the repository? */
  svn_boolean_t is_repos2;
};


/** Check if paths are urls and if the revisions are local, and, for
    pegged revisions, ensure that at least one revision is non-local.
    Fills the PATHS structure. */
static svn_error_t *
check_paths(const struct diff_parameters *params,
            struct diff_paths *paths)
{
  svn_boolean_t is_local_rev1, is_local_rev2;

  /* Verify our revision arguments in light of the paths. */
  if ((params->revision1->kind == svn_opt_revision_unspecified)
      || (params->revision2->kind == svn_opt_revision_unspecified))
    return svn_error_create(SVN_ERR_CLIENT_BAD_REVISION, NULL,
                            _("Not all required revisions are specified"));

  /* Revisions can be said to be local or remote.  BASE and WORKING,
     for example, are local.  */
  is_local_rev1 =
    ((params->revision1->kind == svn_opt_revision_base)
     || (params->revision1->kind == svn_opt_revision_working));
  is_local_rev2 =
    ((params->revision2->kind == svn_opt_revision_base)
     || (params->revision2->kind == svn_opt_revision_working));

  if (params->peg_revision->kind != svn_opt_revision_unspecified)
    {
      if (is_local_rev1 && is_local_rev2)
        return svn_error_create(SVN_ERR_CLIENT_BAD_REVISION, NULL,
                                _("At least one revision must be non-local "
                                  "for a pegged diff"));

      paths->is_repos1 = ! is_local_rev1;
      paths->is_repos2 = ! is_local_rev2;
    }
  else
    {
      /* Working copy paths with non-local revisions get turned into
         URLs.  We don't do that here, though.  We simply record that it
         needs to be done, which is information that helps us choose our
         diff helper function.  */
      paths->is_repos1 = ! is_local_rev1 || svn_path_is_url(params->path1);
      paths->is_repos2 = ! is_local_rev2 || svn_path_is_url(params->path2);
    }

  return SVN_NO_ERROR;
}

/** Helper structure filled by diff_prepare_repos_repos */
struct diff_repos_repos_t
{
  /* URL created from path1 */
  const char *url1;

  /* URL created from path2 */
  const char *url2;

  /* The BASE_PATH for the diff */
  const char *base_path;

  /* url1 and url2 are the same */
  svn_boolean_t same_urls;

  /* Revision of url1 */
  svn_revnum_t rev1;

  /* Revision of url2 */
  svn_revnum_t rev2;

  /* Anchor based on url1 */
  const char *anchor1;

  /* Anchor based on url2 */
  const char *anchor2;

  /* Target based on url1 */
  const char *target1;

  /* Target based on url2 */
  const char *target2;

  /* RA session pointing at anchor1. */
  svn_ra_session_t *ra_session;
};

/** Helper function: prepare a repos repos diff. Fills DRR
 * structure. */
static svn_error_t *
diff_prepare_repos_repos(const struct diff_parameters *params,
                         struct diff_repos_repos_t *drr,
                         svn_client_ctx_t *ctx,
                         apr_pool_t *pool)
{
  svn_ra_session_t *ra_session;
  svn_node_kind_t kind1, kind2;

  /* Figure out URL1 and URL2. */
  SVN_ERR(convert_to_url(&drr->url1, params->path1, pool));
  SVN_ERR(convert_to_url(&drr->url2, params->path2, pool));
  drr->same_urls = (strcmp(drr->url1, drr->url2) == 0);

  /* We need exactly one BASE_PATH, so we'll let the BASE_PATH
     calculated for PATH2 override the one for PATH1 (since the diff
     will be "applied" to URL2 anyway). */
  drr->base_path = NULL;
  if (drr->url1 != params->path1)
    drr->base_path = params->path1;
  if (drr->url2 != params->path2)
    drr->base_path = params->path2;

  SVN_ERR(svn_client__open_ra_session_internal(&ra_session, drr->url2,
                                               NULL, NULL, NULL, FALSE,
                                               TRUE, ctx, pool));

  /* If we are performing a pegged diff, we need to find out what our
     actual URLs will be. */
  if (params->peg_revision->kind != svn_opt_revision_unspecified)
    {
      svn_opt_revision_t *start_ignore, *end_ignore;

      SVN_ERR(svn_client__repos_locations(&drr->url1, &start_ignore,
                                          &drr->url2, &end_ignore,
                                          ra_session,
                                          params->path2,
                                          params->peg_revision,
                                          params->revision1,
                                          params->revision2,
                                          ctx, pool));
      /* Reparent the session, since drr->url2 might have changed as a result
         the above call. */
      SVN_ERR(svn_ra_reparent(ra_session, drr->url2, pool));
    }

  /* Resolve revision and get path kind for the second target. */
  SVN_ERR(svn_client__get_revision_number
          (&drr->rev2, NULL, ra_session, params->revision2,
           (params->path2 == drr->url2) ? NULL : params->path2, pool));
  SVN_ERR(svn_ra_check_path(ra_session, "", drr->rev2, &kind2, pool));
  if (kind2 == svn_node_none)
    return svn_error_createf
      (SVN_ERR_FS_NOT_FOUND, NULL,
       _("'%s' was not found in the repository at revision %ld"),
       drr->url2, drr->rev2);

  /* Do the same for the first target. */
  SVN_ERR(svn_ra_reparent(ra_session, drr->url1, pool));
  SVN_ERR(svn_client__get_revision_number
          (&drr->rev1, NULL, ra_session, params->revision1,
           (params->path1 == drr->url1) ? NULL : params->path1, pool));
  SVN_ERR(svn_ra_check_path(ra_session, "", drr->rev1, &kind1, pool));
  if (kind1 == svn_node_none)
    return svn_error_createf
      (SVN_ERR_FS_NOT_FOUND, NULL,
       _("'%s' was not found in the repository at revision %ld"),
       drr->url1, drr->rev1);

  /* Choose useful anchors and targets for our two URLs. */
  drr->anchor1 = drr->url1;
  drr->anchor2 = drr->url2;
  drr->target1 = "";
  drr->target2 = "";
  if ((kind1 == svn_node_file) || (kind2 == svn_node_file))
    {
      svn_path_split(drr->url1, &drr->anchor1, &drr->target1, pool);
      drr->target1 = svn_path_uri_decode(drr->target1, pool);
      svn_path_split(drr->url2, &drr->anchor2, &drr->target2, pool);
      drr->target2 = svn_path_uri_decode(drr->target2, pool);
      if (drr->base_path)
        drr->base_path = svn_path_dirname(drr->base_path, pool);
      SVN_ERR(svn_ra_reparent(ra_session, drr->anchor1, pool));
    }

  drr->ra_session = ra_session;
  return SVN_NO_ERROR;
}

/* A Theoretical Note From Ben, regarding do_diff().

   This function is really svn_client_diff5().  If you read the public
   API description for svn_client_diff5(), it sounds quite Grand.  It
   sounds really generalized and abstract and beautiful: that it will
   diff any two paths, be they working-copy paths or URLs, at any two
   revisions.

   Now, the *reality* is that we have exactly three 'tools' for doing
   diffing, and thus this routine is built around the use of the three
   tools.  Here they are, for clarity:

     - svn_wc_diff:  assumes both paths are the same wcpath.
                     compares wcpath@BASE vs. wcpath@WORKING

     - svn_wc_get_diff_editor:  compares some URL@REV vs. wcpath@WORKING

     - svn_client__get_diff_editor:  compares some URL1@REV1 vs. URL2@REV2

   So the truth of the matter is, if the caller's arguments can't be
   pigeonholed into one of these three use-cases, we currently bail
   with a friendly apology.

   Perhaps someday a brave soul will truly make svn_client_diff5
   perfectly general.  For now, we live with the 90% case.  Certainly,
   the commandline client only calls this function in legal ways.
   When there are other users of svn_client.h, maybe this will become
   a more pressing issue.
 */

/* Return a "you can't do that" error, optionally wrapping another
   error CHILD_ERR. */
static svn_error_t *
unsupported_diff_error(svn_error_t *child_err)
{
  return svn_error_create(SVN_ERR_INCORRECT_PARAMS, child_err,
                          _("Sorry, svn_client_diff5 was called in a way "
                            "that is not yet supported"));
}


/* Perform a diff between two working-copy paths.

   PATH1 and PATH2 are both working copy paths.  REVISION1 and
   REVISION2 are their respective revisions.

   All other options are the same as those passed to svn_client_diff5(). */
static svn_error_t *
diff_wc_wc(const char *path1,
           const svn_opt_revision_t *revision1,
           const char *path2,
           const svn_opt_revision_t *revision2,
           svn_depth_t depth,
           svn_boolean_t ignore_ancestry,
           const apr_array_header_t *changelists,
           const svn_wc_diff_callbacks3_t *callbacks,
           struct diff_cmd_baton *callback_baton,
           svn_client_ctx_t *ctx,
           apr_pool_t *pool)
{
  svn_wc_adm_access_t *adm_access, *target_access;
  const char *target;
  int levels_to_lock = SVN_WC__LEVELS_TO_LOCK_FROM_DEPTH(depth);

  SVN_ERR_ASSERT(! svn_path_is_url(path1));
  SVN_ERR_ASSERT(! svn_path_is_url(path2));

  /* Currently we support only the case where path1 and path2 are the
     same path. */
  if ((strcmp(path1, path2) != 0)
      || (! ((revision1->kind == svn_opt_revision_base)
             && (revision2->kind == svn_opt_revision_working))))
    return unsupported_diff_error
      (svn_error_create
       (SVN_ERR_INCORRECT_PARAMS, NULL,
        _("Only diffs between a path's text-base "
          "and its working files are supported at this time")));

  SVN_ERR(svn_wc_adm_open_anchor(&adm_access, &target_access, &target,
                                 path1, FALSE, levels_to_lock,
                                 ctx->cancel_func, ctx->cancel_baton,
                                 pool));

  /* Resolve named revisions to real numbers. */
  SVN_ERR(svn_client__get_revision_number
          (&callback_baton->revnum1, NULL, NULL, revision1, path1, pool));
  callback_baton->revnum2 = SVN_INVALID_REVNUM;  /* WC */

  SVN_ERR(svn_wc_diff5(adm_access, target, callbacks, callback_baton,
                       depth, ignore_ancestry, changelists, pool));
  return svn_wc_adm_close2(adm_access, pool);
}


/* Perform a diff between two repository paths.

   DIFF_PARAM.PATH1 and DIFF_PARAM.PATH2 may be either URLs or the working
   copy paths. DIFF_PARAM.REVISION1 and DIFF_PARAM.REVISION2 are their
   respective revisions. If DIFF_PARAM.PEG_REVISION is specified,
   DIFF_PARAM.PATH2 is the path at the peg revision, and the actual two
   paths compared are determined by following copy history from PATH2.

   All other options are the same as those passed to svn_client_diff5(). */
static svn_error_t *
diff_repos_repos(const struct diff_parameters *diff_param,
                 const svn_wc_diff_callbacks3_t *callbacks,
                 struct diff_cmd_baton *callback_baton,
                 svn_client_ctx_t *ctx,
                 apr_pool_t *pool)
{
  svn_ra_session_t *extra_ra_session;

  const svn_ra_reporter3_t *reporter;
  void *report_baton;

  const svn_delta_editor_t *diff_editor;
  void *diff_edit_baton;

  struct diff_repos_repos_t drr;

  /* Prepare info for the repos repos diff. */
  SVN_ERR(diff_prepare_repos_repos(diff_param, &drr, ctx, pool));

  /* Get actual URLs. */
  callback_baton->orig_path_1 = drr.url1;
  callback_baton->orig_path_2 = drr.url2;

  /* Get numeric revisions. */
  callback_baton->revnum1 = drr.rev1;
  callback_baton->revnum2 = drr.rev2;

  /* Now, we open an extra RA session to the correct anchor
     location for URL1.  This is used during the editor calls to fetch file
     contents.  */
  SVN_ERR(svn_client__open_ra_session_internal
          (&extra_ra_session, drr.anchor1, NULL, NULL, NULL, FALSE, TRUE, ctx,
           pool));

  /* Set up the repos_diff editor on BASE_PATH, if available.
     Otherwise, we just use "". */
  SVN_ERR(svn_client__get_diff_editor
          (drr.base_path ? drr.base_path : "",
           NULL, callbacks, callback_baton, diff_param->depth,
           FALSE /* doesn't matter for diff */, extra_ra_session, drr.rev1,
           NULL /* no notify_func */, NULL /* no notify_baton */,
           ctx->cancel_func, ctx->cancel_baton,
           &diff_editor, &diff_edit_baton, pool));

  /* We want to switch our txn into URL2 */
  SVN_ERR(svn_ra_do_diff3
          (drr.ra_session, &reporter, &report_baton, drr.rev2, drr.target1,
           diff_param->depth, diff_param->ignore_ancestry, TRUE,
           drr.url2, diff_editor, diff_edit_baton, pool));

  /* Drive the reporter; do the diff. */
  SVN_ERR(reporter->set_path(report_baton, "", drr.rev1,
                             svn_depth_infinity,
                             FALSE, NULL,
                             pool));
  return reporter->finish_report(report_baton, pool);
}


/* Perform a diff between a repository path and a working-copy path.

   PATH1 may be either a URL or a working copy path.  PATH2 is a
   working copy path.  REVISION1 and REVISION2 are their respective
   revisions.  If REVERSE is TRUE, the diff will be done in reverse.
   If PEG_REVISION is specified, then PATH1 is the path in the peg
   revision, and the actual repository path to be compared is
   determined by following copy history.

   All other options are the same as those passed to svn_client_diff5(). */
static svn_error_t *
diff_repos_wc(const char *path1,
              const svn_opt_revision_t *revision1,
              const svn_opt_revision_t *peg_revision,
              const char *path2,
              const svn_opt_revision_t *revision2,
              svn_boolean_t reverse,
              svn_depth_t depth,
              svn_boolean_t ignore_ancestry,
              const apr_array_header_t *changelists,
              const svn_wc_diff_callbacks3_t *callbacks,
              struct diff_cmd_baton *callback_baton,
              svn_client_ctx_t *ctx,
              apr_pool_t *pool)
{
  const char *url1, *anchor, *anchor_url, *target;
  svn_wc_adm_access_t *adm_access, *dir_access;
  const svn_wc_entry_t *entry;
  svn_revnum_t rev;
  svn_ra_session_t *ra_session;
  const svn_ra_reporter3_t *reporter;
  void *report_baton;
  const svn_delta_editor_t *diff_editor;
  void *diff_edit_baton;
  svn_boolean_t rev2_is_base = (revision2->kind == svn_opt_revision_base);
  int levels_to_lock = SVN_WC__LEVELS_TO_LOCK_FROM_DEPTH(depth);
  svn_boolean_t server_supports_depth;

  SVN_ERR_ASSERT(! svn_path_is_url(path2));

  /* Convert path1 to a URL to feed to do_diff. */
  SVN_ERR(convert_to_url(&url1, path1, pool));

  SVN_ERR(svn_wc_adm_open_anchor(&adm_access, &dir_access, &target,
                                 path2, FALSE, levels_to_lock,
                                 ctx->cancel_func, ctx->cancel_baton,
                                 pool));
  anchor = svn_wc_adm_access_path(adm_access);

  /* Fetch the URL of the anchor directory. */
  SVN_ERR(svn_wc__entry_versioned(&entry, anchor, adm_access, FALSE, pool));
  if (! entry->url)
    return svn_error_createf(SVN_ERR_ENTRY_MISSING_URL, NULL,
                             _("Directory '%s' has no URL"),
                             svn_path_local_style(anchor, pool));
  anchor_url = apr_pstrdup(pool, entry->url);

  /* If we are performing a pegged diff, we need to find out what our
     actual URLs will be. */
  if (peg_revision->kind != svn_opt_revision_unspecified)
    {
      svn_opt_revision_t *start_ignore, *end_ignore, end;
      const char *url_ignore;

      end.kind = svn_opt_revision_unspecified;

      SVN_ERR(svn_client__repos_locations(&url1, &start_ignore,
                                          &url_ignore, &end_ignore,
                                          NULL,
                                          path1,
                                          peg_revision,
                                          revision1, &end,
                                          ctx, pool));

      if (!reverse)
        {
          callback_baton->orig_path_1 = url1;
          callback_baton->orig_path_2 = svn_path_join(anchor_url, target, pool);
        }
      else
        {
          callback_baton->orig_path_1 = svn_path_join(anchor_url, target, pool);
          callback_baton->orig_path_2 = url1;
        }
    }

  /* Establish RA session to path2's anchor */
  SVN_ERR(svn_client__open_ra_session_internal(&ra_session, anchor_url,
                                               NULL, NULL, NULL, FALSE, TRUE,
                                               ctx, pool));

  SVN_ERR(svn_wc_get_diff_editor5(adm_access, target,
                                  callbacks, callback_baton,
                                  depth,
                                  ignore_ancestry,
                                  rev2_is_base,
                                  reverse,
                                  ctx->cancel_func, ctx->cancel_baton,
                                  changelists,
                                  &diff_editor, &diff_edit_baton,
                                  pool));

  /* Tell the RA layer we want a delta to change our txn to URL1 */
  SVN_ERR(svn_client__get_revision_number
          (&rev, NULL, ra_session, revision1,
           (path1 == url1) ? NULL : path1, pool));

  if (!reverse)
    callback_baton->revnum1 = rev;
  else
    callback_baton->revnum2 = rev;

  SVN_ERR(svn_ra_do_diff3(ra_session,
                          &reporter, &report_baton,
                          rev,
                          target ? svn_path_uri_decode(target, pool) : NULL,
                          depth,
                          ignore_ancestry,
                          TRUE,  /* text_deltas */
                          url1,
                          diff_editor, diff_edit_baton, pool));

  SVN_ERR(svn_ra_has_capability(ra_session, &server_supports_depth,
                                SVN_RA_CAPABILITY_DEPTH, pool));

  /* Create a txn mirror of path2;  the diff editor will print
     diffs in reverse.  :-)  */
  SVN_ERR(svn_wc_crawl_revisions3(path2, dir_access,
                                  reporter, report_baton,
                                  FALSE, depth, (! server_supports_depth),
                                  FALSE, NULL, NULL, /* notification is N/A */
                                  NULL, pool));

  return svn_wc_adm_close2(adm_access, pool);
}


/* This is basically just the guts of svn_client_diff[_peg]3(). */
static svn_error_t *
do_diff(const struct diff_parameters *diff_param,
        const svn_wc_diff_callbacks3_t *callbacks,
        struct diff_cmd_baton *callback_baton,
        svn_client_ctx_t *ctx,
        apr_pool_t *pool)
{
  struct diff_paths diff_paths;

  /* Check if paths/revisions are urls/local. */
  SVN_ERR(check_paths(diff_param, &diff_paths));

  if (diff_paths.is_repos1)
    {
      if (diff_paths.is_repos2)
        {
          return diff_repos_repos(diff_param, callbacks, callback_baton,
                                  ctx, pool);
        }
      else /* path2 is a working copy path */
        {
          return diff_repos_wc(diff_param->path1, diff_param->revision1,
                               diff_param->peg_revision,
                               diff_param->path2, diff_param->revision2,
                               FALSE, diff_param->depth,
                               diff_param->ignore_ancestry,
                               diff_param->changelists,
                               callbacks, callback_baton, ctx, pool);
        }
    }
  else /* path1 is a working copy path */
    {
      if (diff_paths.is_repos2)
        {
          return diff_repos_wc(diff_param->path2, diff_param->revision2,
                               diff_param->peg_revision,
                               diff_param->path1, diff_param->revision1,
                               TRUE, diff_param->depth,
                               diff_param->ignore_ancestry,
                               diff_param->changelists,
                               callbacks, callback_baton, ctx, pool);
        }
      else /* path2 is a working copy path */
        {
          return diff_wc_wc(diff_param->path1, diff_param->revision1,
                            diff_param->path2, diff_param->revision2,
                            diff_param->depth,
                            diff_param->ignore_ancestry,
                            diff_param->changelists,
                            callbacks, callback_baton, ctx, pool);
        }
    }
}

/* Perform a diff summary between two repository paths. */
static svn_error_t *
diff_summarize_repos_repos(const struct diff_parameters *diff_param,
                           svn_client_diff_summarize_func_t summarize_func,
                           void *summarize_baton,
                           svn_client_ctx_t *ctx,
                           apr_pool_t *pool)
{
  svn_ra_session_t *extra_ra_session;

  const svn_ra_reporter3_t *reporter;
  void *report_baton;

  const svn_delta_editor_t *diff_editor;
  void *diff_edit_baton;

  struct diff_repos_repos_t drr;

  /* Prepare info for the repos repos diff. */
  SVN_ERR(diff_prepare_repos_repos(diff_param, &drr, ctx, pool));

  /* Now, we open an extra RA session to the correct anchor
     location for URL1.  This is used to get the kind of deleted paths.  */
  SVN_ERR(svn_client__open_ra_session_internal
          (&extra_ra_session, drr.anchor1, NULL, NULL, NULL, FALSE, TRUE,
           ctx, pool));

  /* Set up the repos_diff editor. */
  SVN_ERR(svn_client__get_diff_summarize_editor
          (drr.target2, summarize_func,
           summarize_baton, extra_ra_session, drr.rev1, ctx->cancel_func,
           ctx->cancel_baton, &diff_editor, &diff_edit_baton, pool));

  /* We want to switch our txn into URL2 */
  SVN_ERR(svn_ra_do_diff3
          (drr.ra_session, &reporter, &report_baton, drr.rev2, drr.target1,
           diff_param->depth, diff_param->ignore_ancestry,
           FALSE /* do not create text delta */, drr.url2, diff_editor,
           diff_edit_baton, pool));

  /* Drive the reporter; do the diff. */
  SVN_ERR(reporter->set_path(report_baton, "", drr.rev1,
                             svn_depth_infinity,
                             FALSE, NULL, pool));
  return reporter->finish_report(report_baton, pool);
}

/* This is basically just the guts of svn_client_diff_summarize[_peg](). */
static svn_error_t *
do_diff_summarize(const struct diff_parameters *diff_param,
                  svn_client_diff_summarize_func_t summarize_func,
                  void *summarize_baton,
                  svn_client_ctx_t *ctx,
                  apr_pool_t *pool)
{
  struct diff_paths diff_paths;

  /* Check if paths/revisions are urls/local. */
  SVN_ERR(check_paths(diff_param, &diff_paths));

  if (diff_paths.is_repos1 && diff_paths.is_repos2)
    return diff_summarize_repos_repos(diff_param, summarize_func,
                                      summarize_baton, ctx, pool);
  else
    return svn_error_create(SVN_ERR_UNSUPPORTED_FEATURE, NULL,
                            _("Summarizing diff can only compare repository "
                              "to repository"));
}


/* Initialize DIFF_CMD_BATON.diff_cmd and DIFF_CMD_BATON.options,
 * according to OPTIONS and CONFIG.  CONFIG may be null.
 * Allocate the fields in POOL, which should be at least as long-lived
 * as the pool DIFF_CMD_BATON itself is allocated in.
 */
static svn_error_t *
set_up_diff_cmd_and_options(struct diff_cmd_baton *diff_cmd_baton,
                            const apr_array_header_t *options,
                            apr_hash_t *config, apr_pool_t *pool)
{
  const char *diff_cmd = NULL;

  /* See if there is a command. */
  if (config)
    {
      svn_config_t *cfg = apr_hash_get(config, SVN_CONFIG_CATEGORY_CONFIG,
                                       APR_HASH_KEY_STRING);
      svn_config_get(cfg, &diff_cmd, SVN_CONFIG_SECTION_HELPERS,
                     SVN_CONFIG_OPTION_DIFF_CMD, NULL);
    }

  diff_cmd_baton->diff_cmd = diff_cmd;

  /* If there was a command, arrange options to pass to it. */
  if (diff_cmd_baton->diff_cmd)
    {
      const char **argv = NULL;
      int argc = options->nelts;
      if (argc)
        {
          int i;
          argv = apr_palloc(pool, argc * sizeof(char *));
          for (i = 0; i < argc; i++)
            argv[i] = APR_ARRAY_IDX(options, i, const char *);
        }
      diff_cmd_baton->options.for_external.argv = argv;
      diff_cmd_baton->options.for_external.argc = argc;
    }
  else  /* No command, so arrange options for internal invocation instead. */
    {
      diff_cmd_baton->options.for_internal
        = svn_diff_file_options_create(pool);
      SVN_ERR(svn_diff_file_options_parse
              (diff_cmd_baton->options.for_internal, options, pool));
    }

  return SVN_NO_ERROR;
}

/*----------------------------------------------------------------------- */

/*** Public Interfaces. ***/

/* Display context diffs between two PATH/REVISION pairs.  Each of
   these inputs will be one of the following:

   - a repository URL at a given revision.
   - a working copy path, ignoring local mods.
   - a working copy path, including local mods.

   We can establish a matrix that shows the nine possible types of
   diffs we expect to support.


      ` .     DST ||  URL:rev   | WC:base    | WC:working |
          ` .     ||            |            |            |
      SRC     ` . ||            |            |            |
      ============++============+============+============+
       URL:rev    || (*)        | (*)        | (*)        |
                  ||            |            |            |
                  ||            |            |            |
                  ||            |            |            |
      ------------++------------+------------+------------+
       WC:base    || (*)        |                         |
                  ||            | New svn_wc_diff which   |
                  ||            | is smart enough to      |
                  ||            | handle two WC paths     |
      ------------++------------+ and their related       +
       WC:working || (*)        | text-bases and working  |
                  ||            | files.  This operation  |
                  ||            | is entirely local.      |
                  ||            |                         |
      ------------++------------+------------+------------+
      * These cases require server communication.
*/
svn_error_t *
svn_client_diff5(const apr_array_header_t *options,
                 const char *path1,
                 const svn_opt_revision_t *revision1,
                 const char *path2,
                 const svn_opt_revision_t *revision2,
                 const char *relative_to_dir,
                 svn_depth_t depth,
                 svn_boolean_t ignore_ancestry,
                 svn_boolean_t no_diff_deleted,
                 svn_boolean_t ignore_content_type,
                 svn_boolean_t ignore_mergeinfo,
                 const char *header_encoding,
                 apr_file_t *outfile,
                 apr_file_t *errfile,
                 const apr_array_header_t *changelists,
                 svn_client_ctx_t *ctx,
                 apr_pool_t *pool)
{
  struct diff_parameters diff_params;

  struct diff_cmd_baton diff_cmd_baton;
  svn_wc_diff_callbacks3_t diff_callbacks;

  /* We will never do a pegged diff from here. */
  svn_opt_revision_t peg_revision;
  peg_revision.kind = svn_opt_revision_unspecified;

  /* fill diff_param */
  diff_params.path1 = path1;
  diff_params.revision1 = revision1;
  diff_params.path2 = path2;
  diff_params.revision2 = revision2;
  diff_params.peg_revision = &peg_revision;
  diff_params.depth = depth;
  diff_params.ignore_ancestry = ignore_ancestry;
  diff_params.no_diff_deleted = no_diff_deleted;
  diff_params.changelists = changelists;

  /* setup callback and baton */
  diff_callbacks.file_changed = diff_file_changed;
  diff_callbacks.file_added = diff_file_added;
  diff_callbacks.file_deleted = no_diff_deleted ? diff_file_deleted_no_diff :
                                                  diff_file_deleted_with_diff;
  diff_callbacks.dir_added =  diff_dir_added;
  diff_callbacks.dir_deleted = diff_dir_deleted;
  diff_callbacks.dir_props_changed = diff_props_changed;
  diff_callbacks.dir_opened = diff_dir_opened;

  diff_cmd_baton.orig_path_1 = path1;
  diff_cmd_baton.orig_path_2 = path2;

  SVN_ERR(set_up_diff_cmd_and_options(&diff_cmd_baton, options,
                                      ctx->config, pool));
  diff_cmd_baton.pool = pool;
  diff_cmd_baton.outfile = outfile;
  diff_cmd_baton.errfile = errfile;
  diff_cmd_baton.header_encoding = header_encoding;
  diff_cmd_baton.revnum1 = SVN_INVALID_REVNUM;
  diff_cmd_baton.revnum2 = SVN_INVALID_REVNUM;

  diff_cmd_baton.force_empty = FALSE;
  diff_cmd_baton.force_binary = ignore_content_type;
  diff_cmd_baton.relative_to_dir = relative_to_dir;

  if (ignore_mergeinfo)
    {
      diff_cmd_baton.ignored_props = apr_hash_make(pool);
      apr_hash_set(diff_cmd_baton.ignored_props, SVN_PROP_MERGEINFO,
                   APR_HASH_KEY_STRING, (void *) 0xdeadbeef);
    }
  else
    diff_cmd_baton.ignored_props = NULL;

  return do_diff(&diff_params, &diff_callbacks, &diff_cmd_baton, ctx, pool);
}

svn_error_t *
<<<<<<< HEAD
svn_client_diff4(const apr_array_header_t *options,
                 const char *path1,
                 const svn_opt_revision_t *revision1,
                 const char *path2,
                 const svn_opt_revision_t *revision2,
                 const char *relative_to_dir,
                 svn_depth_t depth,
                 svn_boolean_t ignore_ancestry,
                 svn_boolean_t no_diff_deleted,
                 svn_boolean_t ignore_content_type,
                 const char *header_encoding,
                 apr_file_t *outfile,
                 apr_file_t *errfile,
                 const apr_array_header_t *changelists,
                 svn_client_ctx_t *ctx,
                 apr_pool_t *pool)
{
  return svn_client_diff5(options, path1, revision1, path2, revision2,
                          relative_to_dir, depth, ignore_ancestry,
                          no_diff_deleted, ignore_content_type, FALSE,
                          header_encoding, outfile, errfile, changelists,
                          ctx, pool);
}

svn_error_t *
svn_client_diff3(const apr_array_header_t *options,
                 const char *path1,
                 const svn_opt_revision_t *revision1,
                 const char *path2,
                 const svn_opt_revision_t *revision2,
                 svn_boolean_t recurse,
                 svn_boolean_t ignore_ancestry,
                 svn_boolean_t no_diff_deleted,
                 svn_boolean_t ignore_content_type,
                 const char *header_encoding,
                 apr_file_t *outfile,
                 apr_file_t *errfile,
                 svn_client_ctx_t *ctx,
                 apr_pool_t *pool)
{
  return svn_client_diff4(options, path1, revision1, path2,
                          revision2, NULL,
                          SVN_DEPTH_INFINITY_OR_FILES(recurse),
                          ignore_ancestry, no_diff_deleted,
                          ignore_content_type, header_encoding,
                          outfile, errfile, NULL, ctx, pool);
}

svn_error_t *
svn_client_diff2(const apr_array_header_t *options,
                 const char *path1,
                 const svn_opt_revision_t *revision1,
                 const char *path2,
                 const svn_opt_revision_t *revision2,
                 svn_boolean_t recurse,
                 svn_boolean_t ignore_ancestry,
                 svn_boolean_t no_diff_deleted,
                 svn_boolean_t ignore_content_type,
                 apr_file_t *outfile,
                 apr_file_t *errfile,
                 svn_client_ctx_t *ctx,
                 apr_pool_t *pool)
{
  return svn_client_diff3(options, path1, revision1, path2, revision2,
                          recurse, ignore_ancestry, no_diff_deleted,
                          ignore_content_type, SVN_APR_LOCALE_CHARSET,
                          outfile, errfile, ctx, pool);
}

svn_error_t *
svn_client_diff(const apr_array_header_t *options,
                const char *path1,
                const svn_opt_revision_t *revision1,
                const char *path2,
                const svn_opt_revision_t *revision2,
                svn_boolean_t recurse,
                svn_boolean_t ignore_ancestry,
                svn_boolean_t no_diff_deleted,
                apr_file_t *outfile,
                apr_file_t *errfile,
                svn_client_ctx_t *ctx,
                apr_pool_t *pool)
{
  return svn_client_diff2(options, path1, revision1, path2, revision2,
                          recurse, ignore_ancestry, no_diff_deleted, FALSE,
                          outfile, errfile, ctx, pool);
}

svn_error_t *
svn_client_diff_peg5(const apr_array_header_t *options,
=======
svn_client_diff_peg4(const apr_array_header_t *options,
>>>>>>> b412ef89
                     const char *path,
                     const svn_opt_revision_t *peg_revision,
                     const svn_opt_revision_t *start_revision,
                     const svn_opt_revision_t *end_revision,
                     const char *relative_to_dir,
                     svn_depth_t depth,
                     svn_boolean_t ignore_ancestry,
                     svn_boolean_t no_diff_deleted,
                     svn_boolean_t ignore_content_type,
                     svn_boolean_t ignore_mergeinfo,
                     const char *header_encoding,
                     apr_file_t *outfile,
                     apr_file_t *errfile,
                     const apr_array_header_t *changelists,
                     svn_client_ctx_t *ctx,
                     apr_pool_t *pool)
{
  struct diff_parameters diff_params;

  struct diff_cmd_baton diff_cmd_baton;
  svn_wc_diff_callbacks3_t diff_callbacks;

  if (svn_path_is_url(path) &&
        (start_revision->kind == svn_opt_revision_base
         || end_revision->kind == svn_opt_revision_base) )
    return svn_error_create(SVN_ERR_CLIENT_BAD_REVISION, NULL,
                            _("Revision type requires a working copy "
                              "path, not a URL"));

  /* fill diff_param */
  diff_params.path1 = path;
  diff_params.revision1 = start_revision;
  diff_params.path2 = path;
  diff_params.revision2 = end_revision;
  diff_params.peg_revision = peg_revision;
  diff_params.depth = depth;
  diff_params.ignore_ancestry = ignore_ancestry;
  diff_params.no_diff_deleted = no_diff_deleted;
  diff_params.changelists = changelists;

  /* setup callback and baton */
  diff_callbacks.file_changed = diff_file_changed;
  diff_callbacks.file_added = diff_file_added;
  diff_callbacks.file_deleted = no_diff_deleted ? diff_file_deleted_no_diff :
                                                  diff_file_deleted_with_diff;
  diff_callbacks.dir_added =  diff_dir_added;
  diff_callbacks.dir_deleted = diff_dir_deleted;
  diff_callbacks.dir_props_changed = diff_props_changed;
  diff_callbacks.dir_opened = diff_dir_opened;

  diff_cmd_baton.orig_path_1 = path;
  diff_cmd_baton.orig_path_2 = path;

  SVN_ERR(set_up_diff_cmd_and_options(&diff_cmd_baton, options,
                                      ctx->config, pool));
  diff_cmd_baton.pool = pool;
  diff_cmd_baton.outfile = outfile;
  diff_cmd_baton.errfile = errfile;
  diff_cmd_baton.header_encoding = header_encoding;
  diff_cmd_baton.revnum1 = SVN_INVALID_REVNUM;
  diff_cmd_baton.revnum2 = SVN_INVALID_REVNUM;

  diff_cmd_baton.force_empty = FALSE;
  diff_cmd_baton.force_binary = ignore_content_type;
  diff_cmd_baton.relative_to_dir = relative_to_dir;

  if (ignore_mergeinfo)
    {
      diff_cmd_baton.ignored_props = apr_hash_make(pool);
      apr_hash_set(diff_cmd_baton.ignored_props, SVN_PROP_MERGEINFO,
                   APR_HASH_KEY_STRING, (void *) 0xdeadbeef);
    }
  else
    diff_cmd_baton.ignored_props = NULL;

  return do_diff(&diff_params, &diff_callbacks, &diff_cmd_baton, ctx, pool);
}

svn_error_t *
<<<<<<< HEAD
svn_client_diff_peg4(const apr_array_header_t *options,
                     const char *path,
                     const svn_opt_revision_t *peg_revision,
                     const svn_opt_revision_t *start_revision,
                     const svn_opt_revision_t *end_revision,
                     const char *relative_to_dir,
                     svn_depth_t depth,
                     svn_boolean_t ignore_ancestry,
                     svn_boolean_t no_diff_deleted,
                     svn_boolean_t ignore_content_type,
                     const char *header_encoding,
                     apr_file_t *outfile,
                     apr_file_t *errfile,
                     const apr_array_header_t *changelists,
                     svn_client_ctx_t *ctx,
                     apr_pool_t *pool)
{
  return svn_client_diff_peg5(options, path, peg_revision, start_revision,
                              end_revision, relative_to_dir, depth,
                              ignore_ancestry, no_diff_deleted,
                              ignore_content_type, FALSE, header_encoding,
                              outfile, errfile, changelists, ctx, pool);
}

svn_error_t *
svn_client_diff_peg3(const apr_array_header_t *options,
                     const char *path,
                     const svn_opt_revision_t *peg_revision,
                     const svn_opt_revision_t *start_revision,
                     const svn_opt_revision_t *end_revision,
                     svn_boolean_t recurse,
                     svn_boolean_t ignore_ancestry,
                     svn_boolean_t no_diff_deleted,
                     svn_boolean_t ignore_content_type,
                     const char *header_encoding,
                     apr_file_t *outfile,
                     apr_file_t *errfile,
                     svn_client_ctx_t *ctx,
                     apr_pool_t *pool)
{
  return svn_client_diff_peg4(options,
                              path,
                              peg_revision,
                              start_revision,
                              end_revision,
                              NULL,
                              SVN_DEPTH_INFINITY_OR_FILES(recurse),
                              ignore_ancestry,
                              no_diff_deleted,
                              ignore_content_type,
                              header_encoding,
                              outfile,
                              errfile,
                              NULL,
                              ctx,
                              pool);
}

svn_error_t *
svn_client_diff_peg2(const apr_array_header_t *options,
                     const char *path,
                     const svn_opt_revision_t *peg_revision,
                     const svn_opt_revision_t *start_revision,
                     const svn_opt_revision_t *end_revision,
                     svn_boolean_t recurse,
                     svn_boolean_t ignore_ancestry,
                     svn_boolean_t no_diff_deleted,
                     svn_boolean_t ignore_content_type,
                     apr_file_t *outfile,
                     apr_file_t *errfile,
                     svn_client_ctx_t *ctx,
                     apr_pool_t *pool)
{
  return svn_client_diff_peg3(options, path, peg_revision, start_revision,
                              end_revision,
                              SVN_DEPTH_INFINITY_OR_FILES(recurse),
                              ignore_ancestry, no_diff_deleted,
                              ignore_content_type, SVN_APR_LOCALE_CHARSET,
                              outfile, errfile, ctx, pool);
}

svn_error_t *
svn_client_diff_peg(const apr_array_header_t *options,
                    const char *path,
                    const svn_opt_revision_t *peg_revision,
                    const svn_opt_revision_t *start_revision,
                    const svn_opt_revision_t *end_revision,
                    svn_boolean_t recurse,
                    svn_boolean_t ignore_ancestry,
                    svn_boolean_t no_diff_deleted,
                    apr_file_t *outfile,
                    apr_file_t *errfile,
                    svn_client_ctx_t *ctx,
                    apr_pool_t *pool)
{
  return svn_client_diff_peg2(options, path, peg_revision,
                              start_revision, end_revision, recurse,
                              ignore_ancestry, no_diff_deleted, FALSE,
                              outfile, errfile, ctx, pool);
}

svn_error_t *
svn_client_diff_summarize3(const char *path1,
=======
svn_client_diff_summarize2(const char *path1,
>>>>>>> b412ef89
                           const svn_opt_revision_t *revision1,
                           const char *path2,
                           const svn_opt_revision_t *revision2,
                           svn_depth_t depth,
                           svn_boolean_t ignore_ancestry,
                           svn_boolean_t ignore_mergeinfo,
                           const apr_array_header_t *changelists,
                           svn_client_diff_summarize_func_t summarize_func,
                           void *summarize_baton,
                           svn_client_ctx_t *ctx,
                           apr_pool_t *pool)
{
  struct diff_parameters diff_params;

  /* We will never do a pegged diff from here. */
  svn_opt_revision_t peg_revision;
  peg_revision.kind = svn_opt_revision_unspecified;

  /* fill diff_param */
  diff_params.path1 = path1;
  diff_params.revision1 = revision1;
  diff_params.path2 = path2;
  diff_params.revision2 = revision2;
  diff_params.peg_revision = &peg_revision;
  diff_params.depth = depth;
  diff_params.ignore_ancestry = ignore_ancestry;
  diff_params.no_diff_deleted = FALSE;
  diff_params.changelists = changelists;

  if (ignore_mergeinfo)
    return svn_error_create(SVN_ERR_UNSUPPORTED_FEATURE, NULL,
      _("Ignoring properties with 'diff --summarize' not yet supported"));

  return do_diff_summarize(&diff_params, summarize_func, summarize_baton,
                           ctx, pool);
}

svn_error_t *
<<<<<<< HEAD
svn_client_diff_summarize2(const char *path1,
                           const svn_opt_revision_t *revision1,
                           const char *path2,
                           const svn_opt_revision_t *revision2,
                           svn_depth_t depth,
                           svn_boolean_t ignore_ancestry,
                           const apr_array_header_t *changelists,
                           svn_client_diff_summarize_func_t summarize_func,
                           void *summarize_baton,
                           svn_client_ctx_t *ctx,
                           apr_pool_t *pool)
{
  return svn_client_diff_summarize3(path1, revision1, path2, revision2, depth,
                                    ignore_ancestry, FALSE, changelists,
                                    summarize_func, summarize_baton, ctx, pool);
}

svn_error_t *
svn_client_diff_summarize(const char *path1,
                          const svn_opt_revision_t *revision1,
                          const char *path2,
                          const svn_opt_revision_t *revision2,
                          svn_boolean_t recurse,
                          svn_boolean_t ignore_ancestry,
                          svn_client_diff_summarize_func_t summarize_func,
                          void *summarize_baton,
                          svn_client_ctx_t *ctx,
                          apr_pool_t *pool)
{
  return svn_client_diff_summarize2(path1, revision1, path2,
                                    revision2,
                                    SVN_DEPTH_INFINITY_OR_FILES(recurse),
                                    ignore_ancestry, NULL, summarize_func,
                                    summarize_baton, ctx, pool);
}

svn_error_t *
svn_client_diff_summarize_peg3(const char *path,
=======
svn_client_diff_summarize_peg2(const char *path,
>>>>>>> b412ef89
                               const svn_opt_revision_t *peg_revision,
                               const svn_opt_revision_t *start_revision,
                               const svn_opt_revision_t *end_revision,
                               svn_depth_t depth,
                               svn_boolean_t ignore_ancestry,
                               svn_boolean_t ignore_mergeinfo,
                               const apr_array_header_t *changelists,
                               svn_client_diff_summarize_func_t summarize_func,
                               void *summarize_baton,
                               svn_client_ctx_t *ctx,
                               apr_pool_t *pool)
{
  struct diff_parameters diff_params;

  /* fill diff_param */
  diff_params.path1 = path;
  diff_params.revision1 = start_revision;
  diff_params.path2 = path;
  diff_params.revision2 = end_revision;
  diff_params.peg_revision = peg_revision;
  diff_params.depth = depth;
  diff_params.ignore_ancestry = ignore_ancestry;
  diff_params.no_diff_deleted = FALSE;
  diff_params.changelists = changelists;

  if (ignore_mergeinfo)
    return svn_error_create(SVN_ERR_UNSUPPORTED_FEATURE, NULL,
      _("Ignoring properties with 'diff --summarize' not yet supported"));

  return do_diff_summarize(&diff_params, summarize_func, summarize_baton,
                           ctx, pool);
}

<<<<<<< HEAD
svn_error_t *
svn_client_diff_summarize_peg2(const char *path,
                               const svn_opt_revision_t *peg_revision,
                               const svn_opt_revision_t *start_revision,
                               const svn_opt_revision_t *end_revision,
                               svn_depth_t depth,
                               svn_boolean_t ignore_ancestry,
                               const apr_array_header_t *changelists,
                               svn_client_diff_summarize_func_t summarize_func,
                               void *summarize_baton,
                               svn_client_ctx_t *ctx,
                               apr_pool_t *pool)
{
  return svn_client_diff_summarize_peg3(path, peg_revision, start_revision,
                                        end_revision, depth, ignore_ancestry,
                                        FALSE, changelists, summarize_func,
                                        summarize_baton, ctx, pool);
}

svn_error_t *
svn_client_diff_summarize_peg(const char *path,
                              const svn_opt_revision_t *peg_revision,
                              const svn_opt_revision_t *start_revision,
                              const svn_opt_revision_t *end_revision,
                              svn_boolean_t recurse,
                              svn_boolean_t ignore_ancestry,
                              svn_client_diff_summarize_func_t summarize_func,
                              void *summarize_baton,
                              svn_client_ctx_t *ctx,
                              apr_pool_t *pool)
{
  return svn_client_diff_summarize_peg2(path, peg_revision,
                                        start_revision, end_revision,
                                        SVN_DEPTH_INFINITY_OR_FILES(recurse),
                                        ignore_ancestry, NULL,
                                        summarize_func, summarize_baton,
                                        ctx, pool);
}

=======
>>>>>>> b412ef89
svn_client_diff_summarize_t *
svn_client_diff_summarize_dup(const svn_client_diff_summarize_t *diff,
                              apr_pool_t *pool)
{
  svn_client_diff_summarize_t *dup_diff = apr_palloc(pool, sizeof(*dup_diff));

  *dup_diff = *diff;

  if (diff->path)
    dup_diff->path = apr_pstrdup(pool, diff->path);

  return dup_diff;
}<|MERGE_RESOLUTION|>--- conflicted
+++ resolved
@@ -1675,100 +1675,7 @@
 }
 
 svn_error_t *
-<<<<<<< HEAD
-svn_client_diff4(const apr_array_header_t *options,
-                 const char *path1,
-                 const svn_opt_revision_t *revision1,
-                 const char *path2,
-                 const svn_opt_revision_t *revision2,
-                 const char *relative_to_dir,
-                 svn_depth_t depth,
-                 svn_boolean_t ignore_ancestry,
-                 svn_boolean_t no_diff_deleted,
-                 svn_boolean_t ignore_content_type,
-                 const char *header_encoding,
-                 apr_file_t *outfile,
-                 apr_file_t *errfile,
-                 const apr_array_header_t *changelists,
-                 svn_client_ctx_t *ctx,
-                 apr_pool_t *pool)
-{
-  return svn_client_diff5(options, path1, revision1, path2, revision2,
-                          relative_to_dir, depth, ignore_ancestry,
-                          no_diff_deleted, ignore_content_type, FALSE,
-                          header_encoding, outfile, errfile, changelists,
-                          ctx, pool);
-}
-
-svn_error_t *
-svn_client_diff3(const apr_array_header_t *options,
-                 const char *path1,
-                 const svn_opt_revision_t *revision1,
-                 const char *path2,
-                 const svn_opt_revision_t *revision2,
-                 svn_boolean_t recurse,
-                 svn_boolean_t ignore_ancestry,
-                 svn_boolean_t no_diff_deleted,
-                 svn_boolean_t ignore_content_type,
-                 const char *header_encoding,
-                 apr_file_t *outfile,
-                 apr_file_t *errfile,
-                 svn_client_ctx_t *ctx,
-                 apr_pool_t *pool)
-{
-  return svn_client_diff4(options, path1, revision1, path2,
-                          revision2, NULL,
-                          SVN_DEPTH_INFINITY_OR_FILES(recurse),
-                          ignore_ancestry, no_diff_deleted,
-                          ignore_content_type, header_encoding,
-                          outfile, errfile, NULL, ctx, pool);
-}
-
-svn_error_t *
-svn_client_diff2(const apr_array_header_t *options,
-                 const char *path1,
-                 const svn_opt_revision_t *revision1,
-                 const char *path2,
-                 const svn_opt_revision_t *revision2,
-                 svn_boolean_t recurse,
-                 svn_boolean_t ignore_ancestry,
-                 svn_boolean_t no_diff_deleted,
-                 svn_boolean_t ignore_content_type,
-                 apr_file_t *outfile,
-                 apr_file_t *errfile,
-                 svn_client_ctx_t *ctx,
-                 apr_pool_t *pool)
-{
-  return svn_client_diff3(options, path1, revision1, path2, revision2,
-                          recurse, ignore_ancestry, no_diff_deleted,
-                          ignore_content_type, SVN_APR_LOCALE_CHARSET,
-                          outfile, errfile, ctx, pool);
-}
-
-svn_error_t *
-svn_client_diff(const apr_array_header_t *options,
-                const char *path1,
-                const svn_opt_revision_t *revision1,
-                const char *path2,
-                const svn_opt_revision_t *revision2,
-                svn_boolean_t recurse,
-                svn_boolean_t ignore_ancestry,
-                svn_boolean_t no_diff_deleted,
-                apr_file_t *outfile,
-                apr_file_t *errfile,
-                svn_client_ctx_t *ctx,
-                apr_pool_t *pool)
-{
-  return svn_client_diff2(options, path1, revision1, path2, revision2,
-                          recurse, ignore_ancestry, no_diff_deleted, FALSE,
-                          outfile, errfile, ctx, pool);
-}
-
-svn_error_t *
 svn_client_diff_peg5(const apr_array_header_t *options,
-=======
-svn_client_diff_peg4(const apr_array_header_t *options,
->>>>>>> b412ef89
                      const char *path,
                      const svn_opt_revision_t *peg_revision,
                      const svn_opt_revision_t *start_revision,
@@ -1848,113 +1755,7 @@
 }
 
 svn_error_t *
-<<<<<<< HEAD
-svn_client_diff_peg4(const apr_array_header_t *options,
-                     const char *path,
-                     const svn_opt_revision_t *peg_revision,
-                     const svn_opt_revision_t *start_revision,
-                     const svn_opt_revision_t *end_revision,
-                     const char *relative_to_dir,
-                     svn_depth_t depth,
-                     svn_boolean_t ignore_ancestry,
-                     svn_boolean_t no_diff_deleted,
-                     svn_boolean_t ignore_content_type,
-                     const char *header_encoding,
-                     apr_file_t *outfile,
-                     apr_file_t *errfile,
-                     const apr_array_header_t *changelists,
-                     svn_client_ctx_t *ctx,
-                     apr_pool_t *pool)
-{
-  return svn_client_diff_peg5(options, path, peg_revision, start_revision,
-                              end_revision, relative_to_dir, depth,
-                              ignore_ancestry, no_diff_deleted,
-                              ignore_content_type, FALSE, header_encoding,
-                              outfile, errfile, changelists, ctx, pool);
-}
-
-svn_error_t *
-svn_client_diff_peg3(const apr_array_header_t *options,
-                     const char *path,
-                     const svn_opt_revision_t *peg_revision,
-                     const svn_opt_revision_t *start_revision,
-                     const svn_opt_revision_t *end_revision,
-                     svn_boolean_t recurse,
-                     svn_boolean_t ignore_ancestry,
-                     svn_boolean_t no_diff_deleted,
-                     svn_boolean_t ignore_content_type,
-                     const char *header_encoding,
-                     apr_file_t *outfile,
-                     apr_file_t *errfile,
-                     svn_client_ctx_t *ctx,
-                     apr_pool_t *pool)
-{
-  return svn_client_diff_peg4(options,
-                              path,
-                              peg_revision,
-                              start_revision,
-                              end_revision,
-                              NULL,
-                              SVN_DEPTH_INFINITY_OR_FILES(recurse),
-                              ignore_ancestry,
-                              no_diff_deleted,
-                              ignore_content_type,
-                              header_encoding,
-                              outfile,
-                              errfile,
-                              NULL,
-                              ctx,
-                              pool);
-}
-
-svn_error_t *
-svn_client_diff_peg2(const apr_array_header_t *options,
-                     const char *path,
-                     const svn_opt_revision_t *peg_revision,
-                     const svn_opt_revision_t *start_revision,
-                     const svn_opt_revision_t *end_revision,
-                     svn_boolean_t recurse,
-                     svn_boolean_t ignore_ancestry,
-                     svn_boolean_t no_diff_deleted,
-                     svn_boolean_t ignore_content_type,
-                     apr_file_t *outfile,
-                     apr_file_t *errfile,
-                     svn_client_ctx_t *ctx,
-                     apr_pool_t *pool)
-{
-  return svn_client_diff_peg3(options, path, peg_revision, start_revision,
-                              end_revision,
-                              SVN_DEPTH_INFINITY_OR_FILES(recurse),
-                              ignore_ancestry, no_diff_deleted,
-                              ignore_content_type, SVN_APR_LOCALE_CHARSET,
-                              outfile, errfile, ctx, pool);
-}
-
-svn_error_t *
-svn_client_diff_peg(const apr_array_header_t *options,
-                    const char *path,
-                    const svn_opt_revision_t *peg_revision,
-                    const svn_opt_revision_t *start_revision,
-                    const svn_opt_revision_t *end_revision,
-                    svn_boolean_t recurse,
-                    svn_boolean_t ignore_ancestry,
-                    svn_boolean_t no_diff_deleted,
-                    apr_file_t *outfile,
-                    apr_file_t *errfile,
-                    svn_client_ctx_t *ctx,
-                    apr_pool_t *pool)
-{
-  return svn_client_diff_peg2(options, path, peg_revision,
-                              start_revision, end_revision, recurse,
-                              ignore_ancestry, no_diff_deleted, FALSE,
-                              outfile, errfile, ctx, pool);
-}
-
-svn_error_t *
 svn_client_diff_summarize3(const char *path1,
-=======
-svn_client_diff_summarize2(const char *path1,
->>>>>>> b412ef89
                            const svn_opt_revision_t *revision1,
                            const char *path2,
                            const svn_opt_revision_t *revision2,
@@ -1993,48 +1794,7 @@
 }
 
 svn_error_t *
-<<<<<<< HEAD
-svn_client_diff_summarize2(const char *path1,
-                           const svn_opt_revision_t *revision1,
-                           const char *path2,
-                           const svn_opt_revision_t *revision2,
-                           svn_depth_t depth,
-                           svn_boolean_t ignore_ancestry,
-                           const apr_array_header_t *changelists,
-                           svn_client_diff_summarize_func_t summarize_func,
-                           void *summarize_baton,
-                           svn_client_ctx_t *ctx,
-                           apr_pool_t *pool)
-{
-  return svn_client_diff_summarize3(path1, revision1, path2, revision2, depth,
-                                    ignore_ancestry, FALSE, changelists,
-                                    summarize_func, summarize_baton, ctx, pool);
-}
-
-svn_error_t *
-svn_client_diff_summarize(const char *path1,
-                          const svn_opt_revision_t *revision1,
-                          const char *path2,
-                          const svn_opt_revision_t *revision2,
-                          svn_boolean_t recurse,
-                          svn_boolean_t ignore_ancestry,
-                          svn_client_diff_summarize_func_t summarize_func,
-                          void *summarize_baton,
-                          svn_client_ctx_t *ctx,
-                          apr_pool_t *pool)
-{
-  return svn_client_diff_summarize2(path1, revision1, path2,
-                                    revision2,
-                                    SVN_DEPTH_INFINITY_OR_FILES(recurse),
-                                    ignore_ancestry, NULL, summarize_func,
-                                    summarize_baton, ctx, pool);
-}
-
-svn_error_t *
 svn_client_diff_summarize_peg3(const char *path,
-=======
-svn_client_diff_summarize_peg2(const char *path,
->>>>>>> b412ef89
                                const svn_opt_revision_t *peg_revision,
                                const svn_opt_revision_t *start_revision,
                                const svn_opt_revision_t *end_revision,
@@ -2068,48 +1828,6 @@
                            ctx, pool);
 }
 
-<<<<<<< HEAD
-svn_error_t *
-svn_client_diff_summarize_peg2(const char *path,
-                               const svn_opt_revision_t *peg_revision,
-                               const svn_opt_revision_t *start_revision,
-                               const svn_opt_revision_t *end_revision,
-                               svn_depth_t depth,
-                               svn_boolean_t ignore_ancestry,
-                               const apr_array_header_t *changelists,
-                               svn_client_diff_summarize_func_t summarize_func,
-                               void *summarize_baton,
-                               svn_client_ctx_t *ctx,
-                               apr_pool_t *pool)
-{
-  return svn_client_diff_summarize_peg3(path, peg_revision, start_revision,
-                                        end_revision, depth, ignore_ancestry,
-                                        FALSE, changelists, summarize_func,
-                                        summarize_baton, ctx, pool);
-}
-
-svn_error_t *
-svn_client_diff_summarize_peg(const char *path,
-                              const svn_opt_revision_t *peg_revision,
-                              const svn_opt_revision_t *start_revision,
-                              const svn_opt_revision_t *end_revision,
-                              svn_boolean_t recurse,
-                              svn_boolean_t ignore_ancestry,
-                              svn_client_diff_summarize_func_t summarize_func,
-                              void *summarize_baton,
-                              svn_client_ctx_t *ctx,
-                              apr_pool_t *pool)
-{
-  return svn_client_diff_summarize_peg2(path, peg_revision,
-                                        start_revision, end_revision,
-                                        SVN_DEPTH_INFINITY_OR_FILES(recurse),
-                                        ignore_ancestry, NULL,
-                                        summarize_func, summarize_baton,
-                                        ctx, pool);
-}
-
-=======
->>>>>>> b412ef89
 svn_client_diff_summarize_t *
 svn_client_diff_summarize_dup(const svn_client_diff_summarize_t *diff,
                               apr_pool_t *pool)
