--- conflicted
+++ resolved
@@ -149,32 +149,6 @@
 }
 
 svn_error_t *
-<<<<<<< HEAD
-svn_client__rangelist_intersect_range(apr_array_header_t **out_rangelist,
-                                      const apr_array_header_t *in_rangelist,
-                                      svn_revnum_t rev1,
-                                      svn_revnum_t rev2,
-                                      svn_boolean_t consider_inheritance,
-                                      apr_pool_t *result_pool,
-                                      apr_pool_t *scratch_pool)
-{
-  SVN_ERR_ASSERT(rev1 <= rev2);
-
-  if (rev1 < rev2)
-    {
-      apr_array_header_t *simple_rangelist =
-        svn_rangelist__initialize(rev1, rev2, TRUE, scratch_pool);
-
-      SVN_ERR(svn_rangelist_intersect(out_rangelist,
-                                      simple_rangelist, in_rangelist,
-                                      consider_inheritance, result_pool));
-    }
-  else
-    {
-      *out_rangelist = apr_array_make(result_pool, 0,
-                                      sizeof(svn_merge_range_t *));
-    }
-=======
 svn_client__record_wc_mergeinfo_catalog(apr_hash_t *result_catalog,
                                         svn_client_ctx_t *ctx,
                                         apr_pool_t *scratch_pool)
@@ -214,7 +188,34 @@
         }
     }
   svn_pool_destroy(iterpool);
->>>>>>> 2ee1e13c
+  return SVN_NO_ERROR;
+}
+
+svn_error_t *
+svn_client__rangelist_intersect_range(apr_array_header_t **out_rangelist,
+                                      const apr_array_header_t *in_rangelist,
+                                      svn_revnum_t rev1,
+                                      svn_revnum_t rev2,
+                                      svn_boolean_t consider_inheritance,
+                                      apr_pool_t *result_pool,
+                                      apr_pool_t *scratch_pool)
+{
+  SVN_ERR_ASSERT(rev1 <= rev2);
+
+  if (rev1 < rev2)
+    {
+      apr_array_header_t *simple_rangelist =
+        svn_rangelist__initialize(rev1, rev2, TRUE, scratch_pool);
+
+      SVN_ERR(svn_rangelist_intersect(out_rangelist,
+                                      simple_rangelist, in_rangelist,
+                                      consider_inheritance, result_pool));
+    }
+  else
+    {
+      *out_rangelist = apr_array_make(result_pool, 0,
+                                      sizeof(svn_merge_range_t *));
+    }
   return SVN_NO_ERROR;
 }
 
