/*
 * export.c:  export a tree.
 *
 * ====================================================================
 *    Licensed to the Apache Software Foundation (ASF) under one
 *    or more contributor license agreements.  See the NOTICE file
 *    distributed with this work for additional information
 *    regarding copyright ownership.  The ASF licenses this file
 *    to you under the Apache License, Version 2.0 (the
 *    "License"); you may not use this file except in compliance
 *    with the License.  You may obtain a copy of the License at
 *
 *      http://www.apache.org/licenses/LICENSE-2.0
 *
 *    Unless required by applicable law or agreed to in writing,
 *    software distributed under the License is distributed on an
 *    "AS IS" BASIS, WITHOUT WARRANTIES OR CONDITIONS OF ANY
 *    KIND, either express or implied.  See the License for the
 *    specific language governing permissions and limitations
 *    under the License.
 * ====================================================================
 */

/* ==================================================================== */



/*** Includes. ***/

#include <apr_file_io.h>
#include <apr_md5.h>
#include "svn_types.h"
#include "svn_client.h"
#include "svn_string.h"
#include "svn_error.h"
#include "svn_dirent_uri.h"
#include "svn_path.h"
#include "svn_pools.h"
#include "svn_subst.h"
#include "svn_time.h"
#include "svn_props.h"
#include "client.h"

#include "svn_private_config.h"
#include "private/svn_wc_private.h"


/*** Code. ***/

/* Add EXTERNALS_PROP_VAL for the export destination path PATH to
   TRAVERSAL_INFO.  */
static void
add_externals(apr_hash_t *externals,
              const char *path,
              const svn_string_t *externals_prop_val)
{
  apr_pool_t *pool = apr_hash_pool_get(externals);

  if (! externals_prop_val)
    return;

  apr_hash_set(externals,
               apr_pstrdup(pool, path),
               APR_HASH_KEY_STRING,
               apr_pstrmemdup(pool, externals_prop_val->data,
                              externals_prop_val->len));
}

/* Helper function that gets the eol style and optionally overrides the
   EOL marker for files marked as native with the EOL marker matching
   the string specified in requested_value which is of the same format
   as the svn:eol-style property values. */
static svn_error_t *
get_eol_style(svn_subst_eol_style_t *style,
              const char **eol,
              const char *value,
              const char *requested_value)
{
  svn_subst_eol_style_from_value(style, eol, value);
  if (requested_value && *style == svn_subst_eol_style_native)
    {
      svn_subst_eol_style_t requested_style;
      const char *requested_eol;

      svn_subst_eol_style_from_value(&requested_style, &requested_eol,
                                     requested_value);

      if (requested_style == svn_subst_eol_style_fixed)
        *eol = requested_eol;
      else
        return svn_error_createf(SVN_ERR_IO_UNKNOWN_EOL, NULL,
                                 _("'%s' is not a valid EOL value"),
                                 requested_value);
    }
  return SVN_NO_ERROR;
}

static svn_error_t *
copy_one_versioned_file(const char *from_abspath,
                        const char *to_abspath,
                        svn_wc_context_t *wc_ctx,
                        const svn_opt_revision_t *revision,
                        const char *native_eol,
                        svn_boolean_t ignore_keywords,
                        apr_pool_t *scratch_pool)
{
  apr_hash_t *kw = NULL;
  svn_subst_eol_style_t style;
  apr_hash_t *props;
  svn_string_t *eol_style, *keywords, *executable, *special;
  const char *eol = NULL;
  svn_boolean_t local_mod = FALSE;
  apr_time_t tm;
  svn_stream_t *source;
  svn_stream_t *dst_stream;
  const char *dst_tmp;
  svn_error_t *err;
  svn_boolean_t is_deleted;

  SVN_ERR(svn_wc__node_is_status_deleted(&is_deleted, wc_ctx, from_abspath,
                                         scratch_pool));

  /* Don't export 'deleted' files and directories unless it's a
     revision other than WORKING.  These files and directories
     don't really exist in WORKING. */
  if (revision->kind == svn_opt_revision_working && is_deleted)
    return SVN_NO_ERROR;

  if (revision->kind != svn_opt_revision_working)
    {
      /* Only export 'added' files when the revision is WORKING. This is not
         WORKING, so skip the 'added' files, since they didn't exist
         in the BASE revision and don't have an associated text-base.
         
         'replaced' files are technically the same as 'added' files.
         ### TODO: Handle replaced nodes properly.
         ###       svn_opt_revision_base refers to the "new" 
         ###       base of the node. That means, if a node is locally
         ###       replaced, export skips this node, as if it was locally
         ###       added, because svn_opt_revision_base refers to the base
         ###       of the added node, not to the node that was deleted.
         ###       In contrast, when the node is copied-here or moved-here,
         ###       the copy/move source's content will be exported.
         ###       It is currently not possible to export the revert-base
         ###       when a node is locally replaced. We need a new
         ###       svn_opt_revision_ enum value for proper distinction
         ###       between revert-base and commit-base.

         Copied-/moved-here nodes have a base, so export both added and
         replaced files when they involve a copy-/move-here.

         We get all this for free from evaluating SOURCE == NULL:
       */
      SVN_ERR(svn_wc_get_pristine_contents2(&source, wc_ctx, from_abspath,
                                            scratch_pool, scratch_pool));
      if (source == NULL)
        return SVN_NO_ERROR;

      SVN_ERR(svn_wc_get_pristine_props(&props, wc_ctx, from_abspath,
                                        scratch_pool, scratch_pool));
    }
  else
    {
      svn_wc_status3_t *status;

      /* ### hmm. this isn't always a specialfile. this will simply open
         ### the file readonly if it is a regular file. */
      SVN_ERR(svn_subst_read_specialfile(&source, from_abspath, scratch_pool,
                                         scratch_pool));

      SVN_ERR(svn_wc_prop_list2(&props, wc_ctx, from_abspath, scratch_pool,
                                scratch_pool));
      SVN_ERR(svn_wc_status3(&status, wc_ctx, from_abspath, scratch_pool,
                             scratch_pool));
      if (status->text_status != svn_wc_status_normal)
        local_mod = TRUE;
    }

  /* We can early-exit if we're creating a special file. */
  special = apr_hash_get(props, SVN_PROP_SPECIAL,
                         APR_HASH_KEY_STRING);
  if (special != NULL)
    {
      /* Create the destination as a special file, and copy the source
         details into the destination stream. */
      SVN_ERR(svn_subst_create_specialfile(&dst_stream, to_abspath,
                                           scratch_pool, scratch_pool));
      return svn_error_return(
        svn_stream_copy3(source, dst_stream, NULL, NULL, scratch_pool));
    }


  eol_style = apr_hash_get(props, SVN_PROP_EOL_STYLE,
                           APR_HASH_KEY_STRING);
  keywords = apr_hash_get(props, SVN_PROP_KEYWORDS,
                          APR_HASH_KEY_STRING);
  executable = apr_hash_get(props, SVN_PROP_EXECUTABLE,
                            APR_HASH_KEY_STRING);

  if (eol_style)
    SVN_ERR(get_eol_style(&style, &eol, eol_style->data, native_eol));

  if (local_mod)
    {
      /* Use the modified time from the working copy of
         the file */
      SVN_ERR(svn_io_file_affected_time(&tm, from_abspath, scratch_pool));
    }
  else
    {
      SVN_ERR(svn_wc__node_get_changed_info(NULL, &tm, NULL, wc_ctx,
                                            from_abspath, scratch_pool,
                                            scratch_pool));
    }

  if (keywords)
    {
      svn_revnum_t changed_rev;
      const char *suffix;
      const char *url;
      const char *author;

      SVN_ERR(svn_wc__node_get_changed_info(&changed_rev, NULL, &author,
                                            wc_ctx, from_abspath, scratch_pool,
                                            scratch_pool));

      if (local_mod)
        {
          /* For locally modified files, we'll append an 'M'
             to the revision number, and set the author to
             "(local)" since we can't always determine the
             current user's username */
          suffix = "M";
          author = _("(local)");
        }
      else
        {
          suffix = "";
        }

      SVN_ERR(svn_wc__node_get_url(&url, wc_ctx, from_abspath, 
                                   scratch_pool, scratch_pool));

      SVN_ERR(svn_subst_build_keywords2
              (&kw, keywords->data,
               apr_psprintf(scratch_pool, "%ld%s", changed_rev, suffix),
               url, tm, author, scratch_pool));
    }

  /* For atomicity, we translate to a tmp file and then rename the tmp file
     over the real destination. */
  SVN_ERR(svn_stream_open_unique(&dst_stream, &dst_tmp,
                                 svn_dirent_dirname(to_abspath, scratch_pool),
                                 svn_io_file_del_none, scratch_pool,
                                 scratch_pool));

  /* If some translation is needed, then wrap the output stream (this is
     more efficient than wrapping the input). */
  if (eol || (kw && (apr_hash_count(kw) > 0)))
    dst_stream = svn_subst_stream_translated(dst_stream,
                                             eol,
                                             FALSE /* repair */,
                                             kw,
                                             ! ignore_keywords /* expand */,
                                             scratch_pool);

  /* ###: use cancel func/baton in place of NULL/NULL below. */
  err = svn_stream_copy3(source, dst_stream, NULL, NULL, scratch_pool);

  if (!err && executable)
    err = svn_io_set_file_executable(dst_tmp, TRUE, FALSE, scratch_pool);

  if (!err)
    err = svn_io_set_file_affected_time(tm, dst_tmp, scratch_pool);

  if (err)
    return svn_error_compose_create(err, svn_io_remove_file2(dst_tmp, FALSE,
                                                             scratch_pool));

  /* Now that dst_tmp contains the translated data, do the atomic rename. */
  return svn_io_file_rename(dst_tmp, to_abspath, scratch_pool);
}

static svn_error_t *
copy_versioned_files(const char *from,
                     const char *to,
                     const svn_opt_revision_t *revision,
                     svn_boolean_t force,
                     svn_boolean_t ignore_externals,
                     svn_boolean_t ignore_keywords,
                     svn_depth_t depth,
                     const char *native_eol,
                     svn_client_ctx_t *ctx,
                     apr_pool_t *pool)
{
  svn_error_t *err;
  apr_pool_t *iterpool;
  const apr_array_header_t *children;
  const char *from_abspath;
  const char *to_abspath;
  svn_node_kind_t from_kind;
  svn_depth_t node_depth;
  int j;
  
  SVN_ERR(svn_dirent_get_absolute(&from_abspath, from, pool));
  SVN_ERR(svn_dirent_get_absolute(&to_abspath, to, pool));

  /* Only export 'added' and 'replaced' files when the revision is WORKING;
     when the revision is BASE (i.e. != WORKING), only export 'added' and
     'replaced' files when they are part of a copy-/move-here. Otherwise, skip
     them, since they don't have an associated text-base. This condition for
     added/replaced simply is an optimization. Added and replaced files would
     be handled similarly by svn_wc_get_pristine_contents2(), which would
     return NULL if they have no base associated.
     TODO: We may prefer not to duplicate this condition and rather use
     svn_wc_get_pristine_contents2() or a dedicated new function instead.

     Don't export 'deleted' files and directories unless it's a
     revision other than WORKING.  These files and directories
     don't really exist in WORKING. */
  if (revision->kind != svn_opt_revision_working)
    {
      svn_boolean_t is_added;

      SVN_ERR(svn_wc__node_is_added(&is_added, ctx->wc_ctx,
                                    from_abspath, pool));
      if (is_added)
        {
          const char *is_copied;
          SVN_ERR(svn_wc__node_get_copyfrom_info(&is_copied, NULL, NULL,
                                                 NULL, NULL, ctx->wc_ctx,
                                                 from_abspath, pool, pool));
          if (! is_copied)
            return SVN_NO_ERROR;
        }
    }
  else
    {
      svn_boolean_t is_deleted;

      SVN_ERR(svn_wc__node_is_status_deleted(&is_deleted, ctx->wc_ctx,
                                             from_abspath, pool));
      if (is_deleted)
        return SVN_NO_ERROR;
    }

  SVN_ERR(svn_wc_read_kind(&from_kind, ctx->wc_ctx, from_abspath, FALSE,
                           pool));

  if (from_kind == svn_node_dir)
    {
      apr_fileperms_t perm = APR_OS_DEFAULT;

      /* Try to make the new directory.  If this fails because the
         directory already exists, check our FORCE flag to see if we
         care. */

      /* Keep the source directory's permissions if applicable.
         Skip retrieving the umask on windows. Apr does not implement setting
         filesystem privileges on Windows.
         Retrieving the file permissions with APR_FINFO_PROT | APR_FINFO_OWNER
         is documented to be 'incredibly expensive' */
#ifndef WIN32
      if (revision->kind == svn_opt_revision_working)
        {
          apr_finfo_t finfo;
          SVN_ERR(svn_io_stat(&finfo, from, APR_FINFO_PROT, pool));
          perm = finfo.protection;
        }
#endif
      err = svn_io_dir_make(to, perm, pool);
      if (err)
        {
          if (! APR_STATUS_IS_EEXIST(err->apr_err))
            return svn_error_return(err);
          if (! force)
            SVN_ERR_W(err, _("Destination directory exists, and will not be "
                             "overwritten unless forced"));
          else
            svn_error_clear(err);
        }

      SVN_ERR(svn_wc__node_get_children(&children, ctx->wc_ctx, from_abspath,
                                        FALSE, pool, pool));

      iterpool = svn_pool_create(pool);
      for (j = 0; j < children->nelts; j++)
        {
          const char *child_abspath = APR_ARRAY_IDX(children, j, const char *);
          const char *child_basename;
          svn_node_kind_t child_kind;

          svn_pool_clear(iterpool);
          child_basename = svn_dirent_basename(child_abspath, iterpool);

          if (ctx->cancel_func)
            SVN_ERR(ctx->cancel_func(ctx->cancel_baton));

          /* ### We could also invoke ctx->notify_func somewhere in
             ### here... Is it called for, though?  Not sure. */

          SVN_ERR(svn_wc_read_kind(&child_kind, ctx->wc_ctx, child_abspath,
                                   FALSE, iterpool));

          if (child_kind == svn_node_dir)
            {
              if (depth == svn_depth_infinity)
                {
                  const char *new_from = svn_dirent_join(from, child_basename,
                                                       iterpool);
                  const char *new_to = svn_dirent_join(to, child_basename,
                                                     iterpool);

                  SVN_ERR(copy_versioned_files(new_from, new_to,
                                               revision, force,
                                               ignore_externals,
                                               ignore_keywords, depth,
                                               native_eol, ctx, iterpool));
                }
            }
          else if (child_kind == svn_node_file)
            {
              const char *new_from_abspath;
              const char *new_to_abspath;

              SVN_ERR(svn_dirent_get_absolute(&new_from_abspath,
                                              svn_dirent_join(from,
                                                              child_basename,
                                                              iterpool),
                                              iterpool));
              SVN_ERR(svn_dirent_get_absolute(&new_to_abspath,
                                              svn_dirent_join(to,
                                                              child_basename,
                                                              iterpool),
                                              iterpool));

              SVN_ERR(copy_one_versioned_file(new_from_abspath, new_to_abspath,
                                              ctx->wc_ctx, revision,
                                              native_eol, ignore_keywords,
                                              iterpool));
            }
        }

      SVN_ERR(svn_wc__node_get_depth(&node_depth, ctx->wc_ctx,
                                     from_abspath, pool));

      /* Handle externals. */
      if (! ignore_externals && depth == svn_depth_infinity
          && node_depth == svn_depth_infinity)
        {
          apr_array_header_t *ext_items;
          const svn_string_t *prop_val;

          SVN_ERR(svn_wc_prop_get2(&prop_val, ctx->wc_ctx, from_abspath,
                                   SVN_PROP_EXTERNALS, pool, pool));
          if (prop_val != NULL)
            {
              int i;

              SVN_ERR(svn_wc_parse_externals_description3(&ext_items, from,
                                                          prop_val->data,
                                                          FALSE, pool));
              for (i = 0; i < ext_items->nelts; ++i)
                {
                  svn_wc_external_item2_t *ext_item;
                  const char *new_from, *new_to;

                  svn_pool_clear(iterpool);

                  ext_item = APR_ARRAY_IDX(ext_items, i,
                                           svn_wc_external_item2_t *);
                  new_from = svn_dirent_join(from, ext_item->target_dir,
                                             iterpool);
                  new_to = svn_dirent_join(to, ext_item->target_dir, iterpool);

                   /* The target dir might have parents that don't exist.
                      Guarantee the path upto the last component. */
                  if (!svn_dirent_is_root(ext_item->target_dir,
                                          strlen(ext_item->target_dir)))
                    {
                      const char *parent = svn_dirent_dirname(new_to, iterpool);
                      SVN_ERR(svn_io_make_dir_recursively(parent, iterpool));
                    }

                  SVN_ERR(copy_versioned_files(new_from, new_to,
                                               revision, force, FALSE,
                                               ignore_keywords,
                                               svn_depth_infinity, native_eol,
                                               ctx, iterpool));
                }
            }
        }

      svn_pool_destroy(iterpool);
    }
  else if (from_kind == svn_node_file)
    {
      SVN_ERR(copy_one_versioned_file(from_abspath, to_abspath, ctx->wc_ctx,
                                      revision, native_eol, ignore_keywords,
                                      pool));
    }

  return SVN_NO_ERROR;
}


/* Abstraction of open_root.
 *
 * Create PATH if it does not exist and is not obstructed, and invoke
 * NOTIFY_FUNC with NOTIFY_BATON on PATH.
 *
 * If PATH exists but is a file, then error with SVN_ERR_WC_NOT_WORKING_COPY.
 *
 * If PATH is a already a directory, then error with
 * SVN_ERR_WC_OBSTRUCTED_UPDATE, unless FORCE, in which case just
 * export into PATH with no error.
 */
static svn_error_t *
open_root_internal(const char *path,
                   svn_boolean_t force,
                   svn_wc_notify_func2_t notify_func,
                   void *notify_baton,
                   apr_pool_t *pool)
{
  svn_node_kind_t kind;

  SVN_ERR(svn_io_check_path(path, &kind, pool));
  if (kind == svn_node_none)
    SVN_ERR(svn_io_make_dir_recursively(path, pool));
  else if (kind == svn_node_file)
    return svn_error_createf(SVN_ERR_WC_NOT_WORKING_COPY, NULL,
                             _("'%s' exists and is not a directory"),
                             svn_dirent_local_style(path, pool));
  else if ((kind != svn_node_dir) || (! force))
    return svn_error_createf(SVN_ERR_WC_OBSTRUCTED_UPDATE, NULL,
                             _("'%s' already exists"),
                             svn_dirent_local_style(path, pool));

  if (notify_func)
    {
      svn_wc_notify_t *notify = svn_wc_create_notify(path,
                                                     svn_wc_notify_update_add,
                                                     pool);
      notify->kind = svn_node_dir;
      (*notify_func)(notify_baton, notify, pool);
    }

  return SVN_NO_ERROR;
}


/* ---------------------------------------------------------------------- */

/*** A dedicated 'export' editor, which does no .svn/ accounting.  ***/


struct edit_baton
{
  const char *root_path;
  const char *root_url;
  svn_boolean_t force;
  svn_revnum_t *target_revision;
  apr_hash_t *externals;
  const char *native_eol;
  svn_boolean_t ignore_keywords;

  svn_cancel_func_t cancel_func;
  void *cancel_baton;
  svn_wc_notify_func2_t notify_func;
  void *notify_baton;
};


struct dir_baton
{
  struct edit_baton *edit_baton;
  const char *path;
};


struct file_baton
{
  struct edit_baton *edit_baton;

  const char *path;
  const char *tmppath;

  /* We need to keep this around so we can explicitly close it in close_file,
     thus flushing its output to disk so we can copy and translate it. */
  svn_stream_t *tmp_stream;

  /* The MD5 digest of the file's fulltext.  This is all zeros until
     the last textdelta window handler call returns. */
  unsigned char text_digest[APR_MD5_DIGESTSIZE];

  /* The three svn: properties we might actually care about. */
  const svn_string_t *eol_style_val;
  const svn_string_t *keywords_val;
  const svn_string_t *executable_val;
  svn_boolean_t special;

  /* Any keyword vals to be substituted */
  const char *revision;
  const char *url;
  const char *author;
  apr_time_t date;

  /* Pool associated with this baton. */
  apr_pool_t *pool;
};


struct handler_baton
{
  svn_txdelta_window_handler_t apply_handler;
  void *apply_baton;
  apr_pool_t *pool;
  const char *tmppath;
};


static svn_error_t *
set_target_revision(void *edit_baton,
                    svn_revnum_t target_revision,
                    apr_pool_t *pool)
{
  struct edit_baton *eb = edit_baton;

  /* Stashing a target_revision in the baton */
  *(eb->target_revision) = target_revision;
  return SVN_NO_ERROR;
}



/* Just ensure that the main export directory exists. */
static svn_error_t *
open_root(void *edit_baton,
          svn_revnum_t base_revision,
          apr_pool_t *pool,
          void **root_baton)
{
  struct edit_baton *eb = edit_baton;
  struct dir_baton *db = apr_pcalloc(pool, sizeof(*db));

  SVN_ERR(open_root_internal(eb->root_path, eb->force,
                             eb->notify_func, eb->notify_baton, pool));

  /* Build our dir baton. */
  db->path = eb->root_path;
  db->edit_baton = eb;
  *root_baton = db;

  return SVN_NO_ERROR;
}


/* Ensure the directory exists, and send feedback. */
static svn_error_t *
add_directory(const char *path,
              void *parent_baton,
              const char *copyfrom_path,
              svn_revnum_t copyfrom_revision,
              apr_pool_t *pool,
              void **baton)
{
  struct dir_baton *pb = parent_baton;
  struct dir_baton *db = apr_pcalloc(pool, sizeof(*db));
  struct edit_baton *eb = pb->edit_baton;
  const char *full_path = svn_dirent_join(eb->root_path, path, pool);
  svn_node_kind_t kind;

  SVN_ERR(svn_io_check_path(full_path, &kind, pool));
  if (kind == svn_node_none)
    SVN_ERR(svn_io_dir_make(full_path, APR_OS_DEFAULT, pool));
  else if (kind == svn_node_file)
    return svn_error_createf(SVN_ERR_WC_NOT_WORKING_COPY, NULL,
                             _("'%s' exists and is not a directory"),
                             svn_dirent_local_style(full_path, pool));
  else if (! (kind == svn_node_dir && eb->force))
    return svn_error_createf(SVN_ERR_WC_OBSTRUCTED_UPDATE, NULL,
                             _("'%s' already exists"),
                             svn_dirent_local_style(full_path, pool));

  if (eb->notify_func)
    {
      svn_wc_notify_t *notify = svn_wc_create_notify(full_path,
                                                     svn_wc_notify_update_add,
                                                     pool);
      notify->kind = svn_node_dir;
      (*eb->notify_func)(eb->notify_baton, notify, pool);
    }

  /* Build our dir baton. */
  db->path = full_path;
  db->edit_baton = eb;
  *baton = db;

  return SVN_NO_ERROR;
}


/* Build a file baton. */
static svn_error_t *
add_file(const char *path,
         void *parent_baton,
         const char *copyfrom_path,
         svn_revnum_t copyfrom_revision,
         apr_pool_t *pool,
         void **baton)
{
  struct dir_baton *pb = parent_baton;
  struct edit_baton *eb = pb->edit_baton;
  struct file_baton *fb = apr_pcalloc(pool, sizeof(*fb));
  const char *full_path = svn_dirent_join(eb->root_path, path, pool);

<<<<<<< HEAD
  /* path is not canonicalized, i.e. it may still contain spaces etc.
   * but eb->root_url is */
=======
  /* PATH is not canonicalized, i.e. it may still contain spaces etc.
   * but EB->root_url is. */
>>>>>>> 1404d2a3
  const char *full_url = svn_path_url_add_component2(eb->root_url,
                                                     path,
                                                     pool);

  fb->edit_baton = eb;
  fb->path = full_path;
  fb->url = full_url;
  fb->pool = pool;

  *baton = fb;
  return SVN_NO_ERROR;
}


static svn_error_t *
window_handler(svn_txdelta_window_t *window, void *baton)
{
  struct handler_baton *hb = baton;
  svn_error_t *err;

  err = hb->apply_handler(window, hb->apply_baton);
  if (err)
    {
      /* We failed to apply the patch; clean up the temporary file.  */
      svn_error_clear(svn_io_remove_file2(hb->tmppath, TRUE, hb->pool));
    }

  return svn_error_return(err);
}



/* Write incoming data into the tmpfile stream */
static svn_error_t *
apply_textdelta(void *file_baton,
                const char *base_checksum,
                apr_pool_t *pool,
                svn_txdelta_window_handler_t *handler,
                void **handler_baton)
{
  struct file_baton *fb = file_baton;
  struct handler_baton *hb = apr_palloc(pool, sizeof(*hb));

  /* Create a temporary file in the same directory as the file. We're going
     to rename the thing into place when we're done. */
  SVN_ERR(svn_stream_open_unique(&fb->tmp_stream, &fb->tmppath,
                                 svn_dirent_dirname(fb->path, pool),
                                 svn_io_file_del_none, fb->pool, fb->pool));

  hb->pool = pool;
  hb->tmppath = fb->tmppath;

  /* svn_txdelta_apply() closes the stream, but we want to close it in the
     close_file() function, so disown it here. */
  /* ### contrast to when we call svn_ra_get_file() which does NOT close the
     ### tmp_stream. we *should* be much more consistent! */
  svn_txdelta_apply(svn_stream_empty(pool),
                    svn_stream_disown(fb->tmp_stream, pool),
                    fb->text_digest, NULL, pool,
                    &hb->apply_handler, &hb->apply_baton);

  *handler_baton = hb;
  *handler = window_handler;
  return SVN_NO_ERROR;
}


static svn_error_t *
change_file_prop(void *file_baton,
                 const char *name,
                 const svn_string_t *value,
                 apr_pool_t *pool)
{
  struct file_baton *fb = file_baton;

  if (! value)
    return SVN_NO_ERROR;

  /* Store only the magic three properties. */
  if (strcmp(name, SVN_PROP_EOL_STYLE) == 0)
    fb->eol_style_val = svn_string_dup(value, fb->pool);

  else if (! fb->edit_baton->ignore_keywords &&
           strcmp(name, SVN_PROP_KEYWORDS) == 0)
    fb->keywords_val = svn_string_dup(value, fb->pool);

  else if (strcmp(name, SVN_PROP_EXECUTABLE) == 0)
    fb->executable_val = svn_string_dup(value, fb->pool);

  /* Try to fill out the baton's keywords-structure too. */
  else if (strcmp(name, SVN_PROP_ENTRY_COMMITTED_REV) == 0)
    fb->revision = apr_pstrdup(fb->pool, value->data);

  else if (strcmp(name, SVN_PROP_ENTRY_COMMITTED_DATE) == 0)
    SVN_ERR(svn_time_from_cstring(&fb->date, value->data, fb->pool));

  else if (strcmp(name, SVN_PROP_ENTRY_LAST_AUTHOR) == 0)
    fb->author = apr_pstrdup(fb->pool, value->data);

  else if (strcmp(name, SVN_PROP_SPECIAL) == 0)
    fb->special = TRUE;

  return SVN_NO_ERROR;
}


static svn_error_t *
change_dir_prop(void *dir_baton,
                const char *name,
                const svn_string_t *value,
                apr_pool_t *pool)
{
  struct dir_baton *db = dir_baton;
  struct edit_baton *eb = db->edit_baton;

  if (value && (strcmp(name, SVN_PROP_EXTERNALS) == 0))
    add_externals(eb->externals, db->path, value);

  return SVN_NO_ERROR;
}


/* Move the tmpfile to file, and send feedback. */
static svn_error_t *
close_file(void *file_baton,
           const char *text_checksum,
           apr_pool_t *pool)
{
  struct file_baton *fb = file_baton;
  struct edit_baton *eb = fb->edit_baton;

  /* Was a txdelta even sent? */
  if (! fb->tmppath)
    return SVN_NO_ERROR;

  SVN_ERR(svn_stream_close(fb->tmp_stream));

  if (text_checksum)
    {
      const char *actual_checksum =
        svn_checksum_to_cstring(svn_checksum__from_digest(fb->text_digest,
                                                          svn_checksum_md5,
                                                          pool), pool);

      if (actual_checksum && (strcmp(text_checksum, actual_checksum) != 0))
        {
          return svn_error_createf(SVN_ERR_CHECKSUM_MISMATCH, NULL,
                          _("Checksum mismatch for '%s':\n"
                            "   expected:  %s\n"
                            "     actual:  %s\n"),
                          svn_dirent_local_style(fb->path, pool),
                          text_checksum, actual_checksum);
        }
    }

  if ((! fb->eol_style_val) && (! fb->keywords_val) && (! fb->special))
    {
      SVN_ERR(svn_io_file_rename(fb->tmppath, fb->path, pool));
    }
  else
    {
      svn_subst_eol_style_t style;
      const char *eol = NULL;
      svn_boolean_t repair = FALSE;
      apr_hash_t *final_kw = NULL;

      if (fb->eol_style_val)
        {
          SVN_ERR(get_eol_style(&style, &eol, fb->eol_style_val->data,
                                eb->native_eol));
          repair = TRUE;
        }

      if (fb->keywords_val)
        SVN_ERR(svn_subst_build_keywords2(&final_kw, fb->keywords_val->data,
                                          fb->revision, fb->url, fb->date,
                                          fb->author, pool));

      SVN_ERR(svn_subst_copy_and_translate4(fb->tmppath, fb->path,
                                            eol, repair, final_kw,
                                            TRUE, /* expand */
                                            fb->special,
                                            eb->cancel_func, eb->cancel_baton,
                                            pool));

      SVN_ERR(svn_io_remove_file2(fb->tmppath, FALSE, pool));
    }

  if (fb->executable_val)
    SVN_ERR(svn_io_set_file_executable(fb->path, TRUE, FALSE, pool));

  if (fb->date && (! fb->special))
    SVN_ERR(svn_io_set_file_affected_time(fb->date, fb->path, pool));

  if (fb->edit_baton->notify_func)
    {
      svn_wc_notify_t *notify = svn_wc_create_notify(fb->path,
                                                     svn_wc_notify_update_add,
                                                     pool);
      notify->kind = svn_node_file;
      (*fb->edit_baton->notify_func)(fb->edit_baton->notify_baton, notify,
                                     pool);
    }

  return SVN_NO_ERROR;
}



/*** Public Interfaces ***/

svn_error_t *
svn_client_export5(svn_revnum_t *result_rev,
                   const char *from,
                   const char *to,
                   const svn_opt_revision_t *peg_revision,
                   const svn_opt_revision_t *revision,
                   svn_boolean_t overwrite,
                   svn_boolean_t ignore_externals,
                   svn_boolean_t ignore_keywords,
                   svn_depth_t depth,
                   const char *native_eol,
                   svn_client_ctx_t *ctx,
                   apr_pool_t *pool)
{
  svn_revnum_t edit_revision = SVN_INVALID_REVNUM;
  const char *url;

  SVN_ERR_ASSERT(peg_revision != NULL);
  SVN_ERR_ASSERT(revision != NULL);

  if (svn_path_is_url(to))
    return svn_error_return(svn_error_createf(SVN_ERR_ILLEGAL_TARGET, NULL,
                                              _("'%s' is not a local path"),
                                              to));
    
  peg_revision = svn_cl__rev_default_to_head_or_working(peg_revision, from);
  revision = svn_cl__rev_default_to_peg(revision, peg_revision);

  if (svn_path_is_url(from) ||
      ! SVN_CLIENT__REVKIND_IS_LOCAL_TO_WC(revision->kind))
    {
      svn_revnum_t revnum;
      svn_ra_session_t *ra_session;
      svn_node_kind_t kind;
      struct edit_baton *eb = apr_pcalloc(pool, sizeof(*eb));
      const char *repos_root_url;

      /* Get the RA connection. */
      SVN_ERR(svn_client__ra_session_from_path(&ra_session, &revnum,
                                               &url, from, NULL,
                                               peg_revision,
                                               revision, ctx, pool));

      /* Get the repository root. */
      SVN_ERR(svn_ra_get_repos_root2(ra_session, &repos_root_url, pool));

      eb->root_path = to;
      eb->root_url = url;
      eb->force = overwrite;
      eb->target_revision = &edit_revision;
      eb->externals = apr_hash_make(pool);
      eb->native_eol = native_eol;
      eb->ignore_keywords = ignore_keywords;
      eb->cancel_func = ctx->cancel_func;
      eb->cancel_baton = ctx->cancel_baton;
      eb->notify_func = ctx->notify_func2;
      eb->notify_baton = ctx->notify_baton2;

      SVN_ERR(svn_ra_check_path(ra_session, "", revnum, &kind, pool));

      if (kind == svn_node_file)
        {
          apr_hash_t *props;
          apr_hash_index_t *hi;
          struct file_baton *fb = apr_pcalloc(pool, sizeof(*fb));

          /* Since you cannot actually root an editor at a file, we
           * manually drive a few functions of our editor. */

          /* This is the equivalent of a parentless add_file(). */
          fb->edit_baton = eb;
          fb->path = eb->root_path;
          fb->url = eb->root_url;
          fb->pool = pool;

          /* Copied from apply_textdelta(). */
          SVN_ERR(svn_stream_open_unique(&fb->tmp_stream, &fb->tmppath,
                                         svn_dirent_dirname(fb->path, pool),
                                         svn_io_file_del_none,
                                         fb->pool, fb->pool));

          /* Step outside the editor-likeness for a moment, to actually talk
           * to the repository. */
          /* ### note: the stream will not be closed */
          SVN_ERR(svn_ra_get_file(ra_session, "", revnum,
                                  fb->tmp_stream,
                                  NULL, &props, pool));

          /* Push the props into change_file_prop(), to update the file_baton
           * with information. */
          for (hi = apr_hash_first(pool, props); hi; hi = apr_hash_next(hi))
            {
              const char *propname = svn__apr_hash_index_key(hi);
              const svn_string_t *propval = svn__apr_hash_index_val(hi);

              SVN_ERR(change_file_prop(fb, propname, propval, pool));
            }

          /* And now just use close_file() to do all the keyword and EOL
           * work, and put the file into place. */
          SVN_ERR(close_file(fb, NULL, pool));
        }
      else if (kind == svn_node_dir)
        {
          void *edit_baton;
          const svn_delta_editor_t *export_editor;
          const svn_ra_reporter3_t *reporter;
          void *report_baton;
          svn_delta_editor_t *editor = svn_delta_default_editor(pool);
          svn_boolean_t use_sleep = FALSE;

          editor->set_target_revision = set_target_revision;
          editor->open_root = open_root;
          editor->add_directory = add_directory;
          editor->add_file = add_file;
          editor->apply_textdelta = apply_textdelta;
          editor->close_file = close_file;
          editor->change_file_prop = change_file_prop;
          editor->change_dir_prop = change_dir_prop;

          SVN_ERR(svn_delta_get_cancellation_editor(ctx->cancel_func,
                                                    ctx->cancel_baton,
                                                    editor,
                                                    eb,
                                                    &export_editor,
                                                    &edit_baton,
                                                    pool));


          /* Manufacture a basic 'report' to the update reporter. */
          SVN_ERR(svn_ra_do_update2(ra_session,
                                    &reporter, &report_baton,
                                    revnum,
                                    "", /* no sub-target */
                                    depth,
                                    FALSE, /* don't want copyfrom-args */
                                    export_editor, edit_baton, pool));

          SVN_ERR(reporter->set_path(report_baton, "", revnum,
                                     /* Depth is irrelevant, as we're
                                        passing start_empty=TRUE anyway. */
                                     svn_depth_infinity,
                                     TRUE, /* "help, my dir is empty!" */
                                     NULL, pool));

          SVN_ERR(reporter->finish_report(report_baton, pool));

          /* Special case: Due to our sly export/checkout method of
           * updating an empty directory, no target will have been created
           * if the exported item is itself an empty directory
           * (export_editor->open_root never gets called, because there
           * are no "changes" to make to the empty dir we reported to the
           * repository).
           *
           * So we just create the empty dir manually; but we do it via
           * open_root_internal(), in order to get proper notification.
           */
          SVN_ERR(svn_io_check_path(to, &kind, pool));
          if (kind == svn_node_none)
            SVN_ERR(open_root_internal
                    (to, overwrite, ctx->notify_func2,
                     ctx->notify_baton2, pool));

          if (! ignore_externals && depth == svn_depth_infinity)
            {
              const char *to_abspath;

              SVN_ERR(svn_dirent_get_absolute(&to_abspath, to, pool));
              SVN_ERR(svn_client__fetch_externals(eb->externals,
                                                  from, to_abspath,
                                                  repos_root_url, depth, TRUE,
                                                  native_eol, &use_sleep,
                                                  ctx, pool));
            }
        }
      else if (kind == svn_node_none)
        {
          return svn_error_createf(SVN_ERR_RA_ILLEGAL_URL, NULL,
                                   _("URL '%s' doesn't exist"), from);
        }
      /* kind == svn_node_unknown not handled */
    }
  else
    {
      /* This is a working copy export. */
      /* just copy the contents of the working copy into the target path. */
      SVN_ERR(copy_versioned_files(from, to, revision, overwrite,
                                   ignore_externals, ignore_keywords,
                                   depth, native_eol, ctx, pool));
    }


  if (ctx->notify_func2)
    {
      svn_wc_notify_t *notify
        = svn_wc_create_notify(to,
                               svn_wc_notify_update_completed, pool);
      notify->revision = edit_revision;
      (*ctx->notify_func2)(ctx->notify_baton2, notify, pool);
    }

  if (result_rev)
    *result_rev = edit_revision;

  return SVN_NO_ERROR;
}<|MERGE_RESOLUTION|>--- conflicted
+++ resolved
@@ -716,13 +716,8 @@
   struct file_baton *fb = apr_pcalloc(pool, sizeof(*fb));
   const char *full_path = svn_dirent_join(eb->root_path, path, pool);
 
-<<<<<<< HEAD
-  /* path is not canonicalized, i.e. it may still contain spaces etc.
-   * but eb->root_url is */
-=======
   /* PATH is not canonicalized, i.e. it may still contain spaces etc.
    * but EB->root_url is. */
->>>>>>> 1404d2a3
   const char *full_url = svn_path_url_add_component2(eb->root_url,
                                                      path,
                                                      pool);
