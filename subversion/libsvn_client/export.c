/*
 * export.c:  export a tree.
 *
 * ====================================================================
 *    Licensed to the Subversion Corporation (SVN Corp.) under one
 *    or more contributor license agreements.  See the NOTICE file
 *    distributed with this work for additional information
 *    regarding copyright ownership.  The SVN Corp. licenses this file
 *    to you under the Apache License, Version 2.0 (the
 *    "License"); you may not use this file except in compliance
 *    with the License.  You may obtain a copy of the License at
 *
 *      http://www.apache.org/licenses/LICENSE-2.0
 *
 *    Unless required by applicable law or agreed to in writing,
 *    software distributed under the License is distributed on an
 *    "AS IS" BASIS, WITHOUT WARRANTIES OR CONDITIONS OF ANY
 *    KIND, either express or implied.  See the License for the
 *    specific language governing permissions and limitations
 *    under the License.
 * ====================================================================
 */

/* ==================================================================== */



/*** Includes. ***/

#include <apr_file_io.h>
#include <apr_md5.h>
#include "svn_types.h"
#include "svn_client.h"
#include "svn_string.h"
#include "svn_error.h"
#include "svn_dirent_uri.h"
#include "svn_path.h"
#include "svn_pools.h"
#include "svn_subst.h"
#include "svn_time.h"
#include "svn_props.h"
#include "client.h"

#include "svn_private_config.h"
#include "private/svn_wc_private.h"


/*** Code. ***/

/* Add EXTERNALS_PROP_VAL for the export destination path PATH to
   TRAVERSAL_INFO.  */
static void
add_externals(apr_hash_t *externals,
              const char *path,
              const svn_string_t *externals_prop_val)
{
  apr_pool_t *pool = apr_hash_pool_get(externals);

  if (! externals_prop_val)
    return;

  apr_hash_set(externals,
               apr_pstrdup(pool, path),
               APR_HASH_KEY_STRING,
               apr_pstrmemdup(pool, externals_prop_val->data,
                              externals_prop_val->len));
}

/* Helper function that gets the eol style and optionally overrides the
   EOL marker for files marked as native with the EOL marker matching
   the string specified in requested_value which is of the same format
   as the svn:eol-style property values. */
static svn_error_t *
get_eol_style(svn_subst_eol_style_t *style,
              const char **eol,
              const char *value,
              const char *requested_value)
{
  svn_subst_eol_style_from_value(style, eol, value);
  if (requested_value && *style == svn_subst_eol_style_native)
    {
      svn_subst_eol_style_t requested_style;
      const char *requested_eol;

      svn_subst_eol_style_from_value(&requested_style, &requested_eol,
                                     requested_value);

      if (requested_style == svn_subst_eol_style_fixed)
        *eol = requested_eol;
      else
        return svn_error_createf(SVN_ERR_IO_UNKNOWN_EOL, NULL,
                                 _("'%s' is not a valid EOL value"),
                                 requested_value);
    }
  return SVN_NO_ERROR;
}

static svn_error_t *
copy_one_versioned_file(const char *from_abspath,
                        const char *to_abspath,
                        svn_wc_context_t *wc_ctx,
                        const svn_opt_revision_t *revision,
                        const char *native_eol,
                        apr_pool_t *scratch_pool)
{
  const svn_wc_entry_t *entry;
  apr_hash_t *kw = NULL;
  svn_subst_eol_style_t style;
  apr_hash_t *props;
  svn_string_t *eol_style, *keywords, *executable, *special;
  const char *eol = NULL;
  svn_boolean_t local_mod = FALSE;
  apr_time_t tm;
  svn_stream_t *source;
  svn_stream_t *dst_stream;
  const char *dst_tmp;
  svn_error_t *err;

  err = svn_wc__get_entry_versioned(&entry, wc_ctx, from_abspath,
                                    svn_node_file, FALSE, FALSE,
                                    scratch_pool, scratch_pool);
  if (err && err->apr_err == SVN_ERR_ENTRY_NOT_FOUND)
    {
      svn_error_clear(err);
      entry = NULL;
    }
  else if (err)
    return svn_error_return(err);

  /* Only export 'added' files when the revision is WORKING.
     Otherwise, skip the 'added' files, since they didn't exist
     in the BASE revision and don't have an associated text-base.

     Don't export 'deleted' files and directories unless it's a
     revision other than WORKING.  These files and directories
     don't really exist in WORKING. */
  if ((revision->kind != svn_opt_revision_working &&
       entry->schedule == svn_wc_schedule_add) ||
      (revision->kind == svn_opt_revision_working &&
       entry->schedule == svn_wc_schedule_delete))
    return SVN_NO_ERROR;

  if (revision->kind != svn_opt_revision_working)
    {
      SVN_ERR(svn_wc_get_pristine_contents2(&source, wc_ctx, from_abspath,
                                            scratch_pool, scratch_pool));
      SVN_ERR(svn_wc_get_prop_diffs2(NULL, &props, wc_ctx, from_abspath,
                                     scratch_pool, scratch_pool));
    }
  else
    {
      svn_wc_status2_t *status;

      /* ### hmm. this isn't always a specialfile. this will simply open
         ### the file readonly if it is a regular file. */
      SVN_ERR(svn_subst_read_specialfile(&source, from_abspath, scratch_pool,
                                         scratch_pool));

      SVN_ERR(svn_wc_prop_list2(&props, wc_ctx, from_abspath, scratch_pool,
                                scratch_pool));
      SVN_ERR(svn_wc_status3(&status, wc_ctx, from_abspath, scratch_pool,
                             scratch_pool));
      if (status->text_status != svn_wc_status_normal)
        local_mod = TRUE;
    }

  /* We can early-exit if we're creating a special file. */
  special = apr_hash_get(props, SVN_PROP_SPECIAL,
                         APR_HASH_KEY_STRING);
  if (special != NULL)
    {
      /* Create the destination as a special file, and copy the source
         details into the destination stream. */
      SVN_ERR(svn_subst_create_specialfile(&dst_stream, to_abspath,
                                           scratch_pool, scratch_pool));
      return svn_error_return(
        svn_stream_copy3(source, dst_stream, NULL, NULL, scratch_pool));
    }


  eol_style = apr_hash_get(props, SVN_PROP_EOL_STYLE,
                           APR_HASH_KEY_STRING);
  keywords = apr_hash_get(props, SVN_PROP_KEYWORDS,
                          APR_HASH_KEY_STRING);
  executable = apr_hash_get(props, SVN_PROP_EXECUTABLE,
                            APR_HASH_KEY_STRING);

  if (eol_style)
    SVN_ERR(get_eol_style(&style, &eol, eol_style->data, native_eol));

  if (local_mod)
    {
      /* Use the modified time from the working copy of
         the file */
      SVN_ERR(svn_io_file_affected_time(&tm, from_abspath, scratch_pool));
    }
  else
    {
      SVN_ERR(svn_wc__node_get_changed_info(NULL, &tm, NULL, wc_ctx,
                                            from_abspath, scratch_pool,
                                            scratch_pool));
    }

  if (keywords)
    {
      svn_revnum_t changed_rev;
      const char *suffix;
      const char *author;

      SVN_ERR(svn_wc__node_get_changed_info(&changed_rev, NULL, &author,
                                            wc_ctx, from_abspath, scratch_pool,
                                            scratch_pool));

      if (local_mod)
        {
          /* For locally modified files, we'll append an 'M'
             to the revision number, and set the author to
             "(local)" since we can't always determine the
             current user's username */
          suffix = "M";
          author = _("(local)");
        }
      else
        {
          suffix = "";
        }

      SVN_ERR(svn_subst_build_keywords2
              (&kw, keywords->data,
               apr_psprintf(scratch_pool, "%ld%s", changed_rev, suffix),
               entry->url, tm, author, scratch_pool));
    }

  /* For atomicity, we translate to a tmp file and then rename the tmp file
     over the real destination. */
  SVN_ERR(svn_stream_open_unique(&dst_stream, &dst_tmp,
                                 svn_dirent_dirname(to_abspath, scratch_pool),
                                 svn_io_file_del_none, scratch_pool,
                                 scratch_pool));

  /* If some translation is needed, then wrap the output stream (this is
     more efficient than wrapping the input). */
  if (eol || (kw && (apr_hash_count(kw) > 0)))
    dst_stream = svn_subst_stream_translated(dst_stream,
                                             eol,
                                             FALSE /* repair */,
                                             kw,
                                             TRUE /* expand */,
                                             scratch_pool);

  /* ###: use cancel func/baton in place of NULL/NULL below. */
  err = svn_stream_copy3(source, dst_stream, NULL, NULL, scratch_pool);

  if (!err && executable)
    err = svn_io_set_file_executable(dst_tmp, TRUE, FALSE, scratch_pool);

  if (!err)
    err = svn_io_set_file_affected_time(tm, dst_tmp, scratch_pool);

  if (err)
    return svn_error_compose_create(err, svn_io_remove_file2(dst_tmp, FALSE,
                                                             scratch_pool));

  /* Now that dst_tmp contains the translated data, do the atomic rename. */
  return svn_io_file_rename(dst_tmp, to_abspath, scratch_pool);
}

static svn_error_t *
copy_versioned_files(const char *from,
                     const char *to,
                     const svn_opt_revision_t *revision,
                     svn_boolean_t force,
                     svn_boolean_t ignore_externals,
                     svn_depth_t depth,
                     const char *native_eol,
                     svn_client_ctx_t *ctx,
                     apr_pool_t *pool)
{
  const svn_wc_entry_t *entry;
  svn_error_t *err;
  apr_pool_t *iterpool;
  const apr_array_header_t *children;
  const char *from_abspath;
  const char *to_abspath;
  svn_node_kind_t from_kind;
  int j;

  SVN_ERR(svn_dirent_get_absolute(&from_abspath, from, pool));
  SVN_ERR(svn_dirent_get_absolute(&to_abspath, to, pool));

  SVN_ERR(svn_wc__get_entry_versioned(&entry, ctx->wc_ctx, from_abspath,
                                      svn_node_unknown, FALSE, FALSE,
                                      pool, pool));

  /* Only export 'added' files when the revision is WORKING.
     Otherwise, skip the 'added' files, since they didn't exist
     in the BASE revision and don't have an associated text-base.

     Don't export 'deleted' files and directories unless it's a
     revision other than WORKING.  These files and directories
     don't really exist in WORKING. */
  if ((revision->kind != svn_opt_revision_working &&
       entry->schedule == svn_wc_schedule_add) ||
      (revision->kind == svn_opt_revision_working &&
       entry->schedule == svn_wc_schedule_delete))
    return SVN_NO_ERROR;

  SVN_ERR(svn_wc__node_get_kind(&from_kind, ctx->wc_ctx, from_abspath,
                                FALSE, pool));

  if (from_kind == svn_node_dir)
    {
      /* Try to make the new directory.  If this fails because the
         directory already exists, check our FORCE flag to see if we
         care. */

      /* Skip retrieving the umask on windows. Apr does not implement setting
         filesystem privileges on Windows.
         Retrieving the file permissions with APR_FINFO_PROT | APR_FINFO_OWNER
         is documented to be 'incredibly expensive' */
#ifdef WIN32
      err = svn_io_dir_make(to, APR_OS_DEFAULT, pool);
#else
      apr_finfo_t finfo;
      SVN_ERR(svn_io_stat(&finfo, from, APR_FINFO_PROT, pool));
      err = svn_io_dir_make(to, finfo.protection, pool);
#endif
      if (err)
        {
          if (! APR_STATUS_IS_EEXIST(err->apr_err))
            return svn_error_return(err);
          if (! force)
            SVN_ERR_W(err, _("Destination directory exists, and will not be "
                             "overwritten unless forced"));
          else
            svn_error_clear(err);
        }

      SVN_ERR(svn_wc__node_get_children(&children, ctx->wc_ctx, from_abspath,
                                        FALSE, pool, pool));

      iterpool = svn_pool_create(pool);
      for (j = 0; j < children->nelts; j++)
        {
          const char *child_abspath = APR_ARRAY_IDX(children, j, const char *);
          const char *child_basename;
          svn_node_kind_t child_kind;

          svn_pool_clear(iterpool);
          child_basename = svn_dirent_basename(child_abspath, iterpool);

          if (ctx->cancel_func)
            SVN_ERR(ctx->cancel_func(ctx->cancel_baton));

          /* ### We could also invoke ctx->notify_func somewhere in
             ### here... Is it called for, though?  Not sure. */

          SVN_ERR(svn_wc__node_get_kind(&child_kind, ctx->wc_ctx,
                                        child_abspath, FALSE, iterpool));

          if (child_kind == svn_node_dir)
            {
              if (depth == svn_depth_infinity)
                {
                  const char *new_from = svn_dirent_join(from, child_basename,
                                                       iterpool);
                  const char *new_to = svn_dirent_join(to, child_basename,
                                                     iterpool);

                  SVN_ERR(copy_versioned_files(new_from, new_to,
                                               revision, force,
                                               ignore_externals, depth,
                                               native_eol, ctx, iterpool));
                }
            }
          else if (child_kind == svn_node_file)
            {
              const char *new_from_abspath;
              const char *new_to_abspath;

              SVN_ERR(svn_dirent_get_absolute(&new_from_abspath,
                                              svn_dirent_join(from,
                                                              child_basename,
                                                              iterpool),
                                              iterpool));
              SVN_ERR(svn_dirent_get_absolute(&new_to_abspath,
                                              svn_dirent_join(to,
                                                              child_basename,
                                                              iterpool),
                                              iterpool));

              SVN_ERR(copy_one_versioned_file(new_from_abspath, new_to_abspath,
                                              ctx->wc_ctx, revision,
                                              native_eol, iterpool));
            }
        }

      /* Handle externals. */
      if (! ignore_externals && depth == svn_depth_infinity
          && entry->depth == svn_depth_infinity)
        {
          apr_array_header_t *ext_items;
          const svn_string_t *prop_val;

          SVN_ERR(svn_wc_prop_get2(&prop_val, ctx->wc_ctx, from_abspath,
                                   SVN_PROP_EXTERNALS, pool, pool));
          if (prop_val != NULL)
            {
              int i;

              SVN_ERR(svn_wc_parse_externals_description3(&ext_items, from,
                                                          prop_val->data,
                                                          FALSE, pool));
              for (i = 0; i < ext_items->nelts; ++i)
                {
                  svn_wc_external_item2_t *ext_item;
                  const char *new_from, *new_to;

                  svn_pool_clear(iterpool);

                  ext_item = APR_ARRAY_IDX(ext_items, i,
                                           svn_wc_external_item2_t *);
                  new_from = svn_dirent_join(from, ext_item->target_dir,
                                             iterpool);
                  new_to = svn_dirent_join(to, ext_item->target_dir, iterpool);

                   /* The target dir might have parents that don't exist.
                      Guarantee the path upto the last component. */
                  if (!svn_dirent_is_root(ext_item->target_dir,
                                          strlen(ext_item->target_dir)))
                    {
                      const char *parent = svn_dirent_dirname(new_to, iterpool);
                      SVN_ERR(svn_io_make_dir_recursively(parent, iterpool));
                    }

                  SVN_ERR(copy_versioned_files(new_from, new_to,
                                               revision, force, FALSE,
                                               svn_depth_infinity, native_eol,
                                               ctx, iterpool));
                }
            }
        }

      svn_pool_destroy(iterpool);
    }
  else if (from_kind == svn_node_file)
    {
      SVN_ERR(copy_one_versioned_file(from_abspath, to_abspath, ctx->wc_ctx,
                                      revision, native_eol, pool));
    }

  return SVN_NO_ERROR;
}


/* Abstraction of open_root.
 *
 * Create PATH if it does not exist and is not obstructed, and invoke
 * NOTIFY_FUNC with NOTIFY_BATON on PATH.
 *
 * If PATH exists but is a file, then error with SVN_ERR_WC_NOT_DIRECTORY.
 *
 * If PATH is a already a directory, then error with
 * SVN_ERR_WC_OBSTRUCTED_UPDATE, unless FORCE, in which case just
 * export into PATH with no error.
 */
static svn_error_t *
open_root_internal(const char *path,
                   svn_boolean_t force,
                   svn_wc_notify_func2_t notify_func,
                   void *notify_baton,
                   apr_pool_t *pool)
{
  svn_node_kind_t kind;

  SVN_ERR(svn_io_check_path(path, &kind, pool));
  if (kind == svn_node_none)
    SVN_ERR(svn_io_make_dir_recursively(path, pool));
  else if (kind == svn_node_file)
    return svn_error_createf(SVN_ERR_WC_NOT_WORKING_COPY, NULL,
                             _("'%s' exists and is not a directory"),
                             svn_dirent_local_style(path, pool));
  else if ((kind != svn_node_dir) || (! force))
    return svn_error_createf(SVN_ERR_WC_OBSTRUCTED_UPDATE, NULL,
                             _("'%s' already exists"),
                             svn_dirent_local_style(path, pool));

  if (notify_func)
    {
      svn_wc_notify_t *notify = svn_wc_create_notify(path,
                                                     svn_wc_notify_update_add,
                                                     pool);
      notify->kind = svn_node_dir;
      (*notify_func)(notify_baton, notify, pool);
    }

  return SVN_NO_ERROR;
}


/* ---------------------------------------------------------------------- */

/*** A dedicated 'export' editor, which does no .svn/ accounting.  ***/


struct edit_baton
{
  const char *root_path;
  const char *root_url;
  svn_boolean_t force;
  svn_revnum_t *target_revision;
  apr_hash_t *externals;
  const char *native_eol;

  svn_wc_notify_func2_t notify_func;
  void *notify_baton;
};


struct dir_baton
{
  struct edit_baton *edit_baton;
  const char *path;
};


struct file_baton
{
  struct edit_baton *edit_baton;

  const char *path;
  const char *tmppath;

  /* We need to keep this around so we can explicitly close it in close_file,
     thus flushing its output to disk so we can copy and translate it. */
  svn_stream_t *tmp_stream;

  /* The MD5 digest of the file's fulltext.  This is all zeros until
     the last textdelta window handler call returns. */
  unsigned char text_digest[APR_MD5_DIGESTSIZE];

  /* The three svn: properties we might actually care about. */
  const svn_string_t *eol_style_val;
  const svn_string_t *keywords_val;
  const svn_string_t *executable_val;
  svn_boolean_t special;

  /* Any keyword vals to be substituted */
  const char *revision;
  const char *url;
  const char *author;
  apr_time_t date;

  /* Pool associated with this baton. */
  apr_pool_t *pool;
};


struct handler_baton
{
  svn_txdelta_window_handler_t apply_handler;
  void *apply_baton;
  apr_pool_t *pool;
  const char *tmppath;
};


static svn_error_t *
set_target_revision(void *edit_baton,
                    svn_revnum_t target_revision,
                    apr_pool_t *pool)
{
  struct edit_baton *eb = edit_baton;

  /* Stashing a target_revision in the baton */
  *(eb->target_revision) = target_revision;
  return SVN_NO_ERROR;
}



/* Just ensure that the main export directory exists. */
static svn_error_t *
open_root(void *edit_baton,
          svn_revnum_t base_revision,
          apr_pool_t *pool,
          void **root_baton)
{
  struct edit_baton *eb = edit_baton;
  struct dir_baton *db = apr_pcalloc(pool, sizeof(*db));

  SVN_ERR(open_root_internal(eb->root_path, eb->force,
                             eb->notify_func, eb->notify_baton, pool));

  /* Build our dir baton. */
  db->path = eb->root_path;
  db->edit_baton = eb;
  *root_baton = db;

  return SVN_NO_ERROR;
}


/* Ensure the directory exists, and send feedback. */
static svn_error_t *
add_directory(const char *path,
              void *parent_baton,
              const char *copyfrom_path,
              svn_revnum_t copyfrom_revision,
              apr_pool_t *pool,
              void **baton)
{
  struct dir_baton *pb = parent_baton;
  struct dir_baton *db = apr_pcalloc(pool, sizeof(*db));
  struct edit_baton *eb = pb->edit_baton;
  const char *full_path = svn_dirent_join(eb->root_path, path, pool);
  svn_node_kind_t kind;

  SVN_ERR(svn_io_check_path(full_path, &kind, pool));
  if (kind == svn_node_none)
    SVN_ERR(svn_io_dir_make(full_path, APR_OS_DEFAULT, pool));
  else if (kind == svn_node_file)
    return svn_error_createf(SVN_ERR_WC_NOT_WORKING_COPY, NULL,
                             _("'%s' exists and is not a directory"),
                             svn_dirent_local_style(full_path, pool));
  else if (! (kind == svn_node_dir && eb->force))
    return svn_error_createf(SVN_ERR_WC_OBSTRUCTED_UPDATE, NULL,
                             _("'%s' already exists"),
                             svn_dirent_local_style(full_path, pool));

  if (eb->notify_func)
    {
      svn_wc_notify_t *notify = svn_wc_create_notify(full_path,
                                                     svn_wc_notify_update_add,
                                                     pool);
      notify->kind = svn_node_dir;
      (*eb->notify_func)(eb->notify_baton, notify, pool);
    }

  /* Build our dir baton. */
  db->path = full_path;
  db->edit_baton = eb;
  *baton = db;

  return SVN_NO_ERROR;
}


/* Build a file baton. */
static svn_error_t *
add_file(const char *path,
         void *parent_baton,
         const char *copyfrom_path,
         svn_revnum_t copyfrom_revision,
         apr_pool_t *pool,
         void **baton)
{
  struct dir_baton *pb = parent_baton;
  struct edit_baton *eb = pb->edit_baton;
  struct file_baton *fb = apr_pcalloc(pool, sizeof(*fb));
  const char *full_path = svn_dirent_join(eb->root_path, path, pool);
  const char *full_url = svn_uri_join(eb->root_url, path, pool);

  fb->edit_baton = eb;
  fb->path = full_path;
  fb->url = full_url;
  fb->pool = pool;

  *baton = fb;
  return SVN_NO_ERROR;
}


static svn_error_t *
window_handler(svn_txdelta_window_t *window, void *baton)
{
  struct handler_baton *hb = baton;
  svn_error_t *err;

  err = hb->apply_handler(window, hb->apply_baton);
  if (err)
    {
      /* We failed to apply the patch; clean up the temporary file.  */
      svn_error_clear(svn_io_remove_file2(hb->tmppath, TRUE, hb->pool));
    }

  return svn_error_return(err);
}



/* Write incoming data into the tmpfile stream */
static svn_error_t *
apply_textdelta(void *file_baton,
                const char *base_checksum,
                apr_pool_t *pool,
                svn_txdelta_window_handler_t *handler,
                void **handler_baton)
{
  struct file_baton *fb = file_baton;
  struct handler_baton *hb = apr_palloc(pool, sizeof(*hb));

  /* Create a temporary file in the same directory as the file. We're going
     to rename the thing into place when we're done. */
  SVN_ERR(svn_stream_open_unique(&fb->tmp_stream, &fb->tmppath,
                                 svn_dirent_dirname(fb->path, pool),
                                 svn_io_file_del_none, fb->pool, fb->pool));

  hb->pool = pool;
  hb->tmppath = fb->tmppath;

  /* svn_txdelta_apply() closes the stream, but we want to close it in the
     close_file() function, so disown it here. */
  /* ### contrast to when we call svn_ra_get_file() which does NOT close the
     ### tmp_stream. we *should* be much more consistent! */
  svn_txdelta_apply(svn_stream_empty(pool),
                    svn_stream_disown(fb->tmp_stream, pool),
                    fb->text_digest, NULL, pool,
                    &hb->apply_handler, &hb->apply_baton);

  *handler_baton = hb;
  *handler = window_handler;
  return SVN_NO_ERROR;
}


static svn_error_t *
change_file_prop(void *file_baton,
                 const char *name,
                 const svn_string_t *value,
                 apr_pool_t *pool)
{
  struct file_baton *fb = file_baton;

  if (! value)
    return SVN_NO_ERROR;

  /* Store only the magic three properties. */
  if (strcmp(name, SVN_PROP_EOL_STYLE) == 0)
    fb->eol_style_val = svn_string_dup(value, fb->pool);

  else if (strcmp(name, SVN_PROP_KEYWORDS) == 0)
    fb->keywords_val = svn_string_dup(value, fb->pool);

  else if (strcmp(name, SVN_PROP_EXECUTABLE) == 0)
    fb->executable_val = svn_string_dup(value, fb->pool);

  /* Try to fill out the baton's keywords-structure too. */
  else if (strcmp(name, SVN_PROP_ENTRY_COMMITTED_REV) == 0)
    fb->revision = apr_pstrdup(fb->pool, value->data);

  else if (strcmp(name, SVN_PROP_ENTRY_COMMITTED_DATE) == 0)
    SVN_ERR(svn_time_from_cstring(&fb->date, value->data, fb->pool));

  else if (strcmp(name, SVN_PROP_ENTRY_LAST_AUTHOR) == 0)
    fb->author = apr_pstrdup(fb->pool, value->data);

  else if (strcmp(name, SVN_PROP_SPECIAL) == 0)
    fb->special = TRUE;

  return SVN_NO_ERROR;
}


static svn_error_t *
change_dir_prop(void *dir_baton,
                const char *name,
                const svn_string_t *value,
                apr_pool_t *pool)
{
  struct dir_baton *db = dir_baton;
  struct edit_baton *eb = db->edit_baton;

  if (value && (strcmp(name, SVN_PROP_EXTERNALS) == 0))
    add_externals(eb->externals, db->path, value);

  return SVN_NO_ERROR;
}


/* Move the tmpfile to file, and send feedback. */
static svn_error_t *
close_file(void *file_baton,
           const char *text_checksum,
           apr_pool_t *pool)
{
  struct file_baton *fb = file_baton;
  struct edit_baton *eb = fb->edit_baton;

  /* Was a txdelta even sent? */
  if (! fb->tmppath)
    return SVN_NO_ERROR;

  SVN_ERR(svn_stream_close(fb->tmp_stream));

  if (text_checksum)
    {
      const char *actual_checksum =
        svn_checksum_to_cstring(svn_checksum__from_digest(fb->text_digest,
                                                          svn_checksum_md5,
                                                          pool), pool);

      if (actual_checksum && (strcmp(text_checksum, actual_checksum) != 0))
        {
          return svn_error_createf(SVN_ERR_CHECKSUM_MISMATCH, NULL,
                          _("Checksum mismatch for '%s':\n"
                            "   expected:  %s\n"
                            "     actual:  %s\n"),
                          svn_dirent_local_style(fb->path, pool),
                          text_checksum, actual_checksum);
        }
    }

  if ((! fb->eol_style_val) && (! fb->keywords_val) && (! fb->special))
    {
      SVN_ERR(svn_io_file_rename(fb->tmppath, fb->path, pool));
    }
  else
    {
      svn_subst_eol_style_t style;
      const char *eol = NULL;
      svn_boolean_t repair = FALSE;
      apr_hash_t *final_kw = NULL;

      if (fb->eol_style_val)
        {
          SVN_ERR(get_eol_style(&style, &eol, fb->eol_style_val->data,
                                eb->native_eol));
          repair = TRUE;
        }

      if (fb->keywords_val)
        SVN_ERR(svn_subst_build_keywords2(&final_kw, fb->keywords_val->data,
                                          fb->revision, fb->url, fb->date,
                                          fb->author, pool));

      SVN_ERR(svn_subst_copy_and_translate3
              (fb->tmppath, fb->path,
               eol, repair, final_kw,
               TRUE, /* expand */
               fb->special,
               pool));

      SVN_ERR(svn_io_remove_file2(fb->tmppath, FALSE, pool));
    }

  if (fb->executable_val)
    SVN_ERR(svn_io_set_file_executable(fb->path, TRUE, FALSE, pool));

  if (fb->date && (! fb->special))
    SVN_ERR(svn_io_set_file_affected_time(fb->date, fb->path, pool));

  if (fb->edit_baton->notify_func)
    {
      svn_wc_notify_t *notify = svn_wc_create_notify(fb->path,
                                                     svn_wc_notify_update_add,
                                                     pool);
      notify->kind = svn_node_file;
      (*fb->edit_baton->notify_func)(fb->edit_baton->notify_baton, notify,
                                     pool);
    }

  return SVN_NO_ERROR;
}



/*** Public Interfaces ***/

svn_error_t *
svn_client_export4(svn_revnum_t *result_rev,
                   const char *from,
                   const char *to,
                   const svn_opt_revision_t *peg_revision,
                   const svn_opt_revision_t *revision,
                   svn_boolean_t overwrite,
                   svn_boolean_t ignore_externals,
                   svn_depth_t depth,
                   const char *native_eol,
                   svn_client_ctx_t *ctx,
                   apr_pool_t *pool)
{
  svn_revnum_t edit_revision = SVN_INVALID_REVNUM;
  const char *url;

  SVN_ERR_ASSERT(peg_revision != NULL);
  SVN_ERR_ASSERT(revision != NULL);

  peg_revision = svn_cl__rev_default_to_head_or_working(peg_revision, from);
  revision = svn_cl__rev_default_to_peg(revision, peg_revision);

  if (svn_path_is_url(from) ||
      ! SVN_CLIENT__REVKIND_IS_LOCAL_TO_WC(revision->kind))
    {
      svn_revnum_t revnum;
      svn_ra_session_t *ra_session;
      svn_node_kind_t kind;
      struct edit_baton *eb = apr_pcalloc(pool, sizeof(*eb));
      const char *repos_root_url;

      /* Get the RA connection. */
      SVN_ERR(svn_client__ra_session_from_path(&ra_session, &revnum,
                                               &url, from, NULL,
                                               peg_revision,
                                               revision, ctx, pool));

      /* Get the repository root. */
<<<<<<< HEAD
      SVN_ERR(svn_ra_get_repos_root(ra_session, &repos_root_url, pool));
=======
      SVN_ERR(svn_ra_get_repos_root2(ra_session, &repos_root_url, pool));
>>>>>>> 79d0a718

      eb->root_path = to;
      eb->root_url = url;
      eb->force = overwrite;
      eb->target_revision = &edit_revision;
      eb->notify_func = ctx->notify_func2;
      eb->notify_baton = ctx->notify_baton2;
      eb->externals = apr_hash_make(pool);
      eb->native_eol = native_eol;

      SVN_ERR(svn_ra_check_path(ra_session, "", revnum, &kind, pool));

      if (kind == svn_node_file)
        {
          apr_hash_t *props;
          apr_hash_index_t *hi;
          struct file_baton *fb = apr_pcalloc(pool, sizeof(*fb));

          /* Since you cannot actually root an editor at a file, we
           * manually drive a few functions of our editor. */

          /* This is the equivalent of a parentless add_file(). */
          fb->edit_baton = eb;
          fb->path = eb->root_path;
          fb->url = eb->root_url;
          fb->pool = pool;

          /* Copied from apply_textdelta(). */
          SVN_ERR(svn_stream_open_unique(&fb->tmp_stream, &fb->tmppath,
                                         svn_dirent_dirname(fb->path, pool),
                                         svn_io_file_del_none,
                                         fb->pool, fb->pool));

          /* Step outside the editor-likeness for a moment, to actually talk
           * to the repository. */
          /* ### note: the stream will not be closed */
          SVN_ERR(svn_ra_get_file(ra_session, "", revnum,
                                  fb->tmp_stream,
                                  NULL, &props, pool));

          /* Push the props into change_file_prop(), to update the file_baton
           * with information. */
          for (hi = apr_hash_first(pool, props); hi; hi = apr_hash_next(hi))
            {
              const char *propname = svn_apr_hash_index_key(hi);
              const svn_string_t *propval = svn_apr_hash_index_val(hi);

              SVN_ERR(change_file_prop(fb, propname, propval, pool));
            }

          /* And now just use close_file() to do all the keyword and EOL
           * work, and put the file into place. */
          SVN_ERR(close_file(fb, NULL, pool));
        }
      else if (kind == svn_node_dir)
        {
          void *edit_baton;
          const svn_delta_editor_t *export_editor;
          const svn_ra_reporter3_t *reporter;
          void *report_baton;
          svn_delta_editor_t *editor = svn_delta_default_editor(pool);
          svn_boolean_t use_sleep = FALSE;

          editor->set_target_revision = set_target_revision;
          editor->open_root = open_root;
          editor->add_directory = add_directory;
          editor->add_file = add_file;
          editor->apply_textdelta = apply_textdelta;
          editor->close_file = close_file;
          editor->change_file_prop = change_file_prop;
          editor->change_dir_prop = change_dir_prop;

          SVN_ERR(svn_delta_get_cancellation_editor(ctx->cancel_func,
                                                    ctx->cancel_baton,
                                                    editor,
                                                    eb,
                                                    &export_editor,
                                                    &edit_baton,
                                                    pool));


          /* Manufacture a basic 'report' to the update reporter. */
          SVN_ERR(svn_ra_do_update2(ra_session,
                                    &reporter, &report_baton,
                                    revnum,
                                    "", /* no sub-target */
                                    depth,
                                    FALSE, /* don't want copyfrom-args */
                                    export_editor, edit_baton, pool));

          SVN_ERR(reporter->set_path(report_baton, "", revnum,
                                     /* Depth is irrelevant, as we're
                                        passing start_empty=TRUE anyway. */
                                     svn_depth_infinity,
                                     TRUE, /* "help, my dir is empty!" */
                                     NULL, pool));

          SVN_ERR(reporter->finish_report(report_baton, pool));

          /* Special case: Due to our sly export/checkout method of
           * updating an empty directory, no target will have been created
           * if the exported item is itself an empty directory
           * (export_editor->open_root never gets called, because there
           * are no "changes" to make to the empty dir we reported to the
           * repository).
           *
           * So we just create the empty dir manually; but we do it via
           * open_root_internal(), in order to get proper notification.
           */
          SVN_ERR(svn_io_check_path(to, &kind, pool));
          if (kind == svn_node_none)
            SVN_ERR(open_root_internal
                    (to, overwrite, ctx->notify_func2,
                     ctx->notify_baton2, pool));

          if (! ignore_externals && depth == svn_depth_infinity)
            SVN_ERR(svn_client__fetch_externals(eb->externals, from, to,
                                                repos_root_url, depth, TRUE,
                                                &use_sleep, ctx, pool));
        }
      else if (kind == svn_node_none)
        {
          return svn_error_createf(SVN_ERR_RA_ILLEGAL_URL, NULL,
                                   _("URL '%s' doesn't exist"), from);
        }
      /* kind == svn_node_unknown not handled */
    }
  else
    {
      /* This is a working copy export. */
      /* just copy the contents of the working copy into the target path. */
      SVN_ERR(copy_versioned_files(from, to, revision, overwrite,
                                   ignore_externals, depth, native_eol,
                                   ctx, pool));
    }


  if (ctx->notify_func2)
    {
      svn_wc_notify_t *notify
        = svn_wc_create_notify(to,
                               svn_wc_notify_update_completed, pool);
      notify->revision = edit_revision;
      (*ctx->notify_func2)(ctx->notify_baton2, notify, pool);
    }

  if (result_rev)
    *result_rev = edit_revision;

  return SVN_NO_ERROR;
<<<<<<< HEAD
}

svn_error_t *
svn_client_export3(svn_revnum_t *result_rev,
                   const char *from,
                   const char *to,
                   const svn_opt_revision_t *peg_revision,
                   const svn_opt_revision_t *revision,
                   svn_boolean_t overwrite,
                   svn_boolean_t ignore_externals,
                   svn_boolean_t recurse,
                   const char *native_eol,
                   svn_client_ctx_t *ctx,
                   apr_pool_t *pool)
{
  return svn_client_export4(result_rev, from, to, peg_revision, revision,
                            overwrite, ignore_externals,
                            SVN_DEPTH_INFINITY_OR_FILES(recurse),
                            native_eol, ctx, pool);
}

svn_error_t *
svn_client_export2(svn_revnum_t *result_rev,
                   const char *from,
                   const char *to,
                   svn_opt_revision_t *revision,
                   svn_boolean_t force,
                   const char *native_eol,
                   svn_client_ctx_t *ctx,
                   apr_pool_t *pool)
{
  svn_opt_revision_t peg_revision;

  peg_revision.kind = svn_opt_revision_unspecified;

  return svn_client_export3(result_rev, from, to, &peg_revision,
                            revision, force, FALSE, TRUE,
                            native_eol, ctx, pool);
}


svn_error_t *
svn_client_export(svn_revnum_t *result_rev,
                  const char *from,
                  const char *to,
                  svn_opt_revision_t *revision,
                  svn_boolean_t force,
                  svn_client_ctx_t *ctx,
                  apr_pool_t *pool)
{
  return svn_client_export2(result_rev, from, to, revision, force, NULL, ctx,
                            pool);
=======
>>>>>>> 79d0a718
}<|MERGE_RESOLUTION|>--- conflicted
+++ resolved
@@ -908,11 +908,7 @@
                                                revision, ctx, pool));
 
       /* Get the repository root. */
-<<<<<<< HEAD
-      SVN_ERR(svn_ra_get_repos_root(ra_session, &repos_root_url, pool));
-=======
       SVN_ERR(svn_ra_get_repos_root2(ra_session, &repos_root_url, pool));
->>>>>>> 79d0a718
 
       eb->root_path = to;
       eb->root_url = url;
@@ -1063,59 +1059,4 @@
     *result_rev = edit_revision;
 
   return SVN_NO_ERROR;
-<<<<<<< HEAD
-}
-
-svn_error_t *
-svn_client_export3(svn_revnum_t *result_rev,
-                   const char *from,
-                   const char *to,
-                   const svn_opt_revision_t *peg_revision,
-                   const svn_opt_revision_t *revision,
-                   svn_boolean_t overwrite,
-                   svn_boolean_t ignore_externals,
-                   svn_boolean_t recurse,
-                   const char *native_eol,
-                   svn_client_ctx_t *ctx,
-                   apr_pool_t *pool)
-{
-  return svn_client_export4(result_rev, from, to, peg_revision, revision,
-                            overwrite, ignore_externals,
-                            SVN_DEPTH_INFINITY_OR_FILES(recurse),
-                            native_eol, ctx, pool);
-}
-
-svn_error_t *
-svn_client_export2(svn_revnum_t *result_rev,
-                   const char *from,
-                   const char *to,
-                   svn_opt_revision_t *revision,
-                   svn_boolean_t force,
-                   const char *native_eol,
-                   svn_client_ctx_t *ctx,
-                   apr_pool_t *pool)
-{
-  svn_opt_revision_t peg_revision;
-
-  peg_revision.kind = svn_opt_revision_unspecified;
-
-  return svn_client_export3(result_rev, from, to, &peg_revision,
-                            revision, force, FALSE, TRUE,
-                            native_eol, ctx, pool);
-}
-
-
-svn_error_t *
-svn_client_export(svn_revnum_t *result_rev,
-                  const char *from,
-                  const char *to,
-                  svn_opt_revision_t *revision,
-                  svn_boolean_t force,
-                  svn_client_ctx_t *ctx,
-                  apr_pool_t *pool)
-{
-  return svn_client_export2(result_rev, from, to, revision, force, NULL, ctx,
-                            pool);
-=======
->>>>>>> 79d0a718
 }