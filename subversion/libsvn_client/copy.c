/*
 * copy.c:  copy/move wrappers around wc 'copy' functionality.
 *
 * ====================================================================
 *    Licensed to the Apache Software Foundation (ASF) under one
 *    or more contributor license agreements.  See the NOTICE file
 *    distributed with this work for additional information
 *    regarding copyright ownership.  The ASF licenses this file
 *    to you under the Apache License, Version 2.0 (the
 *    "License"); you may not use this file except in compliance
 *    with the License.  You may obtain a copy of the License at
 *
 *      http://www.apache.org/licenses/LICENSE-2.0
 *
 *    Unless required by applicable law or agreed to in writing,
 *    software distributed under the License is distributed on an
 *    "AS IS" BASIS, WITHOUT WARRANTIES OR CONDITIONS OF ANY
 *    KIND, either express or implied.  See the License for the
 *    specific language governing permissions and limitations
 *    under the License.
 * ====================================================================
 */

/* ==================================================================== */



/*** Includes. ***/

#include <string.h>
#include "svn_client.h"
#include "svn_error.h"
#include "svn_error_codes.h"
#include "svn_dirent_uri.h"
#include "svn_path.h"
#include "svn_opt.h"
#include "svn_time.h"
#include "svn_props.h"
#include "svn_mergeinfo.h"
#include "svn_pools.h"

#include "client.h"
#include "mergeinfo.h"

#include "svn_private_config.h"
#include "private/svn_wc_private.h"
#include "private/svn_mergeinfo_private.h"


/*
 * OUR BASIC APPROACH TO COPIES
 * ============================
 *
 * for each source/destination pair
 *   if (not exist src_path)
 *     return ERR_BAD_SRC error
 *
 *   if (exist dst_path)
 *     return ERR_OBSTRUCTION error
 *   else
 *     copy src_path into parent_of_dst_path as basename (dst_path)
 *
 *   if (this is a move)
 *     delete src_path
 */



/*** Code. ***/

/* Obtain the implied mergeinfo and the existing mergeinfo of the
   source path, combine them and return the result in
   *TARGET_MERGEINFO.  ADM_ACCESS may be NULL, if SRC_PATH_OR_URL is an
   URL.  If NO_REPOS_ACCESS is set, this function is disallowed from
   consulting the repository about anything.  RA_SESSION may be NULL but
   only if NO_REPOS_ACCESS is true.  */
static svn_error_t *
calculate_target_mergeinfo(svn_ra_session_t *ra_session,
                           apr_hash_t **target_mergeinfo,
                           svn_wc_adm_access_t *adm_access,
                           const char *src_path_or_url,
                           svn_revnum_t src_revnum,
                           svn_boolean_t no_repos_access,
                           svn_client_ctx_t *ctx,
                           apr_pool_t *pool)
{
  const svn_wc_entry_t *entry = NULL;
  svn_boolean_t locally_added = FALSE;
  const char *src_url;
  apr_hash_t *src_mergeinfo = NULL;

  /* If we have a schedule-add WC path (which was not copied from
     elsewhere), it doesn't have any repository mergeinfo, so don't
     bother checking. */
  if (adm_access)
    {
      const char *local_abspath;

      SVN_ERR(svn_dirent_get_absolute(&local_abspath, src_path_or_url, pool));
      SVN_ERR(svn_wc__get_entry_versioned(&entry, ctx->wc_ctx, local_abspath,
                                          svn_node_unknown, FALSE, FALSE,
                                          pool, pool));
      if (entry->schedule == svn_wc_schedule_add && (! entry->copied))
        {
          locally_added = TRUE;
        }
      else
        {
          SVN_ERR(svn_client__entry_location(&src_url, &src_revnum,
                                             ctx->wc_ctx, local_abspath,
                                             svn_opt_revision_working,
                                             pool, pool));
        }
    }
  else
    {
      src_url = src_path_or_url;
    }

  if (! locally_added)
    {
      if (! no_repos_access)
        {
          /* Fetch any existing (explicit) mergeinfo.  We'll temporarily
             reparent to the target URL here, just to keep the code simple.
             We could, as an alternative, first see if the target URL was a
             child of the session URL and use the relative "remainder", 
             falling back to this reparenting as necessary.  */
          const char *old_session_url = NULL;
          SVN_ERR(svn_client__ensure_ra_session_url(&old_session_url,
                                                    ra_session, src_url, pool));
          SVN_ERR(svn_client__get_repos_mergeinfo(ra_session, &src_mergeinfo,
                                                  "", src_revnum,
                                                  svn_mergeinfo_inherited,
                                                  TRUE, pool));
          if (old_session_url)
            SVN_ERR(svn_ra_reparent(ra_session, old_session_url, pool));
        }
      else
        {
          svn_boolean_t inherited;
          const char *local_abspath;

          SVN_ERR(svn_dirent_get_absolute(&local_abspath, src_path_or_url,
                                          pool));
          SVN_ERR(svn_client__get_wc_mergeinfo(&src_mergeinfo, &inherited,
                                               svn_mergeinfo_inherited,
                                               local_abspath, NULL,
                                               NULL, ctx, pool, pool));
        }
    }

  *target_mergeinfo = src_mergeinfo;
  return SVN_NO_ERROR;
}

/* Extend the mergeinfo for the single WC path TARGET_WCPATH, adding
   MERGEINFO to any mergeinfo pre-existing in the WC. */
static svn_error_t *
extend_wc_mergeinfo(const char *target_abspath,
                    apr_hash_t *mergeinfo,
                    svn_client_ctx_t *ctx,
                    apr_pool_t *pool)
{
  apr_hash_t *wc_mergeinfo;

  /* Get a fresh copy of the pre-existing state of the WC's mergeinfo
     updating it. */
  SVN_ERR(svn_client__parse_mergeinfo(&wc_mergeinfo, ctx->wc_ctx,
                                      target_abspath, pool, pool));

  /* Combine the provided mergeinfo with any mergeinfo from the WC. */
  if (wc_mergeinfo && mergeinfo)
    SVN_ERR(svn_mergeinfo_merge(wc_mergeinfo, mergeinfo, pool));
  else if (! wc_mergeinfo)
    wc_mergeinfo = mergeinfo;

  return svn_error_return(
    svn_client__record_wc_mergeinfo(target_abspath, wc_mergeinfo,
                                    ctx, pool));
}

/* Find the longest common ancestor of paths in COPY_PAIRS.  If
   SRC_ANCESTOR is NULL, ignore source paths in this calculation.  If
   DST_ANCESTOR is NULL, ignore destination paths in this calculation.
   COMMON_ANCESTOR will be the common ancestor of both the
   SRC_ANCESTOR and DST_ANCESTOR, and will only be set if it is not
   NULL.
 */
static svn_error_t *
get_copy_pair_ancestors(const apr_array_header_t *copy_pairs,
                        const char **src_ancestor,
                        const char **dst_ancestor,
                        const char **common_ancestor,
                        apr_pool_t *pool)
{
  apr_pool_t *subpool = svn_pool_create(pool);
  const char *first_dst;
  const char *first_src;
  const char *top_dst;
  svn_boolean_t src_is_url;
  svn_boolean_t dst_is_url;
  char *top_src;
  int i;

  /* Because all the destinations are in the same directory, we can easily
     determine their common ancestor. */
  first_dst = APR_ARRAY_IDX(copy_pairs, 0, svn_client__copy_pair_t *)->dst;
  dst_is_url = svn_path_is_url(first_dst);

  if (copy_pairs->nelts == 1)
    top_dst = apr_pstrdup(subpool, first_dst);
  else
    top_dst = dst_is_url ? svn_uri_dirname(first_dst, subpool)
                         : svn_dirent_dirname(first_dst, subpool);

  /* Sources can came from anywhere, so we have to actually do some
     work for them.  */
  first_src = APR_ARRAY_IDX(copy_pairs, 0,
                                      svn_client__copy_pair_t *)->src;
  src_is_url = svn_path_is_url(first_src);
  top_src = apr_pstrdup(subpool, first_src);
  for (i = 1; i < copy_pairs->nelts; i++)
    {
      /* We don't need to clear the subpool here for several reasons:
         1)  If we do, we can't use it to allocate the initial versions of
             top_src and top_dst (above).
         2)  We don't return any errors in the following loop, so we
             are guanteed to destroy the subpool at the end of this function.
         3)  The number of iterations is likely to be few, and the loop will
             be through quickly, so memory leakage will not be significant,
             in time or space.
      */
      const svn_client__copy_pair_t *pair =
        APR_ARRAY_IDX(copy_pairs, i, svn_client__copy_pair_t *);

      top_src =
           src_is_url
               ? svn_uri_get_longest_ancestor(top_src, pair->src, subpool)
               : svn_dirent_get_longest_ancestor(top_src, pair->src, subpool);
    }

  if (src_ancestor)
    *src_ancestor = apr_pstrdup(pool, top_src);

  if (dst_ancestor)
    *dst_ancestor = apr_pstrdup(pool, top_dst);

  if (common_ancestor)
    *common_ancestor =
               src_is_url
                    ? svn_uri_get_longest_ancestor(top_src, top_dst, pool)
                    : svn_dirent_get_longest_ancestor(top_src, top_dst, pool);

  svn_pool_destroy(subpool);

  return SVN_NO_ERROR;
}


/* Copy each COPY_PAIR->SRC into COPY_PAIR->DST.  Use POOL for temporary
   allocations. */
static svn_error_t *
do_wc_to_wc_copies(const apr_array_header_t *copy_pairs,
                   svn_client_ctx_t *ctx,
                   apr_pool_t *pool)
{
  int i;
  apr_pool_t *iterpool = svn_pool_create(pool);
  const char *dst_parent;
  svn_wc_adm_access_t *dst_access;
  svn_error_t *err = SVN_NO_ERROR;

  get_copy_pair_ancestors(copy_pairs, NULL, &dst_parent, NULL, pool);
  if (copy_pairs->nelts == 1)
    dst_parent = svn_dirent_dirname(dst_parent, pool);

  /* Because all copies are to the same destination directory, we can open
     the directory once, and use it for each copy. */
  /* ### If we didn't potentially use DST_ACCESS as the SRC_ACCESS, we
     ### could use a read lock here. */
  SVN_ERR(svn_wc__adm_open_in_context(&dst_access, ctx->wc_ctx, dst_parent,
                           TRUE, -1, ctx->cancel_func, ctx->cancel_baton,
                           pool));

  for (i = 0; i < copy_pairs->nelts; i++)
    {
      const char *dst_parent_abspath;
      const char *dst_abspath;
      svn_client__copy_pair_t *pair = APR_ARRAY_IDX(copy_pairs, i,
                                                    svn_client__copy_pair_t *);
      svn_pool_clear(iterpool);

      /* Check for cancellation */
      if (ctx->cancel_func)
        SVN_ERR(ctx->cancel_func(ctx->cancel_baton));

      /* Perform the copy */
      SVN_ERR(svn_dirent_get_absolute(&pair->src_abs, pair->src, pool));
      SVN_ERR(svn_dirent_get_absolute(&dst_parent_abspath, pair->dst_parent,
                                      pool));
      dst_abspath = svn_dirent_join(dst_parent_abspath, pair->base_name,
                                    iterpool);
      err = svn_wc_copy3(ctx->wc_ctx, pair->src_abs, dst_abspath,
                         ctx->cancel_func, ctx->cancel_baton,
                         ctx->notify_func2, ctx->notify_baton2, iterpool);
      if (err)
        break;
    }
  svn_pool_destroy(iterpool);

  svn_io_sleep_for_timestamps(dst_parent, pool);
  SVN_ERR(err);

  return svn_error_return(svn_wc_adm_close2(dst_access, pool));
}


/* Move each COPY_PAIR->SRC into COPY_PAIR->DST, deleting COPY_PAIR->SRC
   afterwards.  Use POOL for temporary allocations. */
static svn_error_t *
do_wc_to_wc_moves(const apr_array_header_t *copy_pairs,
                  const char *dst_path,
                  svn_client_ctx_t *ctx,
                  apr_pool_t *pool)
{
  int i;
  apr_pool_t *iterpool = svn_pool_create(pool);
  svn_error_t *err = SVN_NO_ERROR;

  for (i = 0; i < copy_pairs->nelts; i++)
    {
      svn_wc_adm_access_t *src_access;
      svn_wc_adm_access_t *dst_access;
      svn_boolean_t close_dst_access = FALSE;
      svn_boolean_t close_src_access = FALSE;
      const char *src_parent;
      const char *src_parent_abspath;
      const char *dst_abspath;
      const char *dst_parent_abspath;

      svn_client__copy_pair_t *pair = APR_ARRAY_IDX(copy_pairs, i,
                                                    svn_client__copy_pair_t *);
      svn_pool_clear(iterpool);

      /* Check for cancellation */
      if (ctx->cancel_func)
        SVN_ERR(ctx->cancel_func(ctx->cancel_baton));

      src_parent = svn_dirent_dirname(pair->src, iterpool);
      SVN_ERR(svn_dirent_get_absolute(&src_parent_abspath, src_parent,
                                      iterpool));
      SVN_ERR(svn_dirent_get_absolute(&dst_parent_abspath, pair->dst_parent,
                                      iterpool));

      /* We now need to open the right combination of batons.
         Four cases:
           1) src_parent == dst_parent
           2) src_parent is parent of dst_parent
           3) dst_parent is parent of src_parent
           4) src_parent and dst_parent are disjoint */
      if (strcmp(src_parent_abspath, dst_parent_abspath) == 0)
        {
          SVN_ERR(svn_wc__adm_open_in_context(&src_access, ctx->wc_ctx,
                                              src_parent, TRUE, -1,
                                              ctx->cancel_func,
                                              ctx->cancel_baton, iterpool));
          dst_access = src_access;
          close_src_access = TRUE;
        }
      else if (svn_dirent_is_child(src_parent_abspath, dst_parent_abspath,
                                   iterpool))
        {
          SVN_ERR(svn_wc__adm_open_in_context(&src_access, ctx->wc_ctx,
                                              src_parent, TRUE, -1,
                                              ctx->cancel_func,
                                              ctx->cancel_baton, iterpool));
          SVN_ERR(svn_wc_adm_retrieve(&dst_access, src_access,
                                      pair->dst_parent, iterpool));
          close_src_access = TRUE;
        }
      else if (svn_dirent_is_child(dst_parent_abspath, src_parent_abspath,
                                   iterpool))
        {
          SVN_ERR(svn_wc__adm_open_in_context(&dst_access, ctx->wc_ctx,
                                              pair->dst_parent, TRUE, -1,
                                              ctx->cancel_func,
                                              ctx->cancel_baton, iterpool));
          SVN_ERR(svn_wc_adm_retrieve(&src_access, dst_access, src_parent,
                                      iterpool));
          close_dst_access = TRUE;
        }
      else
        {
          SVN_ERR(svn_wc__adm_open_in_context(&src_access, ctx->wc_ctx,
                                              src_parent, TRUE, -1,
                                              ctx->cancel_func,
                                              ctx->cancel_baton, iterpool));
          SVN_ERR(svn_wc__adm_open_in_context(&dst_access, ctx->wc_ctx,
                                              pair->dst_parent, TRUE, -1,
                                              ctx->cancel_func,
                                              ctx->cancel_baton, iterpool));
          close_dst_access = TRUE;
          close_src_access = TRUE;
        }

      /* Perform the copy and then the delete. */
      SVN_ERR(svn_dirent_get_absolute(&pair->src_abs, pair->src, pool));
      dst_abspath = svn_dirent_join(dst_parent_abspath, pair->base_name,
                                    iterpool);
      err = svn_wc_copy3(ctx->wc_ctx, pair->src_abs, dst_abspath,
                         ctx->cancel_func, ctx->cancel_baton,
                         ctx->notify_func2, ctx->notify_baton2, iterpool);
      if (err)
        break;

      /* Perform the delete. */
      SVN_ERR(svn_wc_delete4(ctx->wc_ctx, pair->src_abs, FALSE, FALSE,
                             ctx->cancel_func, ctx->cancel_baton,
                             ctx->notify_func2, ctx->notify_baton2,
                             iterpool));

      if (close_dst_access)
        SVN_ERR(svn_wc_adm_close2(dst_access, iterpool));
      if (close_src_access)
        SVN_ERR(svn_wc_adm_close2(src_access, iterpool));
    }
  svn_pool_destroy(iterpool);

  svn_io_sleep_for_timestamps(dst_path, pool);

  return svn_error_return(err);
}


static svn_error_t *
wc_to_wc_copy(const apr_array_header_t *copy_pairs,
              const char *dst_path,
              svn_boolean_t is_move,
              svn_boolean_t make_parents,
              svn_client_ctx_t *ctx,
              apr_pool_t *pool)
{
  int i;
  apr_pool_t *iterpool = svn_pool_create(pool);

  /* Check that all of our SRCs exist, and all the DSTs don't. */
  for (i = 0; i < copy_pairs->nelts; i++)
    {
      svn_client__copy_pair_t *pair = APR_ARRAY_IDX(copy_pairs, i,
                                                    svn_client__copy_pair_t *);
      svn_node_kind_t dst_kind, dst_parent_kind;

      svn_pool_clear(iterpool);

      /* Verify that SRC_PATH exists. */
      SVN_ERR(svn_io_check_path(pair->src, &pair->src_kind, iterpool));
      if (pair->src_kind == svn_node_none)
        return svn_error_createf(SVN_ERR_NODE_UNKNOWN_KIND, NULL,
                                 _("Path '%s' does not exist"),
                                 svn_dirent_local_style(pair->src, pool));

      /* If DST_PATH does not exist, then its basename will become a new
         file or dir added to its parent (possibly an implicit '.').
         Else, just error out. */
      SVN_ERR(svn_io_check_path(pair->dst, &dst_kind, iterpool));
      if (dst_kind != svn_node_none)
        return svn_error_createf(SVN_ERR_ENTRY_EXISTS, NULL,
                                 _("Path '%s' already exists"),
                                 svn_dirent_local_style(pair->dst, pool));

      svn_dirent_split(pair->dst, &pair->dst_parent, &pair->base_name, pool);

      /* Make sure the destination parent is a directory and produce a clear
         error message if it is not. */
      SVN_ERR(svn_io_check_path(pair->dst_parent, &dst_parent_kind, iterpool));
      if (make_parents && dst_parent_kind == svn_node_none)
        {
          SVN_ERR(svn_client__make_local_parents(pair->dst_parent, TRUE, ctx,
                                                 iterpool));
        }
      else if (dst_parent_kind != svn_node_dir)
        {
          return svn_error_createf(SVN_ERR_WC_NOT_WORKING_COPY, NULL,
                                   _("Path '%s' is not a directory"),
                                   svn_dirent_local_style(pair->dst_parent,
                                                        pool));
        }
    }

  svn_pool_destroy(iterpool);

  /* Copy or move all targets. */
  if (is_move)
    return do_wc_to_wc_moves(copy_pairs, dst_path, ctx, pool);
  else
    return do_wc_to_wc_copies(copy_pairs, ctx, pool);
}


/* Path-specific state used as part of path_driver_cb_baton. */
typedef struct
{
  const char *src_url;
  const char *src_path;
  const char *dst_path;
  svn_node_kind_t src_kind;
  svn_revnum_t src_revnum;
  svn_boolean_t resurrection;
  svn_boolean_t dir_add;
  svn_string_t *mergeinfo;  /* the new mergeinfo for the target */
} path_driver_info_t;


/* The baton used with the path_driver_cb_func() callback for a copy
   or move operation. */
struct path_driver_cb_baton
{
  /* The editor (and its state) used to perform the operation. */
  const svn_delta_editor_t *editor;
  void *edit_baton;

  /* A hash of path -> path_driver_info_t *'s. */
  apr_hash_t *action_hash;

  /* Whether the operation is a move or copy. */
  svn_boolean_t is_move;
};

static svn_error_t *
path_driver_cb_func(void **dir_baton,
                    void *parent_baton,
                    void *callback_baton,
                    const char *path,
                    apr_pool_t *pool)
{
  struct path_driver_cb_baton *cb_baton = callback_baton;
  svn_boolean_t do_delete = FALSE, do_add = FALSE;
  path_driver_info_t *path_info = apr_hash_get(cb_baton->action_hash,
                                               path,
                                               APR_HASH_KEY_STRING);

  /* Initialize return value. */
  *dir_baton = NULL;

  /* This function should never get an empty PATH.  We can neither
     create nor delete the empty PATH, so if someone is calling us
     with such, the code is just plain wrong. */
  SVN_ERR_ASSERT(! svn_path_is_empty(path));

  /* Check to see if we need to add the path as a directory. */
  if (path_info->dir_add)
    {
      return cb_baton->editor->add_directory(path, parent_baton, NULL,
                                             SVN_INVALID_REVNUM, pool,
                                             dir_baton);
    }

  /* If this is a resurrection, we know the source and dest paths are
     the same, and that our driver will only be calling us once.  */
  if (path_info->resurrection)
    {
      /* If this is a move, we do nothing.  Otherwise, we do the copy.  */
      if (! cb_baton->is_move)
        do_add = TRUE;
    }
  /* Not a resurrection. */
  else
    {
      /* If this is a move, we check PATH to see if it is the source
         or the destination of the move. */
      if (cb_baton->is_move)
        {
          if (strcmp(path_info->src_path, path) == 0)
            do_delete = TRUE;
          else
            do_add = TRUE;
        }
      /* Not a move?  This must just be the copy addition. */
      else
        {
          do_add = TRUE;
        }
    }

  if (do_delete)
    {
      SVN_ERR(cb_baton->editor->delete_entry(path, SVN_INVALID_REVNUM,
                                             parent_baton, pool));
    }
  if (do_add)
    {
      SVN_ERR(svn_path_check_valid(path, pool));

      if (path_info->src_kind == svn_node_file)
        {
          void *file_baton;
          SVN_ERR(cb_baton->editor->add_file(path, parent_baton,
                                             path_info->src_url,
                                             path_info->src_revnum,
                                             pool, &file_baton));
          if (path_info->mergeinfo)
            SVN_ERR(cb_baton->editor->change_file_prop(file_baton,
                                                       SVN_PROP_MERGEINFO,
                                                       path_info->mergeinfo,
                                                       pool));
          SVN_ERR(cb_baton->editor->close_file(file_baton, NULL, pool));
        }
      else
        {
          SVN_ERR(cb_baton->editor->add_directory(path, parent_baton,
                                                  path_info->src_url,
                                                  path_info->src_revnum,
                                                  pool, dir_baton));
          if (path_info->mergeinfo)
            SVN_ERR(cb_baton->editor->change_dir_prop(*dir_baton,
                                                      SVN_PROP_MERGEINFO,
                                                      path_info->mergeinfo,
                                                      pool));
        }
    }
  return SVN_NO_ERROR;
}


/* Starting with the path DIR relative to the RA_SESSION's session
   URL, work up through DIR's parents until an existing node is found.
   Push each nonexistent path onto the array NEW_DIRS, allocating in
   POOL.  Raise an error if the existing node is not a directory.

   ### Multiple requests for HEAD (SVN_INVALID_REVNUM) make this
   ### implementation susceptible to race conditions.  */
static svn_error_t *
find_absent_parents1(svn_ra_session_t *ra_session,
                     const char *dir,
                     apr_array_header_t *new_dirs,
                     apr_pool_t *pool)
{
  svn_node_kind_t kind;
  apr_pool_t *iterpool = svn_pool_create(pool);

  SVN_ERR(svn_ra_check_path(ra_session, dir, SVN_INVALID_REVNUM, &kind,
                            iterpool));

  while (kind == svn_node_none)
    {
      svn_pool_clear(iterpool);

      APR_ARRAY_PUSH(new_dirs, const char *) = dir;
      dir = svn_dirent_dirname(dir, pool);

      SVN_ERR(svn_ra_check_path(ra_session, dir, SVN_INVALID_REVNUM,
                                &kind, iterpool));
    }

  if (kind != svn_node_dir)
    return svn_error_createf(SVN_ERR_FS_ALREADY_EXISTS, NULL,
                             _("Path '%s' already exists, but is not a "
                               "directory"), dir);

  svn_pool_destroy(iterpool);
  return SVN_NO_ERROR;
}

/* Starting with the URL *TOP_DST_URL which is also the root of
   RA_SESSION, work up through its parents until an existing node is
   found. Push each nonexistent URL onto the array NEW_DIRS,
   allocating in POOL.  Raise an error if the existing node is not a
   directory.
 
   Set *TOP_DST_URL and the RA session's root to the existing node's URL.
  
   ### Multiple requests for HEAD (SVN_INVALID_REVNUM) make this
   ### implementation susceptible to race conditions.  */
static svn_error_t *
find_absent_parents2(svn_ra_session_t *ra_session,
                     const char **top_dst_url,
                     apr_array_header_t *new_dirs,
                     apr_pool_t *pool)
{
  const char *root_url = *top_dst_url;
  svn_node_kind_t kind;

  SVN_ERR(svn_ra_check_path(ra_session, "", SVN_INVALID_REVNUM, &kind,
                            pool));

  while (kind == svn_node_none)
    {
      APR_ARRAY_PUSH(new_dirs, const char *) = root_url;
      svn_uri_split(root_url, &root_url, NULL, pool);

      SVN_ERR(svn_ra_reparent(ra_session, root_url, pool));
      SVN_ERR(svn_ra_check_path(ra_session, "", SVN_INVALID_REVNUM, &kind,
                                pool));
    }

  if (kind != svn_node_dir)
    return svn_error_createf(SVN_ERR_FS_ALREADY_EXISTS, NULL,
                _("Path '%s' already exists, but is not a directory"),
                root_url);

  *top_dst_url = root_url;
  return SVN_NO_ERROR;
}

static svn_error_t *
repos_to_repos_copy(svn_commit_info_t **commit_info_p,
                    const apr_array_header_t *copy_pairs,
                    svn_boolean_t make_parents,
                    const apr_hash_t *revprop_table,
                    svn_client_ctx_t *ctx,
                    svn_boolean_t is_move,
                    apr_pool_t *pool)
{
  svn_error_t *err;
  apr_array_header_t *paths = apr_array_make(pool, 2 * copy_pairs->nelts,
                                             sizeof(const char *));
  apr_hash_t *action_hash = apr_hash_make(pool);
  apr_array_header_t *path_infos;
  const char *top_url, *top_url_all, *top_url_dst;
  const char *message, *repos_root, *ignored_url;
  svn_revnum_t youngest = SVN_INVALID_REVNUM;
  svn_ra_session_t *ra_session = NULL;
  const svn_delta_editor_t *editor;
  void *edit_baton;
  void *commit_baton;
  struct path_driver_cb_baton cb_baton;
  apr_array_header_t *new_dirs = NULL;
  apr_hash_t *commit_revprops;
  int i;
  svn_client__copy_pair_t *first_pair =
    APR_ARRAY_IDX(copy_pairs, 0, svn_client__copy_pair_t *);

  /* Open an RA session to the first copy pair's destination.  We'll
     be verifying that every one of our copy source and destination
     URLs is or is beneath this sucker's repository root URL as a form
     of a cheap(ish) sanity check.  */
  SVN_ERR(svn_client__open_ra_session_internal(&ra_session, first_pair->src,
                                               NULL, NULL, FALSE, TRUE,
                                               ctx, pool));
  SVN_ERR(svn_ra_get_repos_root2(ra_session, &repos_root, pool));

  /* Verify that sources and destinations are all at or under
     REPOS_ROOT.  While here, create a path_info struct for each
     src/dst pair and initialize portions of it with normalized source
     location information.  */
  path_infos = apr_array_make(pool, copy_pairs->nelts,
                              sizeof(path_driver_info_t *));
  for (i = 0; i < copy_pairs->nelts; i++)
    {
      path_driver_info_t *info = apr_pcalloc(pool, sizeof(*info));
      svn_client__copy_pair_t *pair = APR_ARRAY_IDX(copy_pairs, i,
                                                    svn_client__copy_pair_t *);
      apr_hash_t *mergeinfo;
      svn_opt_revision_t *src_rev, *ignored_rev, dead_end_rev;
      dead_end_rev.kind = svn_opt_revision_unspecified;

      /* Are the source and destination URLs at or under REPOS_ROOT? */
      if (! (svn_uri_is_ancestor(repos_root, pair->src)
             && svn_uri_is_ancestor(repos_root, pair->dst)))
        return svn_error_create
          (SVN_ERR_UNSUPPORTED_FEATURE, NULL,
           _("Source and destination URLs appear not to all point to the "
             "same repository."));

      /* Resolve revision keywords and such into real revision number,
         passing NULL for the path (to ensure error if trying to get a
         revision based on the working copy). */
      SVN_ERR(svn_client__get_revision_number(&pair->src_revnum, &youngest,
                                              ctx->wc_ctx, NULL,
                                              ra_session,
                                              &pair->src_op_revision, pool));

      /* Run the history function to get the source's URL in the
         operational revision. */
      SVN_ERR(svn_client__ensure_ra_session_url(&ignored_url, ra_session,
                                                pair->src, pool));
      SVN_ERR(svn_client__repos_locations(&pair->src, &src_rev,
                                          &ignored_url, &ignored_rev,
                                          ra_session,
                                          pair->src, &pair->src_peg_revision,
                                          &pair->src_op_revision,
                                          &dead_end_rev, ctx, pool));
     
      /* Go ahead and grab mergeinfo from the source, too. */
      SVN_ERR(svn_client__ensure_ra_session_url(&ignored_url, ra_session,
                                                pair->src, pool));
      SVN_ERR(calculate_target_mergeinfo(ra_session, &mergeinfo, NULL, pair->src,
                                         pair->src_revnum, FALSE, ctx, pool));
      if (mergeinfo)
        SVN_ERR(svn_mergeinfo_to_string(&info->mergeinfo, mergeinfo, pool));

      /* Plop an INFO structure onto our array thereof. */
      info->src_url = pair->src;
      info->src_revnum = pair->src_revnum;
      info->resurrection = FALSE;
      APR_ARRAY_PUSH(path_infos, path_driver_info_t *) = info;
    }

  /* If this is a move, we have to open our session to the longest
     path common to all SRC_URLS and DST_URLS in the repository so we
     can do existence checks on all paths, and so we can operate on
     all paths in the case of a move.  But if this is *not* a move,
     then opening our session at the longest path common to sources
     *and* destinations might be an optimization when the user is
     authorized to access all that stuff, but could cause the
     operation to fail altogether otherwise.  See issue #3242.  */
  get_copy_pair_ancestors(copy_pairs, NULL, &top_url_dst, &top_url_all, pool);
  top_url = is_move ? top_url_all : top_url_dst;

  /* Check each src/dst pair for resurrection, and verify that TOP_URL
     is anchored high enough to cover all the editor_t activities
     required for this operation.  */
  for (i = 0; i < copy_pairs->nelts; i++)
    {
      svn_client__copy_pair_t *pair = APR_ARRAY_IDX(copy_pairs, i,
                                                    svn_client__copy_pair_t *);
      path_driver_info_t *info = APR_ARRAY_IDX(path_infos, i,
                                               path_driver_info_t *);

      /* Source and destination are the same?  It's a resurrection. */
      if (strcmp(pair->src, pair->dst) == 0)
        info->resurrection = TRUE;

      /* We need to add each dst_URL, and (in a move) we'll need to
         delete each src_URL.  Our selection of TOP_URL so far ensures
         that all our destination URLs (and source URLs, for moves)
         are at least as deep as TOP_URL, but we need to make sure
         that TOP_URL is an *ancestor* of all our to-be-edited paths.

         Issue #683 is demonstrates this scenario.  If you're
         resurrecting a deleted item like this: 'svn cp -rN src_URL
         dst_URL', then src_URL == dst_URL == top_url.  In this
         situation, we want to open an RA session to be at least the
         *parent* of all three. */
      if ((strcmp(top_url, pair->dst) == 0)
          && (strcmp(top_url, repos_root) != 0))
        {
          top_url = svn_uri_dirname(top_url, pool);
        }
      if (is_move
          && (strcmp(top_url, pair->src) == 0)
          && (strcmp(top_url, repos_root) != 0))
        {
          top_url = svn_uri_dirname(top_url, pool);
        }
    }

  /* Point the RA session to our current TOP_URL. */
  SVN_ERR(svn_client__ensure_ra_session_url(&ignored_url, ra_session,
                                            top_url, pool));

  /* If we're allowed to create nonexistent parent directories of our
     destinations, then make a list in NEW_DIRS of the parent
     directories of the destination that don't yet exist.  */
  if (make_parents)
    {
      const char *dir;

      new_dirs = apr_array_make(pool, 0, sizeof(const char *));

      /* If this is a move, TOP_URL is at least the common ancestor of
         all the paths (sources and destinations) involved.  Assuming
         the sources exist (which is fair, because if they don't, this
         whole operation will fail anyway), TOP_URL must also exist.
         So it's the paths between TOP_URL and the destinations which
         we have to check for existence.  But here, we take advantage
         of the knowledge of our caller.  We know that if there are
         multiple copy/move operations being requested, then the
         destinations of the copies/moves will all be siblings of one
         another.  Therefore, we need only to check for the
         nonexistent paths between TOP_URL and *one* of our
         destinations to find nonexistent parents of all of them.  */
      if (is_move)
        {
          /* Imagine a situation where the user tries to copy an
             existing source directory to nonexistent directory with
             --parents options specified:

                svn copy --parents URL/src URL/dst

             where src exists and dst does not.  The svn_uri_dirname()
             call above will produce a string equivalent to TOP_URL,
             which means svn_uri_is_child() will return NULL.  In this
             case, do not try to add dst to the NEW_DIRS list since it
             will be added to the commit items array later in this
             function. */
          dir = svn_uri_is_child(top_url,
                                 svn_uri_dirname(first_pair->dst, pool),
                                 pool);
          if (dir)
            SVN_ERR(find_absent_parents1(ra_session,
                                         svn_path_uri_decode(dir, pool),
                                         new_dirs, pool));
        }
      /* If, however, this is *not* a move, TOP_URL only points to the
         common ancestor of our destination path(s), or possibly one
         level higher.  We'll need to do an existence crawl toward the
         root of the repository, starting with one of our destinations
         (see "... take advantage of the knowledge of our caller ..."
         above), and possibly adjusting TOP_URL as we go. */
      else
        {
          apr_array_header_t *new_urls =
            apr_array_make(pool, 0, sizeof(const char *));
          SVN_ERR(find_absent_parents2(ra_session, &top_url, new_urls, pool));

          /* Convert absolute URLs into URLs relative to TOP_URL. */
          for (i = 0; i < new_urls->nelts; i++)
            {
              const char *new_url = APR_ARRAY_IDX(new_urls, i, const char *);
              dir = svn_uri_is_child(top_url, new_url, pool);
              APR_ARRAY_PUSH(new_dirs, const char *) = dir ? dir : "";
            }
        }
    }

  /* For each src/dst pair, check to see if that SRC_URL is a child of
     the DST_URL (excepting the case where DST_URL is the repo root).
     If it is, and the parent of DST_URL is the current TOP_URL, then we
     need to reparent the session one directory higher, the parent of
     the DST_URL. */
  for (i = 0; i < copy_pairs->nelts; i++)
    {
      svn_client__copy_pair_t *pair = APR_ARRAY_IDX(copy_pairs, i,
                                                    svn_client__copy_pair_t *);
      path_driver_info_t *info = APR_ARRAY_IDX(path_infos, i,
                                               path_driver_info_t *);

      if ((strcmp(pair->dst, repos_root) != 0)
          && (svn_uri_is_child(pair->dst, pair->src, pool) != NULL))
        {
          info->resurrection = TRUE;
          top_url = svn_uri_dirname(top_url, pool);
          SVN_ERR(svn_ra_reparent(ra_session, top_url, pool));
        }
    }

  /* Get the portions of the SRC and DST URLs that are relative to
     TOP_URL (URI-decoding them while we're at it), verify that the
     source exists and the proposed destination does not, and toss
     what we've learned into the INFO array.  (For copies -- that is,
     non-moves -- the relative source URL NULL because it isn't a
     child of the TOP_URL at all.  That's okay, we'll deal with
     it.)  */
  for (i = 0; i < copy_pairs->nelts; i++)
    {
      svn_client__copy_pair_t *pair =
        APR_ARRAY_IDX(copy_pairs, i, svn_client__copy_pair_t *);
      path_driver_info_t *info =
        APR_ARRAY_IDX(path_infos, i, path_driver_info_t *);
      svn_node_kind_t dst_kind;
      const char *src_rel, *dst_rel;

      src_rel = svn_uri_is_child(top_url, pair->src, pool);
      if (src_rel)
        {
          src_rel = svn_path_uri_decode(src_rel, pool);
          SVN_ERR(svn_ra_check_path(ra_session, src_rel, pair->src_revnum,
                                    &info->src_kind, pool));
        }
      else if (strcmp(pair->src, top_url) == 0)
        {
          if (is_move)
            return svn_error_createf(SVN_ERR_UNSUPPORTED_FEATURE, NULL,
                                     _("Cannot move URL '%s' into itself"),
                                     pair->src);
          src_rel = "";
          SVN_ERR(svn_ra_check_path(ra_session, src_rel, pair->src_revnum,
                                    &info->src_kind, pool));
        }
      else
        {
          const char *old_url = NULL;

          src_rel = NULL;
          SVN_ERR_ASSERT(! is_move);

          SVN_ERR(svn_client__ensure_ra_session_url(&old_url, ra_session,
                                                    pair->src, pool));
          SVN_ERR(svn_ra_check_path(ra_session, "", pair->src_revnum,
                                    &info->src_kind, pool));
          SVN_ERR(svn_ra_reparent(ra_session, old_url, pool));
        }
      if (info->src_kind == svn_node_none)
        return svn_error_createf(SVN_ERR_FS_NOT_FOUND, NULL,
                                 _("Path '%s' does not exist in revision %ld"),
                                 pair->src, pair->src_revnum);

      /* Figure out the basename that will result from this operation,
         and ensure that we aren't trying to overwrite existing paths.  */
      dst_rel = svn_uri_is_child(top_url, pair->dst, pool);
      if (dst_rel)
        dst_rel = svn_path_uri_decode(dst_rel, pool);
      else
        dst_rel = "";
      SVN_ERR(svn_ra_check_path(ra_session, dst_rel, youngest,
                                &dst_kind, pool));
      if (dst_kind != svn_node_none)
        return svn_error_createf(SVN_ERR_FS_ALREADY_EXISTS, NULL,
                                 _("Path '%s' already exists"), dst_rel);

      /* More info for our INFO structure.  */
      info->src_path = src_rel;
      info->dst_path = dst_rel;
    }

  if (SVN_CLIENT__HAS_LOG_MSG_FUNC(ctx))
    {
      /* Produce a list of new paths to add, and provide it to the
         mechanism used to acquire a log message. */
      svn_client_commit_item3_t *item;
      const char *tmp_file;
      apr_array_header_t *commit_items
        = apr_array_make(pool, 2 * copy_pairs->nelts, sizeof(item));

      /* Add any intermediate directories to the message */
      if (make_parents)
        {
          for (i = 0; i < new_dirs->nelts; i++)
            {
              const char *url = APR_ARRAY_IDX(new_dirs, i, const char *);

              item = svn_client_commit_item3_create(pool);
              item->url = svn_uri_join(top_url, url, pool);
              item->state_flags = SVN_CLIENT_COMMIT_ITEM_ADD;
              APR_ARRAY_PUSH(commit_items, svn_client_commit_item3_t *) = item;
            }
        }

      for (i = 0; i < path_infos->nelts; i++)
        {
          path_driver_info_t *info = APR_ARRAY_IDX(path_infos, i,
                                                   path_driver_info_t *);

          item = svn_client_commit_item3_create(pool);
          item->url = svn_uri_join(top_url, info->dst_path, pool);
          item->state_flags = SVN_CLIENT_COMMIT_ITEM_ADD;
          APR_ARRAY_PUSH(commit_items, svn_client_commit_item3_t *) = item;
          apr_hash_set(action_hash, info->dst_path, APR_HASH_KEY_STRING,
                       info);

          if (is_move && (! info->resurrection))
            {
              item = apr_pcalloc(pool, sizeof(*item));
              item->url = svn_uri_join(top_url, info->src_path, pool);
              item->state_flags = SVN_CLIENT_COMMIT_ITEM_DELETE;
              APR_ARRAY_PUSH(commit_items, svn_client_commit_item3_t *) = item;
              apr_hash_set(action_hash, info->src_path, APR_HASH_KEY_STRING,
                           info);
            }
        }

      SVN_ERR(svn_client__get_log_msg(&message, &tmp_file, commit_items,
                                      ctx, pool));
      if (! message)
        return SVN_NO_ERROR;
    }
  else
    message = "";

  /* Setup our PATHS for the path-based editor drive. */
  /* First any intermediate directories. */
  if (make_parents)
    {
      for (i = 0; i < new_dirs->nelts; i++)
        {
          const char *url = APR_ARRAY_IDX(new_dirs, i, const char *);
          path_driver_info_t *info = apr_pcalloc(pool, sizeof(*info));

          info->dst_path = url;
          info->dir_add = TRUE;

          APR_ARRAY_PUSH(paths, const char *) = url;
          apr_hash_set(action_hash, url, APR_HASH_KEY_STRING, info);
        }
    }

  /* Then our copy destinations and move sources (if any). */
  for (i = 0; i < path_infos->nelts; i++)
    {
      path_driver_info_t *info = APR_ARRAY_IDX(path_infos, i,
                                               path_driver_info_t *);

      APR_ARRAY_PUSH(paths, const char *) = info->dst_path;
      if (is_move && (! info->resurrection))
        APR_ARRAY_PUSH(paths, const char *) = info->src_path;
    }

  SVN_ERR(svn_client__ensure_revprop_table(&commit_revprops, revprop_table,
                                           message, ctx, pool));

  /* Fetch RA commit editor. */
  SVN_ERR(svn_client__commit_get_baton(&commit_baton, commit_info_p, pool));
  SVN_ERR(svn_ra_get_commit_editor3(ra_session, &editor, &edit_baton,
                                    commit_revprops,
                                    svn_client__commit_callback,
                                    commit_baton,
                                    NULL, TRUE, /* No lock tokens */
                                    pool));

  /* Setup the callback baton. */
  cb_baton.editor = editor;
  cb_baton.edit_baton = edit_baton;
  cb_baton.action_hash = action_hash;
  cb_baton.is_move = is_move;

  /* Call the path-based editor driver. */
  err = svn_delta_path_driver(editor, edit_baton, youngest, paths,
                              path_driver_cb_func, &cb_baton, pool);
  if (err)
    {
      /* At least try to abort the edit (and fs txn) before throwing err. */
      svn_error_clear(editor->abort_edit(edit_baton, pool));
      return svn_error_return(err);
    }

  /* Close the edit. */
  return svn_error_return(editor->close_edit(edit_baton, pool));
}


/* ### Copy ...
 * COMMIT_INFO_P is ...
 * COPY_PAIRS is ...
 * MAKE_PARENTS is ...
 * REVPROP_TABLE is ...
 * CTX is ... */
static svn_error_t *
wc_to_repos_copy(svn_commit_info_t **commit_info_p,
                 const apr_array_header_t *copy_pairs,
                 svn_boolean_t make_parents,
                 const apr_hash_t *revprop_table,
                 svn_client_ctx_t *ctx,
                 apr_pool_t *pool)
{
  const char *message;
  const char *top_src_path, *top_dst_url;
  svn_ra_session_t *ra_session;
  const svn_delta_editor_t *editor;
  void *edit_baton;
  void *commit_baton;
  apr_hash_t *committables;
  svn_wc_adm_access_t *adm_access;
  apr_array_header_t *commit_items;
  const svn_wc_entry_t *entry;
  apr_pool_t *iterpool;
  apr_array_header_t *new_dirs = NULL;
  apr_hash_t *commit_revprops;
  int i;

  /* Find the common root of all the source paths, and probe the wc. */
  get_copy_pair_ancestors(copy_pairs, &top_src_path, NULL, NULL, pool);
  SVN_ERR(svn_wc__adm_probe_in_context(&adm_access, ctx->wc_ctx, top_src_path,
                                       FALSE, -1, ctx->cancel_func,
                                       ctx->cancel_baton, pool));

  /* The commit process uses absolute paths, so we need to open the access
     baton using absolute paths, and so we really need to use absolute
     paths everywhere. */
  iterpool = svn_pool_create(pool);

  for (i = 0; i < copy_pairs->nelts; i++)
    {
      svn_client__copy_pair_t *pair = APR_ARRAY_IDX(copy_pairs, i,
                                                    svn_client__copy_pair_t *);
      svn_pool_clear(iterpool);
      /* Sanity check if the source path is versioned. */
      SVN_ERR(svn_dirent_get_absolute(&pair->src_abs, pair->src, pool));
      SVN_ERR(svn_wc__get_entry_versioned(&entry, ctx->wc_ctx, pair->src_abs,
                                          svn_node_unknown, FALSE, FALSE,
                                          iterpool, iterpool));
    }

  /* Determine the longest common ancestor for the destinations, and open an RA
     session to that location. */
  /* ### But why start by getting the _parent_ of the first one? */
  /* --- That works because multiple destinations always point to the same
   *     directory. I'm rather wondering why we need to find a common
   *     destination parent here at all, instead of simply getting
   *     top_dst_url from get_copy_pair_ancestors() above?
   *     It looks like the entire block of code hanging off this comment
   *     is redundant. */
  svn_uri_split(APR_ARRAY_IDX(copy_pairs, 0, svn_client__copy_pair_t *)->dst,
                &top_dst_url,
                NULL, pool);
  for (i = 1; i < copy_pairs->nelts; i++)
    {
      svn_client__copy_pair_t *pair = APR_ARRAY_IDX(copy_pairs, i,
                                                    svn_client__copy_pair_t *);
      top_dst_url = svn_uri_get_longest_ancestor(top_dst_url, pair->dst,
                                                 pool);
    }

  SVN_ERR(svn_client__open_ra_session_internal(&ra_session, top_dst_url,
                                               svn_wc_adm_access_path(
                                                                 adm_access),
                                               NULL, TRUE, TRUE, ctx, pool));

  /* If requested, determine the nearest existing parent of the destination,
     and reparent the ra session there. */
  if (make_parents)
    {
      new_dirs = apr_array_make(pool, 0, sizeof(const char *));
      SVN_ERR(find_absent_parents2(ra_session, &top_dst_url, new_dirs, pool));
    }

  /* Figure out the basename that will result from each copy and check to make
     sure it doesn't exist already. */
  for (i = 0; i < copy_pairs->nelts; i++)
    {
      svn_node_kind_t dst_kind;
      const char *dst_rel;
      svn_client__copy_pair_t *pair =
        APR_ARRAY_IDX(copy_pairs, i, svn_client__copy_pair_t *);

      svn_pool_clear(iterpool);

      SVN_ERR(svn_wc__get_entry_versioned(&entry, ctx->wc_ctx, pair->src_abs,
                                          svn_node_unknown, FALSE, FALSE,
                                          iterpool, iterpool));
      pair->src_revnum = entry->revision;

      dst_rel = svn_path_uri_decode(svn_uri_is_child(top_dst_url,
                                                     pair->dst,
                                                     iterpool),
                                    iterpool);
      SVN_ERR(svn_ra_check_path(ra_session, dst_rel, SVN_INVALID_REVNUM,
                                &dst_kind, iterpool));
      if (dst_kind != svn_node_none)
        {
          return svn_error_createf(SVN_ERR_FS_ALREADY_EXISTS, NULL,
                                   _("Path '%s' already exists"), pair->dst);
        }
    }

  if (SVN_CLIENT__HAS_LOG_MSG_FUNC(ctx))
    {
      /* Produce a list of new paths to add, and provide it to the
         mechanism used to acquire a log message. */
      svn_client_commit_item3_t *item;
      const char *tmp_file;
      commit_items = apr_array_make(pool, copy_pairs->nelts, sizeof(item));

      /* Add any intermediate directories to the message */
      if (make_parents)
        {
          for (i = 0; i < new_dirs->nelts; i++)
            {
              const char *url = APR_ARRAY_IDX(new_dirs, i, const char *);

              item = svn_client_commit_item3_create(pool);
              item->url = url;
              item->state_flags = SVN_CLIENT_COMMIT_ITEM_ADD;
              APR_ARRAY_PUSH(commit_items, svn_client_commit_item3_t *) = item;
            }
        }

      for (i = 0; i < copy_pairs->nelts; i++)
        {
          svn_client__copy_pair_t *pair = APR_ARRAY_IDX(copy_pairs, i,
                                            svn_client__copy_pair_t *);

          item = svn_client_commit_item3_create(pool);
          item->url = pair->dst;
          item->state_flags = SVN_CLIENT_COMMIT_ITEM_ADD;
          APR_ARRAY_PUSH(commit_items, svn_client_commit_item3_t *) = item;
        }

      SVN_ERR(svn_client__get_log_msg(&message, &tmp_file, commit_items,
                                      ctx, pool));
      if (! message)
        {
          svn_pool_destroy(iterpool);
          return svn_error_return(svn_wc_adm_close2(adm_access, pool));
        }
    }
  else
    message = "";

  SVN_ERR(svn_client__ensure_revprop_table(&commit_revprops, revprop_table,
                                           message, ctx, pool));

  /* Crawl the working copy for commit items. */
  SVN_ERR(svn_client__get_copy_committables(&committables,
                                            copy_pairs,
                                            ctx, pool));

  /* ### todo: There should be only one hash entry, which currently
     has a hacked name until we have the entries files storing
     canonical repository URLs.  Then, the hacked name can go away and
     be replaced with a entry->repos (or wherever the entry's
     canonical repos URL is stored). */
  if (! (commit_items = apr_hash_get(committables,
                                     SVN_CLIENT__SINGLE_REPOS_NAME,
                                     APR_HASH_KEY_STRING)))
    {
      return svn_error_return(svn_wc_adm_close2(adm_access, pool));
    }

  /* If we are creating intermediate directories, tack them onto the list
     of committables. */
  if (make_parents)
    {
      for (i = 0; i < new_dirs->nelts; i++)
        {
          const char *url = APR_ARRAY_IDX(new_dirs, i, const char *);
          svn_client_commit_item3_t *item;

          item = svn_client_commit_item3_create(pool);
          item->url = url;
          item->state_flags = SVN_CLIENT_COMMIT_ITEM_ADD;
          item->incoming_prop_changes = apr_array_make(pool, 1,
                                                       sizeof(svn_prop_t *));
          APR_ARRAY_PUSH(commit_items, svn_client_commit_item3_t *) = item;
        }
    }

  /* ### TODO: This extra loop would be unnecessary if this code lived
     ### in svn_client__get_copy_committables(), which is incidentally
     ### only used above (so should really be in this source file). */
  for (i = 0; i < copy_pairs->nelts; i++)
    {
      apr_hash_t *mergeinfo, *wc_mergeinfo;
      svn_client__copy_pair_t *pair = APR_ARRAY_IDX(copy_pairs, i,
                                                    svn_client__copy_pair_t *);
      svn_client_commit_item3_t *item =
        APR_ARRAY_IDX(commit_items, i, svn_client_commit_item3_t *);
      const char *src_abspath;

      svn_pool_clear(iterpool);
      SVN_ERR(svn_dirent_get_absolute(&src_abspath, pair->src, iterpool));

      /* Set the mergeinfo for the destination to the combined merge
         info known to the WC and the repository. */
      item->outgoing_prop_changes = apr_array_make(pool, 1,
                                                   sizeof(svn_prop_t *));
      SVN_ERR(calculate_target_mergeinfo(ra_session, &mergeinfo, adm_access,
                                         pair->src, pair->src_revnum,
                                         FALSE, ctx, iterpool));
      SVN_ERR(svn_wc__get_entry_versioned(&entry, ctx->wc_ctx, pair->src_abs,
                                          svn_node_unknown, FALSE, FALSE,
                                          pool, pool));
      SVN_ERR(svn_client__parse_mergeinfo(&wc_mergeinfo, ctx->wc_ctx,
                                          src_abspath, iterpool, iterpool));
      if (wc_mergeinfo && mergeinfo)
        SVN_ERR(svn_mergeinfo_merge(mergeinfo, wc_mergeinfo, iterpool));
      else if (! mergeinfo)
        mergeinfo = wc_mergeinfo;
      if (mergeinfo)
        {
          /* Push a mergeinfo prop representing MERGEINFO onto the
           * OUTGOING_PROP_CHANGES array. */

          svn_prop_t *mergeinfo_prop
            = apr_palloc(item->outgoing_prop_changes->pool,
                         sizeof(svn_prop_t));
          svn_string_t *prop_value;

          SVN_ERR(svn_mergeinfo_to_string(&prop_value, mergeinfo,
                                          item->outgoing_prop_changes->pool));

          mergeinfo_prop->name = SVN_PROP_MERGEINFO;
          mergeinfo_prop->value = prop_value;
          APR_ARRAY_PUSH(item->outgoing_prop_changes, svn_prop_t *)
            = mergeinfo_prop;
        }
    }

  /* Sort and condense our COMMIT_ITEMS. */
  SVN_ERR(svn_client__condense_commit_items(&top_dst_url,
                                            commit_items, pool));

  /* Open an RA session to DST_URL. */
  SVN_ERR(svn_client__open_ra_session_internal(&ra_session, top_dst_url,
                                               NULL, commit_items,
                                               FALSE, FALSE, ctx, pool));

  /* Fetch RA commit editor. */
  SVN_ERR(svn_client__commit_get_baton(&commit_baton, commit_info_p, pool));
  SVN_ERR(svn_ra_get_commit_editor3(ra_session, &editor, &edit_baton,
                                    commit_revprops,
                                    svn_client__commit_callback,
                                    commit_baton, NULL,
                                    TRUE, /* No lock tokens */
                                    pool));

  /* Perform the commit. */
  SVN_ERR_W(svn_client__do_commit(top_dst_url, commit_items,
                                  editor, edit_baton,
                                  0, /* ### any notify_path_offset needed? */
                                  NULL, NULL, ctx, pool),
            _("Commit failed (details follow):"));

  /* Sleep to ensure timestamp integrity. */
  svn_io_sleep_for_timestamps(top_src_path, pool);

  svn_pool_destroy(iterpool);

  /* It's only a read lock, so unlocking is harmless. */
  return svn_error_return(svn_wc_adm_close2(adm_access, pool));
}

/* Peform each individual copy operation for a repos -> wc copy.  A
   helper for repos_to_wc_copy(). */
static svn_error_t *
repos_to_wc_copy_single(svn_client__copy_pair_t *pair,
                        svn_boolean_t same_repositories,
                        svn_boolean_t ignore_externals,
                        svn_ra_session_t *ra_session,
                        svn_client_ctx_t *ctx,
                        apr_pool_t *pool)
{
  svn_revnum_t src_revnum = pair->src_revnum;
  apr_hash_t *src_mergeinfo;
  const svn_wc_entry_t *dst_entry;
  const char *dst_abspath;

  SVN_ERR(svn_dirent_get_absolute(&dst_abspath, pair->dst, pool));

  if (pair->src_kind == svn_node_dir)
    {
      SVN_ERR(svn_client__checkout_internal(NULL, pair->src_original,
                                            pair->dst,
                                            &pair->src_peg_revision,
                                            &pair->src_op_revision, NULL,
                                            svn_depth_infinity,
                                            ignore_externals, FALSE, TRUE,
                                            NULL, ctx, pool));

      /* Rewrite URLs recursively, remove wcprops, and mark everything
         as 'copied' -- assuming that the src and dst are from the
         same repository.  (It's kind of weird that svn_wc_add3() is the
         way to do this; see its doc for more about the controversy.) */
      if (same_repositories)
        {
          SVN_ERR(svn_wc__get_entry_versioned(&dst_entry, ctx->wc_ctx,
                                              dst_abspath, svn_node_unknown,
                                              FALSE, FALSE, pool, pool));

          if (pair->src_op_revision.kind == svn_opt_revision_head)
            {
              /* If we just checked out from the "head" revision,
                 that's fine, but we don't want to pass a '-1' as a
                 copyfrom_rev to svn_wc_add3().  That function will
                 dump it right into the entry, and when we try to
                 commit later on, the 'add-dir-with-history' step will
                 be -very- unhappy; it only accepts specific
                 revisions.

                 On the other hand, we *could* say that -1 is a
                 legitimate copyfrom_rev, but I think that's bogus.
                 Somebody made a copy from a particular revision; if
                 they wait a long time to commit, it would be terrible
                 if the copied happened from a newer revision!! */

              /* We just did a checkout; whatever revision we just
                 got, that should be the copyfrom_revision when we
                 commit later. */
              src_revnum = dst_entry->revision;
            }

          /* Schedule dst_path for addition in parent, with copy history.
             (This function also recursively puts a 'copied' flag on every
             entry). */
          SVN_ERR(svn_wc_add4(ctx->wc_ctx, dst_abspath, svn_depth_infinity,
                              pair->src, src_revnum,
                              ctx->cancel_func, ctx->cancel_baton,
                              ctx->notify_func2, ctx->notify_baton2, pool));

          /* ### Recording of implied mergeinfo should really occur
             ### *before* the notification callback is invoked by
             ### svn_wc_add4(), but can't occur before we add the new
             ### source path. */
          SVN_ERR(calculate_target_mergeinfo(ra_session, &src_mergeinfo, NULL,
                                             pair->src, src_revnum,
                                             FALSE, ctx, pool));
          SVN_ERR(extend_wc_mergeinfo(dst_abspath, src_mergeinfo, ctx, pool));
        }
      else  /* different repositories */
        {
          /* ### Someday, we would just call svn_wc_add4(), as above,
             but with no copyfrom args.  I.e. in the
             directory-foreign-UUID case, we still want everything
             scheduled for addition, URLs rewritten, and wcprop cache
             deleted, but WITHOUT any copied flags or copyfrom urls.
             Unfortunately, svn_wc_add4() is such a mess that it chokes
             at the moment when we pass a NULL copyfromurl. */

          return svn_error_createf
            (SVN_ERR_UNSUPPORTED_FEATURE, NULL,
             _("Source URL '%s' is from foreign repository; "
               "leaving it as a disjoint WC"), pair->src);
        }
    } /* end directory case */

  else if (pair->src_kind == svn_node_file)
    {
      svn_stream_t *fstream;
      svn_revnum_t real_rev;
      const char *new_text_path;
      apr_hash_t *new_props;
      const char *src_rel;
      svn_stream_t *new_base_contents;

      SVN_ERR(svn_stream_open_unique(&fstream, &new_text_path, NULL,
                                     svn_io_file_del_on_pool_cleanup, pool,
                                     pool));

      SVN_ERR(svn_ra_get_path_relative_to_session(ra_session, &src_rel,
                                                  pair->src, pool));
      SVN_ERR(svn_ra_get_file(ra_session, src_rel, src_revnum, fstream,
                              &real_rev, &new_props, pool));
      SVN_ERR(svn_stream_close(fstream));

      /* If SRC_REVNUM is invalid (HEAD), then REAL_REV is now the
         revision that was actually retrieved.  This is the value we
         want to use as 'copyfrom_rev' below. */
      if (! SVN_IS_VALID_REVNUM(src_revnum))
        src_revnum = real_rev;

      SVN_ERR(svn_stream_open_readonly(&new_base_contents, new_text_path,
                                       pool, pool));
      SVN_ERR(svn_wc_add_repos_file4
        (ctx->wc_ctx, dst_abspath,
         new_base_contents, NULL, new_props, NULL,
         same_repositories ? pair->src : NULL,
         same_repositories ? src_revnum : SVN_INVALID_REVNUM,
         ctx->cancel_func, ctx->cancel_baton,
         ctx->notify_func2, ctx->notify_baton2,
         pool));

      SVN_ERR(calculate_target_mergeinfo(ra_session, &src_mergeinfo,
                                         NULL, pair->src, src_revnum,
                                         FALSE, ctx, pool));
      SVN_ERR(extend_wc_mergeinfo(dst_abspath, src_mergeinfo, ctx, pool));

      /* Ideally, svn_wc_add_repos_file3() would take a notify function
         and baton, and we wouldn't have to make this call here.
         However, the situation is... complicated.  See issue #1552
         for the full story. */
      if (ctx->notify_func2)
        {
          svn_wc_notify_t *notify = svn_wc_create_notify(pair->dst,
                                                         svn_wc_notify_add,
                                                         pool);
          notify->kind = pair->src_kind;
          (*ctx->notify_func2)(ctx->notify_baton2, notify, pool);
        }

      svn_io_sleep_for_timestamps(pair->dst, pool);
    }

  return SVN_NO_ERROR;
}

static svn_error_t *
repos_to_wc_copy(const apr_array_header_t *copy_pairs,
                 svn_boolean_t make_parents,
                 svn_boolean_t ignore_externals,
                 svn_client_ctx_t *ctx,
                 apr_pool_t *pool)
{
  svn_ra_session_t *ra_session;
  svn_wc_adm_access_t *adm_access;
  const char *top_src_url, *top_dst_path;
  const char *src_uuid = NULL, *dst_uuid = NULL;
  svn_boolean_t same_repositories;
  apr_pool_t *iterpool = svn_pool_create(pool);
  int i;

  /* Get the real path for the source, based upon its peg revision. */
  for (i = 0; i < copy_pairs->nelts; i++)
    {
      svn_client__copy_pair_t *pair = APR_ARRAY_IDX(copy_pairs, i,
                                                    svn_client__copy_pair_t *);
      const char *src, *ignored_url;
      svn_opt_revision_t *new_rev, *ignored_rev, dead_end_rev;

      svn_pool_clear(iterpool);
      dead_end_rev.kind = svn_opt_revision_unspecified;

      SVN_ERR(svn_client__repos_locations(&src, &new_rev,
                                          &ignored_url, &ignored_rev,
                                          NULL,
                                          pair->src,
                                          &pair->src_peg_revision,
                                          &pair->src_op_revision,
                                          &dead_end_rev,
                                          ctx, iterpool));

      pair->src_original = pair->src;
      pair->src = apr_pstrdup(pool, src);
    }

  get_copy_pair_ancestors(copy_pairs, &top_src_url, &top_dst_path, NULL, pool);
  if (copy_pairs->nelts == 1)
    top_src_url = svn_uri_dirname(top_src_url, pool);

  /* Open a repository session to the longest common src ancestor.  We do not
     (yet) have a working copy, so we don't have a corresponding path and
     tempfiles cannot go into the admin area. */
  SVN_ERR(svn_client__open_ra_session_internal(&ra_session, top_src_url, NULL,
                                               NULL, FALSE, TRUE, ctx, pool));

  /* Pass null for the path, to ensure error if trying to get a
     revision based on the working copy.  */
  for (i = 0; i < copy_pairs->nelts; i++)
    {
      svn_client__copy_pair_t *pair = APR_ARRAY_IDX(copy_pairs, i,
                                                    svn_client__copy_pair_t *);

      SVN_ERR(svn_client__get_revision_number(&pair->src_revnum, NULL,
                                              ctx->wc_ctx, NULL, ra_session,
                                              &pair->src_op_revision, pool));
    }

  /* Get the correct src path for the peg revision used, and verify that we
     aren't overwriting an existing path. */
  for (i = 0; i < copy_pairs->nelts; i++)
    {
      svn_client__copy_pair_t *pair = APR_ARRAY_IDX(copy_pairs, i,
                                                    svn_client__copy_pair_t *);
      svn_node_kind_t dst_parent_kind, dst_kind;
      const char *dst_parent;
      const char *src_rel;

      svn_pool_clear(iterpool);

      /* Next, make sure that the path exists in the repository. */
      SVN_ERR(svn_ra_get_path_relative_to_session(ra_session, &src_rel,
                                                  pair->src, iterpool));
      SVN_ERR(svn_ra_check_path(ra_session, src_rel, pair->src_revnum,
                                &pair->src_kind, pool));
      if (pair->src_kind == svn_node_none)
        {
          if (SVN_IS_VALID_REVNUM(pair->src_revnum))
            return svn_error_createf
              (SVN_ERR_FS_NOT_FOUND, NULL,
               _("Path '%s' not found in revision %ld"),
               pair->src, pair->src_revnum);
          else
            return svn_error_createf
              (SVN_ERR_FS_NOT_FOUND, NULL,
               _("Path '%s' not found in head revision"), pair->src);
        }

      /* Figure out about dst. */
      SVN_ERR(svn_io_check_path(pair->dst, &dst_kind, iterpool));
      if (dst_kind != svn_node_none)
        {
          return svn_error_createf(SVN_ERR_ENTRY_EXISTS, NULL,
                                   _("Path '%s' already exists"),
                                   svn_dirent_local_style(pair->dst, pool));
        }

      /* Make sure the destination parent is a directory and produce a clear
         error message if it is not. */
      dst_parent = svn_dirent_dirname(pair->dst, iterpool);
      SVN_ERR(svn_io_check_path(dst_parent, &dst_parent_kind, iterpool));
      if (make_parents && dst_parent_kind == svn_node_none)
        {
          SVN_ERR(svn_client__make_local_parents(dst_parent, TRUE, ctx,
                                                 iterpool));
        }
      else if (dst_parent_kind != svn_node_dir)
        {
          return svn_error_createf(SVN_ERR_WC_NOT_WORKING_COPY, NULL,
                                   _("Path '%s' is not a directory"),
                                   svn_dirent_local_style(dst_parent, pool));
        }
    }

  /* Probe the wc at the longest common dst ancestor. */
  SVN_ERR(svn_wc__adm_probe_in_context(&adm_access, ctx->wc_ctx, top_dst_path,
                                       TRUE, -1, ctx->cancel_func,
                                       ctx->cancel_baton, pool));

  /* We've already checked for physical obstruction by a working file.
     But there could also be logical obstruction by an entry whose
     working file happens to be missing.*/
  for (i = 0; i < copy_pairs->nelts; i++)
    {
      svn_client__copy_pair_t *pair = APR_ARRAY_IDX(copy_pairs, i,
                                                    svn_client__copy_pair_t *);
      const svn_wc_entry_t *ent;
      const char *dst_abspath;

      svn_pool_clear(iterpool);
      SVN_ERR(svn_dirent_get_absolute(&dst_abspath, pair->dst, iterpool));

      SVN_ERR(svn_wc__maybe_get_entry(&ent, ctx->wc_ctx, dst_abspath,
                                      svn_node_unknown, TRUE, FALSE,
                                      iterpool, iterpool));
      if (ent)
        {
          /* TODO(#2843): Rework the error report. Maybe we can simplify the
             condition. Currently, the first is about hidden items and the
             second is for missing items. */
          if (ent->depth == svn_depth_exclude
              || ent->absent)
            {
              return svn_error_createf
                (SVN_ERR_ENTRY_EXISTS,
                 NULL, _("'%s' is already under version control"),
                 svn_dirent_local_style(pair->dst, pool));
            }
          else if ((ent->kind != svn_node_dir) &&
                   (ent->schedule != svn_wc_schedule_delete)
                   && ! ent->deleted)
            return svn_error_createf
              (SVN_ERR_WC_OBSTRUCTED_UPDATE, NULL,
               _("Entry for '%s' exists (though the working file is missing)"),
               svn_dirent_local_style(pair->dst, pool));
        }
    }

  /* Decide whether the two repositories are the same or not. */
  {
    svn_error_t *src_err, *dst_err;
    const char *parent;
    const char *parent_abspath;

    /* Get the repository uuid of SRC_URL */
    src_err = svn_ra_get_uuid2(ra_session, &src_uuid, pool);
    if (src_err && src_err->apr_err != SVN_ERR_RA_NO_REPOS_UUID)
      return svn_error_return(src_err);

    /* Get repository uuid of dst's parent directory, since dst may
       not exist.  ### TODO:  we should probably walk up the wc here,
       in case the parent dir has an imaginary URL.  */
    if (copy_pairs->nelts == 1)
      parent = svn_dirent_dirname(top_dst_path, pool);
    else
      parent = top_dst_path;

    SVN_ERR(svn_dirent_get_absolute(&parent_abspath, parent, pool));
    dst_err = svn_client_uuid_from_path2(&dst_uuid, parent_abspath, ctx, pool,
                                         pool);
    if (dst_err && dst_err->apr_err != SVN_ERR_RA_NO_REPOS_UUID)
      return dst_err;

    /* If either of the UUIDs are nonexistent, then at least one of
       the repositories must be very old.  Rather than punish the
       user, just assume the repositories are different, so no
       copy-history is attempted. */
    if (src_err || dst_err || (! src_uuid) || (! dst_uuid))
      same_repositories = FALSE;

    else
      same_repositories = (strcmp(src_uuid, dst_uuid) == 0);
  }

  /* Perform the move for each of the copy_pairs. */
  for (i = 0; i < copy_pairs->nelts; i++)
    {
      /* Check for cancellation */
      if (ctx->cancel_func)
        SVN_ERR(ctx->cancel_func(ctx->cancel_baton));

      svn_pool_clear(iterpool);

      SVN_ERR(repos_to_wc_copy_single(APR_ARRAY_IDX(copy_pairs, i,
                                                    svn_client__copy_pair_t *),
                                      same_repositories,
                                      ignore_externals,
                                      ra_session, ctx, iterpool));
    }

  svn_pool_destroy(iterpool);
  return svn_error_return(svn_wc_adm_close2(adm_access, pool));
}

#define NEED_REPOS_REVNUM(revision) \
        ((revision.kind != svn_opt_revision_unspecified) \
          && (revision.kind != svn_opt_revision_working))

/* Perform all allocations in POOL. */
static svn_error_t *
try_copy(svn_commit_info_t **commit_info_p,
         const apr_array_header_t *sources,
         const char *dst_path_in,
         svn_boolean_t is_move,
         svn_boolean_t force,
         svn_boolean_t make_parents,
         svn_boolean_t ignore_externals,
         const apr_hash_t *revprop_table,
         svn_client_ctx_t *ctx,
         apr_pool_t *pool)
{
  apr_array_header_t *copy_pairs =
                        apr_array_make(pool, sources->nelts,
                                       sizeof(svn_client__copy_pair_t *));
  svn_boolean_t srcs_are_urls, dst_is_url;
  int i;

<<<<<<< HEAD
  /* Check to see if the supplied peg revisions make sense. */
  for (i = 0; i < sources->nelts; i++)
    {
      svn_client_copy_source_t *source =
        ((svn_client_copy_source_t **) (sources->elts))[i];

      if (svn_path_is_url(source->path)
          && (SVN_CLIENT__REVKIND_NEEDS_WC(source->peg_revision->kind)))
        return svn_error_create
          (SVN_ERR_CLIENT_BAD_REVISION, NULL,
           _("Revision type requires a working copy path, not a URL"));
    }

  /* Are either of our paths URLs?  Just check the first src_path.  If
     there are more than one, we'll check for homogeneity among them
     down below. */
=======
  /* Are either of our paths URLs?
   * Just check the first src_path.  If there are more than one, we'll check
   * for homogeneity among them down below. */
>>>>>>> 5d29bbdc
  srcs_are_urls = svn_path_is_url(APR_ARRAY_IDX(sources, 0,
                                  svn_client_copy_source_t *)->path);
  dst_is_url = svn_path_is_url(dst_path_in);

  /* If we have multiple source paths, it implies the dst_path is a
     directory we are moving or copying into.  Populate the COPY_PAIRS
     array to contain a destination path for each of the source paths. */
  if (sources->nelts > 1)
    {
      apr_pool_t *iterpool = svn_pool_create(pool);

      for (i = 0; i < sources->nelts; i++)
        {
          svn_client_copy_source_t *source = APR_ARRAY_IDX(sources, i,
                                               svn_client_copy_source_t *);
          svn_client__copy_pair_t *pair = apr_palloc(pool, sizeof(*pair));
          const char *src_basename;
          svn_boolean_t src_is_url = svn_path_is_url(source->path);

          svn_pool_clear(iterpool);

          pair->src = apr_pstrdup(pool, source->path);
          pair->src_op_revision = *source->revision;
          pair->src_peg_revision = *source->peg_revision;

          SVN_ERR(svn_opt_resolve_revisions(&pair->src_peg_revision,
                                            &pair->src_op_revision,
                                            src_is_url,
                                            TRUE,
                                            iterpool));
          src_basename = src_is_url ? svn_uri_basename(pair->src, iterpool)
                                    : svn_dirent_basename(pair->src, iterpool);
          if (srcs_are_urls && ! dst_is_url)
            src_basename = svn_path_uri_decode(src_basename, iterpool);

          /* Check to see if all the sources are urls or all working copy
           * paths. */
          if (src_is_url != srcs_are_urls)
            return svn_error_create
              (SVN_ERR_UNSUPPORTED_FEATURE, NULL,
               _("Cannot mix repository and working copy sources"));

          pair->dst = dst_is_url
                          ? svn_uri_join(dst_path_in, src_basename, pool)
                          : svn_dirent_join(dst_path_in, src_basename, pool);
          APR_ARRAY_PUSH(copy_pairs, svn_client__copy_pair_t *) = pair;
        }

      svn_pool_destroy(iterpool);
    }
  else
    {
      /* Only one source path. */
      svn_client__copy_pair_t *pair = apr_palloc(pool, sizeof(*pair));
      svn_client_copy_source_t *source =
        APR_ARRAY_IDX(sources, 0, svn_client_copy_source_t *);

      pair->src = apr_pstrdup(pool, source->path);
      pair->src_op_revision = *source->revision;
      pair->src_peg_revision = *source->peg_revision;

      SVN_ERR(svn_opt_resolve_revisions(&pair->src_peg_revision,
                                        &pair->src_op_revision,
                                        svn_path_is_url(pair->src),
                                        TRUE,
                                        pool));

      pair->dst = dst_path_in;
      APR_ARRAY_PUSH(copy_pairs, svn_client__copy_pair_t *) = pair;
    }

  if (!srcs_are_urls && !dst_is_url)
    {
      apr_pool_t *iterpool = svn_pool_create(pool);

      for (i = 0; i < copy_pairs->nelts; i++)
        {
          svn_client__copy_pair_t *pair = APR_ARRAY_IDX(copy_pairs, i,
                                            svn_client__copy_pair_t *);

          svn_pool_clear(iterpool);

          if (svn_dirent_is_child(pair->src, pair->dst, iterpool))
            return svn_error_createf
              (SVN_ERR_UNSUPPORTED_FEATURE, NULL,
               _("Cannot copy path '%s' into its own child '%s'"),
               svn_dirent_local_style(pair->src, pool),
               svn_dirent_local_style(pair->dst, pool));
        }

      svn_pool_destroy(iterpool);
    }

  /* A file external should not be moved since the file external is
     implemented as a switched file and it would delete the file the
     file external is switched to, which is not the behavior the user
     would probably want. */
  if (is_move && !srcs_are_urls)
    {
      apr_pool_t *iterpool = svn_pool_create(pool);

      for (i = 0; i < copy_pairs->nelts; i++)
        {
          svn_client__copy_pair_t *pair =
            APR_ARRAY_IDX(copy_pairs, i, svn_client__copy_pair_t *);
          const char *src_abspath;

          const svn_wc_entry_t *entry;

          svn_pool_clear(iterpool);

          SVN_ERR(svn_dirent_get_absolute(&src_abspath, pair->src, iterpool));
          SVN_ERR(svn_wc__get_entry_versioned(&entry, ctx->wc_ctx,
                                              src_abspath, svn_node_unknown,
                                              FALSE, FALSE,
                                              iterpool, iterpool));

          if (entry->file_external_path)
            return svn_error_createf(SVN_ERR_WC_CANNOT_MOVE_FILE_EXTERNAL,
                                     NULL,
                                     _("Cannot move the file external at "
                                       "'%s'; please propedit the "
                                       "svn:externals description that "
                                       "created it"),
                                     svn_dirent_local_style(pair->src, pool));
        }
      svn_pool_destroy(iterpool);
    }

  if (is_move)
    {
      if (srcs_are_urls == dst_is_url)
        {
          for (i = 0; i < copy_pairs->nelts; i++)
            {
              svn_client__copy_pair_t *pair = APR_ARRAY_IDX(copy_pairs, i,
                                                svn_client__copy_pair_t *);

              if (strcmp(pair->src, pair->dst) == 0)
                return svn_error_createf
                  (SVN_ERR_UNSUPPORTED_FEATURE, NULL,
                   _("Cannot move path '%s' into itself"),
                   svn_dirent_local_style(pair->src, pool));
            }
        }
      else
        {
          /* Disallow moves between the working copy and the repository. */
          return svn_error_create
            (SVN_ERR_UNSUPPORTED_FEATURE, NULL,
             _("Moves between the working copy and the repository are not "
               "supported"));
        }
    }
  else
    {
      if (!srcs_are_urls)
        {
          /* If we are doing a wc->* move, but with an operational revision
             other than the working copy revision, we are really doing a
             repo->* move, because we're going to need to get the rev from the
             repo. */

          svn_boolean_t need_repos_op_rev = FALSE;
          svn_boolean_t need_repos_peg_rev = FALSE;

          /* Check to see if any revision is something other than
             svn_opt_revision_unspecified or svn_opt_revision_working. */
          for (i = 0; i < copy_pairs->nelts; i++)
            {
              svn_client__copy_pair_t *pair = APR_ARRAY_IDX(copy_pairs, i,
                                                svn_client__copy_pair_t *);

              if (NEED_REPOS_REVNUM(pair->src_op_revision))
                need_repos_op_rev = TRUE;

              if (NEED_REPOS_REVNUM(pair->src_peg_revision))
                need_repos_peg_rev = TRUE;

              if (need_repos_op_rev || need_repos_peg_rev)
                break;
            }

          if (need_repos_op_rev || need_repos_peg_rev)
            {
              apr_pool_t *iterpool = svn_pool_create(pool);

              for (i = 0; i < copy_pairs->nelts; i++)
                {
                  const char *url;
                  svn_client__copy_pair_t *pair = APR_ARRAY_IDX(copy_pairs, i,
                                                    svn_client__copy_pair_t *);

                  /* We can convert the working copy path to a URL based on the
                     entries file. */
                  const svn_wc_entry_t *entry;
                  const char *src_abspath;

                  svn_pool_clear(iterpool);

                  SVN_ERR(svn_dirent_get_absolute(&src_abspath, pair->src,
                                                  iterpool));
                  SVN_ERR(svn_wc__get_entry_versioned(&entry, ctx->wc_ctx,
                                                      src_abspath,
                                                      svn_node_unknown,
                                                      FALSE, FALSE,
                                                      iterpool, iterpool));

                  url = (entry->copied ? entry->copyfrom_url : entry->url);
                  if (url == NULL)
                    return svn_error_createf
                      (SVN_ERR_ENTRY_MISSING_URL, NULL,
                       _("'%s' does not have a URL associated with it"),
                       svn_dirent_local_style(pair->src, pool));

                  pair->src = apr_pstrdup(pool, url);

                  if (!need_repos_peg_rev
                      || pair->src_peg_revision.kind == svn_opt_revision_base)
                    {
                      /* Default the peg revision to that of the WC entry. */
                      pair->src_peg_revision.kind = svn_opt_revision_number;
                      pair->src_peg_revision.value.number =
                        (entry->copied ? entry->copyfrom_rev : entry->revision);
                    }

                  if (pair->src_op_revision.kind == svn_opt_revision_base)
                    {
                      /* Use the entry's revision as the operational rev. */
                      pair->src_op_revision.kind = svn_opt_revision_number;
                      pair->src_op_revision.value.number =
                        (entry->copied ? entry->copyfrom_rev : entry->revision);
                    }
                }

              svn_pool_destroy(iterpool);
              srcs_are_urls = TRUE;
            }
        }
    }

  /* Now, call the right handler for the operation. */
  if ((! srcs_are_urls) && (! dst_is_url))
    {
      *commit_info_p = NULL;
      return svn_error_return(
        wc_to_wc_copy(copy_pairs, dst_path_in, is_move, make_parents, ctx,
                      pool));
    }
  else if ((! srcs_are_urls) && (dst_is_url))
    {
      return svn_error_return(
        wc_to_repos_copy(commit_info_p, copy_pairs, make_parents,
                         revprop_table, ctx, pool));
    }
  else if ((srcs_are_urls) && (! dst_is_url))
    {
      *commit_info_p = NULL;
      return svn_error_return(
        repos_to_wc_copy(copy_pairs, make_parents, ignore_externals,
                         ctx, pool));
    }
  else
    {
      return svn_error_return(
        repos_to_repos_copy(commit_info_p, copy_pairs, make_parents,
                            revprop_table, ctx, is_move, pool));
    }
}



/* Public Interfaces */
svn_error_t *
svn_client_copy5(svn_commit_info_t **commit_info_p,
                 apr_array_header_t *sources,
                 const char *dst_path,
                 svn_boolean_t copy_as_child,
                 svn_boolean_t make_parents,
                 svn_boolean_t ignore_externals,
                 const apr_hash_t *revprop_table,
                 svn_client_ctx_t *ctx,
                 apr_pool_t *pool)
{
  svn_error_t *err;
  svn_commit_info_t *commit_info = NULL;
  apr_pool_t *subpool = svn_pool_create(pool);

  if (sources->nelts > 1 && !copy_as_child)
    return svn_error_create(SVN_ERR_CLIENT_MULTIPLE_SOURCES_DISALLOWED,
                            NULL, NULL);

  err = try_copy(&commit_info,
                 sources, dst_path,
                 FALSE /* is_move */,
                 TRUE /* force, set to avoid deletion check */,
                 make_parents,
                 ignore_externals,
                 revprop_table,
                 ctx,
                 subpool);

  /* If the destination exists, try to copy the sources as children of the
     destination. */
  if (copy_as_child && err && (sources->nelts == 1)
        && (err->apr_err == SVN_ERR_ENTRY_EXISTS
            || err->apr_err == SVN_ERR_FS_ALREADY_EXISTS))
    {
      const char *src_path = APR_ARRAY_IDX(sources, 0,
                                           svn_client_copy_source_t *)->path;
      const char *src_basename;
      svn_boolean_t src_is_uri = svn_path_is_url(src_path);
      svn_boolean_t dst_is_uri = svn_path_is_url(dst_path);

      svn_error_clear(err);
      svn_pool_clear(subpool);

      src_basename = src_is_uri ? svn_uri_basename(src_path, subpool)
                                : svn_dirent_basename(src_path, subpool);
      if (svn_path_is_url(src_path) && ! svn_path_is_url(dst_path))
        src_basename = svn_path_uri_decode(src_basename, subpool);

      err = try_copy(&commit_info,
                     sources,
                     dst_is_uri
                         ? svn_uri_join(dst_path, src_basename, subpool)
                         : svn_dirent_join(dst_path, src_basename, subpool),
                     FALSE /* is_move */,
                     TRUE /* force, set to avoid deletion check */,
                     make_parents,
                     ignore_externals,
                     revprop_table,
                     ctx,
                     subpool);
    }

  if (commit_info_p != NULL)
    {
      if (commit_info)
        *commit_info_p = svn_commit_info_dup(commit_info, pool);
      else
        *commit_info_p = NULL;
    }

  svn_pool_destroy(subpool);
  return svn_error_return(err);
}


svn_error_t *
svn_client_move5(svn_commit_info_t **commit_info_p,
                 apr_array_header_t *src_paths,
                 const char *dst_path,
                 svn_boolean_t force,
                 svn_boolean_t move_as_child,
                 svn_boolean_t make_parents,
                 const apr_hash_t *revprop_table,
                 svn_client_ctx_t *ctx,
                 apr_pool_t *pool)
{
  svn_commit_info_t *commit_info = NULL;
  const svn_opt_revision_t head_revision
    = { svn_opt_revision_head, { 0 } };
  svn_error_t *err;
  int i;
  apr_pool_t *subpool = svn_pool_create(pool);
  apr_array_header_t *sources = apr_array_make(pool, src_paths->nelts,
                                  sizeof(const svn_client_copy_source_t *));

  if (src_paths->nelts > 1 && !move_as_child)
    return svn_error_create(SVN_ERR_CLIENT_MULTIPLE_SOURCES_DISALLOWED,
                            NULL, NULL);

  for (i = 0; i < src_paths->nelts; i++)
    {
      const char *src_path = APR_ARRAY_IDX(src_paths, i, const char *);
      svn_client_copy_source_t *copy_source = apr_palloc(pool,
                                                         sizeof(*copy_source));

      copy_source->path = src_path;
      copy_source->revision = &head_revision;
      copy_source->peg_revision = &head_revision;

      APR_ARRAY_PUSH(sources, svn_client_copy_source_t *) = copy_source;
    }

  err = try_copy(&commit_info, sources, dst_path,
                 TRUE /* is_move */,
                 force,
                 make_parents,
                 FALSE,
                 revprop_table,
                 ctx,
                 subpool);

  /* If the destination exists, try to move the sources as children of the
     destination. */
  if (move_as_child && err && (src_paths->nelts == 1)
        && (err->apr_err == SVN_ERR_ENTRY_EXISTS
            || err->apr_err == SVN_ERR_FS_ALREADY_EXISTS))
    {
      const char *src_path = APR_ARRAY_IDX(src_paths, 0, const char *);
      const char *src_basename;
      svn_boolean_t src_is_uri = svn_path_is_url(src_path);
      svn_boolean_t dst_is_uri = svn_path_is_url(dst_path);

      svn_error_clear(err);
      svn_pool_clear(subpool);

      src_basename = src_is_uri ? svn_uri_basename(src_path, pool)
                                : svn_dirent_basename(src_path, pool);

      err = try_copy(&commit_info, sources,
                     dst_is_uri
                         ? svn_uri_join(dst_path, src_basename, pool)
                         : svn_dirent_join(dst_path, src_basename, pool),
                     TRUE /* is_move */,
                     force,
                     make_parents,
                     FALSE,
                     revprop_table,
                     ctx,
                     subpool);
    }

  if (commit_info_p != NULL)
    {
      if (commit_info)
        *commit_info_p = svn_commit_info_dup(commit_info, pool);
      else
        *commit_info_p = commit_info;
    }

  svn_pool_destroy(subpool);
  return svn_error_return(err);
}<|MERGE_RESOLUTION|>--- conflicted
+++ resolved
@@ -1796,28 +1796,9 @@
   svn_boolean_t srcs_are_urls, dst_is_url;
   int i;
 
-<<<<<<< HEAD
-  /* Check to see if the supplied peg revisions make sense. */
-  for (i = 0; i < sources->nelts; i++)
-    {
-      svn_client_copy_source_t *source =
-        ((svn_client_copy_source_t **) (sources->elts))[i];
-
-      if (svn_path_is_url(source->path)
-          && (SVN_CLIENT__REVKIND_NEEDS_WC(source->peg_revision->kind)))
-        return svn_error_create
-          (SVN_ERR_CLIENT_BAD_REVISION, NULL,
-           _("Revision type requires a working copy path, not a URL"));
-    }
-
   /* Are either of our paths URLs?  Just check the first src_path.  If
      there are more than one, we'll check for homogeneity among them
      down below. */
-=======
-  /* Are either of our paths URLs?
-   * Just check the first src_path.  If there are more than one, we'll check
-   * for homogeneity among them down below. */
->>>>>>> 5d29bbdc
   srcs_are_urls = svn_path_is_url(APR_ARRAY_IDX(sources, 0,
                                   svn_client_copy_source_t *)->path);
   dst_is_url = svn_path_is_url(dst_path_in);
