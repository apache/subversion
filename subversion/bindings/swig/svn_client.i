--- conflicted
+++ resolved
@@ -145,17 +145,11 @@
   $2 = $input; /* our function is the baton. */
 }
 
-<<<<<<< HEAD
-%typemap(ruby, in) svn_client_get_commit_log_t log_msg_func
-{
-  $1 = svn_swig_rb_get_commit_log_func;
-=======
 %typemap(ruby, in) (svn_client_get_commit_log2_t log_msg_func2,
                     void *log_msg_baton2)
 {
   $1 = svn_swig_rb_get_commit_log_func2;
   $2 = (void *)svn_swig_rb_make_baton($input, _global_svn_swig_rb_pool);
->>>>>>> d622cdc0
 }
 
 /* -----------------------------------------------------------------------
@@ -163,11 +157,6 @@
    svn_client_ctx_t
 */
 
-<<<<<<< HEAD
-%typemap(ruby, in) svn_cancel_func_t cancel_func
-{
-  $1 = svn_swig_rb_cancel_func;
-=======
 %typemap(ruby, in) (svn_cancel_func_t cancel_func, void *cancel_baton)
 {
   $1 = svn_swig_rb_cancel_func;
@@ -183,18 +172,6 @@
 {
   $1 = svn_swig_rb_notify_func2;
   $2 = (void *)svn_swig_rb_make_baton($input, _global_svn_swig_rb_pool);
->>>>>>> d622cdc0
-}
-
-
-/* -----------------------------------------------------------------------
-   Callback: svn_wc_notify_func2_t
-   svn_client_ctx_t
-*/
-
-%typemap(ruby, in) svn_wc_notify_func2_t notify_func2
-{
-  $1 = svn_swig_rb_notify_func2;
 }
 
 
@@ -357,11 +334,7 @@
 %apply void *CALLBACK_BATON
 {
   void *notify_baton2,
-<<<<<<< HEAD
-  void *log_msg_baton,
-=======
   void *log_msg_baton2,
->>>>>>> d622cdc0
   void *cancel_baton
 }
 #endif
