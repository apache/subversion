require "English"
require "time"
require "stringio"
require "svn/error"
require "svn/util"
require "svn/ext/core"

class Time
  MILLION = 1000000

  class << self
    def from_apr_time(apr_time)
      sec, usec = apr_time.divmod(MILLION)
      Time.at(sec, usec)
    end

    def from_svn_format(str)
      from_apr_time(Svn::Core.time_from_cstring(str))
    end

    def parse_svn_format(str)
      matched, result = Svn::Core.parse_date(str, Time.now.to_apr_time)
      if matched
        from_apr_time(result)
      else
        nil
      end
    end
  end
  
  def to_apr_time
    to_i * MILLION + usec
  end

  def to_svn_format
    Svn::Core.time_to_cstring(self.to_apr_time)
  end

  def to_svn_human_format
    Svn::Core.time_to_human_cstring(self.to_apr_time)
  end
end

module Svn
  module Core
    Util.set_constants(Ext::Core, self)
    Util.set_methods(Ext::Core, self)

    # for backward compatibility
    SWIG_INVALID_REVNUM = INVALID_REVNUM
    SWIG_IGNORED_REVNUM = IGNORED_REVNUM

    class << self
      alias binary_mime_type? mime_type_is_binary
    end


    DEFAULT_CHARSET = default_charset
    LOCALE_CHARSET = locale_charset
    
    AuthCredSSLClientCert = AuthCredSslClientCert
    AuthCredSSLClientCertPw = AuthCredSslClientCertPw
    AuthCredSSLServerTrust = AuthCredSslServerTrust
<<<<<<< HEAD

    dirent_all = 0
    constants.each do |name|
      dirent_all |= const_get(name) if /^DIRENT_/ =~ name
    end
    DIRENT_ALL = dirent_all

=======
    
    
>>>>>>> fb160b83
    Pool = Svn::Ext::Core::Apr_pool_wrapper_t
    
    class Pool
      class << self
        def number_of_pools
          ObjectSpace.each_object(Pool) {}
        end
      end

      alias _initialize initialize
      private :_initialize
      def initialize(parent=nil)
        _initialize(parent)
        @parent = parent
      end
    end

    Stream = SWIG::TYPE_p_svn_stream_t

    class Stream
      if Core.const_defined?(:STREAM_CHUNK_SIZE)
        CHUNK_SIZE = Core::STREAM_CHUNK_SIZE
      else
        CHUNK_SIZE = 8192
      end

      def write(data)
        Core.stream_write(self, data)
      end
      
      def read(len=nil)
        if len.nil?
          read_all
        else
          buf = ""
          while len > CHUNK_SIZE
            buf << _read(CHUNK_SIZE)
            len -= CHUNK_SIZE
          end
          buf << _read(len)
          buf
        end
      end
      
      def close
        Core.stream_close(self)
      end

      def copy(other)
        Core.stream_copy(self, other)
      end
      
      private
      def _read(size)
        Core.stream_read(self, size)
      end
      
      def read_all
        buf = ""
        while chunk = _read(CHUNK_SIZE)
          buf << chunk
        end
        buf
      end
    end


    AuthBaton = SWIG::TYPE_p_svn_auth_baton_t
    class AuthBaton
      class << self
        def new(providers=[], *rest)
          baton = Core.auth_open(providers)
          baton.__send__("initialize", providers, *rest)
          baton
        end
      end

      attr_reader :parameters
      def initialize(providers, parameters={})
        @providers = providers
        self.parameters = parameters
      end

      def [](name)
        Core.auth_get_parameter(self, name)
      end

      def []=(name, value)
        Core.auth_set_parameter(self, name, value)
        @parameters[name] = value
      end

      def parameters=(params)
        @parameters = {}
        params.each do |key, value|
          self[key] = value
        end
      end
    end
    

    class AuthProviderObject
      class << self
        undef new
      end
    end


    Diff = SWIG::TYPE_p_svn_diff_t
    class Diff
      attr_accessor :original, :modified, :latest, :ancestor

      class << self
        def version
          Core.diff_version
        end

        def file_diff(original, modified, options=nil)
          options ||= Core::DiffFileOptions.new
          diff = Core.diff_file_diff_2(original, modified, options)
          if diff
            diff.original = original
            diff.modified = modified
          end
          diff
        end

        def file_diff3(original, modified, latest, options=nil)
          options ||= Core::DiffFileOptions.new
          diff = Core.diff_file_diff3_2(original, modified, latest, options)
          if diff
            diff.original = original
            diff.modified = modified
            diff.latest = latest
          end
          diff
        end

        def file_diff4(original, modified, latest, ancestor, options=nil)
          options ||= Core::DiffFileOptions.new
          args = [original, modified, latest, ancestor, options]
          diff = Core.diff_file_diff4_2(*args)
          if diff
            diff.original = original
            diff.modified = modified
            diff.latest = latest
            diff.ancestor = ancestor
          end
          diff
        end
      end

      def unified(orig_label, mod_label, header_encoding=nil)
        header_encoding ||= Svn::Core.locale_charset
        output = StringIO.new
        args = [
          output, self, @original, @modified,
          orig_label, mod_label, header_encoding
        ]
        Core.diff_file_output_unified2(*args)
        output.rewind
        output.read
      end

      def merge(conflict_original=nil, conflict_modified=nil,
                conflict_latest=nil, conflict_separator=nil,
                display_original_in_conflict=true,
                display_resolved_conflicts=true)
        header_encoding ||= Svn::Core.locale_charset
        output = StringIO.new
        args = [
          output, self, @original, @modified, @latest,
          conflict_original, conflict_modified,
          conflict_latest, conflict_separator,
          display_original_in_conflict,
          display_resolved_conflicts,
        ]
        Core.diff_file_output_merge(*args)
        output.rewind
        output.read
      end

      def conflict?
        Core.diff_contains_conflicts(self)
      end

      def diff?
        Core.diff_contains_diffs(self)
      end
    end

    class DiffFileOptions
      class << self
        undef new
        def new(*args)
          options = Svn::Core.diff_file_options_create(*args)
          options.__send__("initialize", *args)
          options
        end

        def parse(*args)
          options = new
          options.parse(*args)
          options
        end
      end

      def parse(*args)
        args = args.first if args.size == 1 and args.first.is_a?(Array)
        Svn::Core.diff_file_options_parse(self, args)
      end
    end

    class Version

      alias _initialize initialize
      def initialize(major=nil, minor=nil, patch=nil, tag=nil)
        _initialize
        self.major = major if major
        self.minor = minor if minor
        self.patch = patch if patch
        self.tag = tag || ""
      end

      def ==(other)
        valid? and other.valid? and Core.ver_equal(self, other)
      end

      def compatible?(other)
        valid? and other.valid? and Core.ver_compatible(self, other)
      end

      def valid?
        (major and minor and patch and tag) ? true : false
      end

      alias _tag= tag=
      def tag=(value)
        @tag = value
        self._tag = value
      end

      def to_a
        [major, minor, patch, tag]
      end
      
      def to_s
        "#{major}.#{minor}.#{patch}#{tag}"
      end
    end

    # Following methods are also available:
    #
    # [created_rev]
    #   Returns a revision at which the instance was last modified.
    # [have_props?]
    #   Returns +true+ if the instance has properties.
    # [last_author]
    #   Returns an author who last modified the instance.
    # [size]
    #   Returns a size of the instance.
    class Dirent
      alias have_props? has_props

      # Returns +true+ when the instance is none.
      def none?
        kind == NODE_NONE
      end

      # Returns +true+ when the instance is a directory.
      def directory?
        kind == NODE_DIR
      end

      # Returns +true+ when the instance is a file.
      def file?
        kind == NODE_FILE
      end

      # Returns +true+ when the instance is an unknown node.
      def unknown?
        kind == NODE_UNKNOWN
      end

      # Returns a Time when the instance was last changed.
      #
      # Svn::Core::Dirent#time is replaced by this method, _deprecated_,
      # and provided for backward compatibility with the 1.3 API.
      def time2
        __time = time
        __time && Time.from_apr_time(__time)
      end
    end

    Config = SWIG::TYPE_p_svn_config_t
    
    class Config
      class << self
        def config(path)
          Core.config_get_config(path)
        end

        def read(file, must_exist=true)
          Core.config_read(file, must_exist)
        end

        def ensure(dir)
          Core.config_ensure(dir)
        end

        def read_auth_data(cred_kind, realm_string, config_dir=nil)
          Core.config_read_auth_data(cred_kind, realm_string, config_dir)
        end

        def write_auth_data(hash, cred_kind, realm_string, config_dir=nil)
          Core.config_write_auth_data(hash, cred_kind,
                                      realm_string, config_dir)
        end
      end

      def merge(file, must_exist=true)
        Core.config_merge(self, file, must_exist)
      end

      def get(section, option, default=nil)
        Core.config_get(self, section, option, default)
      end
      
      def get_bool(section, option, default)
        Core.config_get_bool(self, section, option, default)
      end

      def set(section, option, value)
        Core.config_set(self, section, option, value)
      end
      
      def set_bool(section, option, value)
        Core.config_set_bool(self, section, option, value)
      end

      def each_option(section)
        receiver = Proc.new do |name, value|
          yield(name, value)
        end
        Core.config_enumerate2(self, section, receiver)
      end

      def each_section
        receiver = Proc.new do |name|
          yield(name)
        end
        Core.config_enumerate_sections2(self, receiver)
      end

      def find_group(key, section)
        Core.config_find_group(self, key, section)
      end

      def get_server_setting(group, name, default=nil)
        Core.config_get_server_setting(self, group, name, default)
      end

      def get_server_setting_int(group, name, default)
        Core.config_get_server_setting_int(self, group, name, default)
      end
    end

    module Property
      module_function
      def kind(name)
        kind, len = Core.property_kind(name)
        [kind, name[0...len]]
      end

      def svn_prop?(name)
        Core.prop_is_svn_prop(name)
      end

      def needs_translation?(name)
        Core.prop_needs_translation(name)
      end

      def categorize_props(props)
        Core.categorize_props(props)
      end

      def prop_diffs(target_props, source_props)
        Core.prop_diffs(target_props, source_props)
      end
    end

    class CommitInfo
      class << self
        undef new
        def new
          info = Core.create_commit_info
          info.__send__("initialize")
          info
        end
      end
      
      alias _date date
      def date
        __date = _date
        __date && Time.from_svn_format(__date)
      end
    end

    # Following methods are also available:
    #
    # [action]
    #   Returns an action taken to the path at the revision.
    # [copyfrom_path]
    #   If the path was added at the revision by the copy action from
    #   another path at another revision, returns an original path.
    #   Otherwise, returns +nil+.
    # [copyfrom_rev]
    #   If the path was added at the revision by the copy action from
    #   another path at another revision, returns an original revision.
    #   Otherwise, returns <tt>-1</tt>.
    class LogChangedPath
      # Returns +true+ when the path is added by the copy action.
      def copied?
        Util.copy?(copyfrom_path, copyfrom_rev)
      end
    end
  end
end<|MERGE_RESOLUTION|>--- conflicted
+++ resolved
@@ -46,10 +46,30 @@
     Util.set_constants(Ext::Core, self)
     Util.set_methods(Ext::Core, self)
 
-    # for backward compatibility
-    SWIG_INVALID_REVNUM = INVALID_REVNUM
-    SWIG_IGNORED_REVNUM = IGNORED_REVNUM
-
+    apr_initialize
+    at_exit do
+      if $DEBUG
+        i = 0
+        loop do
+          i += 1
+          print "number of pools before GC(#{i}): "
+          before_pools = Svn::Core::Pool.number_of_pools
+          p before_pools
+          GC.start
+          after_pools = Svn::Core::Pool.number_of_pools
+          print "number of pools after GC(#{i}): "
+          p after_pools
+          break if before_pools == after_pools
+        end
+        puts "GC ran #{i} times"
+      end
+      
+      # We don't need to call apr_termintae because pools
+      # are destroyed by ruby's GC.
+      # Svn::Core.apr_terminate
+    end
+    nls_init
+    
     class << self
       alias binary_mime_type? mime_type_is_binary
     end
@@ -61,18 +81,8 @@
     AuthCredSSLClientCert = AuthCredSslClientCert
     AuthCredSSLClientCertPw = AuthCredSslClientCertPw
     AuthCredSSLServerTrust = AuthCredSslServerTrust
-<<<<<<< HEAD
-
-    dirent_all = 0
-    constants.each do |name|
-      dirent_all |= const_get(name) if /^DIRENT_/ =~ name
-    end
-    DIRENT_ALL = dirent_all
-
-=======
-    
-    
->>>>>>> fb160b83
+    
+    
     Pool = Svn::Ext::Core::Apr_pool_wrapper_t
     
     class Pool
@@ -93,11 +103,7 @@
     Stream = SWIG::TYPE_p_svn_stream_t
 
     class Stream
-      if Core.const_defined?(:STREAM_CHUNK_SIZE)
-        CHUNK_SIZE = Core::STREAM_CHUNK_SIZE
-      else
-        CHUNK_SIZE = 8192
-      end
+      CHUNK_SIZE = Core::STREAM_CHUNK_SIZE
 
       def write(data)
         Core.stream_write(self, data)
@@ -183,16 +189,15 @@
 
     Diff = SWIG::TYPE_p_svn_diff_t
     class Diff
-      attr_accessor :original, :modified, :latest, :ancestor
+      attr_accessor :original, :modified, :latest
 
       class << self
         def version
           Core.diff_version
         end
 
-        def file_diff(original, modified, options=nil)
-          options ||= Core::DiffFileOptions.new
-          diff = Core.diff_file_diff_2(original, modified, options)
+        def file_diff(original, modified)
+          diff = Core.diff_file_diff(original, modified)
           if diff
             diff.original = original
             diff.modified = modified
@@ -200,9 +205,8 @@
           diff
         end
 
-        def file_diff3(original, modified, latest, options=nil)
-          options ||= Core::DiffFileOptions.new
-          diff = Core.diff_file_diff3_2(original, modified, latest, options)
+        def file_diff3(original, modified, latest)
+          diff = Core.diff_file_diff3(original, modified, latest)
           if diff
             diff.original = original
             diff.modified = modified
@@ -210,21 +214,8 @@
           end
           diff
         end
-
-        def file_diff4(original, modified, latest, ancestor, options=nil)
-          options ||= Core::DiffFileOptions.new
-          args = [original, modified, latest, ancestor, options]
-          diff = Core.diff_file_diff4_2(*args)
-          if diff
-            diff.original = original
-            diff.modified = modified
-            diff.latest = latest
-            diff.ancestor = ancestor
-          end
-          diff
-        end
-      end
-
+      end
+      
       def unified(orig_label, mod_label, header_encoding=nil)
         header_encoding ||= Svn::Core.locale_charset
         output = StringIO.new
@@ -264,28 +255,6 @@
       end
     end
 
-    class DiffFileOptions
-      class << self
-        undef new
-        def new(*args)
-          options = Svn::Core.diff_file_options_create(*args)
-          options.__send__("initialize", *args)
-          options
-        end
-
-        def parse(*args)
-          options = new
-          options.parse(*args)
-          options
-        end
-      end
-
-      def parse(*args)
-        args = args.first if args.size == 1 and args.first.is_a?(Array)
-        Svn::Core.diff_file_options_parse(self, args)
-      end
-    end
-
     class Version
 
       alias _initialize initialize
@@ -324,46 +293,13 @@
       end
     end
 
-    # Following methods are also available:
-    #
-    # [created_rev]
-    #   Returns a revision at which the instance was last modified.
-    # [have_props?]
-    #   Returns +true+ if the instance has properties.
-    # [last_author]
-    #   Returns an author who last modified the instance.
-    # [size]
-    #   Returns a size of the instance.
     class Dirent
-      alias have_props? has_props
-
-      # Returns +true+ when the instance is none.
-      def none?
-        kind == NODE_NONE
-      end
-
-      # Returns +true+ when the instance is a directory.
       def directory?
         kind == NODE_DIR
       end
 
-      # Returns +true+ when the instance is a file.
       def file?
         kind == NODE_FILE
-      end
-
-      # Returns +true+ when the instance is an unknown node.
-      def unknown?
-        kind == NODE_UNKNOWN
-      end
-
-      # Returns a Time when the instance was last changed.
-      #
-      # Svn::Core::Dirent#time is replaced by this method, _deprecated_,
-      # and provided for backward compatibility with the 1.3 API.
-      def time2
-        __time = time
-        __time && Time.from_apr_time(__time)
       end
     end
 
@@ -480,24 +416,5 @@
         __date && Time.from_svn_format(__date)
       end
     end
-
-    # Following methods are also available:
-    #
-    # [action]
-    #   Returns an action taken to the path at the revision.
-    # [copyfrom_path]
-    #   If the path was added at the revision by the copy action from
-    #   another path at another revision, returns an original path.
-    #   Otherwise, returns +nil+.
-    # [copyfrom_rev]
-    #   If the path was added at the revision by the copy action from
-    #   another path at another revision, returns an original revision.
-    #   Otherwise, returns <tt>-1</tt>.
-    class LogChangedPath
-      # Returns +true+ when the path is added by the copy action.
-      def copied?
-        Util.copy?(copyfrom_path, copyfrom_rev)
-      end
-    end
   end
 end