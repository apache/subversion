# ====================================================================
#    Licensed to the Apache Software Foundation (ASF) under one
#    or more contributor license agreements.  See the NOTICE file
#    distributed with this work for additional information
#    regarding copyright ownership.  The ASF licenses this file
#    to you under the Apache License, Version 2.0 (the
#    "License"); you may not use this file except in compliance
#    with the License.  You may obtain a copy of the License at
#
#      http://www.apache.org/licenses/LICENSE-2.0
#
#    Unless required by applicable law or agreed to in writing,
#    software distributed under the License is distributed on an
#    "AS IS" BASIS, WITHOUT WARRANTIES OR CONDITIONS OF ANY
#    KIND, either express or implied.  See the License for the
#    specific language governing permissions and limitations
#    under the License.
# ====================================================================

require "fileutils"
require "pathname"
require "svn/util"
require "tmpdir"

require "my-assertions"

class Time
  unless instance_methods.include?("to_int")
    alias to_int to_i
  end
end

require 'greek_tree'

module SvnTestUtil
  def setup_default_variables
    @author = ENV["USER"] || "sample-user"
    @password = "sample-password"
    @realm = "sample realm"

    @svnserve_host = "127.0.0.1"
    @svnserve_ports = (64152..64282).collect{|x| x.to_s}
<<<<<<< HEAD
    @wc_base_dir = Dir.mktmpdir
    @wc_path = File.join(@wc_base_dir, "wc")
=======

    @tmp_path = Dir.mktmpdir
    @wc_path = File.join(@tmp_path, "wc")
>>>>>>> 7fe7d504
    @full_wc_path = File.expand_path(@wc_path)
    @repos_path = File.join(@tmp_path, "repos")
    @full_repos_path = File.expand_path(@repos_path)
    @repos_uri = "file://#{@full_repos_path.sub(/^\/?/, '/')}"

    @config_path = "config"
    @greek = Greek.new(@tmp_path, @wc_path, @repos_uri)
  end

  def setup_basic(need_svnserve=false)
    @need_svnserve = need_svnserve
    setup_default_variables
    setup_tmp
    setup_repository
    add_hooks
    setup_svnserve if @need_svnserve
    setup_config
    setup_wc
    add_authentication
    GC.stress = true if GC.respond_to?(:stress=) and $DEBUG
  end

  def teardown_basic
    GC.stress = false if GC.respond_to?(:stress=)
    teardown_svnserve if @need_svnserve
    teardown_repository
    teardown_wc
    teardown_config
    teardown_tmp
    gc
  end

  def gc
    if $DEBUG
      before_pools = Svn::Core::Pool.number_of_pools
      puts
      puts "before pools: #{before_pools}"
    end
    gc_enable do
      GC.start
    end
    if $DEBUG
      after_pools = Svn::Core::Pool.number_of_pools
      puts "after pools: #{after_pools}"
      STDOUT.flush
    end
  end

  def change_gc_status(prev_disabled)
    begin
      yield
    ensure
      if prev_disabled
        GC.disable
      else
        GC.enable
      end
    end
  end

  def gc_disable(&block)
    change_gc_status(GC.disable, &block)
  end

  def gc_enable(&block)
    change_gc_status(GC.enable, &block)
  end

  def setup_tmp(path=@tmp_path)
    remove_recursively_with_retry(path)
    FileUtils.mkdir_p(path)
  end

  def teardown_tmp(path=@tmp_path)
    remove_recursively_with_retry(path)
  end

  def setup_repository(path=@repos_path, config={}, fs_config={})
    require "svn/repos"
    remove_recursively_with_retry(path)
    FileUtils.mkdir_p(File.dirname(path))
    @repos = Svn::Repos.create(path, config, fs_config)
    @fs = @repos.fs
  end

  def teardown_repository(path=@repos_path)
    @fs.close unless @fs.nil?
    @repos.close unless @repos.nil?
    remove_recursively_with_retry(path)
    @repos = nil
    @fs = nil
  end

  def setup_wc
    teardown_wc
    make_context("") { |ctx| ctx.checkout(@repos_uri, @wc_path) }
  end

  def teardown_wc
    remove_recursively_with_retry(@wc_path)
  end

  def setup_config
    teardown_config
    Svn::Core::Config.ensure(@config_path)
  end

  def teardown_config
    remove_recursively_with_retry(@config_path)
  end

  def add_authentication
    passwd_file = "passwd"
    File.open(@repos.svnserve_conf, "w") do |conf|
      conf.print <<-CONF
[general]
anon-access = none
auth-access = write
password-db = #{passwd_file}
realm = #{@realm}
      CONF
    end
    File.open(File.join(@repos.conf_dir, passwd_file), "w") do |f|
      f.print <<-PASSWD
[users]
#{@author} = #{@password}
      PASSWD
    end
  end

  def add_hooks
    add_pre_revprop_change_hook
  end

  def youngest_rev
    @fs.youngest_rev
  end

  def root(rev=nil)
    @fs.root(rev)
  end

  def prop(name, rev=nil)
    @fs.prop(name, rev)
  end

  def make_context(log)
    ctx = Svn::Client::Context.new
    ctx.set_log_msg_func do |items|
      [true, log]
    end
    ctx.add_username_prompt_provider(0) do |cred, realm, username, may_save|
      cred.username = @author
      cred.may_save = false
    end
    setup_auth_baton(ctx.auth_baton)
    return ctx unless block_given?
    begin
      yield ctx
    ensure
      ctx.destroy
    end
  end

  def setup_auth_baton(auth_baton)
    auth_baton[Svn::Core::AUTH_PARAM_CONFIG_DIR] = @config_path
    auth_baton[Svn::Core::AUTH_PARAM_DEFAULT_USERNAME] = @author
  end

  def normalize_line_break(str)
    if Svn::Util.windows?
      str.gsub(/\n/, "\r\n")
    else
      str
    end
  end

  def setup_greek_tree
    make_context("setup greek tree") { |ctx| @greek.setup(ctx) }
  end

  def remove_recursively_with_retry(path)
    retries = 0
    while (retries+=1) < 100 && File.exist?(path)
      begin
        FileUtils.rm_r(path, :secure=>true)
      rescue
        sleep 0.1
      end
    end
    assert(!File.exist?(path), "#{Dir.glob(path+'/**/*').join("\n")} should not exist after #{retries} attempts to delete")
  end

  module Svnserve
    def setup_svnserve
      @svnserve_port = nil
      @repos_svnserve_uri = nil

      # Look through the list of potential ports until we're able to
      # successfully start svnserve on a free one.
      @svnserve_ports.each do |port|
        @svnserve_pid = fork {
          STDERR.close
          exec("svnserve",
               "--listen-host", @svnserve_host,
               "--listen-port", port,
               "-d", "--foreground")
        }
        pid, status = Process.waitpid2(@svnserve_pid, Process::WNOHANG)
        if status and status.exited?
          if $DEBUG
            STDERR.puts "port #{port} couldn't be used for svnserve"
          end
        else
          # svnserve started successfully.  Note port number and cease
          # startup attempts.
          @svnserve_port = port
          @repos_svnserve_uri =
            "svn://#{@svnserve_host}:#{@svnserve_port}#{@full_repos_path}"
          # Avoid a race by waiting a short time for svnserve to start up.
          # Without this, tests can fail with "Connection refused" errors.
          sleep 1
          break
        end
      end
      if @svnserve_port.nil?
        msg = "Can't run svnserve because available port "
        msg << "isn't exist in [#{@svnserve_ports.join(', ')}]"
        raise msg
      end
    end

    def teardown_svnserve
      if @svnserve_pid
        Process.kill(:TERM, @svnserve_pid)
        begin
          Process.waitpid(@svnserve_pid)
        rescue Errno::ECHILD
        end
      end
    end

    def add_pre_revprop_change_hook
      File.open(@repos.pre_revprop_change_hook, "w") do |hook|
        hook.print <<-HOOK
#!/bin/sh
REPOS="$1"
REV="$2"
USER="$3"
PROPNAME="$4"

if [ "$PROPNAME" = "#{Svn::Core::PROP_REVISION_LOG}" -a \
     "$USER" = "#{@author}" ]; then
  exit 0
fi

exit 1
        HOOK
      end
      FileUtils.chmod(0755, @repos.pre_revprop_change_hook)
    end
  end

  module SetupEnvironment
    def setup_test_environment(top_dir, base_dir, ext_dir)
      svnserve_dir = File.join(top_dir, 'subversion', 'svnserve')
      ENV["PATH"] = "#{svnserve_dir}:#{ENV['PATH']}"
      FileUtils.ln_sf(File.join(base_dir, ".libs"), ext_dir)
    end
  end

  if Svn::Util.windows?
    require 'windows_util'
    include Windows::Svnserve
    extend Windows::SetupEnvironment
  else
    include Svnserve
    extend SetupEnvironment
  end
end<|MERGE_RESOLUTION|>--- conflicted
+++ resolved
@@ -40,14 +40,9 @@
 
     @svnserve_host = "127.0.0.1"
     @svnserve_ports = (64152..64282).collect{|x| x.to_s}
-<<<<<<< HEAD
-    @wc_base_dir = Dir.mktmpdir
-    @wc_path = File.join(@wc_base_dir, "wc")
-=======
 
     @tmp_path = Dir.mktmpdir
     @wc_path = File.join(@tmp_path, "wc")
->>>>>>> 7fe7d504
     @full_wc_path = File.expand_path(@wc_path)
     @repos_path = File.join(@tmp_path, "repos")
     @full_repos_path = File.expand_path(@repos_path)
