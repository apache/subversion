--- conflicted
+++ resolved
@@ -125,14 +125,14 @@
     assert(!File.exist?(dir_path))
     ctx.mkdir(dir_path)
     assert(File.exist?(dir_path))
-    assert_raises(Svn::Error::EntryExists) do
+    assert_raises(Svn::Error::ENTRY_EXISTS) do
       ctx.add(dir_path)
     end
     old_rev = ctx.commit(@wc_path).revision
 
     new_rev = ctx.mkdir(dir2_uri).revision
     assert_equal(old_rev + 1, new_rev)
-    assert_raises(Svn::Error::FsAlreadyExists) do
+    assert_raises(Svn::Error::FS_ALREADY_EXISTS) do
       ctx.mkdir(dir2_uri)
     end
     assert(!File.exist?(dir2_path))
@@ -241,17 +241,10 @@
 
     File.open(path, "w") {|f| f.print(src * 2)}
     gc_disable do
-<<<<<<< HEAD
-      assert_raises(Svn::Error::ClientModified) do
-        ctx.delete(path)
-      end
-      assert_raises(Svn::Error::WcLocked) do
-=======
       assert_raises(Svn::Error::CLIENT_MODIFIED) do
         ctx.delete(path)
       end
       assert_raises(Svn::Error::WC_LOCKED) do
->>>>>>> fb160b83
         ctx.delete(path, true)
       end
       ctx.cleanup(@wc_path)
@@ -288,17 +281,10 @@
 
     File.open(path, "w") {|f| f.print(src * 2)}
     gc_disable do
-<<<<<<< HEAD
-      assert_raises(Svn::Error::ClientModified) do
-        ctx.rm(path)
-      end
-      assert_raises(Svn::Error::WcLocked) do
-=======
       assert_raises(Svn::Error::CLIENT_MODIFIED) do
         ctx.rm(path)
       end
       assert_raises(Svn::Error::WC_LOCKED) do
->>>>>>> fb160b83
         ctx.rm_f(path)
       end
       ctx.cleanup(@wc_path)
@@ -572,75 +558,6 @@
   end
 
   def test_log
-    log1 = "sample log1"
-    log2 = "sample log2"
-    log3 = "sample log3"
-    src1 = "source1\n"
-    src2 = "source2\n"
-    src3 = "source3\n"
-    file1 = "sample1.txt"
-    file2 = "sample2.txt"
-    file3 = "sample3.txt"
-    path1 = File.join(@wc_path, file1)
-    path2 = File.join(@wc_path, file2)
-    path3 = File.join(@wc_path, file3)
-    abs_path1 = File.join('', file1)
-    abs_path2 = File.join('', file2)
-    abs_path3 = File.join('', file3)
-
-    ctx = make_context(log1)
-    File.open(path1, "w") {|f| f.print(src1)}
-    ctx.add(path1)
-    rev1 = ctx.ci(@wc_path).revision
-
-    ctx = make_context(log2)
-    ctx.cp(path1, path2)
-    rev2 = ctx.ci(@wc_path).revision
-
-    ctx = make_context(log3)
-    ctx.cp(path1, path3)
-    File.open(path1, "w") {|f| f.print(src2)}
-    File.open(path3, "w") {|f| f.print(src3)}
-    rev3 = ctx.ci(@wc_path).revision
-
-    changed_paths_lists = {}
-    revs = {}
-    messages = {}
-    keys = [@wc_path, path1, path2, path3]
-    keys.each do |key|
-      revs[key] = []
-      changed_paths_lists[key] = []
-      messages[key] = []
-      args = [key, 1, "HEAD", 0, true, nil]
-      ctx.log(*args) do |changed_paths, rev, author, date, message|
-        revs[key] << rev
-        changed_paths_lists[key] << changed_paths
-        messages[key] << message
-      end
-    end
-    changed_paths_list = changed_paths_lists[@wc_path]
-
-    assert_equal([rev1, rev2, rev3], revs[@wc_path])
-    assert_equal([rev1, rev3], revs[path1])
-    assert_equal([rev1, rev2], revs[path2])
-    assert_equal([rev1, rev3], revs[path3])
-    assert_equal([log1, log2, log3], messages[@wc_path])
-
-    expected = [[abs_path1], [abs_path2], [abs_path1, abs_path3]]
-    actual = changed_paths_list.collect {|changed_paths| changed_paths.keys}
-    assert_nested_sorted_array(expected, actual)
-
-    assert_equal('A', changed_paths_list[0][abs_path1].action)
-    assert_false(changed_paths_list[0][abs_path1].copied?)
-    assert_equal('A', changed_paths_list[1][abs_path2].action)
-    assert_true(changed_paths_list[1][abs_path2].copied?)
-    assert_equal(abs_path1, changed_paths_list[1][abs_path2].copyfrom_path)
-    assert_equal(rev1, changed_paths_list[1][abs_path2].copyfrom_rev)
-    assert_equal('M', changed_paths_list[2][abs_path1].action)
-    assert_equal('A', changed_paths_list[2][abs_path3].action)
-  end
-
-  def test_log_message
     log = "sample log"
     file = "hello.txt"
     path = File.join(@wc_path, file)
@@ -749,94 +666,6 @@
     ctx.diff_peg([], path, rev1, rev2, out_file.path, err_file.path)
     out_file.open
     assert_match(/-#{before}\+#{after}\z/, out_file.read)
-  end
-
-  def test_diff_summarize
-    log = "sample log"
-    before = "before\n"
-    after = "after\n"
-    file = "hello.txt"
-    path = File.join(@wc_path, file)
-
-    File.open(path, "w") {|f| f.print(before)}
-
-    ctx = make_context(log)
-    ctx.add(path)
-    commit_info = ctx.commit(@wc_path)
-    rev1 = commit_info.revision
-
-    File.open(path, "w") {|f| f.print(after)}
-
-    commit_info = ctx.commit(@wc_path)
-    rev2 = commit_info.revision
-
-    diffs = []
-    ctx.diff_summarize(path, rev1, path, rev2) do |diff|
-      diffs << diff
-    end
-    assert_equal([file], diffs.collect {|d| d.path})
-    kinds = diffs.collect do |d|
-      [d.kind_normal?, d.kind_added?, d.kind_modified?, d.kind_deleted?]
-    end
-    assert_equal([[false, false, true, false]], kinds)
-    assert_equal([false], diffs.collect {|d| d.prop_changed?})
-    node_kinds = diffs.collect do |d|
-      [d.node_kind_none?, d.node_kind_file?,
-       d.node_kind_dir?, d.node_kind_unknown?]
-    end
-    assert_equal([[false, true, false, false]], node_kinds)
-  end
-
-  def test_diff_summarize_peg
-    log = "sample log"
-    before = "before\n"
-    after = "after\n"
-    before_file = "before.txt"
-    after_file = "after.txt"
-    moved_file = "moved.txt"
-    before_path = File.join(@wc_path, before_file)
-    after_path = File.join(@wc_path, after_file)
-    moved_path = File.join(@wc_path, moved_file)
-    after_uri = "#{@repos_uri}/#{after_file}"
-
-    File.open(before_path, "w") {|f| f.print(before)}
-
-    ctx = make_context(log)
-    ctx.add(before_path)
-    commit_info = ctx.commit(@wc_path)
-    rev1 = commit_info.revision
-
-    ctx.mv(before_path, after_path)
-    commit_info = ctx.commit(@wc_path)
-    rev2 = commit_info.revision
-
-    File.open(after_path, "w") {|f| f.print(after)}
-    commit_info = ctx.commit(@wc_path)
-    rev3 = commit_info.revision
-
-    File.open(after_path, "w") {|f| f.print(before)}
-    commit_info = ctx.commit(@wc_path)
-    rev4 = commit_info.revision
-
-    ctx.mv(after_path, moved_path)
-    commit_info = ctx.commit(@wc_path)
-    rev5 = commit_info.revision
-
-    diffs = []
-    ctx.diff_summarize_peg(after_uri, rev3, rev4, rev3) do |diff|
-      diffs << diff
-    end
-    assert_equal([after_file], diffs.collect {|d| d.path})
-    kinds = diffs.collect do |d|
-      [d.kind_normal?, d.kind_added?, d.kind_modified?, d.kind_deleted?]
-    end
-    assert_equal([[false, false, true, false]], kinds)
-    assert_equal([false], diffs.collect {|d| d.prop_changed?})
-    node_kinds = diffs.collect do |d|
-      [d.node_kind_none?, d.node_kind_file?,
-       d.node_kind_dir?, d.node_kind_unknown?]
-    end
-    assert_equal([[false, true, false, false]], node_kinds)
   end
 
   def test_merge
@@ -998,7 +827,7 @@
     ctx.relocate(@wc_path, @repos_uri, @repos_svnserve_uri)
     
     ctx = make_context(log)
-    assert_raises(Svn::Error::AuthnNoProvider) do
+    assert_raises(Svn::Error::AUTHN_NO_PROVIDER) do
       ctx.cat(path)
     end
   end
@@ -1026,12 +855,12 @@
     File.open(path, "w") {|f| f.print(src2)}
     ctx.up(@wc_path)
 
-    assert_raises(Svn::Error::WcFoundConflict) do
+    assert_raises(Svn::Error::WC_FOUND_CONFLICT) do
       ctx.ci(@wc_path)
     end
 
     ctx.resolved(dir_path, false)
-    assert_raises(Svn::Error::WcFoundConflict) do
+    assert_raises(Svn::Error::WC_FOUND_CONFLICT) do
       ctx.ci(@wc_path)
     end
 
@@ -1113,6 +942,7 @@
     file2 = "sample2.txt"
     path1 = File.join(@wc_path, file1)
     path2 = File.join(@wc_path, file2)
+    full_path2 = File.join(@full_wc_path, file2)
 
     ctx = make_context(log)
     File.open(path1, "w") {|f| f.print(src1)}
@@ -1122,7 +952,7 @@
 
     File.open(path1, "w") {|f| f.print(src2)}
 
-    assert_raises(Svn::Error::ClientModified) do
+    assert_raises(Svn::Error::CLIENT_MODIFIED) do
       ctx.mv(path1, path2)
     end
     ctx.cleanup(@wc_path)
@@ -1131,39 +961,21 @@
       ctx.mv_f(path1, path2)
     end
 
-    notifies = []
+    infos = []
     ctx.set_notify_func do |notify|
-      notifies << notify
+      infos << [notify.path, notify]
     end
     ctx.ci(@wc_path)
 
-    paths = notifies.collect do |notify|
-      notify.path
-    end
-    assert_equal([path1, path2, path2].sort, paths.sort)
-
-    deleted_paths = notifies.find_all do |notify|
-      notify.commit_deleted?
-    end.collect do |notify|
-      notify.path
-    end
-    assert_equal([path1].sort, deleted_paths.sort)
-
-    added_paths = notifies.find_all do |notify|
-      notify.commit_added?
-    end.collect do |notify|
-      notify.path
-    end
-    assert_equal([path2].sort, added_paths.sort)
-
-    postfix_txdelta_paths = notifies.find_all do |notify|
-      notify.commit_postfix_txdelta?
-    end.collect do |notify|
-      notify.path
-    end
-    assert_equal([path2].sort, postfix_txdelta_paths.sort)
-
+    assert_equal([path1, path2, full_path2].sort,
+                 infos.collect{|path, notify| path}.sort)
+    path1_notify = infos.assoc(path1)[1]
+    assert(path1_notify.commit_deleted?)
+    path2_notify = infos.assoc(path2)[1]
+    assert(path2_notify.commit_added?)
     assert_equal(src2, File.open(path2) {|f| f.read})
+    full_path2_notify = infos.assoc(full_path2)[1]
+    assert(full_path2_notify.commit_postfix_txdelta?)
   end
 
   def test_prop
@@ -1227,7 +1039,7 @@
     ctx.ci(@wc_path)
     assert_equal({dir_uri => prop_value}, ctx.pg(prop_name, dir_path))
 
-    assert_raises(Svn::Error::BadMimeType) do
+    assert_raises(Svn::Error::BAD_MIME_TYPE) do
       ctx.ps(Svn::Core::PROP_MIME_TYPE,
              invalid_mime_type_prop_value,
              path)
@@ -1524,47 +1336,7 @@
     file_dirent = dirents[file]
     assert(file_dirent.file?)
   end
-
-  def test_list
-    log = "sample log"
-    src = "source\n"
-    file = "sample.txt"
-    dir = "sample"
-    prop_name = "sample-prop"
-    prop_value = "sample value"
-    dir_path = File.join(@wc_path, dir)
-    path = File.join(@wc_path, file)
-
-    ctx = make_context(log)
-
-    ctx.mkdir(dir_path)
-    File.open(path, "w") {|f| f.print(src)}
-    ctx.add(path)
-    ctx.prop_set(prop_name, prop_value, path)
-    rev = ctx.ci(@wc_path).revision
-
-    entries = []
-    ctx.list(@wc_path, rev) do |path, dirent, lock, abs_path|
-      entries << [path, dirent, lock, abs_path]
-    end
-    paths = entries.collect do |path, dirent, lock, abs_path|
-      [path, abs_path]
-    end
-    assert_equal([["", "/"], [dir, "/"], [file, "/"]].sort, paths.sort)
-    entries.each do |path, dirent, lock, abs_path|
-      case path
-      when dir, ""
-        assert(dirent.directory?)
-        assert_false(dirent.have_props?)
-      when file
-        assert(dirent.file?)
-        assert_true(dirent.have_props?)
-      else
-        flunk
-      end
-    end
-  end
-
+  
   def test_switch
     log = "sample log"
     trunk_src = "trunk source\n"
@@ -1642,7 +1414,7 @@
 
     ctx = Svn::Client::Context.new
     
-    assert_raises(Svn::Error::AuthnNoProvider) do
+    assert_raises(Svn::Error::AUTHN_NO_PROVIDER) do
       ctx.cat(svnserve_uri)
     end
     
@@ -1651,7 +1423,7 @@
       cred.password = @password
       cred.may_save = false
     end
-    assert_raises(Svn::Error::RaNotAuthorized) do
+    assert_raises(Svn::Error::RA_NOT_AUTHORIZED) do
       ctx.cat(svnserve_uri)
     end
     
@@ -1660,7 +1432,7 @@
       cred.password = "wrong-#{@password}"
       cred.may_save = false
     end
-    assert_raises(Svn::Error::RaNotAuthorized) do
+    assert_raises(Svn::Error::RA_NOT_AUTHORIZED) do
       ctx.cat(svnserve_uri)
     end
     
@@ -1689,7 +1461,7 @@
     ctx = Svn::Client::Context.new
     setup_auth_baton(ctx.auth_baton)
     ctx.add_simple_provider
-    assert_raises(Svn::Error::RaNotAuthorized) do
+    assert_raises(Svn::Error::RA_NOT_AUTHORIZED) do
       assert_equal(src, ctx.cat(svnserve_uri))
     end
 
@@ -1710,7 +1482,7 @@
   end
 
   def test_windows_simple_provider
-    return unless Svn::Core.respond_to?(:add_windows_simple_provider)
+    return unless Svn::Client.respond_to?(:add_windows_simple_provider)
 
     log = "sample log"
     src = "source\n"
@@ -1728,7 +1500,7 @@
     ctx = Svn::Client::Context.new
     setup_auth_baton(ctx.auth_baton)
     ctx.add_windows_simple_provider
-    assert_raises(Svn::Error::RaNotAuthorized) do
+    assert_raises(Svn::Error::RA_NOT_AUTHORIZED) do
       assert_equal(src, ctx.cat(svnserve_uri))
     end
 
@@ -1807,19 +1579,4 @@
       Svn::Client::CommitItem.new
     end
   end
-
-  def test_log_msg_func_cancel
-    log = "sample log"
-    dir = "dir"
-    dir_path = File.join(@wc_path, dir)
-
-    ctx = make_context(log)
-    ctx.set_log_msg_func do |items|
-      raise Svn::Error::Cancelled
-    end
-    ctx.mkdir(dir_path)
-    assert_raise(Svn::Error::Cancelled) do
-      ctx.commit(@wc_path)
-    end
-  end
 end