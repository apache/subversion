/**
 * @copyright
 * ====================================================================
 *    Licensed to the Apache Software Foundation (ASF) under one
 *    or more contributor license agreements.  See the NOTICE file
 *    distributed with this work for additional information
 *    regarding copyright ownership.  The ASF licenses this file
 *    to you under the Apache License, Version 2.0 (the
 *    "License"); you may not use this file except in compliance
 *    with the License.  You may obtain a copy of the License at
 *
 *      http://www.apache.org/licenses/LICENSE-2.0
 *
 *    Unless required by applicable law or agreed to in writing,
 *    software distributed under the License is distributed on an
 *    "AS IS" BASIS, WITHOUT WARRANTIES OR CONDITIONS OF ANY
 *    KIND, either express or implied.  See the License for the
 *    specific language governing permissions and limitations
 *    under the License.
 * ====================================================================
 * @endcopyright
 *
 * @file ClientContext.cpp
 * @brief Implementation of the class ClientContext
 */

#include "svn_client.h"
#include "private/svn_wc_private.h"
#include "svn_private_config.h"

#include "ClientContext.h"
#include "JNIUtil.h"
#include "JNICriticalSection.h"

#include "Prompter.h"
#include "CreateJ.h"
#include "EnumMapper.h"
#include "CommitMessage.h"


ClientContext::ClientContext(jobject jsvnclient, SVN::Pool &pool)
    : OperationContext(pool)
{
    static jfieldID ctxFieldID = 0;
    attachJavaObject(jsvnclient, "L"JAVA_PACKAGE"/SVNClient$ClientContext;", "clientContext", &ctxFieldID);

<<<<<<< HEAD
    env->DeleteLocalRef(jctx);

=======
>>>>>>> 5c50c7a8
    SVN_JNI_ERR(svn_client_create_context2(&m_context, NULL,
                                           pool.getPool()),
                );

    /* Clear the wc_ctx as we don't want to maintain this unconditionally
       for compatibility reasons */
    SVN_JNI_ERR(svn_wc_context_destroy(m_context->wc_ctx),
                );
    m_context->wc_ctx = NULL;

    /* None of the following members change during the lifetime of
       this object. */
    m_context->notify_func = NULL;
    m_context->notify_baton = NULL;
    m_context->log_msg_func3 = CommitMessage::callback;
    m_context->log_msg_baton3 = NULL;
    m_context->cancel_func = checkCancel;
    m_context->cancel_baton = this;
    m_context->notify_func2= notify;
    m_context->notify_baton2 = m_jctx;
    m_context->progress_func = progress;
    m_context->progress_baton = m_jctx;
    m_context->conflict_func2 = resolve;
    m_context->conflict_baton2 = m_jctx;

    m_context->client_name = getClientName();
}

ClientContext::~ClientContext()
{
}


/* Helper function to make sure that we don't keep dangling pointers in ctx.
   Note that this function might be called multiple times if getContext()
   is called on the same pool.

   The use of this function assumes a proper subpool behavior by its user,
   (read: SVNClient) usually per request.
 */
extern "C" {

struct clearctx_baton_t
{
  svn_client_ctx_t *ctx;
  svn_client_ctx_t *backup;
};

static apr_status_t clear_ctx_ptrs(void *ptr)
{
    clearctx_baton_t *bt = reinterpret_cast<clearctx_baton_t*>(ptr);

    /* Reset all values to those before overwriting by getContext. */
    *bt->ctx = *bt->backup;

    return APR_SUCCESS;
}

};

svn_client_ctx_t *
ClientContext::getContext(CommitMessage *message, SVN::Pool &in_pool)
{
    apr_pool_t *pool = in_pool.getPool();
    svn_client_ctx_t *ctx = m_context;

    /* Make a temporary copy of ctx to restore at pool cleanup to avoid
       leaving references to dangling pointers.

       Note that this allows creating a stack of context changes if
       the function is invoked multiple times with different pools.
     */
    clearctx_baton_t *bt =
      reinterpret_cast<clearctx_baton_t *>(apr_pcalloc(pool, sizeof(*bt)));
    bt->ctx = ctx;
    bt->backup =
      reinterpret_cast<svn_client_ctx_t*>(apr_pmemdup(pool, ctx, sizeof(*ctx)));
    apr_pool_cleanup_register(in_pool.getPool(), bt, clear_ctx_ptrs,
                              clear_ctx_ptrs);

    if (!ctx->config)
      {
        apr_hash_t * configData = getConfigData();

        ctx->config = configData;
        bt->backup->config = ctx->config;
      }
<<<<<<< HEAD
    svn_config_t *config =
        reinterpret_cast<svn_config_t *>(apr_hash_get(ctx->config,
                                                      SVN_CONFIG_CATEGORY_CONFIG,
                                                      APR_HASH_KEY_STRING));


    /* The whole list of registered providers */
    apr_array_header_t *providers;

    /* Populate the registered providers with the platform-specific providers */
    SVN_JNI_ERR(svn_auth_get_platform_specific_client_providers(&providers,
                                                                config,
                                                                pool),
                NULL);

    /* Use the prompter (if available) to prompt for password and cert
     * caching. */
    svn_auth_plaintext_prompt_func_t plaintext_prompt_func = NULL;
    void *plaintext_prompt_baton = NULL;
    svn_auth_plaintext_passphrase_prompt_func_t plaintext_passphrase_prompt_func;
    void *plaintext_passphrase_prompt_baton = NULL;

    if (m_prompter != NULL)
    {
        plaintext_prompt_func = Prompter::plaintext_prompt;
        plaintext_prompt_baton = m_prompter;
        plaintext_passphrase_prompt_func = Prompter::plaintext_passphrase_prompt;
        plaintext_passphrase_prompt_baton = m_prompter;
    }

    /* The main disk-caching auth providers, for both
     * 'username/password' creds and 'username' creds.  */
    svn_auth_provider_object_t *provider;

    svn_auth_get_simple_provider2(&provider, plaintext_prompt_func,
                                  plaintext_prompt_baton, pool);
    APR_ARRAY_PUSH(providers, svn_auth_provider_object_t *) = provider;

    svn_auth_get_username_provider(&provider, pool);
    APR_ARRAY_PUSH(providers, svn_auth_provider_object_t *) = provider;
=======
>>>>>>> 5c50c7a8

    ctx->auth_baton = getAuthBaton(in_pool);
    ctx->log_msg_baton3 = message;
    resetCancelRequest();

    SVN_JNI_ERR(svn_wc_context_create(&ctx->wc_ctx, NULL,
                                      in_pool.getPool(), in_pool.getPool()),
                NULL);

    return ctx;
}

void
<<<<<<< HEAD
ClientContext::username(const char *pi_username)
{
    m_userName = (pi_username == NULL ? "" : pi_username);
}

void
ClientContext::password(const char *pi_password)
{
    m_passWord = (pi_password == NULL ? "" : pi_password);
}

void
ClientContext::setPrompt(Prompter *prompter)
{
    delete m_prompter;
    m_prompter = prompter;
}

void
ClientContext::setConfigDirectory(const char *configDir)
{
    // A change to the config directory may necessitate creation of
    // the config templates.
    SVN::Pool requestPool;
    SVN_JNI_ERR(svn_config_ensure(configDir, requestPool.getPool()), );

    m_configDir = (configDir == NULL ? "" : configDir);
    m_context->config = NULL;
}

const char *
ClientContext::getConfigDirectory() const
{
    return m_configDir.c_str();
}

void
ClientContext::cancelOperation()
{
    m_cancelOperation = true;
}

svn_error_t *
ClientContext::checkCancel(void *cancelBaton)
{
    ClientContext *that = static_cast<ClientContext *>(cancelBaton);
    if (that->m_cancelOperation)
        return svn_error_create(SVN_ERR_CANCELLED, NULL,
                                _("Operation cancelled"));
    else
        return SVN_NO_ERROR;
}

void
=======
>>>>>>> 5c50c7a8
ClientContext::notify(void *baton,
                      const svn_wc_notify_t *notify,
                      apr_pool_t *pool)
{
  jobject jctx = (jobject) baton;
  JNIEnv *env = JNIUtil::getEnv();

  static jmethodID mid = 0;
  if (mid == 0)
    {
      jclass clazz = env->GetObjectClass(jctx);
      if (JNIUtil::isJavaExceptionThrown())
        return;

      mid = env->GetMethodID(clazz, "onNotify",
                             "(L"JAVA_PACKAGE"/ClientNotifyInformation;)V");
      if (JNIUtil::isJavaExceptionThrown() || mid == 0)
        return;

      env->DeleteLocalRef(clazz);
    }

  jobject jInfo = CreateJ::ClientNotifyInformation(notify);
  if (JNIUtil::isJavaExceptionThrown())
    return;

  env->CallVoidMethod(jctx, mid, jInfo);
  if (JNIUtil::isJavaExceptionThrown())
    return;

  env->DeleteLocalRef(jInfo);
}

svn_error_t *
ClientContext::resolve(svn_wc_conflict_result_t **result,
                       const svn_wc_conflict_description2_t *desc,
                       void *baton,
                       apr_pool_t *result_pool,
                       apr_pool_t *scratch_pool)
{
  jobject jctx = (jobject) baton;
  JNIEnv *env = JNIUtil::getEnv();

  // Create a local frame for our references
  env->PushLocalFrame(LOCAL_FRAME_SIZE);
  if (JNIUtil::isJavaExceptionThrown())
    return SVN_NO_ERROR;

  static jmethodID mid = 0;
  if (mid == 0)
    {
      jclass clazz = env->GetObjectClass(jctx);
      if (JNIUtil::isJavaExceptionThrown())
        POP_AND_RETURN(SVN_NO_ERROR);

      mid = env->GetMethodID(clazz, "resolve",
                             "(L"JAVA_PACKAGE"/ConflictDescriptor;)"
                             "L"JAVA_PACKAGE"/ConflictResult;");
      if (JNIUtil::isJavaExceptionThrown() || mid == 0)
        POP_AND_RETURN(SVN_NO_ERROR);
    }

  // Create an instance of the conflict descriptor.
  jobject jdesc = CreateJ::ConflictDescriptor(desc);
  if (JNIUtil::isJavaExceptionThrown())
    POP_AND_RETURN(SVN_NO_ERROR);

  // Invoke the Java conflict resolver callback method using the descriptor.
  jobject jresult = env->CallObjectMethod(jctx, mid, jdesc);
  if (JNIUtil::isJavaExceptionThrown())
    {
      // If an exception is thrown by our conflict resolver, remove it
      // from the JNI env, and convert it into a Subversion error.
      SVN::Pool tmpPool(scratch_pool);
      const char *msg = JNIUtil::thrownExceptionToCString(tmpPool);
      svn_error_t *err = svn_error_create(SVN_ERR_WC_CONFLICT_RESOLVER_FAILURE,
                                          NULL, msg);
      env->PopLocalFrame(NULL);
      return err;
    }

  *result = javaResultToC(jresult, result_pool);
  if (*result == NULL)
    {
      // Unable to convert the result into a C representation.
      env->PopLocalFrame(NULL);
      return svn_error_create(SVN_ERR_WC_CONFLICT_RESOLVER_FAILURE, NULL, NULL);
    }

  env->PopLocalFrame(NULL);
  return SVN_NO_ERROR;
}

svn_wc_conflict_result_t *
ClientContext::javaResultToC(jobject jresult, apr_pool_t *pool)
{
  JNIEnv *env = JNIUtil::getEnv();

  // Create a local frame for our references
  env->PushLocalFrame(LOCAL_FRAME_SIZE);
  if (JNIUtil::isJavaExceptionThrown())
    return SVN_NO_ERROR;

  static jmethodID getChoice = 0;
  static jmethodID getMergedPath = 0;

  jclass clazz = NULL;
  if (getChoice == 0 || getMergedPath == 0)
    {
      clazz = env->FindClass(JAVA_PACKAGE "/ConflictResult");
      if (JNIUtil::isJavaExceptionThrown())
        POP_AND_RETURN_NULL;
    }

  if (getChoice == 0)
    {
      getChoice = env->GetMethodID(clazz, "getChoice",
                                   "()L"JAVA_PACKAGE"/ConflictResult$Choice;");
      if (JNIUtil::isJavaExceptionThrown() || getChoice == 0)
        POP_AND_RETURN_NULL;
    }
  if (getMergedPath == 0)
    {
      getMergedPath = env->GetMethodID(clazz, "getMergedPath",
                                       "()Ljava/lang/String;");
      if (JNIUtil::isJavaExceptionThrown() || getMergedPath == 0)
        POP_AND_RETURN_NULL;
    }

  jobject jchoice = env->CallObjectMethod(jresult, getChoice);
  if (JNIUtil::isJavaExceptionThrown())
    POP_AND_RETURN_NULL;

  jstring jmergedPath = (jstring) env->CallObjectMethod(jresult, getMergedPath);
  if (JNIUtil::isJavaExceptionThrown())
    POP_AND_RETURN_NULL;

  JNIStringHolder mergedPath(jmergedPath);
  if (JNIUtil::isJavaExceptionThrown())
    POP_AND_RETURN_NULL;

  svn_wc_conflict_result_t *result =
         svn_wc_create_conflict_result(EnumMapper::toConflictChoice(jchoice),
                                       mergedPath.pstrdup(pool),
                                       pool);

  env->PopLocalFrame(NULL);
  return result;
}<|MERGE_RESOLUTION|>--- conflicted
+++ resolved
@@ -44,11 +44,6 @@
     static jfieldID ctxFieldID = 0;
     attachJavaObject(jsvnclient, "L"JAVA_PACKAGE"/SVNClient$ClientContext;", "clientContext", &ctxFieldID);
 
-<<<<<<< HEAD
-    env->DeleteLocalRef(jctx);
-
-=======
->>>>>>> 5c50c7a8
     SVN_JNI_ERR(svn_client_create_context2(&m_context, NULL,
                                            pool.getPool()),
                 );
@@ -136,49 +131,6 @@
         ctx->config = configData;
         bt->backup->config = ctx->config;
       }
-<<<<<<< HEAD
-    svn_config_t *config =
-        reinterpret_cast<svn_config_t *>(apr_hash_get(ctx->config,
-                                                      SVN_CONFIG_CATEGORY_CONFIG,
-                                                      APR_HASH_KEY_STRING));
-
-
-    /* The whole list of registered providers */
-    apr_array_header_t *providers;
-
-    /* Populate the registered providers with the platform-specific providers */
-    SVN_JNI_ERR(svn_auth_get_platform_specific_client_providers(&providers,
-                                                                config,
-                                                                pool),
-                NULL);
-
-    /* Use the prompter (if available) to prompt for password and cert
-     * caching. */
-    svn_auth_plaintext_prompt_func_t plaintext_prompt_func = NULL;
-    void *plaintext_prompt_baton = NULL;
-    svn_auth_plaintext_passphrase_prompt_func_t plaintext_passphrase_prompt_func;
-    void *plaintext_passphrase_prompt_baton = NULL;
-
-    if (m_prompter != NULL)
-    {
-        plaintext_prompt_func = Prompter::plaintext_prompt;
-        plaintext_prompt_baton = m_prompter;
-        plaintext_passphrase_prompt_func = Prompter::plaintext_passphrase_prompt;
-        plaintext_passphrase_prompt_baton = m_prompter;
-    }
-
-    /* The main disk-caching auth providers, for both
-     * 'username/password' creds and 'username' creds.  */
-    svn_auth_provider_object_t *provider;
-
-    svn_auth_get_simple_provider2(&provider, plaintext_prompt_func,
-                                  plaintext_prompt_baton, pool);
-    APR_ARRAY_PUSH(providers, svn_auth_provider_object_t *) = provider;
-
-    svn_auth_get_username_provider(&provider, pool);
-    APR_ARRAY_PUSH(providers, svn_auth_provider_object_t *) = provider;
-=======
->>>>>>> 5c50c7a8
 
     ctx->auth_baton = getAuthBaton(in_pool);
     ctx->log_msg_baton3 = message;
@@ -192,63 +144,6 @@
 }
 
 void
-<<<<<<< HEAD
-ClientContext::username(const char *pi_username)
-{
-    m_userName = (pi_username == NULL ? "" : pi_username);
-}
-
-void
-ClientContext::password(const char *pi_password)
-{
-    m_passWord = (pi_password == NULL ? "" : pi_password);
-}
-
-void
-ClientContext::setPrompt(Prompter *prompter)
-{
-    delete m_prompter;
-    m_prompter = prompter;
-}
-
-void
-ClientContext::setConfigDirectory(const char *configDir)
-{
-    // A change to the config directory may necessitate creation of
-    // the config templates.
-    SVN::Pool requestPool;
-    SVN_JNI_ERR(svn_config_ensure(configDir, requestPool.getPool()), );
-
-    m_configDir = (configDir == NULL ? "" : configDir);
-    m_context->config = NULL;
-}
-
-const char *
-ClientContext::getConfigDirectory() const
-{
-    return m_configDir.c_str();
-}
-
-void
-ClientContext::cancelOperation()
-{
-    m_cancelOperation = true;
-}
-
-svn_error_t *
-ClientContext::checkCancel(void *cancelBaton)
-{
-    ClientContext *that = static_cast<ClientContext *>(cancelBaton);
-    if (that->m_cancelOperation)
-        return svn_error_create(SVN_ERR_CANCELLED, NULL,
-                                _("Operation cancelled"));
-    else
-        return SVN_NO_ERROR;
-}
-
-void
-=======
->>>>>>> 5c50c7a8
 ClientContext::notify(void *baton,
                       const svn_wc_notify_t *notify,
                       apr_pool_t *pool)
