/*
 * cl.h:  shared stuff in the command line program
 *
 * ====================================================================
 * Copyright (c) 2000-2007 CollabNet.  All rights reserved.
 *
 * This software is licensed as described in the file COPYING, which
 * you should have received as part of this distribution.  The terms
 * are also available at http://subversion.tigris.org/license-1.html.
 * If newer versions of this license are posted there, you may use a
 * newer version instead, at your option.
 *
 * This software consists of voluntary contributions made by many
 * individuals.  For exact contribution history, see the revision
 * history and logs, available at http://subversion.tigris.org/.
 * ====================================================================
 */

/* ==================================================================== */



#ifndef SVN_CL_H
#define SVN_CL_H

/*** Includes. ***/
#include <apr_tables.h>
#include <apr_getopt.h>

#include "svn_wc.h"
#include "svn_client.h"
#include "svn_string.h"
#include "svn_opt.h"
#include "svn_auth.h"

#ifdef __cplusplus
extern "C" {
#endif /* __cplusplus */


/*** Option processing ***/

/* Add an identifier here for long options that don't have a short
   option. Options that have both long and short options should just
   use the short option letter as identifier.  */
typedef enum {
  svn_cl__ancestor_path_opt = SVN_OPT_FIRST_LONGOPT_ID,
  svn_cl__auth_password_opt,
  svn_cl__auth_username_opt,
  svn_cl__autoprops_opt,
  svn_cl__changelist_opt,
  svn_cl__config_dir_opt,
  svn_cl__diff_cmd_opt,
  svn_cl__dry_run_opt,
  svn_cl__editor_cmd_opt,
  svn_cl__encoding_opt,
  svn_cl__force_log_opt,
  svn_cl__force_opt,
  svn_cl__keep_changelist_opt,
  svn_cl__ignore_ancestry_opt,
  svn_cl__ignore_externals_opt,
  svn_cl__incremental_opt,
  svn_cl__merge_cmd_opt,
  svn_cl__native_eol_opt,
  svn_cl__new_cmd_opt,
  svn_cl__no_auth_cache_opt,
  svn_cl__no_autoprops_opt,
  svn_cl__no_diff_deleted,
  svn_cl__no_ignore_opt,
  svn_cl__no_unlock_opt,
  svn_cl__non_interactive_opt,
  svn_cl__notice_ancestry_opt,
  svn_cl__old_cmd_opt,
  svn_cl__record_only_opt,
  svn_cl__relocate_opt,
  svn_cl__remove_opt,
  svn_cl__revprop_opt,
  svn_cl__stop_on_copy_opt,
  svn_cl__strict_opt,
  svn_cl__summarize,
  svn_cl__targets_opt,
  svn_cl__depth_opt,
  svn_cl__version_opt,
  svn_cl__xml_opt,
  svn_cl__keep_local_opt,
  svn_cl__with_revprop_opt,
  svn_cl__parents_opt,
  svn_cl__accept_opt
} svn_cl__longopt_t;



/*** Command dispatch. ***/

/* Hold results of option processing that are shared by multiple
   commands. */
typedef struct svn_cl__opt_state_t
{
  /* These get set as a result of revisions or dates being specified.
     When only one revision is given, it's start_revision, and
     end_revision remains `svn_opt_revision_unspecified'. */
  svn_opt_revision_t start_revision, end_revision;

  /* Max number of log messages to get back from svn_client_log2. */
  int limit;

  /* Note: after option processing is done, the depth flag will
     reflect the switch actually given on the command line, or 
     svn_depth_unknown if none. */
  svn_depth_t depth;

  /* Was --no-unlock specified? */
  svn_boolean_t no_unlock;

  const char *message;           /* log message */
  const char *ancestor_path;     /* ### todo: who sets this? */
  svn_boolean_t force;           /* be more forceful, as in "svn rm -f ..." */
  svn_boolean_t force_log;       /* force validity of a suspect log msg file */
  svn_boolean_t incremental;     /* yield output suitable for concatenation */
  svn_boolean_t quiet;           /* sssh...avoid unnecessary output */
  svn_boolean_t non_interactive; /* do no interactive prompting */
  svn_boolean_t version;         /* print version information */
  svn_boolean_t verbose;         /* be verbose */
  svn_boolean_t update;          /* contact the server for the full story */
  svn_boolean_t strict;          /* do strictly what was requested */
  svn_stringbuf_t *filedata;     /* contents of file used as option data */
  const char *encoding;          /* the locale/encoding of the data*/
  svn_boolean_t help;            /* print usage message */
  const char *auth_username;     /* auth username */ /* UTF-8! */
  const char *auth_password;     /* auth password */ /* UTF-8! */
  const char *extensions;        /* subprocess extension args */ /* UTF-8! */
  apr_array_header_t *targets;   /* target list from file */ /* UTF-8! */
  svn_boolean_t xml;             /* output in xml, e.g., "svn log --xml" */
  svn_boolean_t no_ignore;       /* disregard default ignores & svn:ignore's */
  svn_boolean_t no_auth_cache;   /* do not cache authentication information */
  svn_boolean_t no_diff_deleted; /* do not show diffs for deleted files */
  svn_boolean_t notice_ancestry; /* notice ancestry for diff-y operations */
  svn_boolean_t ignore_ancestry; /* ignore ancestry for merge-y operations */
  svn_boolean_t ignore_externals;/* ignore externals definitions */
  svn_boolean_t stop_on_copy;    /* don't cross copies during processing */
  svn_boolean_t dry_run;         /* try operation but make no changes */
  svn_boolean_t revprop;         /* operate on a revision property */
  const char *diff_cmd;          /* the external diff command to use */
  const char *merge_cmd;         /* the external merge command to use */
  const char *editor_cmd;        /* external editor command. */
  svn_boolean_t record_only;     /* whether to record mergeinfo */
  const char *old_target;        /* diff target */
  const char *new_target;        /* diff target */
  svn_boolean_t relocate;        /* rewrite urls (svn switch) */
  const char * config_dir;       /* over-riding configuration directory */
  svn_boolean_t autoprops;       /* enable automatic properties */
  svn_boolean_t no_autoprops;    /* disable automatic properties */
  const char *native_eol;        /* override system standard eol marker */
  svn_boolean_t summarize;       /* create a summary of a diff */
  svn_boolean_t remove;          /* deassociate a changelist */
  const char *changelist;        /* operate on this changelist */
  svn_boolean_t keep_changelist; /* don't remove changelist after commit */
  svn_boolean_t keep_local;      /* delete path only from repository */
  apr_hash_t *revprop_table;     /* table with revision properties to set */
  svn_boolean_t parents;         /* create intermediate directories */
  svn_boolean_t use_merge_history; /* use/display extra merge information */
<<<<<<< HEAD
  svn_accept_t accept_;          /* automatically resolve conflict */
=======
  svn_accept_t accept_which;     /* automatically resolve conflict */
>>>>>>> 4eaf3f05

} svn_cl__opt_state_t;


typedef struct
{
  svn_cl__opt_state_t *opt_state;
  svn_client_ctx_t *ctx;
} svn_cl__cmd_baton_t;


/* Declare all the command procedures */
svn_opt_subcommand_t
  svn_cl__add,
  svn_cl__blame,
  svn_cl__changelist,
  svn_cl__checkout,
  svn_cl__cleanup,
  svn_cl__commit,
  svn_cl__copy,
  svn_cl__delete,
  svn_cl__diff,
  svn_cl__export,
  svn_cl__help,
  svn_cl__import,
  svn_cl__info,
  svn_cl__lock,
  svn_cl__log,
  svn_cl__list,
  svn_cl__merge,
  svn_cl__mkdir,
  svn_cl__move,
  svn_cl__propdel,
  svn_cl__propedit,
  svn_cl__propget,
  svn_cl__proplist,
  svn_cl__propset,
  svn_cl__revert,
  svn_cl__resolved,
  svn_cl__status,
  svn_cl__switch,
  svn_cl__unlock,
  svn_cl__update,
  svn_cl__cat;


/* See definition in main.c for documentation. */
extern const svn_opt_subcommand_desc2_t svn_cl__cmd_table[];

/* See definition in main.c for documentation. */
extern const apr_getopt_option_t svn_cl__options[];


/* A helper for the many subcommands that wish to merely warn when
 * invoked on an unversioned, nonexistent, or otherwise innocuously
 * errorful resource.  Meant to be wrapped with SVN_ERR().
 * 
 * If ERR is null, return SVN_NO_ERROR, setting *SUCCESS to TRUE
 * if SUCCESS is not NULL.
 *
 * Else if ERR->apr_err is one of the error codes supplied in varargs,
 * then handle ERR as a warning (unless QUIET is true), clear ERR, and
 * return SVN_NO_ERROR, setting *SUCCESS to FALSE if SUCCESS is not
 * NULL.
 *
 * Else return ERR, setting *SUCCESS to FALSE if SUCCESS is not NULL.
 *
 * Typically, error codes like SVN_ERR_UNVERSIONED_RESOURCE,
 * SVN_ERR_ENTRY_NOT_FOUND, etc, are supplied in varargs.  Don't
 * forget to terminate the argument list with SVN_NO_ERROR.
 */
svn_error_t *
svn_cl__try(svn_error_t *err,
            svn_boolean_t *success,
            svn_boolean_t quiet,
            ...);


/* Our cancellation callback. */
svn_error_t *svn_cl__check_cancel(void *baton);



/* Various conflict-resolution callbacks. */

/* A mindless implementation of svn_wc_conflict_resolver_func_t that
 * does absolutely nothing to resolve conflicts. */
svn_error_t *svn_cl__ignore_conflicts(
    svn_wc_conflict_result_t *result,
    const svn_wc_conflict_description_t *description,
    void *baton,
    apr_pool_t *pool);

/* A conflict-resolution callback which prompts the user to choose
   one of the 3 fulltexts, edit the merged file on the spot, or just
   skip the conflict (to be resolved later). */
svn_error_t *svn_cl__interactive_conflict_handler(
                          svn_wc_conflict_result_t *result,
                          const svn_wc_conflict_description_t *desc,
                          void *baton,
                          apr_pool_t *pool);



/*** Command-line output functions -- printing to the user. ***/

/* Print out commit information found in COMMIT_INFO to the console.
 * POOL is used for temporay allocations. */
svn_error_t *svn_cl__print_commit_info(svn_commit_info_t *commit_info,
                                       apr_pool_t *pool);


/* Print STATUS for PATH to stdout for human consumption.  Prints in
   abbreviated format by default, or DETAILED format if flag is set.

   When DETAILED is set, use SHOW_LAST_COMMITTED to toggle display of
   the last-committed-revision and last-committed-author.

   If SKIP_UNRECOGNIZED is TRUE, this function will not print out
   unversioned items found in the working copy.

   When DETAILED is set, and REPOS_LOCKS is set, treat missing repository locks
   as broken WC locks. */
svn_error_t *svn_cl__print_status(const char *path,
                                  svn_wc_status2_t *status,
                                  svn_boolean_t detailed,
                                  svn_boolean_t show_last_committed,
                                  svn_boolean_t skip_unrecognized,
                                  svn_boolean_t repos_locks,
                                  apr_pool_t *pool);


/* Print STATUS for PATH in XML to stdout.  Use POOL for temporary
   allocations. */
svn_error_t *
svn_cl__print_status_xml(const char *path,
                         svn_wc_status2_t *status,
                         apr_pool_t *pool);


/* Print a hash that maps property names (char *) to property values
   (svn_string_t *).  The names are assumed to be in UTF-8 format;
   the values are either in UTF-8 (the special Subversion props) or
   plain binary values.

   If NAMES_ONLY is true, print just names, else print names and
   values. */
svn_error_t *
svn_cl__print_prop_hash(apr_hash_t *prop_hash,
                        svn_boolean_t names_only,
                        apr_pool_t *pool);

/* Print a single xml property name-value pair to OUTSTR.  If OUTSTR is NULL,
   allocate it first from pool, otherwise append the xml to it.  Escape
   property values which are not xml safe, as determined by
   svn_xml_is_xml_safe(). */
void
svn_cl__print_xml_prop(svn_stringbuf_t **outstr,
                       const char* propname,
                       svn_string_t *propval,
                       apr_pool_t *pool);

/* Same as svn_cl__print_prop_hash(), only output xml to OUTSTR.  If OUTSTR is
   NULL, allocate it first from pool, otherwise append the xml to it. */
svn_error_t *
svn_cl__print_xml_prop_hash(svn_stringbuf_t **outstr,
                            apr_hash_t *prop_hash,
                            svn_boolean_t names_only,
                            apr_pool_t *pool);

/* Output a commit xml element to OUTSTR.  IF OUTSTR is NULL, allocate it
   first from pool, otherwise appen the xml to it.  If AUTHOR or DATE is
   NULL, it will be omitted. */
void
svn_cl__print_xml_commit(svn_stringbuf_t **outstr,
                         svn_revnum_t revision,
                         const char *author,
                         const char *date,
                         apr_pool_t *pool);

/* Do the following things that are commonly required before accessing revision
   properties.  Ensure that REVISION is specified explicitly and is not
   relative to a working-copy item.  Ensure that exactly one target is
   specified in TARGETS.  Set *URL to the URL of the target.  Return an
   appropriate error if any of those checks or operations fail.
 */
svn_error_t *
svn_cl__revprop_prepare(const svn_opt_revision_t *revision,
                        apr_array_header_t *targets,
                        const char **URL,
                        apr_pool_t *pool);

/* Search for a text editor command in standard environment variables,
   and invoke it to edit CONTENTS (using a temporary file created in
   directory BASE_DIR).  Return the new contents in *EDITED_CONTENTS,
   or set *EDITED_CONTENTS to NULL if no edit was performed.

   If EDITOR_CMD is not NULL, it is the name of the external editor
   command to use, overriding anything else that might determine the
   editor.

   If TMPFILE_LEFT is NULL, the temporary file will be destroyed.
   Else, the file will be left on disk, and its path returned in
   *TMPFILE_LEFT.

   CONFIG is a hash of svn_config_t * items keyed on a configuration
   category (SVN_CONFIG_CATEGORY_CONFIG et al), and may be NULL.

   If AS_TEXT is TRUE, recode CONTENTS and convert to native eol-style before
   editing and back again afterwards.  In this case, ENCODING determines the
   encoding used during editing.  If non-NULL, use the named encoding, else
   use the system encoding.  If AS_TEXT is FALSE, don't do any translation.
   In that case, ENCODING is ignored.

   Use POOL for all allocations.  Use PREFIX as the prefix for the
   temporary file used by the editor.

   If return error, *EDITED_CONTENTS is not touched. */
svn_error_t *
svn_cl__edit_string_externally(svn_string_t **edited_contents,
                               const char **tmpfile_left,
                               const char *editor_cmd,
                               const char *base_dir,
                               const svn_string_t *contents,
                               const char *prefix,
                               apr_hash_t *config,
                               svn_boolean_t as_text,
                               const char *encoding,
                               apr_pool_t *pool);


/* Search for a text editor command in standard environment variables,
   and invoke it to edit PATH.  Use POOL for all allocations.

   If EDITOR_CMD is not NULL, it is the name of the external editor
   command to use, overriding anything else that might determine the
   editor.

   CONFIG is a hash of svn_config_t * items keyed on a configuration
   category (SVN_CONFIG_CATEGORY_CONFIG et al), and may be NULL.  */
svn_error_t *
svn_cl__edit_file_externally(const char *path,
                             const char *editor_cmd,
                             apr_hash_t *config,
                             apr_pool_t *pool);




/*** Notification functions to display results on the terminal. */

/* Set *NOTIFY_FUNC_P and *NOTIFY_BATON_P to a notifier/baton for all
 * operations, allocated in POOL.
 * 
 * If this is a checkout, set IS_CHECKOUT to true, so that the
 * notifier will print the appropriate summary line at the end of the
 * output.
 * 
 * If this is an export, set IS_EXPORT to true, so that the
 * notifier will print the appropriate summary line at the end of the
 * output.
 * 
 * If don't want a summary line at the end of notifications, set
 * SUPPRESS_FINAL_LINE.
 */
void svn_cl__get_notifier(svn_wc_notify_func2_t *notify_func_p,
                          void **notify_baton_p,
                          svn_boolean_t is_checkout,
                          svn_boolean_t is_export,
                          svn_boolean_t suppress_final_line,
                          apr_pool_t *pool);


/*** Log message callback stuffs. ***/

/* Allocate in POOL a baton for use with svn_cl__get_log_message().

   OPT_STATE is the set of command-line options given.  

   BASE_DIR is a directory in which to create temporary files if an
   external editor is used to edit the log message.  If BASE_DIR is
   NULL, the current working directory (`.') will be used, and
   therefore the user must have the proper permissions on that
   directory.  ### todo: What *should* happen in the NULL case is that
   we ask APR to tell us where a suitable tmp directory is (like, /tmp
   on Unix and C:\Windows\Temp on Win32 or something), and use it.
   But APR doesn't yet have that capability.
   
   CONFIG is a client configuration hash of svn_config_t * items keyed
   on config categories, and may be NULL.

   NOTE: While the baton itself will be allocated from POOL, the items
   add to it are added by reference, not duped into POOL!*/
svn_error_t *svn_cl__make_log_msg_baton(void **baton,
                                        svn_cl__opt_state_t *opt_state,
                                        const char *base_dir,
                                        apr_hash_t *config,
                                        apr_pool_t *pool);

/* A function of type svn_client_get_commit_log3_t. */
svn_error_t *svn_cl__get_log_message(const char **log_msg,
                                     const char **tmp_file,
                                     const apr_array_header_t *commit_items,
                                     void *baton,
                                     apr_pool_t *pool);

/* Handle the cleanup of a log message, using the data in the
   LOG_MSG_BATON, in the face of COMMIT_ERR.  This may mean removing a
   temporary file left by an external editor, or it may be a complete
   no-op.  COMMIT_ERR may be NULL to indicate to indicate that the
   function should act as though no commit error occurred.

   All error returns from this function are guaranteed to at least
   include COMMIT_ERR, and perhaps additional errors attached to the
   end of COMMIT_ERR's chain.  */
svn_error_t *svn_cl__cleanup_log_msg(void *log_msg_baton,
                                     svn_error_t *commit_err);

/* Add a message about --force if appropriate */
svn_error_t *svn_cl__may_need_force(svn_error_t *err);

/* Write the STRING to the stdio STREAM, returning an error if it fails. */
svn_error_t *svn_cl__error_checked_fputs(const char *string,
                                         FILE* stream);

/* If STRING is non-null, append it, wrapped in a simple XML CDATA element
   named TAGNAME, to the string SB.  Use POOL for temporary allocations. */
void svn_cl__xml_tagged_cdata(svn_stringbuf_t **sb,
                              apr_pool_t *pool,
                              const char *tagname,
                              const char *string);

/* Print the XML prolog and document root element start-tag to stdout, using
   TAGNAME as the root element name.  Use pool for temporary allocations. */
svn_error_t *svn_cl__xml_print_header(const char *tagname,
                                      apr_pool_t *pool);

/* Print the XML document root element end-tag to stdout, using TAGNAME as the 
   root element name.  Use pool for temporary allocations. */
svn_error_t *svn_cl__xml_print_footer(const char *tagname,
                                      apr_pool_t *pool);

/* Return a (non-localised) string representation of KIND, being "dir" or
   "file" or, in any other case, the empty string. */
const char *svn_cl__node_kind_str(svn_node_kind_t kind);


/* If PROPNAME is one of the svn: properties with a boolean value, and
 * PROPVAL looks like an attempt to turn the property off (i.e., it's
 * "off", "no", "false", or ""), then print a warning to the user that
 * setting the property to this value might not do what they expect.
 * Perform temporary allocations in POOL.
 */
void svn_cl__check_boolean_prop_val(const char *propname,
                                    const char *propval,
                                    apr_pool_t *pool);


#ifdef __cplusplus
}
#endif /* __cplusplus */

#endif /* SVN_CL_H */<|MERGE_RESOLUTION|>--- conflicted
+++ resolved
@@ -162,11 +162,7 @@
   apr_hash_t *revprop_table;     /* table with revision properties to set */
   svn_boolean_t parents;         /* create intermediate directories */
   svn_boolean_t use_merge_history; /* use/display extra merge information */
-<<<<<<< HEAD
-  svn_accept_t accept_;          /* automatically resolve conflict */
-=======
   svn_accept_t accept_which;     /* automatically resolve conflict */
->>>>>>> 4eaf3f05
 
 } svn_cl__opt_state_t;
 
