/*
 * svn.c:  Subversion command line client main file.
 *
 * ====================================================================
 *    Licensed to the Apache Software Foundation (ASF) under one
 *    or more contributor license agreements.  See the NOTICE file
 *    distributed with this work for additional information
 *    regarding copyright ownership.  The ASF licenses this file
 *    to you under the Apache License, Version 2.0 (the
 *    "License"); you may not use this file except in compliance
 *    with the License.  You may obtain a copy of the License at
 *
 *      http://www.apache.org/licenses/LICENSE-2.0
 *
 *    Unless required by applicable law or agreed to in writing,
 *    software distributed under the License is distributed on an
 *    "AS IS" BASIS, WITHOUT WARRANTIES OR CONDITIONS OF ANY
 *    KIND, either express or implied.  See the License for the
 *    specific language governing permissions and limitations
 *    under the License.
 * ====================================================================
 */

/* ==================================================================== */



/*** Includes. ***/

#include <string.h>
#include <assert.h>

#include <apr_strings.h>
#include <apr_tables.h>
#include <apr_general.h>

#include "svn_cmdline.h"
#include "svn_pools.h"
#include "svn_wc.h"
#include "svn_client.h"
#include "svn_config.h"
#include "svn_string.h"
#include "svn_dirent_uri.h"
#include "svn_path.h"
#include "svn_delta.h"
#include "svn_diff.h"
#include "svn_error.h"
#include "svn_io.h"
#include "svn_opt.h"
#include "svn_utf.h"
#include "svn_auth.h"
#include "svn_hash.h"
#include "svn_version.h"
#include "cl.h"

#include "private/svn_opt_private.h"
#include "private/svn_cmdline_private.h"
#include "private/svn_subr_private.h"
#include "private/svn_utf_private.h"

#include "svn_private_config.h"


/*** Option Processing ***/

/* Add an identifier here for long options that don't have a short
   option. Options that have both long and short options should just
   use the short option letter as identifier.  */
typedef enum svn_cl__longopt_t {
  opt_auth_password = SVN_OPT_FIRST_LONGOPT_ID,
  opt_auth_password_from_stdin,
  opt_auth_username,
  opt_autoprops,
  opt_changelist,
  opt_config_dir,
  opt_config_options,
  /* diff options */
  opt_diff_cmd,
  opt_internal_diff,
  opt_no_diff_added,
  opt_no_diff_deleted,
  opt_show_copies_as_adds,
  opt_notice_ancestry,
  opt_summarize,
  opt_use_git_diff_format,
  opt_ignore_properties,
  opt_properties_only,
  opt_patch_compatible,
  /* end of diff options */
  opt_dry_run,
  opt_editor_cmd,
  opt_encoding,
  opt_force_log,
  opt_force,
  opt_keep_changelists,
  opt_ignore_ancestry,
  opt_ignore_externals,
  opt_incremental,
  opt_merge_cmd,
  opt_native_eol,
  opt_new_cmd,
  opt_no_auth_cache,
  opt_no_autoprops,
  opt_no_ignore,
  opt_no_unlock,
  opt_non_interactive,
  opt_force_interactive,
  opt_old_cmd,
  opt_record_only,
  opt_relocate,
  opt_remove,
  opt_revprop,
  opt_stop_on_copy,
  opt_strict,                   /* ### DEPRECATED */
  opt_targets,
  opt_depth,
  opt_set_depth,
  opt_version,
  opt_xml,
  opt_keep_local,
  opt_with_revprop,
  opt_with_all_revprops,
  opt_with_no_revprops,
  opt_parents,
  opt_accept,
  opt_show_revs,
  opt_reintegrate,
  opt_trust_server_cert,
  opt_trust_server_cert_failures,
  opt_strip,
  opt_ignore_keywords,
  opt_reverse_diff,
  opt_ignore_whitespace,
  opt_diff,
  opt_allow_mixed_revisions,
  opt_include_externals,
  opt_show_inherited_props,
  opt_search,
  opt_search_and,
  opt_mergeinfo_log,
  opt_remove_unversioned,
  opt_remove_ignored,
  opt_no_newline,
  opt_show_passwords,
  opt_pin_externals,
  opt_show_item,
  opt_adds_as_modification,
  opt_vacuum_pristines,
  opt_drop,
  opt_viewspec,
  opt_compatible_version
} svn_cl__longopt_t;


/* Option codes and descriptions for the command line client.
 *
 * The entire list must be terminated with an entry of nulls.
 */
const apr_getopt_option_t svn_cl__options[] =
{
  {"force",         opt_force, 0, N_("force operation to run")},
  {"force-log",     opt_force_log, 0,
                    N_("force validity of log message source")},
  {"help",          'h', 0, N_("show help on a subcommand")},
  {NULL,            '?', 0, N_("show help on a subcommand")},
  {"message",       'm', 1, N_("specify log message ARG")},
  {"quiet",         'q', 0, N_("print nothing, or only summary information")},
  {"recursive",     'R', 0, N_("descend recursively, same as --depth=infinity")},
  {"non-recursive", 'N', 0, N_("obsolete")},
  {"change",        'c', 1,
                    N_("the change made by revision ARG (like -r ARG-1:ARG)\n"
                       "                             "
                       "If ARG is negative this is like -r ARG:ARG-1\n"
                       "                             "
                       "If ARG is of the form ARG1-ARG2 then this is like\n"
                       "                             "
                       "ARG1:ARG2, where ARG1 is inclusive")},
  {"revision",      'r', 1,
                    N_("ARG (some commands also take ARG1:ARG2 range)\n"
                       "                             "
                       "A revision argument can be one of:\n"
                       "                             "
                       "   NUMBER       revision number\n"
                       "                             "
                       "   '{' DATE '}' revision at start of the date\n"
                       "                             "
                       "   'HEAD'       latest in repository\n"
                       "                             "
                       "   'BASE'       base rev of item's working copy\n"
                       "                             "
                       "   'COMMITTED'  last commit at or before BASE\n"
                       "                             "
                       "   'PREV'       revision just before COMMITTED")},
  {"file",          'F', 1, N_("read log message from file ARG")},
  {"incremental",   opt_incremental, 0,
                    N_("give output suitable for concatenation")},
  {"encoding",      opt_encoding, 1,
                    N_("treat value as being in charset encoding ARG")},
  {"version",       opt_version, 0, N_("show program version information")},
  {"verbose",       'v', 0, N_("print extra information")},
  {"show-updates",  'u', 0, N_("display update information")},
  {"username",      opt_auth_username, 1, N_("specify a username ARG")},
  {"password",      opt_auth_password, 1,
                    N_("specify a password ARG (caution: on many operating\n"
                       "                             "
                       "systems, other users will be able to see this)")},
  {"password-from-stdin",
                    opt_auth_password_from_stdin, 0,
                    N_("read password from stdin")},
  {"extensions",    'x', 1,
                    N_("Specify differencing options for external diff or\n"
                       "                             "
                       "internal diff or blame. Default: '-u'. Options are\n"
                       "                             "
                       "separated by spaces. Internal diff and blame take:\n"
                       "                             "
                       "  -u, --unified: Show 3 lines of unified context\n"
                       "                             "
                       "  -b, --ignore-space-change: Ignore changes in\n"
                       "                             "
                       "    amount of white space\n"
                       "                             "
                       "  -w, --ignore-all-space: Ignore all white space\n"
                       "                             "
                       "  --ignore-eol-style: Ignore changes in EOL style\n"
                       "                             "
                       "  -U ARG, --context ARG: Show ARG lines of context\n"
                       "                             "
                       "  -p, --show-c-function: Show C function name")},
  {"targets",       opt_targets, 1,
                    N_("pass contents of file ARG as additional args")},
  {"depth",         opt_depth, 1,
                    N_("limit operation by depth ARG ('empty', 'files',\n"
                       "                             "
                       "'immediates', or 'infinity')")},
  {"set-depth",     opt_set_depth, 1,
                    N_("set new working copy depth to ARG ('exclude',\n"
                       "                             "
                       "'empty', 'files', 'immediates', or 'infinity')")},
  {"xml",           opt_xml, 0, N_("output in XML")},
  {"strict",        opt_strict, 0, N_("DEPRECATED")},
  {"stop-on-copy",  opt_stop_on_copy, 0,
                    N_("do not cross copies while traversing history")},
  {"no-ignore",     opt_no_ignore, 0,
                    N_("disregard default and svn:ignore and\n"
                       "                             "
                       "svn:global-ignores property ignores")},
  {"no-auth-cache", opt_no_auth_cache, 0,
                    N_("do not cache authentication tokens")},
  {"trust-server-cert", opt_trust_server_cert, 0,
                    N_("deprecated; same as\n"
                       "                             "
                       "--trust-server-cert-failures=unknown-ca")},
  {"trust-server-cert-failures", opt_trust_server_cert_failures, 1,
                    N_("with --non-interactive, accept SSL server\n"
                       "                             "
                       "certificates with failures; ARG is comma-separated\n"
                       "                             "
                       "list of 'unknown-ca' (Unknown Authority),\n"
                       "                             "
                       "'cn-mismatch' (Hostname mismatch), 'expired'\n"
                       "                             "
                       "(Expired certificate), 'not-yet-valid' (Not yet\n"
                       "                             "
                       "valid certificate) and 'other' (all other not\n"
                       "                             "
                       "separately classified certificate errors).")},
  {"non-interactive", opt_non_interactive, 0,
                    N_("do no interactive prompting (default is to prompt\n"
                       "                             "
                       "only if standard input is a terminal device)")},
  {"force-interactive", opt_force_interactive, 0,
                    N_("do interactive prompting even if standard input\n"
                       "                             "
                       "is not a terminal device")},
  {"dry-run",       opt_dry_run, 0,
                    N_("try operation but make no changes")},
  {"ignore-ancestry", opt_ignore_ancestry, 0,
                    N_("disable merge tracking; diff nodes as if related")},
  {"ignore-externals", opt_ignore_externals, 0,
                    N_("ignore externals definitions")},
  {"diff3-cmd",     opt_merge_cmd, 1, N_("use ARG as merge command")},
  {"editor-cmd",    opt_editor_cmd, 1, N_("use ARG as external editor")},
  {"record-only",   opt_record_only, 0,
                    N_("merge only mergeinfo differences")},
  {"old",           opt_old_cmd, 1, N_("use ARG as the older target")},
  {"new",           opt_new_cmd, 1, N_("use ARG as the newer target")},
  {"revprop",       opt_revprop, 0,
                    N_("operate on a revision property (use with -r)")},
  {"relocate",      opt_relocate, 0, N_("relocate via URL-rewriting")},
  {"config-dir",    opt_config_dir, 1,
                    N_("read user configuration files from directory ARG")},
  {"config-option", opt_config_options, 1,
                    N_("set user configuration option in the format:\n"
                       "                             "
                       "    FILE:SECTION:OPTION=[VALUE]\n"
                       "                             "
                       "For example:\n"
                       "                             "
                       "    servers:global:http-library=serf")},
  {"auto-props",    opt_autoprops, 0, N_("enable automatic properties")},
  {"no-auto-props", opt_no_autoprops, 0, N_("disable automatic properties")},
  {"native-eol",    opt_native_eol, 1,
                    N_("use a different EOL marker than the standard\n"
                       "                             "
                       "system marker for files with the svn:eol-style\n"
                       "                             "
                       "property set to 'native'.\n"
                       "                             "
                       "ARG may be one of 'LF', 'CR', 'CRLF'")},
  {"limit",         'l', 1, N_("maximum number of log entries")},
  {"no-unlock",     opt_no_unlock, 0, N_("don't unlock the targets")},
  {"remove",         opt_remove, 0, N_("remove changelist association")},
  {"changelist",    opt_changelist, 1,
                    N_("operate only on members of changelist ARG")},
  {"keep-changelists", opt_keep_changelists, 0,
                    N_("don't delete changelists after commit")},
  {"keep-local",    opt_keep_local, 0, N_("keep path in working copy")},
  {"with-all-revprops",  opt_with_all_revprops, 0,
                    N_("retrieve all revision properties")},
  {"with-no-revprops",  opt_with_no_revprops, 0,
                    N_("retrieve no revision properties")},
  {"with-revprop",  opt_with_revprop, 1,
                    N_("set revision property ARG in new revision\n"
                       "                             "
                       "using the name[=value] format")},
  {"parents",       opt_parents, 0, N_("make intermediate directories")},
  {"use-merge-history", 'g', 0,
                    N_("use/display additional information from merge\n"
                       "                             "
                       "history")},
  {"accept",        opt_accept, 1,
                    N_("specify automatic conflict resolution action\n"
                       "                             "
                       "('postpone', 'working', 'base', 'mine-conflict',\n"
                       "                             "
                       "'theirs-conflict', 'mine-full', 'theirs-full',\n"
                       "                             "
                       "'edit', 'launch', 'recommended') (shorthand:\n"
                       "                             "
                       "'p', 'mc', 'tc', 'mf', 'tf', 'e', 'l', 'r')"
                       )},
  {"show-revs",     opt_show_revs, 1,
                    N_("specify which collection of revisions to display\n"
                       "                             "
                       "('merged', 'eligible')")},
  {"reintegrate",   opt_reintegrate, 0,
                    N_("deprecated")},
  {"strip",         opt_strip, 1,
                    N_("number of leading path components to strip from\n"
                       "                             "
                       "paths parsed from the patch file. --strip 0\n"
                       "                             "
                       "is the default and leaves paths unmodified.\n"
                       "                             "
                       "--strip 1 would change the path\n"
                       "                             "
                       "'doc/fudge/crunchy.html' to 'fudge/crunchy.html'.\n"
                       "                             "
                       "--strip 2 would leave just 'crunchy.html'\n"
                       "                             "
                       "The expected component separator is '/' on all\n"
                       "                             "
                       "platforms. A leading '/' counts as one component.")},
  {"ignore-keywords", opt_ignore_keywords, 0,
                    N_("don't expand keywords")},
  {"reverse-diff", opt_reverse_diff, 0,
                    N_("apply the unidiff in reverse")},
  {"ignore-whitespace", opt_ignore_whitespace, 0,
                       N_("ignore whitespace during pattern matching")},
  {"diff", opt_diff, 0, N_("produce diff output")}, /* maps to show_diff */
  /* diff options */
  {"diff-cmd",      opt_diff_cmd, 1, N_("use ARG as diff command")},
  {"internal-diff", opt_internal_diff, 0,
                       N_("override diff-cmd specified in config file")},
  {"no-diff-added", opt_no_diff_added, 0,
                    N_("do not print differences for added files")},
  {"no-diff-deleted", opt_no_diff_deleted, 0,
                    N_("do not print differences for deleted files")},
  {"show-copies-as-adds", opt_show_copies_as_adds, 0,
                    N_("don't diff copied or moved files with their source")},
  {"notice-ancestry", opt_notice_ancestry, 0,
                    N_("diff unrelated nodes as delete and add")},
  {"summarize",     opt_summarize, 0, N_("show a summary of the results")},
  {"git", opt_use_git_diff_format, 0,
                       N_("use git's extended diff format")},
  {"ignore-properties", opt_ignore_properties, 0,
                    N_("ignore properties during the operation")},
  {"properties-only", opt_properties_only, 0,
                       N_("show only properties during the operation")},
  {"patch-compatible", opt_patch_compatible, 0,
                       N_("generate diff suitable for generic third-party\n"
                       "                             "
                       "patch tools; currently the same as\n"
                       "                             "
                       "--show-copies-as-adds --ignore-properties"
                       )},
  /* end of diff options */
  {"allow-mixed-revisions", opt_allow_mixed_revisions, 0,
                       N_("Allow operation on mixed-revision working copy.\n"
                       "                             "
                       "Use of this option is not recommended!\n"
                       "                             "
                       "Please run 'svn update' instead.")},
  {"include-externals", opt_include_externals, 0,
                       N_("also operate on externals defined by\n"
                       "                             "
                       "svn:externals properties")},
  {"show-inherited-props", opt_show_inherited_props, 0,
                       N_("retrieve properties set on parents of the target")},
  {"search", opt_search, 1,
                       N_("use ARG as search pattern (glob syntax, case-\n"
                       "                             "
                       "and accent-insensitive, may require quotation marks\n"
                       "                             "
                       "to prevent shell expansion)")},
  {"search-and", opt_search_and, 1,
                       N_("combine ARG with the previous search pattern")},
  {"log", opt_mergeinfo_log, 0,
                       N_("show revision log message, author and date")},
  {"remove-unversioned", opt_remove_unversioned, 0,
                       N_("remove unversioned items")},
  {"remove-ignored", opt_remove_ignored, 0, N_("remove ignored items")},
  {"no-newline", opt_no_newline, 0, N_("do not output the trailing newline")},
  {"show-passwords", opt_show_passwords, 0, N_("show cached passwords")},
  {"pin-externals", opt_pin_externals, 0,
                       N_("pin externals with no explicit revision to their\n"
                          "                             "
                          "current revision (recommended when tagging)")},
  {"show-item", opt_show_item, 1,
                       N_("print only the item identified by ARG:\n"
                          "                             "
                          "   'kind'       node kind of TARGET\n"
                          "                             "
                          "   'url'        URL of TARGET in the repository\n"
                          "                             "
                          "   'relative-url'\n"
                          "                             "
                          "                repository-relative URL of TARGET\n"
                          "                             "
                          "   'repos-root-url'\n"
                          "                             "
                          "                root URL of repository\n"
                          "                             "
                          "   'repos-uuid' UUID of repository\n"
                          "                             "
                          "   'revision'   specified or implied revision\n"
                          "                             "
                          "   'last-changed-revision'\n"
                          "                             "
                          "                last change of TARGET at or before\n"
                          "                             "
                          "                'revision'\n"
                          "                             "
                          "   'last-changed-date'\n"
                          "                             "
                          "                date of 'last-changed-revision'\n"
                          "                             "
                          "   'last-changed-author'\n"
                          "                             "
                          "                author of 'last-changed-revision'\n"
                          "                             "
                          "   'wc-root'    root of TARGET's working copy\n"
                          "                             "
                          "   'schedule'   'normal','add','delete','replace'\n"
                          "                             "
                          "   'depth'      checkout depth of TARGET in WC")},

  {"adds-as-modification", opt_adds_as_modification, 0,
                       N_("Local additions are merged with incoming additions\n"
                       "                             "
                       "instead of causing a tree conflict. Use of this\n"
                       "                             "
                       "option is not recommended! Use 'svn resolve' to\n"
                       "                             "
                       "resolve tree conflicts instead.")},

  {"vacuum-pristines", opt_vacuum_pristines, 0,
                       N_("remove unreferenced pristines from .svn directory")},

  {"drop", opt_drop, 0,
                       N_("drop shelf after successful unshelve")},

  {"x-viewspec", opt_viewspec, 1,
                       N_("print the working copy layout, formatted according\n"
                          "                             "
                          "to ARG: 'classic' or 'svn11'")},

  {"compatible-version", opt_compatible_version, 1,
                       N_("use working copy format compatible with Subversion\n"
                       "                             "
                       "version ARG (\"1.8\", \"1.9.5\", etc.)")},

  /* Long-opt Aliases
   *
   * These have NULL desriptions, but an option code that matches some
   * other option (whose description should probably mention its aliases).
  */

  {"cl",            opt_changelist, 1, NULL},

  {0,               0, 0, 0},
};



/*** Command dispatch. ***/

/* Our array of available subcommands.
 *
 * The entire list must be terminated with an entry of nulls.
 *
 * In most of the help text "PATH" is used where a working copy path is
 * required, "URL" where a repository URL is required and "TARGET" when
 * either a path or a url can be used.  Hmm, should this be part of the
 * help text?
 */

/* Options that apply to all commands.  (While not every command may
   currently require authentication or be interactive, allowing every
   command to take these arguments allows scripts to just pass them
   willy-nilly to every invocation of 'svn') . */
const int svn_cl__global_options[] =
{ opt_auth_username, opt_auth_password, opt_auth_password_from_stdin,
  opt_no_auth_cache, opt_non_interactive,
  opt_force_interactive, opt_trust_server_cert,
  opt_trust_server_cert_failures,
  opt_config_dir, opt_config_options, 0
};

/* Options for giving a log message.  (Some of these also have other uses.)
 */
#define SVN_CL__LOG_MSG_OPTIONS 'm', 'F', \
                                opt_force_log, \
                                opt_editor_cmd, \
                                opt_encoding, \
                                opt_with_revprop

const svn_opt_subcommand_desc3_t svn_cl__cmd_table[] =
{
  { "add", svn_cl__add, {0}, {N_(
     "Put new files and directories under version control.\n"
     "usage: add PATH...\n"
     "\n"), N_(
     "  Schedule unversioned PATHs for addition, so they will become versioned and\n"
     "  be added to the repository in the next commit. Recurse into directories by\n"
     "  default (see the --depth option).\n"
     "\n"), N_(
     "  The 'svn add' command is only necessary for files and directories that are\n"
     "  not yet under version control. Unversioned files and directories can be\n"
     "  identified with 'svn status' (see 'svn help status').\n"
     "\n"), N_(
     "  The effects of 'svn add' can be undone with 'svn revert' before the addition\n"
     "  has been committed. Once committed, a path can be removed from version\n"
     "  control with 'svn delete', and in some circumstances by running a reverse-\n"
     "  merge (see 'svn help merge' for details).\n"
     "\n"), N_(
     "  With --force, add all the unversioned paths found in PATHs and ignore the\n"
     "  rest; otherwise, error out if any specified paths are already versioned.\n"
     "\n"), N_(
     "  The selection of items to add may be influenced by the 'ignores' feature.\n"
     "  Properties may be attached to the items as configured by the 'auto-props'\n"
     "  feature.\n"
    )},
    {opt_targets, 'N', opt_depth, 'q', opt_force, opt_no_ignore, opt_autoprops,
     opt_no_autoprops, opt_parents },
    {{opt_parents, N_("add intermediate parents")},
     {'N', N_("obsolete; same as --depth=empty")},
     {opt_force, N_("ignore already versioned paths")}} },

  { "auth", svn_cl__auth, {0}, {N_(
     "Manage cached authentication credentials.\n"
     "usage: 1. svn auth [PATTERN ...]\n"
     "       2. svn auth --remove PATTERN [PATTERN ...]\n"
     "\n"), N_(
     "  With no arguments, list all cached authentication credentials.\n"
     "  Authentication credentials include usernames, passwords,\n"
     "  SSL certificates, and SSL client-certificate passphrases.\n"
     "  If PATTERN is specified, only list credentials with attributes matching one\n"
     "  or more patterns. With the --remove option, remove cached authentication\n"
     "  credentials matching one or more patterns.\n"
     "\n"), N_(
     "  If more than one pattern is specified credentials are considered only if they\n"
     "  match all specified patterns. Patterns are matched case-sensitively and may\n"
     "  contain glob wildcards:\n"
     "    ?      matches any single character\n"
     "    *      matches a sequence of arbitrary characters\n"
     "    [abc]  matches any of the characters listed inside the brackets\n"
     "  Note that wildcards will usually need to be quoted or escaped on the\n"
     "  command line because many command shells will interfere by trying to\n"
     "  expand them.\n"
    )},
    { opt_remove, opt_show_passwords },
    { {opt_remove, N_("remove matching authentication credentials")} }

    },

  { "blame", svn_cl__blame, {"praise", "annotate", "ann"}, {N_(
     "Show when each line of a file was last (or\n"
     "next) changed.\n"
     "usage: blame [-rM:N] TARGET[@REV]...\n"
     "\n"), N_(
     "  Annotate each line of a file with the revision number and author of the\n"
     "  last change (or optionally the next change) to that line.\n"
     "\n"), N_(
     "  With no revision range (same as -r0:REV), or with '-r M:N' where M < N,\n"
     "  annotate each line that is present in revision N of the file, with\n"
     "  the last revision at or before rN that changed or added the line,\n"
     "  looking back no further than rM.\n"
     "\n"), N_(
     "  With a reverse revision range '-r M:N' where M > N,\n"
     "  annotate each line that is present in revision N of the file, with\n"
     "  the next revision after rN that changed or deleted the line,\n"
     "  looking forward no further than rM.\n"
     "\n"), N_(
     "  If specified, REV determines in which revision the target is first\n"
     "  looked up.\n"
     "\n"), N_(
     "  Write the annotated result to standard output.\n"
    )},
    {'r', 'v', 'g', opt_incremental, opt_xml, 'x', opt_force} },

  { "cat", svn_cl__cat, {0}, {N_(
     "Output the content of specified files or URLs.\n"
     "usage: cat TARGET[@REV]...\n"
     "\n"), N_(
     "  If specified, REV determines in which revision the target is first\n"
     "  looked up.\n"
    )},
    {'r', opt_ignore_keywords} },

  { "changelist", svn_cl__changelist, {"cl"}, {N_(
     "Associate (or dissociate) changelist CLNAME with the named files.\n"
     "usage: 1. changelist CLNAME PATH...\n"
     "       2. changelist --remove PATH...\n"
    )},
    { 'q', 'R', opt_depth, opt_remove, opt_targets, opt_changelist} },

  { "checkout", svn_cl__checkout, {"co"}, {N_(
     "Check out a working copy from a repository.\n"
     "usage: checkout URL[@REV]... [PATH]\n"
     "\n"), N_(
     "  If specified, REV determines in which revision the URL is first\n"
     "  looked up.\n"
     "\n"), N_(
     "  If PATH is omitted, the basename of the URL will be used as\n"
     "  the destination. If multiple URLs are given each will be checked\n"
     "  out into a sub-directory of PATH, with the name of the sub-directory\n"
     "  being the basename of the URL.\n"
     "\n"), N_(
     "  If --force is used, unversioned obstructing paths in the working\n"
     "  copy destination do not automatically cause the check out to fail.\n"
     "  If the obstructing path is the same type (file or directory) as the\n"
     "  corresponding path in the repository it becomes versioned but its\n"
     "  contents are left 'as-is' in the working copy.  This means that an\n"
     "  obstructing directory's unversioned children may also obstruct and\n"
     "  become versioned.  For files, any content differences between the\n"
     "  obstruction and the repository are treated like a local modification\n"
     "  to the working copy.  All properties from the repository are applied\n"
     "  to the obstructing path.\n"
     "\n"), N_(
     "  See also 'svn help update' for a list of possible characters\n"
     "  reporting the action taken.\n"
    )},
<<<<<<< HEAD
    {'r', 'q', 'N', opt_depth, opt_force, opt_ignore_externals,
     opt_compatible_version} },
=======
    {'r', 'q', 'N', opt_depth, opt_force, opt_ignore_externals},
    {{'N', N_("obsolete; same as --depth=files")}} },
>>>>>>> 2b74272e

  { "cleanup", svn_cl__cleanup, {0}, {N_(
     "Either recover from an interrupted operation that left the working copy locked,\n"
     "or remove unwanted files.\n"
     "usage: 1. cleanup [WCPATH...]\n"
     "       2. cleanup --remove-unversioned [WCPATH...]\n"
     "          cleanup --remove-ignored [WCPATH...]\n"
     "       3. cleanup --vacuum-pristines [WCPATH...]\n"
     "\n"), N_(
     "  1. When none of the options --remove-unversioned, --remove-ignored, and\n"
     "    --vacuum-pristines is specified, remove all write locks (shown as 'L' by\n"
     "    the 'svn status' command) from the working copy.  Usually, this is only\n"
     "    necessary if a Subversion client has crashed while using the working copy,\n"
     "    leaving it in an unusable state.\n"
     "\n"), N_(
     "    WARNING: There is no mechanism that will protect write locks still\n"
     "             being used by other Subversion clients. Running this command\n"
     "             without any options while another client is using the working\n"
     "             copy can corrupt the working copy beyond repair!\n"
     "\n"), N_(
     "  2. If the --remove-unversioned option or the --remove-ignored option\n"
     "    is given, remove any unversioned or ignored items within WCPATH.\n"
     "    Note that the 'svn status' command shows unversioned items as '?',\n"
     "    and ignored items as 'I' if the --no-ignore option is given to it.\n"
     "\n"), N_(
     "  3. If the --vacuum-pristines option is given, remove pristine copies of\n"
     "    files which are stored inside the .svn directory and which are no longer\n"
     "    referenced by any file in the working copy.\n"
    )},
    { opt_remove_unversioned, opt_remove_ignored, opt_vacuum_pristines,
      opt_include_externals, 'q', opt_merge_cmd }, 
    { { opt_merge_cmd, N_("deprecated and ignored") } } },
      
  { "commit", svn_cl__commit, {"ci"}, {N_(
     "Send changes from your working copy to the repository.\n"
     "usage: commit [PATH...]\n"
     "\n"), N_(
     "  A log message must be provided, but it can be empty.  If it is not\n"
     "  given by a --message or --file option, an editor will be started.\n"
     "\n"), N_(
     "  If any targets are (or contain) locked items, those will be\n"
     "  unlocked after a successful commit, unless --no-unlock is given.\n"
     "\n"), N_(
     "  If --include-externals is given, also commit file and directory\n"
     "  externals reached by recursion. Do not commit externals with a\n"
     "  fixed revision.\n"
    )},
    {'q', 'N', opt_depth, opt_targets, opt_no_unlock, SVN_CL__LOG_MSG_OPTIONS,
     opt_changelist, opt_keep_changelists, opt_include_externals},
    {{'N', N_("obsolete; same as --depth=empty")}} },

  { "copy", svn_cl__copy, {"cp"}, {N_(
     "Copy files and directories in a working copy or repository.\n"
     "usage: copy SRC[@REV]... DST\n"
     "\n"), N_(
     "  SRC and DST can each be either a working copy (WC) path or URL:\n"
     "    WC  -> WC:   copy and schedule for addition (with history)\n"
     "    WC  -> URL:  immediately commit a copy of WC to URL\n"
     "    URL -> WC:   check out URL into WC, schedule for addition\n"
     "    URL -> URL:  complete server-side copy;  used to branch and tag\n"
     "  All the SRCs must be of the same type. If DST is an existing directory,\n"
     "  the sources will be added as children of DST. When copying multiple\n"
     "  sources, DST must be an existing directory.\n"
     "\n"), N_(
     "  WARNING: For compatibility with previous versions of Subversion,\n"
     "  copies performed using two working copy paths (WC -> WC) will not\n"
     "  contact the repository.  As such, they may not, by default, be able\n"
     "  to propagate merge tracking information from the source of the copy\n"
     "  to the destination.\n"
    )},
    {'r', 'q', opt_ignore_externals, opt_parents, SVN_CL__LOG_MSG_OPTIONS,
     opt_pin_externals} },

  { "delete", svn_cl__delete, {"del", "remove", "rm"}, {N_(
     "Remove files and directories from version control.\n"
     "usage: 1. delete PATH...\n"
     "       2. delete URL...\n"
     "\n"), N_(
     "  1. Each item specified by a PATH is scheduled for deletion upon\n"
     "    the next commit.  Files, and directories that have not been\n"
     "    committed, are immediately removed from the working copy\n"
     "    unless the --keep-local option is given.\n"
     "    PATHs that are, or contain, unversioned or modified items will\n"
     "    not be removed unless the --force or --keep-local option is given.\n"
     "\n"), N_(
     "  2. Each item specified by a URL is deleted from the repository\n"
     "    via an immediate commit.\n"
    )},
    {opt_force, 'q', opt_targets, SVN_CL__LOG_MSG_OPTIONS, opt_keep_local} },

  { "diff", svn_cl__diff, {"di"}, {N_(
     "Display local changes or differences between two revisions or paths.\n"
     "usage: 1. diff\n"
     "       2. diff [-c M | -r N[:M]] [TARGET[@REV]...]\n"
     "       3. diff [-r N[:M]] --old=OLD-TGT[@OLDREV] [--new=NEW-TGT[@NEWREV]] \\\n"
     "               [PATH...]\n"
     "       4. diff OLD-URL[@OLDREV] NEW-URL[@NEWREV]\n"
     "       5. diff OLD-URL[@OLDREV] NEW-PATH[@NEWREV]\n"
     "       6. diff OLD-PATH[@OLDREV] NEW-URL[@NEWREV]\n"
     "\n"), N_(
     "  1. Use just 'svn diff' to display local modifications in a working copy.\n"
     "\n"), N_(
     "  2. Display the changes made to TARGETs as they are seen in REV between\n"
     "     two revisions.  TARGETs may be all working copy paths or all URLs.\n"
     "     If TARGETs are working copy paths, N defaults to BASE and M to the\n"
     "     working copy; if URLs, N must be specified and M defaults to HEAD.\n"
     "     The '-c M' option is equivalent to '-r N:M' where N = M-1.\n"
     "     Using '-c -M' does the reverse: '-r M:N' where N = M-1.\n"
     "\n"), N_(
     "  3. Display the differences between OLD-TGT as it was seen in OLDREV and\n"
     "     NEW-TGT as it was seen in NEWREV.  PATHs, if given, are relative to\n"
     "     OLD-TGT and NEW-TGT and restrict the output to differences for those\n"
     "     paths.  OLD-TGT and NEW-TGT may be working copy paths or URL[@REV].\n"
     "     NEW-TGT defaults to OLD-TGT if not specified.  -r N makes OLDREV default\n"
     "     to N, -r N:M makes OLDREV default to N and NEWREV default to M.\n"
     "     If OLDREV or NEWREV are not specified, they default to WORKING for\n"
     "     working copy targets and to HEAD for URL targets.\n"
     "\n"), N_(
     "     Either or both OLD-TGT and NEW-TGT may also be paths to unversioned\n"
     "     targets. Revisions cannot be specified for unversioned targets.\n"
     "     Both targets must be of the same node kind (file or directory).\n"
     "     Diffing unversioned targets against URL targets is not supported.\n"
     "\n"), N_(
     "  4. Shorthand for 'svn diff --old=OLD-URL[@OLDREV] --new=NEW-URL[@NEWREV]'\n"
     "  5. Shorthand for 'svn diff --old=OLD-URL[@OLDREV] --new=NEW-PATH[@NEWREV]'\n"
     "  6. Shorthand for 'svn diff --old=OLD-PATH[@OLDREV] --new=NEW-URL[@NEWREV]'\n"
    )},
    {'r', 'c', opt_old_cmd, opt_new_cmd, 'N', opt_depth, opt_diff_cmd,
     opt_internal_diff, 'x', opt_no_diff_added, opt_no_diff_deleted,
     opt_ignore_properties, opt_properties_only,
     opt_show_copies_as_adds, opt_notice_ancestry, opt_summarize, opt_changelist,
     opt_force, opt_xml, opt_use_git_diff_format, opt_patch_compatible},
    {{'N', N_("obsolete; same as --depth=files")}} },

  { "export", svn_cl__export, {0}, {N_(
     "Create an unversioned copy of a tree.\n"
     "usage: 1. export [-r REV] URL[@PEGREV] [PATH]\n"
     "       2. export [-r REV] PATH1[@PEGREV] [PATH2]\n"
     "\n"), N_(
     "  1. Exports a clean directory tree from the repository specified by\n"
     "     URL, at revision REV if it is given, otherwise at HEAD, into\n"
     "     PATH. If PATH is omitted, the last component of the URL is used\n"
     "     for the local directory name.\n"
     "\n"), N_(
     "  2. Exports a clean directory tree from the working copy specified by\n"
     "     PATH1, at revision REV if it is given, otherwise at WORKING, into\n"
     "     PATH2.  If PATH2 is omitted, the last component of the PATH1 is used\n"
     "     for the local directory name. If REV is not specified, all local\n"
     "     changes will be preserved.  Files not under version control will\n"
     "     not be copied.\n"
     "\n"), N_(
     "  If specified, PEGREV determines in which revision the target is first\n"
     "  looked up.\n"
    )},
    {'r', 'q', 'N', opt_depth, opt_force, opt_native_eol, opt_ignore_externals,
     opt_ignore_keywords},
    {{'N', N_("obsolete; same as --depth=files")}} },

  { "help", svn_cl__help, {"?", "h"}, {N_(
     "Describe the usage of this program or its subcommands.\n"
     "usage: help [SUBCOMMAND...]\n"
    )},
    {0} },
  /* This command is also invoked if we see option "--help", "-h" or "-?". */

  { "import", svn_cl__import, {0}, {N_(
     "Commit an unversioned file or tree into the repository.\n"
     "usage: import [PATH] URL\n"
     "\n"), N_(
     "  Recursively commit a copy of PATH to URL.\n"
     "  If PATH is omitted '.' is assumed.\n"
     "  Parent directories are created as necessary in the repository.\n"
     "  If PATH is a directory, the contents of the directory are added\n"
     "  directly under URL.\n"
     "  Unversionable items such as device files and pipes are ignored\n"
     "  if --force is specified.\n"
    )},
    {'q', 'N', opt_depth, opt_autoprops, opt_force, opt_no_autoprops,
     SVN_CL__LOG_MSG_OPTIONS, opt_no_ignore},
    {{'N', N_("obsolete; same as --depth=files")}} },

  { "info", svn_cl__info, {0}, {N_(
     "Display information about a local or remote item.\n"
     "usage: info [TARGET[@REV]...]\n"
     "\n"), N_(
     "  Print information about each TARGET (default: '.').\n"
     "  TARGET may be either a working-copy path or a URL.  If specified, REV\n"
     "  determines in which revision the target is first looked up; the default\n"
     "  is HEAD for a URL or BASE for a WC path.\n"
     "\n"), N_(
     "  With --show-item, print only the value of one item of information\n"
     "  about TARGET.\n"
     "\n"), N_(
     "  EXPERIMENTAL:\n"
     "  With --x-viewspec, print the working copy layout.\n"
    )},
    {'r', 'R', opt_depth, opt_targets, opt_incremental, opt_xml,
     opt_changelist, opt_include_externals, opt_show_item, opt_no_newline,
     opt_viewspec}
  },

  { "list", svn_cl__list, {"ls"},
#if defined(WIN32)
    {N_(
     "List directory entries in the repository.\n"
     "usage: list [TARGET[@REV]...]\n"
     "\n"), N_(
     "  List each TARGET file and the contents of each TARGET directory as\n"
     "  they exist in the repository.  If TARGET is a working copy path, the\n"
     "  corresponding repository URL will be used. If specified, REV determines\n"
     "  in which revision the target is first looked up.\n"
     "\n"), N_(
     "  The default TARGET is '.', meaning the repository URL of the current\n"
     "  working directory.\n"
     "\n"), N_(
     "  Multiple --search patterns may be specified and the output will be\n"
     "  reduced to those paths whose last segment - i.e. the file or directory\n"
     "  name - contains a sub-string matching at least one of these patterns\n"
     "  (Windows only).\n"
     "\n"), N_(
     "  With --verbose, the following fields will be shown for each item:\n"
     "\n"), N_(
     "    Revision number of the last commit\n"
     "    Author of the last commit\n"
     "    If locked, the letter 'O'.  (Use 'svn info URL' to see details)\n"
     "    Size (in bytes)\n"
     "    Date and time of the last commit\n"
    )},
#else
    {N_(
     "List directory entries in the repository.\n"
     "usage: list [TARGET[@REV]...]\n"
     "\n"), N_(
     "  List each TARGET file and the contents of each TARGET directory as\n"
     "  they exist in the repository.  If TARGET is a working copy path, the\n"
     "  corresponding repository URL will be used. If specified, REV determines\n"
     "  in which revision the target is first looked up.\n"
     "\n"), N_(
     "  The default TARGET is '.', meaning the repository URL of the current\n"
     "  working directory.\n"
     "\n"), N_(
     "  Multiple --search patterns may be specified and the output will be\n"
     "  reduced to those paths whose last segment - i.e. the file or directory\n"
     "  name - matches at least one of these patterns.\n"
     "\n"), N_(
     "  With --verbose, the following fields will be shown for each item:\n"
     "\n"), N_(
     "    Revision number of the last commit\n"
     "    Author of the last commit\n"
     "    If locked, the letter 'O'.  (Use 'svn info URL' to see details)\n"
     "    Size (in bytes)\n"
     "    Date and time of the last commit\n"
    )},
#endif
    {'r', 'v', 'R', opt_depth, opt_incremental, opt_xml,
     opt_include_externals, opt_search}, },

  { "lock", svn_cl__lock, {0}, {N_(
     "Lock working copy paths or URLs in the repository, so that\n"
     "no other user can commit changes to them.\n"
     "usage: lock TARGET...\n"
     "\n"), N_(
     "  Use --force to steal a lock from another user or working copy.\n"
    )},
    { opt_targets, 'm', 'F', opt_force_log, opt_encoding, opt_force, 'q' },
    {{'F', N_("read lock comment from file ARG")},
     {'m', N_("specify lock comment ARG")},
     {opt_force_log, N_("force validity of lock comment source")},
     {opt_force, N_("steal locks")}} },

  { "log", svn_cl__log, {0}, {N_(
     "Show the log messages for a set of revision(s) and/or path(s).\n"
     "usage: 1. log [PATH][@REV]\n"
     "       2. log URL[@REV] [PATH...]\n"
     "\n"), N_(
     "  1. Print the log messages for the URL corresponding to PATH\n"
     "     (default: '.'). If specified, REV is the revision in which the\n"
     "     URL is first looked up, and the default revision range is REV:1.\n"
     "     If REV is not specified, the default revision range is BASE:1,\n"
     "     since the URL might not exist in the HEAD revision.\n"
     "\n"), N_(
     "  2. Print the log messages for the PATHs (default: '.') under URL.\n"
     "     If specified, REV is the revision in which the URL is first\n"
     "     looked up, and the default revision range is REV:1; otherwise,\n"
     "     the URL is looked up in HEAD, and the default revision range is\n"
     "     HEAD:1.\n"
     "\n"), N_(
     "  Multiple '-c' or '-r' options may be specified (but not a\n"
     "  combination of '-c' and '-r' options), and mixing of forward and\n"
     "  reverse ranges is allowed.\n"
     "\n"), N_(
     "  With -v, also print all affected paths with each log message.\n"
     "  Each changed path is preceded with a symbol describing the change:\n"
     "    A: The path was added or copied.\n"
     "    D: The path was deleted.\n"
     "    R: The path was replaced (deleted and re-added in the same revision).\n"
     "    M: The path's file and/or property content was modified.\n"
     "  If an added or replaced path was copied from somewhere else, the copy\n"
     "  source path and revision are shown in parentheses.\n"
     "  If a file or directory was moved from one path to another with 'svn move'\n"
     "  the old path will be listed as deleted and the new path will be listed\n"
     "  as copied from the old path at a prior revision.\n"
     "\n"), N_(
     "  With -q, don't print the log message body itself (note that this is\n"
     "  compatible with -v).\n"
     "\n"), N_(
     "  Each log message is printed just once, even if more than one of the\n"
     "  affected paths for that revision were explicitly requested.  Logs\n"
     "  follow copy history by default.  Use --stop-on-copy to disable this\n"
     "  behavior, which can be useful for determining branchpoints.\n"
     "\n"), N_(
     "  The --depth option is only valid in combination with the --diff option\n"
     "  and limits the scope of the displayed diff to the specified depth.\n"
     "\n"), N_(
     "  If the --search option is used, log messages are displayed only if the\n"
     "  provided search pattern matches any of the author, date, log message\n"
     "  text (unless --quiet is used), or, if the --verbose option is also\n"
     "  provided, a changed path.\n"
     "  The search pattern may include \"glob syntax\" wildcards:\n"
     "      ?      matches any single character\n"
     "      *      matches a sequence of arbitrary characters\n"
     "      [abc]  matches any of the characters listed inside the brackets\n"
     "  If multiple --search options are provided, a log message is shown if\n"
     "  it matches any of the provided search patterns. If the --search-and\n"
     "  option is used, that option's argument is combined with the pattern\n"
     "  from the previous --search or --search-and option, and a log message\n"
     "  is shown only if it matches the combined search pattern.\n"
     "  If --limit is used in combination with --search, --limit restricts the\n"
     "  number of log messages searched, rather than restricting the output\n"
     "  to a particular number of matching log messages.\n"
     "\n"), N_(
     "  Examples:\n"
     "\n"), N_(
     "    Show the latest 5 log messages for the current working copy\n"
     "    directory and display paths changed in each commit:\n"
     "      svn log -l 5 -v\n"
     "\n"), N_(
     "    Show the log for bar.c as of revision 42:\n"
     "      svn log bar.c@42\n"
     "\n"), N_(
     "    Show log messages and diffs for each commit to foo.c:\n"
     "      svn log --diff http://www.example.com/repo/project/foo.c\n"
     "    (Because the above command uses a full URL it does not require\n"
     "     a working copy.)\n"
     "\n"), N_(
     "    Show log messages for the children foo.c and bar.c of the directory\n"
     "    '/trunk' as it appeared in revision 50, using the ^/ URL shortcut:\n"
     "      svn log ^/trunk@50 foo.c bar.c\n"
     "\n"), N_(
     "    Show the log messages for any incoming changes to foo.c during the\n"
     "    next 'svn update':\n"
     "      svn log -r BASE:HEAD foo.c\n"
     "\n"), N_(
     "    Show the log message for the revision in which /branches/foo\n"
     "    was created:\n"
     "      svn log --stop-on-copy --limit 1 -r0:HEAD ^/branches/foo\n"
     "\n"), N_(
     "    Show all log messages for commits between the tags ^/tags/2.0 and\n"
     "    ^/tags/3.0; assuming that tag 2.0 was created in revision 100:\n"
     "      svn log -rHEAD:100 ^/tags/3.0\n"
     "\n"), N_(
     "    If ^/trunk/foo.c was moved to ^/trunk/bar.c' in revision 22, 'svn log -v'\n"
     "    shows a deletion and a copy in its changed paths list, such as:\n"
     "       D /trunk/foo.c\n"
     "       A /trunk/bar.c (from /trunk/foo.c:21)\n"
    )},
    {'r', 'c', 'q', 'v', 'g', opt_targets, opt_stop_on_copy, opt_incremental,
     opt_xml, 'l', opt_with_all_revprops, opt_with_no_revprops,
     opt_with_revprop, opt_depth, opt_diff, opt_diff_cmd,
     opt_internal_diff, 'x', opt_search, opt_search_and },
    {{opt_with_revprop, N_("retrieve revision property ARG")},
     {'c', N_("the change made in revision ARG")},
     {'v', N_("also print all affected paths")},
     {'q', N_("do not print the log message")}} },

  { "merge", svn_cl__merge, {0}, {N_(
      /* For this large section, let's keep it unindented for easier
       * viewing/editing. It has been vim-treated with a textwidth=75 and 'gw'
       * (with quotes and newlines removed). */
"Merge changes into a working copy.\n"
"usage: 1. merge SOURCE[@REV] [TARGET_WCPATH]\n"
"          (the 'complete' merge)\n"
"       2. merge [-c M[,N...] | -r N:M ...] SOURCE[@REV] [TARGET_WCPATH]\n"
"          (the 'cherry-pick' merge)\n"
"       3. merge SOURCE1[@REV1] SOURCE2[@REV2] [TARGET_WCPATH]\n"
"          (the '2-URL' merge)\n"
"\n"), N_(
"  1. This form, with one source path and no revision range, is called\n"
"     a 'complete' merge:\n"
"\n"), N_(
"       svn merge SOURCE[@REV] [TARGET_WCPATH]\n"
"\n"), N_(
"     The complete merge is used for the 'sync' and 'reintegrate' merges\n"
"     in the 'feature branch' pattern described below. It finds all the\n"
"     changes on the source branch that have not already been merged to the\n"
"     target branch, and merges them into the working copy. Merge tracking\n"
"     is used to know which changes have already been merged.\n"
"\n"), N_(
"     SOURCE specifies the branch from where the changes will be pulled, and\n"
"     TARGET_WCPATH specifies a working copy of the target branch to which\n"
"     the changes will be applied. Normally SOURCE and TARGET_WCPATH should\n"
"     each correspond to the root of a branch. (If you want to merge only a\n"
"     subtree, then the subtree path must be included in both SOURCE and\n"
"     TARGET_WCPATH; this is discouraged, to avoid subtree mergeinfo.)\n"
"\n"), N_(
"     SOURCE is usually a URL. The optional '@REV' specifies both the peg\n"
"     revision of the URL and the latest revision that will be considered\n"
"     for merging; if REV is not specified, the HEAD revision is assumed. If\n"
"     SOURCE is a working copy path, the corresponding URL of the path is\n"
"     used, and the default value of 'REV' is the base revision (usually the\n"
"     revision last updated to).\n"
"\n"), N_(
"     TARGET_WCPATH is a working copy path; if omitted, '.' is generally\n"
"     assumed. There are some special cases:\n"
"\n"), N_(
"       - If SOURCE is a URL:\n"
"\n"), N_(
"           - If the basename of the URL and the basename of '.' are the\n"
"             same, then the differences are applied to '.'. Otherwise,\n"
"             if a file with the same basename as that of the URL is found\n"
"             within '.', then the differences are applied to that file.\n"
"             In all other cases, the target defaults to '.'.\n"
"\n"), N_(
"       - If SOURCE is a working copy path:\n"
"\n"), N_(
"           - If the source is a file, then differences are applied to that\n"
"             file (useful for reverse-merging earlier changes). Otherwise,\n"
"             if the source is a directory, then the target defaults to '.'.\n"
"\n"), N_(
"     In normal usage the working copy should be up to date, at a single\n"
"     revision, with no local modifications and no switched subtrees.\n"
"\n"), N_(
"       - The 'Feature Branch' Merging Pattern -\n"
"\n"), N_(
"     In this commonly used work flow, known also as the 'development\n"
"     branch' pattern, a developer creates a branch and commits a series of\n"
"     changes that implement a new feature. The developer periodically\n"
"     merges all the latest changes from the parent branch so as to keep the\n"
"     development branch up to date with those changes. When the feature is\n"
"     complete, the developer performs a merge from the feature branch to\n"
"     the parent branch to re-integrate the changes.\n"
"\n"), N_(
"         parent --+----------o------o-o-------------o--\n"
"                   \\            \\           \\      /\n"
"                    \\          merge      merge  merge\n"
"                     \\            \\           \\  /\n"
"         feature      +--o-o-------o----o-o----o-------\n"
"\n"), N_(
"     A merge from the parent branch to the feature branch is called a\n"
"     'sync' or 'catch-up' merge, and a merge from the feature branch to the\n"
"     parent branch is called a 'reintegrate' merge.\n"
"\n"), N_(
"       - Sync Merge Example -\n"
"                                 ............\n"
"                                .            .\n"
"         trunk  --+------------L--------------R------\n"
"                   \\                           \\\n"
"                    \\                          |\n"
"                     \\                         v\n"
"         feature      +------------------------o-----\n"
"                             r100            r200\n"
"\n"), N_(
"     Subversion will locate all the changes on 'trunk' that have not yet\n"
"     been merged into the 'feature' branch. In this case that is a single\n"
"     range, r100:200. In the diagram above, L marks the left side (trunk@100)\n"
"     and R marks the right side (trunk@200) of the merge source. The\n"
"     difference between L and R will be applied to the target working copy\n"
"     path. In this case, the working copy is a clean checkout of the entire\n"
"     'feature' branch.\n"
"\n"), N_(
"     To perform this sync merge, have a clean working copy of the feature\n"
"     branch and run the following command in its top-level directory:\n"
"\n"), N_(
"         svn merge ^/trunk\n"
"\n"), N_(
"     Note that the merge is now only in your local working copy and still\n"
"     needs to be committed to the repository so that it can be seen by\n"
"     others. You can review the changes and you may have to resolve\n"
"     conflicts before you commit the merge.\n"
"\n"), N_(
"       - Reintegrate Merge Example -\n"
"\n"), N_(
"     The feature branch was last synced with trunk up to revision X. So the\n"
"     difference between trunk@X and feature@HEAD contains the complete set\n"
"     of changes that implement the feature, and no other changes. These\n"
"     changes are applied to trunk.\n"
"\n"), N_(
"                    rW                   rX\n"
"         trunk ------+--------------------L------------------o\n"
"                      \\                    .                 ^\n"
"                       \\                    .............   /\n"
"                        \\                                . /\n"
"         feature         +--------------------------------R\n"
"\n"), N_(
"     In the diagram above, L marks the left side (trunk@X) and R marks the\n"
"     right side (feature@HEAD) of the merge. The difference between the\n"
"     left and right side is merged into trunk, the target.\n"
"\n"), N_(
"     To perform the merge, have a clean working copy of trunk and run the\n"
"     following command in its top-level directory:\n"
"\n"), N_(
"         svn merge ^/feature\n"
"\n"), N_(
"     To prevent unnecessary merge conflicts, a reintegrate merge requires\n"
"     that TARGET_WCPATH is not a mixed-revision working copy, has no local\n"
"     modifications, and has no switched subtrees.\n"
"\n"), N_(
"     A reintegrate merge also requires that the source branch is coherently\n"
"     synced with the target -- in the above example, this means that all\n"
"     revisions between the branch point W and the last merged revision X\n"
"     are merged to the feature branch, so that there are no unmerged\n"
"     revisions in-between.\n"
"\n"), N_(
"\n"), N_(
"  2. This form is called a 'cherry-pick' merge:\n"
"\n"), N_(
"       svn merge [-c M[,N...] | -r N:M ...] SOURCE[@REV] [TARGET_WCPATH]\n"
"\n"), N_(
"     A cherry-pick merge is used to merge specific revisions (or revision\n"
"     ranges) from one branch to another. By default, this uses merge\n"
"     tracking to automatically skip any revisions that have already been\n"
"     merged to the target; you can use the --ignore-ancestry option to\n"
"     disable such skipping.\n"
"\n"), N_(
"     SOURCE is usually a URL. The optional '@REV' specifies only the peg\n"
"     revision of the URL and does not affect the merge range; if REV is not\n"
"     specified, the HEAD revision is assumed. If SOURCE is a working copy\n"
"     path, the corresponding URL of the path is used, and the default value\n"
"     of 'REV' is the base revision (usually the revision last updated to).\n"
"\n"), N_(
"     TARGET_WCPATH is a working copy path; if omitted, '.' is generally\n"
"     assumed. The special cases noted above in the 'complete' merge form\n"
"     also apply here.\n"
"\n"), N_(
"     The revision ranges to be merged are specified by the '-r' and/or '-c'\n"
"     options. '-r N:M' refers to the difference in the history of the\n"
"     source branch between revisions N and M. You can use '-c M' to merge\n"
"     single revisions: '-c M' is equivalent to '-r <M-1>:M'. Each such\n"
"     difference is applied to TARGET_WCPATH.\n"
"\n"), N_(
"     If the mergeinfo in TARGET_WCPATH indicates that revisions within the\n"
"     range were already merged, changes made in those revisions are not\n"
"     merged again. If needed, the range is broken into multiple sub-ranges,\n"
"     and each sub-range is merged separately.\n"
"\n"), N_(
"     A 'reverse range' can be used to undo changes. For example, when\n"
"     source and target refer to the same branch, a previously committed\n"
"     revision can be 'undone'. In a reverse range, N is greater than M in\n"
"     '-r N:M', or the '-c' option is used with a negative number: '-c -M'\n"
"     is equivalent to '-r M:<M-1>'. Undoing changes like this is also known\n"
"     as performing a 'reverse merge'.\n"
"\n"), N_(
"     Multiple '-c' and/or '-r' options may be specified and mixing of\n"
"     forward and reverse ranges is allowed.\n"
"\n"), N_(
"       - Cherry-pick Merge Example -\n"
"\n"), N_(
"     A bug has been fixed on trunk in revision 50. This fix needs to\n"
"     be merged from trunk onto the release branch.\n"
"\n"), N_(
"            1.x-release  +-----------------------o-----\n"
"                        /                        ^\n"
"                       /                         |\n"
"                      /                          |\n"
"         trunk ------+--------------------------LR-----\n"
"                                                r50\n"
"\n"), N_(
"     In the above diagram, L marks the left side (trunk@49) and R marks the\n"
"     right side (trunk@50) of the merge. The difference between the left\n"
"     and right side is applied to the target working copy path.\n"
"\n"), N_(
"     Note that the difference between revision 49 and 50 is exactly those\n"
"     changes that were committed in revision 50, not including changes\n"
"     committed in revision 49.\n"
"\n"), N_(
"     To perform the merge, have a clean working copy of the release branch\n"
"     and run the following command in its top-level directory; remember\n"
"     that the default target is '.':\n"
"\n"), N_(
"         svn merge -c50 ^/trunk\n"
"\n"), N_(
"     You can also cherry-pick several revisions and/or revision ranges:\n"
"\n"), N_(
"         svn merge -c50,54,60 -r65:68 ^/trunk\n"
"\n"), N_(
"\n"), N_(
"  3. This form is called a '2-URL merge':\n"
"\n"), N_(
"       svn merge SOURCE1[@REV1] SOURCE2[@REV2] [TARGET_WCPATH]\n"
"\n"), N_(
"     You should use this merge variant only if the other variants do not\n"
"     apply to your situation, as this variant can be quite complex to\n"
"     master.\n"
"\n"), N_(
"     Two source URLs are specified, identifying two trees on the same\n"
"     branch or on different branches. The trees are compared and the\n"
"     difference from SOURCE1@REV1 to SOURCE2@REV2 is applied to the\n"
"     working copy of the target branch at TARGET_WCPATH. The target\n"
"     branch may be the same as one or both sources, or different again.\n"
"     The three branches involved can be completely unrelated.\n"
"\n"), N_(
"     TARGET_WCPATH is a working copy path; if omitted, '.' is generally\n"
"     assumed. The special cases noted above in the 'complete' merge form\n"
"     also apply here.\n"
"\n"), N_(
"     SOURCE1 and/or SOURCE2 can also be specified as a working copy path,\n"
"     in which case the merge source URL is derived from the working copy.\n"
"\n"), N_(
"       - 2-URL Merge Example -\n"
"\n"), N_(
"     Two features have been developed on separate branches called 'foo' and\n"
"     'bar'. It has since become clear that 'bar' should be combined with\n"
"     the 'foo' branch for further development before reintegration.\n"
"\n"), N_(
"     Although both feature branches originate from trunk, they are not\n"
"     directly related -- one is not a direct copy of the other. A 2-URL\n"
"     merge is necessary.\n"
"\n"), N_(
"     The 'bar' branch has been synced with trunk up to revision 500.\n"
"     (If this revision number is not known, it can be located using the\n"
"     'svn log' and/or 'svn mergeinfo' commands.)\n"
"     The difference between trunk@500 and bar@HEAD contains the complete\n"
"     set of changes related to feature 'bar', and no other changes. These\n"
"     changes are applied to the 'foo' branch.\n"
"\n"), N_(
"                           foo  +-----------------------------------o\n"
"                               /                                    ^\n"
"                              /                                    /\n"
"                             /              r500                  /\n"
"         trunk ------+------+-----------------L--------->        /\n"
"                      \\                        .                /\n"
"                       \\                        ............   /\n"
"                        \\                                   . /\n"
"                    bar  +-----------------------------------R\n"
"\n"), N_(
"     In the diagram above, L marks the left side (trunk@500) and R marks\n"
"     the right side (bar@HEAD) of the merge. The difference between the\n"
"     left and right side is applied to the target working copy path, in\n"
"     this case a working copy of the 'foo' branch.\n"
"\n"), N_(
"     To perform the merge, have a clean working copy of the 'foo' branch\n"
"     and run the following command in its top-level directory:\n"
"\n"), N_(
"         svn merge ^/trunk@500 ^/bar\n"
"\n"), N_(
"     The exact changes applied by a 2-URL merge can be previewed with svn's\n"
"     diff command, which is a good idea to verify if you do not have the\n"
"     luxury of a clean working copy to merge to. In this case:\n"
"\n"), N_(
"         svn diff ^/trunk@500 ^/bar@HEAD\n"
"\n"), N_(
"\n"), N_(
"  The following applies to all types of merges:\n"
"\n"), N_(
"  To prevent unnecessary merge conflicts, svn merge requires that\n"
"  TARGET_WCPATH is not a mixed-revision working copy. Running 'svn update'\n"
"  before starting a merge ensures that all items in the working copy are\n"
"  based on the same revision.\n"
"\n"), N_(
"  If possible, you should have no local modifications in the merge's target\n"
"  working copy prior to the merge, to keep things simpler. It will be\n"
"  easier to revert the merge and to understand the branch's history.\n"
"\n"), N_(
"  Switched sub-paths should also be avoided during merging, as they may\n"
"  cause incomplete merges and create subtree mergeinfo.\n"
"\n"), N_(
"  For each merged item a line will be printed with characters reporting the\n"
"  action taken. These characters have the following meaning:\n"
"\n"), N_(
"    A  Added\n"
"    D  Deleted\n"
"    U  Updated\n"
"    C  Conflict\n"
"    G  Merged\n"
"    E  Existed\n"
"    R  Replaced\n"
"\n"), N_(
"  Characters in the first column report about the item itself.\n"
"  Characters in the second column report about properties of the item.\n"
"  A 'C' in the third column indicates a tree conflict, while a 'C' in\n"
"  the first and second columns indicate textual conflicts in files\n"
"  and in property values, respectively.\n"
"\n"), N_(
"    - Merge Tracking -\n"
"\n"), N_(
"  Subversion uses the svn:mergeinfo property to track merge history. This\n"
"  property is considered at the start of a merge to determine what to merge\n"
"  and it is updated at the conclusion of the merge to describe the merge\n"
"  that took place. Mergeinfo is used only if the two sources are on the\n"
"  same line of history -- if the first source is an ancestor of the second,\n"
"  or vice-versa (i.e. if one has originally been created by copying the\n"
"  other). This is verified and enforced when using sync merges and\n"
"  reintegrate merges.\n"
"\n"), N_(
"  The --ignore-ancestry option prevents merge tracking and thus ignores\n"
"  mergeinfo, neither considering it nor recording it.\n"
"\n"), N_(
"    - Merging from foreign repositories -\n"
"\n"), N_(
"  Subversion does support merging from foreign repositories.\n"
"  While all merge source URLs must point to the same repository, the merge\n"
"  target working copy may come from a different repository than the source.\n"
"  However, there are some caveats. Most notably, copies made in the\n"
"  merge source will be transformed into plain additions in the merge\n"
"  target. Also, merge-tracking is not supported for merges from foreign\n"
"  repositories.\n"
    )},
    {'r', 'c', 'N', opt_depth, 'q', opt_force, opt_dry_run, opt_merge_cmd,
     opt_record_only, 'x', opt_ignore_ancestry, opt_accept, opt_reintegrate,
     opt_allow_mixed_revisions, 'v'},
    { { opt_force, N_("force deletions even if deleted contents don't match") },
      {'N', N_("obsolete; same as --depth=files")} }
  },

  { "mergeinfo", svn_cl__mergeinfo, {0}, {N_(
     "Display merge-related information.\n"
     "usage: 1. mergeinfo SOURCE[@REV] [TARGET[@REV]]\n"
     "       2. mergeinfo --show-revs=WHICH SOURCE[@REV] [TARGET[@REV]]\n"
     "\n"), N_(
     "  1. Summarize the history of merging between SOURCE and TARGET. The graph\n"
     "     shows, from left to right:\n"
     "       the youngest common ancestor of the branches;\n"
     "       the latest full merge in either direction, and thus the common base\n"
     "         that will be used for the next complete merge;\n"
     "       the repository path and revision number of the tip of each branch.\n"
     "\n"), N_(
     "  2. Print the revision numbers on SOURCE that have been merged to TARGET\n"
     "     (with --show-revs=merged), or that have not been merged to TARGET\n"
     "     (with --show-revs=eligible). Print only revisions in which there was\n"
     "     at least one change in SOURCE.\n"
     "\n"), N_(
     "     If --revision (-r) is provided, filter the displayed information to\n"
     "     show only that which is associated with the revisions within the\n"
     "     specified range.  Revision numbers, dates, and the 'HEAD' keyword are\n"
     "     valid range values.\n"
     "\n"), N_(
     "  SOURCE and TARGET are the source and target branch URLs, respectively.\n"
     "  (If a WC path is given, the corresponding base URL is used.) The default\n"
     "  TARGET is the current working directory ('.'). REV specifies the revision\n"
     "  to be considered the tip of the branch; the default for SOURCE is HEAD,\n"
     "  and the default for TARGET is HEAD for a URL or BASE for a WC path.\n"
     "\n"), N_(
     "  The depth can be 'empty' or 'infinity'; the default is 'empty'.\n"
    )},
    {'r', 'R', 'q', 'v', opt_depth, opt_show_revs, opt_mergeinfo_log,
      opt_incremental } },

  { "mkdir", svn_cl__mkdir, {0}, {N_(
     "Create a new directory under version control.\n"
     "usage: 1. mkdir PATH...\n"
     "       2. mkdir URL...\n"
     "\n"), N_(
     "  Create version controlled directories.\n"
     "\n"), N_(
     "  1. Each directory specified by a working copy PATH is created locally\n"
     "    and scheduled for addition upon the next commit.\n"
     "\n"), N_(
     "  2. Each directory specified by a URL is created in the repository via\n"
     "    an immediate commit.\n"
     "\n"), N_(
     "  In both cases, all the intermediate directories must already exist,\n"
     "  unless the --parents option is given.\n"
    )},
    {'q', opt_parents, SVN_CL__LOG_MSG_OPTIONS} },

  { "move", svn_cl__move, {"mv", "rename", "ren"}, {N_(
     "Move (rename) an item in a working copy or repository.\n"
     "usage: move SRC... DST\n"
     "\n"), N_(
     "  SRC and DST can both be working copy (WC) paths or URLs:\n"
     "    WC  -> WC:  move an item in a working copy, as a local change to\n"
     "                be committed later (with or without further changes)\n"
     "    URL -> URL: move an item in the repository directly, immediately\n"
     "                creating a new revision in the repository\n"
     "  All the SRCs must be of the same type. If DST is an existing directory,\n"
     "  the sources will be added as children of DST. When moving multiple\n"
     "  sources, DST must be an existing directory.\n"
     "\n"), N_(
     "  SRC and DST of WC -> WC moves must be committed in the same revision.\n"
     "  Furthermore, WC -> WC moves will refuse to move a mixed-revision subtree.\n"
     "  To avoid unnecessary conflicts, it is recommended to run 'svn update'\n"
     "  to update the subtree to a single revision before moving it.\n"
     "  The --allow-mixed-revisions option is provided for backward compatibility.\n"
    )},
    {'q', opt_force, opt_parents, opt_allow_mixed_revisions,
     SVN_CL__LOG_MSG_OPTIONS, 'r'},
    {{'r', "deprecated and ignored"}} },

  { "patch", svn_cl__patch, {0}, {N_(
     "Apply a patch to a working copy.\n"
     "usage: patch PATCHFILE [WCPATH]\n"
     "\n"), N_(
     "  Apply a unidiff patch in PATCHFILE to the working copy WCPATH.\n"
     "  If WCPATH is omitted, '.' is assumed.\n"
     "\n"), N_(
     "  A unidiff patch suitable for application to a working copy can be\n"
     "  produced with the 'svn diff' command or third-party diffing tools.\n"
     "  Any non-unidiff content of PATCHFILE is ignored, except for Subversion\n"
     "  property diffs as produced by 'svn diff'.\n"
     "\n"), N_(
     "  Changes listed in the patch will either be applied or rejected.\n"
     "  If a change does not match at its exact line offset, it may be applied\n"
     "  earlier or later in the file if a match is found elsewhere for the\n"
     "  surrounding lines of context provided by the patch.\n"
     "  A change may also be applied with fuzz, which means that one\n"
     "  or more lines of context are ignored when matching the change.\n"
     "  If no matching context can be found for a change, the change conflicts\n"
     "  and will be written to a reject file with the extension .svnpatch.rej.\n"
     "\n"), N_(
     "  For each patched file a line will be printed with characters reporting\n"
     "  the action taken. These characters have the following meaning:\n"
     "\n"), N_(
     "    A  Added\n"
     "    D  Deleted\n"
     "    U  Updated\n"
     "    C  Conflict\n"
     "    G  Merged (with local uncommitted changes)\n"
     "\n"), N_(
     "  Changes applied with an offset or fuzz are reported on lines starting\n"
     "  with the '>' symbol. You should review such changes carefully.\n"
     "\n"), N_(
     "  If the patch removes all content from a file, that file is scheduled\n"
     "  for deletion. If the patch creates a new file, that file is scheduled\n"
     "  for addition. Use 'svn revert' to undo deletions and additions you\n"
     "  do not agree with.\n"
     "\n"), N_(
     "  Hint: If the patch file was created with Subversion, it will contain\n"
     "        the number of a revision N the patch will cleanly apply to\n"
     "        (look for lines like '--- foo/bar.txt        (revision N)').\n"
     "        To avoid rejects, first update to the revision N using\n"
     "        'svn update -r N', apply the patch, and then update back to the\n"
     "        HEAD revision. This way, conflicts can be resolved interactively.\n"
    )},
    {'q', opt_dry_run, opt_strip, opt_reverse_diff,
     opt_ignore_whitespace} },

  { "propdel", svn_cl__propdel, {"pdel", "pd"}, {N_(
     "Remove a property from files, dirs, or revisions.\n"
     "usage: 1. propdel PROPNAME [PATH...]\n"
     "       2. propdel PROPNAME --revprop -r REV [TARGET]\n"
     "\n"), N_(
     "  1. Removes versioned props in working copy.\n"
     "  2. Removes unversioned remote prop on repos revision.\n"
     "     TARGET only determines which repository to access.\n"
     "\n"), N_(
     "  See 'svn help propset' for descriptions of the svn:* special properties.\n"
    )},
    {'q', 'R', opt_depth, 'r', opt_revprop, opt_changelist} },

  { "propedit", svn_cl__propedit, {"pedit", "pe"}, {N_(
     "Edit a property with an external editor.\n"
     "usage: 1. propedit PROPNAME TARGET...\n"
     "       2. propedit PROPNAME --revprop -r REV [TARGET]\n"
     "\n"), N_(
     "  1. Edits versioned prop in working copy or repository.\n"
     "  2. Edits unversioned remote prop on repos revision.\n"
     "     TARGET only determines which repository to access.\n"
     "\n"), N_(
     "  See 'svn help propset' for descriptions of the svn:* special properties.\n"
    )},
    {'r', opt_revprop, SVN_CL__LOG_MSG_OPTIONS, opt_force} },

  { "propget", svn_cl__propget, {"pget", "pg"}, {N_(
     "Print the value of a property on files, dirs, or revisions.\n"
     "usage: 1. propget PROPNAME [TARGET[@REV]...]\n"
     "       2. propget PROPNAME --revprop -r REV [TARGET]\n"
     "\n"), N_(
     "  1. Prints versioned props. If specified, REV determines in which\n"
     "     revision the target is first looked up.\n"
     "  2. Prints unversioned remote prop on repos revision.\n"
     "     TARGET only determines which repository to access.\n"
     "\n"), N_(
     "  With --verbose, the target path and the property name are printed on\n"
     "  separate lines before each value, like 'svn proplist --verbose'.\n"
     "  Otherwise, if there is more than one TARGET or a depth other than\n"
     "  'empty', the target path is printed on the same line before each value.\n"
     "\n"), N_(
     "  By default, an extra newline is printed after the property value so that\n"
     "  the output looks pretty.  With a single TARGET, depth 'empty' and without\n"
     "  --show-inherited-props, you can use the --no-newline option to disable this\n"
     "  (useful when redirecting a binary property value to a file, for example).\n"
     "\n"), N_(
     "  See 'svn help propset' for descriptions of the svn:* special properties.\n"
    )},
    {'v', 'R', opt_depth, 'r', opt_revprop, opt_strict, opt_no_newline, opt_xml,
     opt_changelist, opt_show_inherited_props },
    {{'v', N_("print path, name and value on separate lines")},
     {opt_strict, N_("(deprecated; use --no-newline)")}} },

  { "proplist", svn_cl__proplist, {"plist", "pl"}, {N_(
     "List all properties on files, dirs, or revisions.\n"
     "usage: 1. proplist [TARGET[@REV]...]\n"
     "       2. proplist --revprop -r REV [TARGET]\n"
     "\n"), N_(
     "  1. Lists versioned props. If specified, REV determines in which\n"
     "     revision the target is first looked up.\n"
     "  2. Lists unversioned remote props on repos revision.\n"
     "     TARGET only determines which repository to access.\n"
     "\n"), N_(
     "  With --verbose, the property values are printed as well, like 'svn propget\n"
     "  --verbose'.  With --quiet, the paths are not printed.\n"
     "\n"), N_(
     "  See 'svn help propset' for descriptions of the svn:* special properties.\n"
    )},
    {'v', 'R', opt_depth, 'r', 'q', opt_revprop, opt_xml, opt_changelist,
     opt_show_inherited_props },
    {{'v', N_("print path, name and value on separate lines")},
     {'q', N_("don't print the path")}} },

  { "propset", svn_cl__propset, {"pset", "ps"}, {N_(
     "Set the value of a property on files, dirs, or revisions.\n"
     "usage: 1. propset PROPNAME PROPVAL PATH...\n"
     "       2. propset PROPNAME --revprop -r REV PROPVAL [TARGET]\n"
     "\n"), N_(
     "  1. Changes a versioned file or directory property in a working copy.\n"
     "  2. Changes an unversioned property on a repository revision.\n"
     "     (TARGET only determines which repository to access.)\n"
     "\n"), N_(
     "  The value may be provided with the --file option instead of PROPVAL.\n"
     "\n"), N_(
     "  Property names starting with 'svn:' are reserved.  Subversion recognizes\n"
     "  the following special versioned properties on a file:\n"
     "    svn:keywords   - Keywords to be expanded.  Valid keywords are:\n"
     "      URL, HeadURL             - The URL for the head version of the file.\n"
     "      Author, LastChangedBy    - The last person to modify the file.\n"
     "      Date, LastChangedDate    - The date/time the file was last modified.\n"
     "      Rev, Revision,           - The last revision the file changed.\n"
     "        LastChangedRevision\n"
     "      Id                       - A compressed summary of the previous four.\n"
     "      Header                   - Similar to Id but includes the full URL.\n"
     "\n"), N_(
     "      Custom keywords can be defined with a format string separated from\n"
     "      the keyword name with '='. Valid format substitutions are:\n"
     "        %a   - The author of the revision given by %r.\n"
     "        %b   - The basename of the URL of the file.\n"
     "        %d   - Short format of the date of the revision given by %r.\n"
     "        %D   - Long format of the date of the revision given by %r.\n"
     "        %P   - The file's path, relative to the repository root.\n"
     "        %r   - The number of the revision which last changed the file.\n"
     "        %R   - The URL to the root of the repository.\n"
     "        %u   - The URL of the file.\n"
     "        %_   - A space (keyword definitions cannot contain a literal space).\n"
     "        %%   - A literal '%'.\n"
     "        %H   - Equivalent to %P%_%r%_%d%_%a.\n"
     "        %I   - Equivalent to %b%_%r%_%d%_%a.\n"
     "      Example custom keyword definition: MyKeyword=%r%_%a%_%P\n"
     "      Once a custom keyword has been defined for a file, it can be used\n"
     "      within the file like any other keyword: $MyKeyword$\n"
     "\n"), N_(
     "    svn:executable - If present, make the file executable.  Use\n"
     "      'svn propdel svn:executable PATH...' to clear.\n"
     "    svn:eol-style  - One of 'native', 'LF', 'CR', 'CRLF'.\n"
     "    svn:mime-type  - The mimetype of the file.  Used to determine\n"
     "      whether to merge the file, and how to serve it from Apache.\n"
     "      A mimetype beginning with 'text/' (or an absent mimetype) is\n"
     "      treated as text.  Anything else is treated as binary.\n"
     "    svn:needs-lock - If present, indicates that the file should be locked\n"
     "      before it is modified.  Makes the working copy file read-only\n"
     "      when it is not locked.  Use 'svn propdel svn:needs-lock PATH...'\n"
     "      to clear.\n"
     "\n"), N_(
     "  Subversion recognizes the following special versioned properties on a\n"
     "  directory:\n"
     "    svn:ignore         - A list of file glob patterns to ignore, one per line.\n"
     "    svn:global-ignores - Like svn:ignore, but inheritable.\n"
     "    svn:auto-props     - Automatically set properties on files when they are\n"
     "      added or imported. Contains key-value pairs, one per line, in the format:\n"
     "        PATTERN = PROPNAME=VALUE[;PROPNAME=VALUE ...]\n"
     "      Example (where a literal ';' is escaped by adding another ';'):\n"
     "        *.html = svn:eol-style=native;svn:mime-type=text/html;; charset=UTF8\n"
     "      Applies recursively to all files added or imported under the directory\n"
     "      it is set on.  See also [auto-props] in the client configuration file.\n"
     "    svn:externals      - A list of module specifiers, one per line, in the\n"
     "      following format similar to the syntax of 'svn checkout':\n"
     "        [-r REV] URL[@PEG] LOCALPATH\n"
     "      Example:\n"
     "        http://example.com/repos/zig foo/bar\n"
     "      The LOCALPATH is relative to the directory having this property.\n"
     "      To pin the external to a known revision, specify the optional REV:\n"
     "        -r25 http://example.com/repos/zig foo/bar\n"
     "      To unambiguously identify an element at a path which may have been\n"
     "      subsequently deleted or renamed, specify the optional PEG revision:\n"
     "        -r25 http://example.com/repos/zig@42 foo/bar\n"
     "      The URL may be a full URL or a relative URL starting with one of:\n"
     "        ../  to the parent directory of the extracted external\n"
     "        ^/   to the repository root\n"
     "        /    to the server root\n"
     "        //   to the URL scheme\n"
     "      ^/../  to a sibling repository beneath the same SVNParentPath location\n"
     "      Use of the following format is discouraged but is supported for\n"
     "      interoperability with Subversion 1.4 and earlier clients:\n"
     "        LOCALPATH [-r PEG] URL\n"
     "      The ambiguous format 'relative_path relative_path' is taken as\n"
     "      'relative_url relative_path' with peg revision support.\n"
     "      Lines starting with a '#' character are ignored.\n"
    )},
    {'F', opt_encoding, 'q', 'r', opt_targets, 'R', opt_depth, opt_revprop,
     opt_force, opt_changelist },
    {{'F', N_("read property value from file ARG")}} },

  { "relocate", svn_cl__relocate, {0}, {N_(
     "Relocate the working copy to point to a different repository root URL.\n"
     "usage: 1. relocate FROM-PREFIX TO-PREFIX [PATH...]\n"
     "       2. relocate TO-URL [PATH]\n"
     "\n"), N_(
     "  Rewrite working copy URL metadata to reflect a syntactic change only.\n"
     "  This is used when a repository's root URL changes (such as a scheme\n"
     "  or hostname change) but your working copy still reflects the same\n"
     "  directory within the same repository.\n"
     "\n"), N_(
     "  1. FROM-PREFIX and TO-PREFIX are initial substrings of the working\n"
     "     copy's current and new URLs, respectively.  (You may specify the\n"
     "     complete old and new URLs if you wish.)  Use 'svn info' to determine\n"
     "     the current working copy URL.\n"
     "\n"), N_(
     "  2. TO-URL is the (complete) new repository URL to use for PATH.\n"
     "\n"), N_(
     "  Examples:\n"
     "    svn relocate http:// svn:// project1 project2\n"
     "    svn relocate http://www.example.com/repo/project \\\n"
     "                 svn://svn.example.com/repo/project\n"
    )},
    {opt_ignore_externals} },

  { "resolve", svn_cl__resolve, {0}, {N_(
     "Resolve conflicts on working copy files or directories.\n"
     "usage: resolve [PATH...]\n"
     "\n"), N_(
     "  By default, perform interactive conflict resolution on PATH.\n"
     "  In this mode, the command is recursive by default (depth 'infinity').\n"
     "\n"), N_(
     "  The --accept=ARG option prevents interactive prompting and forces\n"
     "  conflicts on PATH to be resolved in the manner specified by ARG.\n"
     "  In this mode, the command is not recursive by default (depth 'empty').\n"
     "\n"), N_(
     "  A conflicted path cannot be committed with 'svn commit' until it\n"
     "  has been marked as resolved with 'svn resolve'.\n"
     "\n"), N_(
     "  Subversion knows three types of conflicts:\n"
     "  Text conflicts, Property conflicts, and Tree conflicts.\n"
     "\n"), N_(
     "  Text conflicts occur when overlapping changes to file contents were\n"
     "  made. Text conflicts are usually resolved by editing the conflicted\n"
     "  file or by using a merge tool (which may be an external program).\n"
     "  'svn resolve' provides options which can be used to automatically\n"
     "  edit files (such as 'mine-full' or 'theirs-conflict'), but these are\n"
     "  only useful in situations where it is acceptable to discard local or\n"
     "  incoming changes altogether.\n"
     "\n"), N_(
     "  Property conflicts are usually resolved by editing the value of the\n"
     "  conflicted property (either from the interactive prompt, or with\n"
     "  'svn propedit'). As with text conflicts, options exist to edit a\n"
     "  property automatically, discarding some changes in favour of others.\n"
     "\n"), N_(
     "  Tree conflicts occur when a change to the directory structure was\n"
     "  made, and when this change cannot be applied to the working copy\n"
     "  without affecting other changes (text changes, property changes,\n"
     "  or other changes to the directory structure). Brief information about\n"
     "  tree conflicts is shown by the 'svn status' and 'svn info' commands.\n"
     "  In interactive mode, 'svn resolve' will attempt to describe tree conflicts\n"
     "  in detail, and may offer options to resolve the conflict automatically.\n"
     "  It is recommended to use these automatic options whenever possible,\n"
     "  rather than attempting manual tree conflict resolution.\n"
     "\n"), N_(
     "  If a tree conflict cannot be resolved automatically, it is recommended\n"
     "  to figure out why the conflict occurred before attempting to resolve it.\n"
     "  The 'svn log -v' command can be used to inspect structural changes\n"
     "  made in past revisions, and perhaps even on other branches.\n"
     "  'svn help log' describes how these structural changes are presented.\n"
     "  Once the conflicting \"incoming\" change has been identified with 'svn log'\n"
     "  the current \"local\" working copy state should be examined and adjusted\n"
     "  in a way such that the conflict is resolved. This may involve editing\n"
     "  files manually or with 'svn merge'. It may be necessary to discard some\n"
     "  local changes with 'svn revert'. Files or directories might have to be\n"
     "  copied, deleted, or moved.\n"
    )},
    {opt_targets, 'R', opt_depth, 'q', opt_accept},
    {{opt_accept, N_("specify automatic conflict resolution source\n"
                     "                             "
                     "('base', 'working', 'mine-conflict',\n"
                     "                             "
                     "'theirs-conflict', 'mine-full', 'theirs-full')")}} },

  { "resolved", svn_cl__resolved, {0}, {N_(
     "Remove 'conflicted' state on working copy files or directories.\n"
     "usage: resolved PATH...\n"
     "\n"), N_(
     "  Note:  this subcommand does not semantically resolve conflicts or\n"
     "  remove conflict markers; it merely removes the conflict-related\n"
     "  artifact files and allows PATH to be committed again.  It has been\n"
     "  deprecated in favor of running 'svn resolve --accept working'.\n"
    )},
    {opt_targets, 'R', opt_depth, 'q'} },

  { "revert", svn_cl__revert, {0}, {N_(
     "Restore pristine working copy state (undo local changes).\n"
     "usage: revert PATH...\n"
     "\n"), N_(
     "  Revert changes in the working copy at or within PATH, and remove\n"
     "  conflict markers as well, if any.\n"
     "\n"), N_(
     "  This subcommand does not revert already committed changes.\n"
     "  For information about undoing already committed changes, search\n"
     "  the output of 'svn help merge' for 'undo'.\n"
    )},
    {opt_targets, 'R', opt_depth, 'q', opt_changelist} },

  { "status", svn_cl__status, {"stat", "st"}, {N_(
     "Print the status of working copy files and directories.\n"
     "usage: status [PATH...]\n"
     "\n"), N_(
     "  With no args, print only locally modified items (no network access).\n"
     "  With -q, print only summary information about locally modified items.\n"
     "  With -u, add working revision and server out-of-date information.\n"
     "  With -v, print full revision information on every item.\n"
     "\n"), N_(
     "  The first seven columns in the output are each one character wide:\n"
     "    First column: Says if item was added, deleted, or otherwise changed\n"
     "      ' ' no modifications\n"
     "      'A' Added\n"
     "      'C' Conflicted\n"
     "      'D' Deleted\n"
     "      'I' Ignored\n"
     "      'M' Modified\n"
     "      'R' Replaced\n"
     "      'X' an unversioned directory created by an externals definition\n"
     "      '?' item is not under version control\n"
     "      '!' item is missing (removed by non-svn command) or incomplete\n"
     "      '~' versioned item obstructed by some item of a different kind\n"
     "    Second column: Modifications of a file's or directory's properties\n"
     "      ' ' no modifications\n"
     "      'C' Conflicted\n"
     "      'M' Modified\n"
     "    Third column: Whether the working copy is locked for writing by\n"
     "                  another Subversion client modifying the working copy\n"
     "      ' ' not locked for writing\n"
     "      'L' locked for writing\n"
     "    Fourth column: Scheduled commit will create a copy (addition-with-history)\n"
     "      ' ' no history scheduled with commit (item was newly added)\n"
     "      '+' history scheduled with commit (item was copied)\n"
     "    Fifth column: Whether the item is switched or a file external\n"
     "      ' ' normal\n"
     "      'S' the item has a Switched URL relative to the parent\n"
     "      'X' a versioned file created by an eXternals definition\n"
     "    Sixth column: Whether the item is locked in repository for exclusive commit\n"
     "      (without -u)\n"
     "      ' ' not locked by this working copy\n"
     "      'K' locked by this working copy, but lock might be stolen or broken\n"
     "      (with -u)\n"
     "      ' ' not locked in repository, not locked by this working copy\n"
     "      'K' locked in repository, lock owned by this working copy\n"
     "      'O' locked in repository, lock owned by another working copy\n"
     "      'T' locked in repository, lock owned by this working copy was stolen\n"
     "      'B' not locked in repository, lock owned by this working copy is broken\n"
     "    Seventh column: Whether the item is the victim of a tree conflict\n"
     "      ' ' normal\n"
     "      'C' tree-Conflicted\n"
     "    If the item is a tree conflict victim, an additional line is printed\n"
     "    after the item's status line, explaining the nature of the conflict.\n"
     "\n"), N_(
     "  The out-of-date information appears in the ninth column (with -u):\n"
     "      '*' a newer revision exists on the server\n"
     "      ' ' the working copy is up to date\n"
     "\n"), N_(
     "  Remaining fields are variable width and delimited by spaces:\n"
     "    The working revision (with -u or -v; '-' if the item is copied)\n"
     "    The last committed revision and last committed author (with -v)\n"
     "    The working copy path is always the final field, so it can\n"
     "      include spaces.\n"
     "\n"), N_(
     "  The presence of a question mark ('?') where a working revision, last\n"
     "  committed revision, or last committed author was expected indicates\n"
     "  that the information is unknown or irrelevant given the state of the\n"
     "  item (for example, when the item is the result of a copy operation).\n"
     "  The question mark serves as a visual placeholder to facilitate parsing.\n"
     "\n"), N_(
     "  Example output:\n"
     "    svn status wc\n"
     "     M      wc/bar.c\n"
     "    A  +    wc/qax.c\n"
     "\n"), N_(
     "    svn status -u wc\n"
     "     M             965   wc/bar.c\n"
     "            *      965   wc/foo.c\n"
     "    A  +             -   wc/qax.c\n"
     "    Status against revision:   981\n"
     "\n"), N_(
     "    svn status --show-updates --verbose wc\n"
     "     M             965      938 kfogel       wc/bar.c\n"
     "            *      965      922 sussman      wc/foo.c\n"
     "    A  +             -      687 joe          wc/qax.c\n"
     "                   965      687 joe          wc/zig.c\n"
     "    Status against revision:   981\n"
     "\n"), N_(
     "    svn status\n"
     "     M      wc/bar.c\n"
     "    !     C wc/qaz.c\n"
     "          >   local missing, incoming edit upon update\n"
     "    D       wc/qax.c\n"
    )},
    { 'u', 'v', 'N', opt_depth, 'r', 'q', opt_no_ignore, opt_incremental,
      opt_xml, opt_ignore_externals, opt_changelist},
    {{'q', N_("don't print unversioned items")},
     {'N', N_("obsolete; same as --depth=immediates")}} },

  { "switch", svn_cl__switch, {"sw"}, {N_(
     "Update the working copy to a different URL within the same repository.\n"
     "usage: 1. switch URL[@PEGREV] [PATH]\n"
     "       2. switch --relocate FROM-PREFIX TO-PREFIX [PATH...]\n"
     "\n"), N_(
     "  1. Update the working copy to mirror a new URL within the repository.\n"
     "     This behavior is similar to 'svn update', and is the way to\n"
     "     move a working copy to a branch or tag within the same repository.\n"
     "     If specified, PEGREV determines in which revision the target is first\n"
     "     looked up.\n"
     "\n"), N_(
     "     If --force is used, unversioned obstructing paths in the working\n"
     "     copy do not automatically cause a failure if the switch attempts to\n"
     "     add the same path.  If the obstructing path is the same type (file\n"
     "     or directory) as the corresponding path in the repository it becomes\n"
     "     versioned but its contents are left 'as-is' in the working copy.\n"
     "     This means that an obstructing directory's unversioned children may\n"
     "     also obstruct and become versioned.  For files, any content differences\n"
     "     between the obstruction and the repository are treated like a local\n"
     "     modification to the working copy.  All properties from the repository\n"
     "     are applied to the obstructing path.\n"
     "\n"), N_(
     "     Use the --set-depth option to set a new working copy depth on the\n"
     "     targets of this operation.\n"
     "\n"), N_(
     "     By default, Subversion will refuse to switch a working copy path to\n"
     "     a new URL with which it shares no common version control ancestry.\n"
     "     Use the '--ignore-ancestry' option to override this sanity check.\n"
     "\n"), N_(
     "  2. The '--relocate' option is deprecated. This syntax is equivalent to\n"
     "     'svn relocate FROM-PREFIX TO-PREFIX [PATH]'.\n"
     "\n"), N_(
     "  See also 'svn help update' for a list of possible characters\n"
     "  reporting the action taken.\n"
     "\n"), N_(
     "  Examples:\n"
     "    svn switch ^/branches/1.x-release\n"
     "    svn switch --relocate http:// svn://\n"
     "    svn switch --relocate http://www.example.com/repo/project \\\n"
     "                          svn://svn.example.com/repo/project\n"
    )},
    { 'r', 'N', opt_depth, opt_set_depth, 'q', opt_merge_cmd,
      opt_ignore_externals, opt_ignore_ancestry, opt_force, opt_accept,
      opt_relocate },
    {{opt_ignore_ancestry,
     N_("allow switching to a node with no common ancestor")},
     {opt_force,
      N_("handle unversioned obstructions as changes")},
     {opt_relocate, N_("deprecated; use 'svn relocate'")},
     {'N', N_("obsolete; same as --depth=files")}}
  },

  { "unlock", svn_cl__unlock, {0}, {N_(
     "Unlock working copy paths or URLs.\n"
     "usage: unlock TARGET...\n"
     "\n"), N_(
     "  Use --force to break a lock held by another user or working copy.\n"
    )},
    { opt_targets, opt_force, 'q' },
    {{opt_force, N_("break locks")}} },

  { "update", svn_cl__update, {"up"},  {N_(
     "Bring changes from the repository into the working copy.\n"
     "usage: update [PATH...]\n"
     "\n"), N_(
     "  If no revision is given, bring working copy up-to-date with HEAD rev.\n"
     "  Else synchronize working copy to revision given by -r.\n"
     "\n"), N_(
     "  For each updated item a line will be printed with characters reporting\n"
     "  the action taken. These characters have the following meaning:\n"
     "\n"), N_(
     "    A  Added\n"
     "    D  Deleted\n"
     "    U  Updated\n"
     "    C  Conflict\n"
     "    G  Merged\n"
     "    E  Existed\n"
     "    R  Replaced\n"
     "\n"), N_(
     "  Characters in the first column report about the item itself.\n"
     "  Characters in the second column report about properties of the item.\n"
     "  A 'B' in the third column signifies that the lock for the file has\n"
     "  been broken or stolen.\n"
     "  A 'C' in the fourth column indicates a tree conflict, while a 'C' in\n"
     "  the first and second columns indicate textual conflicts in files\n"
     "  and in property values, respectively.\n"
     "\n"), N_(
     "  If --force is used, unversioned obstructing paths in the working\n"
     "  copy do not automatically cause a failure if the update attempts to\n"
     "  add the same path.  If the obstructing path is the same type (file\n"
     "  or directory) as the corresponding path in the repository it becomes\n"
     "  versioned but its contents are left 'as-is' in the working copy.\n"
     "  This means that an obstructing directory's unversioned children may\n"
     "  also obstruct and become versioned.  For files, any content differences\n"
     "  between the obstruction and the repository are treated like a local\n"
     "  modification to the working copy.  All properties from the repository\n"
     "  are applied to the obstructing path.  Obstructing paths are reported\n"
     "  in the first column with code 'E'.\n"
     "\n"), N_(
     "  If the specified update target is missing from the working copy but its\n"
     "  immediate parent directory is present, checkout the target into its\n"
     "  parent directory at the specified depth.  If --parents is specified,\n"
     "  create any missing parent directories of the target by checking them\n"
     "  out, too, at depth=empty.\n"
     "\n"), N_(
     "  Use the --set-depth option to set a new working copy depth on the\n"
     "  targets of this operation.\n"
    )},
    {'r', 'N', opt_depth, opt_set_depth, 'q', opt_merge_cmd, opt_force,
     opt_ignore_externals, opt_changelist, opt_editor_cmd, opt_accept,
     opt_parents, opt_adds_as_modification},
    { {opt_force,
       N_("handle unversioned obstructions as changes")},
      {'N', N_("obsolete; same as --depth=files")} } },

  { "upgrade", svn_cl__upgrade, {0}, {N_(
     "Upgrade the metadata storage format for a working copy.\n"
     "usage: upgrade [WCPATH...]\n"
     "\n"), N_(
     "  Local modifications are preserved.\n"
    )},
    { 'q', opt_compatible_version } },

  { "x-shelf-diff", svn_cl__shelf_diff, {0}, {N_(
     "Show shelved changes as a diff.\n"
     "usage: x-shelf-diff SHELF [VERSION]\n"
     "\n"), N_(
     "  Show the changes in SHELF:VERSION (default: latest) as a diff.\n"
     "\n"), N_(
     "  See also: 'svn diff --cl=svn:shelf:SHELF' which supports most options of\n"
     "  'svn diff'.\n"
     "\n"), N_(
     "  The shelving feature is EXPERIMENTAL. This command is likely to change\n"
     "  in the next release, and there is no promise of backward compatibility.\n"
    )},
    {opt_summarize},
  },

  { "x-shelf-drop", svn_cl__shelf_drop, {0}, {N_(
     "Delete a shelf.\n"
     "usage: x-shelf-drop SHELF [PATH ...]\n"
     "\n"), N_(
     "  Delete the shelves named SHELF from the working copies containing PATH\n"
     "  (default PATH is '.')\n"
     "\n"), N_(
     "  The shelving feature is EXPERIMENTAL. This command is likely to change\n"
     "  in the next release, and there is no promise of backward compatibility.\n"
    )},
  },

  { "x-shelf-list", svn_cl__shelf_list, {"x-shelves"}, {N_(
     "List shelves.\n"
     "usage: x-shelf-list [PATH ...]\n"
     "\n"), N_(
     "  List shelves for each working copy containing PATH (default is '.')\n"
     "  Include the first line of any log message and some details about the\n"
     "  contents of the shelf, unless '-q' is given.\n"
     "\n"), N_(
     "  The shelving feature is EXPERIMENTAL. This command is likely to change\n"
     "  in the next release, and there is no promise of backward compatibility.\n"
    )},
    {'q', 'v'}
  },

  { "x-shelf-list-by-paths", svn_cl__shelf_list_by_paths, {0}, {N_(
     "List which shelf affects each path.\n"
     "usage: x-shelf-list-by-paths [PATH...]\n"
     "\n"), N_(
     "  List which shelf most recently affects each path below the given PATHs.\n"
     "\n"), N_(
     "  The shelving feature is EXPERIMENTAL. This command is likely to change\n"
     "  in the next release, and there is no promise of backward compatibility.\n"
    )},
  },

  { "x-shelf-log", svn_cl__shelf_log, {0}, {N_(
     "Show the versions of a shelf.\n"
     "usage: x-shelf-log SHELF [PATH...]\n"
     "\n"), N_(
     "  Show all versions of SHELF for each working copy containing PATH (the\n"
     "  default PATH is '.').\n"
     "\n"), N_(
     "  The shelving feature is EXPERIMENTAL. This command is likely to change\n"
     "  in the next release, and there is no promise of backward compatibility.\n"
    )},
    {'q', 'v'}
  },

  { "x-shelf-save", svn_cl__shelf_save, {0}, {N_(
     "Copy local changes onto a new version of a shelf.\n"
     "usage: x-shelf-save SHELF [PATH...]\n"
     "\n"), N_(
     "  Save local changes in the given PATHs as a new version of SHELF.\n"
     "  The shelf's log message can be set with -m, -F, etc.\n"
     "\n"), N_(
     "  The same as 'svn shelve --keep-local'.\n"
     "\n"), N_(
     "  The shelving feature is EXPERIMENTAL. This command is likely to change\n"
     "  in the next release, and there is no promise of backward compatibility.\n"
    )},
    {'q', opt_dry_run,
     opt_depth, opt_targets, opt_changelist,
     SVN_CL__LOG_MSG_OPTIONS,
    }
  },

  { "x-shelve", svn_cl__shelf_shelve, {0}, {N_(
     "Move local changes onto a shelf.\n"
     "usage: x-shelve [--keep-local] SHELF [PATH...]\n"
     "\n"), N_(
     "  Save the local changes in the given PATHs to a new or existing SHELF.\n"
     "  Revert those changes from the WC unless '--keep-local' is given.\n"
     "  The shelf's log message can be set with -m, -F, etc.\n"
     "\n"), N_(
     "  'svn shelve --keep-local' is the same as 'svn shelf-save'.\n"
     "\n"), N_(
     "  The kinds of change you can shelve are committable changes to files and\n"
     "  properties, except the following kinds which are not yet supported:\n"
     "     * copies and moves\n"
     "     * mkdir and rmdir\n"
     "  Uncommittable states such as conflicts, unversioned and missing cannot\n"
     "  be shelved.\n"
     "\n"), N_(
     "  To bring back shelved changes, use 'svn unshelve SHELF'.\n"
     "\n"), N_(
     "  Shelves are currently stored under <WC>/.svn/experimental/shelves/ .\n"
     "  (In Subversion 1.10, shelves were stored under <WC>/.svn/shelves/ as\n"
     "  patch files. To recover a shelf created by 1.10, either use a 1.10\n"
     "  client to find and unshelve it, or find the patch file and use any\n"
     "  1.10 or later 'svn patch' to apply it.)\n"
     "\n"), N_(
     "  The shelving feature is EXPERIMENTAL. This command is likely to change\n"
     "  in the next release, and there is no promise of backward compatibility.\n"
    )},
    {'q', opt_dry_run, opt_keep_local,
     opt_depth, opt_targets, opt_changelist,
     SVN_CL__LOG_MSG_OPTIONS,
    } },

  { "x-unshelve", svn_cl__shelf_unshelve, {0}, {N_(
     "Copy shelved changes back into the WC.\n"
     "usage: x-unshelve [--drop] [SHELF [VERSION]]\n"
     "\n"), N_(
     "  Apply the changes stored in SHELF to the working copy.\n"
     "  SHELF defaults to the newest shelf.\n"
     "\n"), N_(
     "  Apply the newest version of the shelf, by default. If VERSION is\n"
     "  specified, apply that version and discard all versions newer than that.\n"
     "  In any case, retain the unshelved version and versions older than that\n"
     "  (unless --drop is specified).\n"
     "\n"), N_(
     "  With --drop, delete the entire shelf (like 'svn shelf-drop') after\n"
     "  successfully unshelving with no conflicts.\n"
     "\n"), N_(
     "  The working files involved should be in a clean, unmodified state\n"
     "  before using this command. To roll back to an older version of the\n"
     "  shelf, first ensure any current working changes are removed, such as\n"
     "  by shelving or reverting them, and then unshelve the desired version.\n"
     "\n"), N_(
     "  Unshelve normally refuses to apply any changes if any path involved is\n"
     "  already modified (or has any other abnormal status) in the WC. With\n"
     "  --force, it does not check and may error out and/or produce partial or\n"
     "  unexpected results.\n"
     "\n"), N_(
     "  The shelving feature is EXPERIMENTAL. This command is likely to change\n"
     "  in the next release, and there is no promise of backward compatibility.\n"
    )},
    {opt_drop, 'q', opt_dry_run, opt_force} },

  { NULL, NULL, {0}, {NULL}, {0} }
};


/* Version compatibility check */
static svn_error_t *
check_lib_versions(void)
{
  static const svn_version_checklist_t checklist[] =
    {
      { "svn_subr",   svn_subr_version },
      { "svn_client", svn_client_version },
      { "svn_wc",     svn_wc_version },
      { "svn_ra",     svn_ra_version },
      { "svn_delta",  svn_delta_version },
      { "svn_diff",   svn_diff_version },
      { NULL, NULL }
    };
  SVN_VERSION_DEFINE(my_version);

  return svn_ver_check_list2(&my_version, checklist, svn_ver_equal);
}

/* The cancelation handler setup by the cmdline library. */
svn_cancel_func_t svn_cl__check_cancel = NULL;

/* Add a --search argument to OPT_STATE.
 * These options start a new search pattern group. */
static void
add_search_pattern_group(svn_cl__opt_state_t *opt_state,
                         const char *pattern,
                         apr_pool_t *result_pool)
{
  apr_array_header_t *group = NULL;

  if (opt_state->search_patterns == NULL)
    opt_state->search_patterns = apr_array_make(result_pool, 1,
                                                sizeof(apr_array_header_t *));

  group = apr_array_make(result_pool, 1, sizeof(const char *));
  APR_ARRAY_PUSH(group, const char *) = pattern;
  APR_ARRAY_PUSH(opt_state->search_patterns, apr_array_header_t *) = group;
}

/* Add a --search-and argument to OPT_STATE.
 * These patterns are added to an existing pattern group, if any. */
static void
add_search_pattern_to_latest_group(svn_cl__opt_state_t *opt_state,
                                   const char *pattern,
                                   apr_pool_t *result_pool)
{
  apr_array_header_t *group;

  if (opt_state->search_patterns == NULL)
    {
      add_search_pattern_group(opt_state, pattern, result_pool);
      return;
    }

  group = APR_ARRAY_IDX(opt_state->search_patterns,
                        opt_state->search_patterns->nelts - 1,
                        apr_array_header_t *);
  APR_ARRAY_PUSH(group, const char *) = pattern;
}

/* Parse the argument to the --x-viewspec option. */
static svn_error_t *
viewspec_from_word(enum svn_cl__viewspec_t *viewspec,
                   const char *utf8_opt_arg)
{
  if (!strcmp(utf8_opt_arg, "classic"))
    *viewspec = svn_cl__viewspec_classic;
  else if (!strcmp(utf8_opt_arg, "svn11"))
    *viewspec = svn_cl__viewspec_svn11;
  else
    return svn_error_createf(SVN_ERR_CL_ARG_PARSING_ERROR, NULL,
                             _("'%s' is not a valid --x-viewspec value"),
                             utf8_opt_arg);
  return SVN_NO_ERROR;
}

static svn_error_t *
parse_compatible_version(svn_cl__opt_state_t* opt_state,
                         const char *opt_arg,
                         apr_pool_t *result_pool)
{
  const char *utf8_opt_arg;
  svn_version_t *target;

  /* Get the the latest and oldest supported version from the current
     libsvn_client versions. WC formats are always defined by a X.Y.0
     release, and svn_client_supported_wc_version() should return such
     a value. */
  const svn_version_t *supported = svn_client_supported_wc_version();
  const svn_version_t *current = svn_client_version();
  const svn_version_t latest = {current->major, current->minor, 0, NULL};

  /* Double check that the oldest supported version is sane. */
  SVN_ERR_ASSERT(supported->patch == 0);
  SVN_ERR_ASSERT(svn_version__at_least(&latest,
                                       supported->major,
                                       supported->minor,
                                       supported->patch));

  /* Parse the requested version. */
  SVN_ERR(svn_utf_cstring_to_utf8(&utf8_opt_arg, opt_arg, result_pool));
  SVN_ERR(svn_version__parse_version_string(&target, utf8_opt_arg,
                                            result_pool));

  /* Check the earliest supported version. */
  if (!svn_version__at_least(target,
                             supported->major,
                             supported->minor,
                             supported->patch))
    {
      return svn_error_createf(SVN_ERR_UNSUPPORTED_FEATURE, NULL,
                               _("Cannot create working copies older "
                                 "than version %d.%d.%d"),
                               supported->major,
                               supported->minor,
                               supported->patch);
    }

  /* Check the latest supported version. */
  /* FIXME: ### Should we return an error here instead? It seems
            ### more friendly to issue a warning and continue with
            ### the latest supported format. */
  if (svn_version__at_least(target,
                            latest.major,
                            latest.minor,
                            latest.patch)
      && (target->major != latest.major
          || target->minor != latest.minor
          || target->patch != latest.patch))
    {
      svn_error_t *w1 = svn_error_createf(SVN_ERR_UNSUPPORTED_FEATURE, NULL,
                                          _("Cannot create working copies "
                                            "for version %s"),
                                          opt_arg);
      svn_error_t *w2 = svn_error_createf(SVN_ERR_UNSUPPORTED_FEATURE, NULL,
                                          _("Creating working copy version "
                                            "%d.%d instead"),
                                          latest.major,
                                          latest.minor);

      svn_handle_warning2(stderr, w1, "svn: ");
      svn_handle_warning2(stderr, w2, "svn: ");
      svn_error_clear(w1);
      svn_error_clear(w2);

      target->major = latest.major;
      target->minor = latest.minor;
      target->patch = latest.patch;
    }

  opt_state->compatible_version = target;
  return SVN_NO_ERROR;
}


/*** Main. ***/

/*
 * On success, leave *EXIT_CODE untouched and return SVN_NO_ERROR. On error,
 * either return an error to be displayed, or set *EXIT_CODE to non-zero and
 * return SVN_NO_ERROR.
 */
static svn_error_t *
sub_main(int *exit_code, int argc, const char *argv[], apr_pool_t *pool)
{
  svn_error_t *err;
  int opt_id;
  apr_getopt_t *os;
  svn_cl__opt_state_t opt_state = { 0, { 0 } };
  svn_client_ctx_t *ctx;
  apr_array_header_t *received_opts;
  int i;
  const svn_opt_subcommand_desc3_t *subcommand = NULL;
  const char *dash_F_arg = NULL;
  svn_cl__cmd_baton_t command_baton;
  svn_auth_baton_t *ab;
  svn_config_t *cfg_config;
  svn_boolean_t descend = TRUE;
  svn_boolean_t interactive_conflicts = FALSE;
  svn_boolean_t force_interactive = FALSE;
  svn_cl__conflict_stats_t *conflict_stats
    = svn_cl__conflict_stats_create(pool);
  svn_boolean_t use_notifier = TRUE;
  svn_boolean_t reading_file_from_stdin = FALSE;
  apr_hash_t *changelists;
  apr_hash_t *cfg_hash;
  svn_membuf_t buf;
  svn_boolean_t read_pass_from_stdin = FALSE;

  received_opts = apr_array_make(pool, SVN_OPT_MAX_OPTIONS, sizeof(int));

  /* Check library versions */
  SVN_ERR(check_lib_versions());

#if defined(WIN32) || defined(__CYGWIN__)
  /* Set the working copy administrative directory name. */
  if (getenv("SVN_ASP_DOT_NET_HACK"))
    {
      SVN_ERR(svn_wc_set_adm_dir("_svn", pool));
    }
#endif

  /* Initialize the RA library. */
  SVN_ERR(svn_ra_initialize(pool));

  /* Init our changelists hash. */
  changelists = apr_hash_make(pool);

  /* Init the temporary buffer. */
  svn_membuf__create(&buf, 0, pool);

  /* Begin processing arguments. */
  opt_state.start_revision.kind = svn_opt_revision_unspecified;
  opt_state.end_revision.kind = svn_opt_revision_unspecified;
  opt_state.revision_ranges =
    apr_array_make(pool, 0, sizeof(svn_opt_revision_range_t *));
  opt_state.depth = svn_depth_unknown;
  opt_state.set_depth = svn_depth_unknown;
  opt_state.accept_which = svn_cl__accept_unspecified;
  opt_state.show_revs = svn_cl__show_revs_invalid;

  /* No args?  Show usage. */
  if (argc <= 1)
    {
      SVN_ERR(svn_cl__help(NULL, NULL, pool));
      *exit_code = EXIT_FAILURE;
      return SVN_NO_ERROR;
    }

  /* Else, parse options. */
  SVN_ERR(svn_cmdline__getopt_init(&os, argc, argv, pool));

  os->interleave = 1;
  while (1)
    {
      const char *opt_arg;
      const char *utf8_opt_arg;

      /* Parse the next option. */
      apr_status_t apr_err = apr_getopt_long(os, svn_cl__options, &opt_id,
                                             &opt_arg);
      if (APR_STATUS_IS_EOF(apr_err))
        break;
      else if (apr_err)
        {
          SVN_ERR(svn_cl__help(NULL, NULL, pool));
          *exit_code = EXIT_FAILURE;
          return SVN_NO_ERROR;
        }

      /* Stash the option code in an array before parsing it. */
      APR_ARRAY_PUSH(received_opts, int) = opt_id;

      switch (opt_id) {
      case 'l':
        {
          SVN_ERR(svn_utf_cstring_to_utf8(&utf8_opt_arg, opt_arg, pool));
          err = svn_cstring_atoi(&opt_state.limit, utf8_opt_arg);
          if (err)
            {
              return svn_error_create(SVN_ERR_CL_ARG_PARSING_ERROR, err,
                                      _("Non-numeric limit argument given"));
            }
          if (opt_state.limit <= 0)
            {
              return svn_error_create(SVN_ERR_INCORRECT_PARAMS, NULL,
                                      _("Argument to --limit must be positive"));
            }
        }
        break;
      case 'm':
        /* We store the raw message here.  We will convert it to UTF-8
         * later, according to the value of the '--encoding' option. */
        opt_state.message = apr_pstrdup(pool, opt_arg);
        break;
      case 'c':
        {
          apr_array_header_t *change_revs;

          SVN_ERR(svn_utf_cstring_to_utf8(&utf8_opt_arg, opt_arg, pool));
          change_revs = svn_cstring_split(utf8_opt_arg, ", \n\r\t\v", TRUE,
                                          pool);

          if (opt_state.old_target)
            {
              return svn_error_create(SVN_ERR_CL_ARG_PARSING_ERROR, NULL,
                                      _("Can't specify -c with --old"));
            }

          for (i = 0; i < change_revs->nelts; i++)
            {
              char *end;
              svn_revnum_t changeno, changeno_end;
              const char *change_str =
                APR_ARRAY_IDX(change_revs, i, const char *);
              const char *s = change_str;
              svn_boolean_t is_negative;

              /* Check for a leading minus to allow "-c -r42".
               * The is_negative flag is used to handle "-c -42" and "-c -r42".
               * The "-c r-42" case is handled by strtol() returning a
               * negative number. */
              is_negative = (*s == '-');
              if (is_negative)
                s++;

              /* Allow any number of 'r's to prefix a revision number. */
              while (*s == 'r')
                s++;
              changeno = changeno_end = strtol(s, &end, 10);
              if (end != s && *end == '-')
                {
                  if (changeno < 0 || is_negative)
                    {
                      return svn_error_createf(SVN_ERR_CL_ARG_PARSING_ERROR,
                                               NULL,
                                               _("Negative number in range (%s)"
                                                 " not supported with -c"),
                                               change_str);
                    }
                  s = end + 1;
                  while (*s == 'r')
                    s++;
                  changeno_end = strtol(s, &end, 10);
                }
              if (end == change_str || *end != '\0')
                {
                  return svn_error_createf(SVN_ERR_CL_ARG_PARSING_ERROR, NULL,
                                           _("Non-numeric change argument (%s) "
                                             "given to -c"), change_str);
                }

              if (changeno == 0)
                {
                  return svn_error_create(SVN_ERR_CL_ARG_PARSING_ERROR, NULL,
                                          _("There is no change 0"));
                }

              if (is_negative)
                changeno = -changeno;

              /* Figure out the range:
                    -c N  -> -r N-1:N
                    -c -N -> -r N:N-1
                    -c M-N -> -r M-1:N for M < N
                    -c M-N -> -r M:N-1 for M > N
                    -c -M-N -> error (too confusing/no valid use case)
              */
              if (changeno > 0)
                {
                  if (changeno <= changeno_end)
                    changeno--;
                  else
                    changeno_end--;
                }
              else
                {
                  changeno = -changeno;
                  changeno_end = changeno - 1;
                }

              opt_state.used_change_arg = TRUE;
              APR_ARRAY_PUSH(opt_state.revision_ranges,
                             svn_opt_revision_range_t *)
                = svn_opt__revision_range_from_revnums(changeno, changeno_end,
                                                       pool);
            }
        }
        break;
      case 'r':
        opt_state.used_revision_arg = TRUE;
        SVN_ERR(svn_utf_cstring_to_utf8(&utf8_opt_arg, opt_arg, pool));
        if (svn_opt_parse_revision_to_range(opt_state.revision_ranges,
                                            utf8_opt_arg, pool) != 0)
          {
            return svn_error_createf(SVN_ERR_CL_ARG_PARSING_ERROR, NULL,
                 _("Syntax error in revision argument '%s'"),
                 utf8_opt_arg);
          }
        break;
      case 'v':
        opt_state.verbose = TRUE;
        break;
      case 'u':
        opt_state.update = TRUE;
        break;
      case 'h':
      case '?':
        opt_state.help = TRUE;
        break;
      case 'q':
        opt_state.quiet = TRUE;
        break;
      case opt_incremental:
        opt_state.incremental = TRUE;
        break;
      case 'F':
        /* We read the raw file content here.  We will convert it to UTF-8
         * later (if it's a log/lock message or an svn:* prop value),
         * according to the value of the '--encoding' option. */
        SVN_ERR(svn_utf_cstring_to_utf8(&utf8_opt_arg, opt_arg, pool));
        SVN_ERR(svn_stringbuf_from_file2(&(opt_state.filedata),
                                         utf8_opt_arg, pool));
        reading_file_from_stdin = (strcmp(utf8_opt_arg, "-") == 0);
        dash_F_arg = utf8_opt_arg;
        break;
      case opt_targets:
        {
          svn_stringbuf_t *buffer, *buffer_utf8;

          SVN_ERR(svn_utf_cstring_to_utf8(&utf8_opt_arg, opt_arg, pool));
          SVN_ERR(svn_stringbuf_from_file2(&buffer, utf8_opt_arg, pool));
          SVN_ERR(svn_utf_stringbuf_to_utf8(&buffer_utf8, buffer, pool));
          opt_state.targets = svn_cstring_split(buffer_utf8->data, "\n\r",
                                                TRUE, pool);
        }
        break;
      case opt_force:
        opt_state.force = TRUE;
        break;
      case opt_force_log:
        opt_state.force_log = TRUE;
        break;
      case opt_dry_run:
        opt_state.dry_run = TRUE;
        break;
      case opt_revprop:
        opt_state.revprop = TRUE;
        break;
      case 'R':
        opt_state.depth = svn_depth_infinity;
        break;
      case 'N':
        descend = FALSE;
        break;
      case opt_depth:
        err = svn_utf_cstring_to_utf8(&utf8_opt_arg, opt_arg, pool);
        if (err)
          return svn_error_createf(SVN_ERR_CL_ARG_PARSING_ERROR, err,
                                   _("Error converting depth "
                                     "from locale to UTF-8"));
        opt_state.depth = svn_depth_from_word(utf8_opt_arg);
        if (opt_state.depth == svn_depth_unknown
            || opt_state.depth == svn_depth_exclude)
          {
            return svn_error_createf(SVN_ERR_CL_ARG_PARSING_ERROR, NULL,
                                     _("'%s' is not a valid depth; try "
                                       "'empty', 'files', 'immediates', "
                                       "or 'infinity'"),
                                     utf8_opt_arg);
          }
        break;
      case opt_set_depth:
        err = svn_utf_cstring_to_utf8(&utf8_opt_arg, opt_arg, pool);
        if (err)
          return svn_error_createf(SVN_ERR_CL_ARG_PARSING_ERROR, err,
                                   _("Error converting depth "
                                     "from locale to UTF-8"));
        opt_state.set_depth = svn_depth_from_word(utf8_opt_arg);
        /* svn_depth_exclude is okay for --set-depth. */
        if (opt_state.set_depth == svn_depth_unknown)
          {
            return svn_error_createf(SVN_ERR_CL_ARG_PARSING_ERROR, NULL,
                                     _("'%s' is not a valid depth; try "
                                       "'exclude', 'empty', 'files', "
                                       "'immediates', or 'infinity'"),
                                     utf8_opt_arg);
          }
        break;
      case opt_version:
        opt_state.version = TRUE;
        break;
      case opt_auth_username:
        SVN_ERR(svn_utf_cstring_to_utf8(&opt_state.auth_username,
                                        opt_arg, pool));
        break;
      case opt_auth_password:
        SVN_ERR(svn_utf_cstring_to_utf8(&opt_state.auth_password,
                                        opt_arg, pool));
        break;
      case opt_auth_password_from_stdin:
        read_pass_from_stdin = TRUE;
        break;
      case opt_encoding:
        opt_state.encoding = apr_pstrdup(pool, opt_arg);
        break;
      case opt_xml:
        opt_state.xml = TRUE;
        break;
      case opt_stop_on_copy:
        opt_state.stop_on_copy = TRUE;
        break;
      case opt_no_ignore:
        opt_state.no_ignore = TRUE;
        break;
      case opt_no_auth_cache:
        opt_state.no_auth_cache = TRUE;
        break;
      case opt_non_interactive:
        opt_state.non_interactive = TRUE;
        break;
      case opt_force_interactive:
        force_interactive = TRUE;
        break;
      case opt_trust_server_cert: /* backwards compat to 1.8 */
        opt_state.trust_server_cert_unknown_ca = TRUE;
        break;
      case opt_trust_server_cert_failures:
        SVN_ERR(svn_utf_cstring_to_utf8(&utf8_opt_arg, opt_arg, pool));
        SVN_ERR(svn_cmdline__parse_trust_options(
                      &opt_state.trust_server_cert_unknown_ca,
                      &opt_state.trust_server_cert_cn_mismatch,
                      &opt_state.trust_server_cert_expired,
                      &opt_state.trust_server_cert_not_yet_valid,
                      &opt_state.trust_server_cert_other_failure,
                      utf8_opt_arg, pool));
        break;
      case opt_no_diff_added:
        opt_state.diff.no_diff_added = TRUE;
        break;
      case opt_no_diff_deleted:
        opt_state.diff.no_diff_deleted = TRUE;
        break;
      case opt_ignore_properties:
        opt_state.diff.ignore_properties = TRUE;
        break;
      case opt_show_copies_as_adds:
        opt_state.diff.show_copies_as_adds = TRUE;
        break;
      case opt_notice_ancestry:
        opt_state.diff.notice_ancestry = TRUE;
        break;
      case opt_ignore_ancestry:
        opt_state.ignore_ancestry = TRUE;
        break;
      case opt_ignore_externals:
        opt_state.ignore_externals = TRUE;
        break;
      case opt_relocate:
        opt_state.relocate = TRUE;
        break;
      case 'x':
        SVN_ERR(svn_utf_cstring_to_utf8(&opt_state.extensions,
                                        opt_arg, pool));
        break;
      case opt_diff_cmd:
        opt_state.diff.diff_cmd = apr_pstrdup(pool, opt_arg);
        break;
      case opt_merge_cmd:
        opt_state.merge_cmd = apr_pstrdup(pool, opt_arg);
        break;
      case opt_record_only:
        opt_state.record_only = TRUE;
        break;
      case opt_editor_cmd:
        opt_state.editor_cmd = apr_pstrdup(pool, opt_arg);
        break;
      case opt_old_cmd:
        if (opt_state.used_change_arg)
          {
            return svn_error_create(SVN_ERR_CL_ARG_PARSING_ERROR, NULL,
                                    _("Can't specify -c with --old"));
          }
        SVN_ERR(svn_utf_cstring_to_utf8(&utf8_opt_arg, opt_arg, pool));
        opt_state.old_target = apr_pstrdup(pool, utf8_opt_arg);
        break;
      case opt_new_cmd:
        SVN_ERR(svn_utf_cstring_to_utf8(&utf8_opt_arg, opt_arg, pool));
        opt_state.new_target = apr_pstrdup(pool, utf8_opt_arg);
        break;
      case opt_config_dir:
        SVN_ERR(svn_utf_cstring_to_utf8(&utf8_opt_arg, opt_arg, pool));
        opt_state.config_dir = svn_dirent_internal_style(utf8_opt_arg, pool);
        break;
      case opt_config_options:
        if (!opt_state.config_options)
          opt_state.config_options =
                   apr_array_make(pool, 1,
                                  sizeof(svn_cmdline__config_argument_t*));

        SVN_ERR(svn_utf_cstring_to_utf8(&utf8_opt_arg, opt_arg, pool));
        SVN_ERR(svn_cmdline__parse_config_option(opt_state.config_options,
                                                 utf8_opt_arg, "svn: ", pool));
        break;
      case opt_autoprops:
        opt_state.autoprops = TRUE;
        break;
      case opt_no_autoprops:
        opt_state.no_autoprops = TRUE;
        break;
      case opt_native_eol:
        SVN_ERR(svn_utf_cstring_to_utf8(&utf8_opt_arg, opt_arg, pool));
        if ( !strcmp("LF", utf8_opt_arg) || !strcmp("CR", utf8_opt_arg) ||
             !strcmp("CRLF", utf8_opt_arg))
          opt_state.native_eol = utf8_opt_arg;
        else
          {
            return svn_error_createf(SVN_ERR_CL_ARG_PARSING_ERROR, NULL,
                 _("Syntax error in native-eol argument '%s'"),
                 utf8_opt_arg);
          }
        break;
      case opt_no_unlock:
        opt_state.no_unlock = TRUE;
        break;
      case opt_summarize:
        opt_state.diff.summarize = TRUE;
        break;
      case opt_remove:
        opt_state.remove = TRUE;
        break;
      case opt_drop:
        opt_state.drop = TRUE;
        break;
      case opt_changelist:
        SVN_ERR(svn_utf_cstring_to_utf8(&utf8_opt_arg, opt_arg, pool));
        if (utf8_opt_arg[0] == '\0')
          {
            return svn_error_create(SVN_ERR_CL_ARG_PARSING_ERROR, NULL,
                                    _("Changelist names must not be empty"));
          }
        svn_hash_sets(changelists, utf8_opt_arg, (void *)1);
        break;
      case opt_keep_changelists:
        opt_state.keep_changelists = TRUE;
        break;
      case opt_keep_local:
        opt_state.keep_local = TRUE;
        break;
      case opt_with_all_revprops:
        /* If --with-all-revprops is specified along with one or more
         * --with-revprops options, --with-all-revprops takes precedence. */
        opt_state.all_revprops = TRUE;
        break;
      case opt_with_no_revprops:
        opt_state.no_revprops = TRUE;
        break;
      case opt_with_revprop:
        SVN_ERR(svn_opt_parse_revprop(&opt_state.revprop_table,
                                      opt_arg, pool));
        break;
      case opt_parents:
        opt_state.parents = TRUE;
        break;
      case 'g':
        opt_state.use_merge_history = TRUE;
        break;
      case opt_accept:
        SVN_ERR(svn_utf_cstring_to_utf8(&utf8_opt_arg, opt_arg, pool));
        opt_state.accept_which = svn_cl__accept_from_word(utf8_opt_arg);
        if (opt_state.accept_which == svn_cl__accept_invalid)
          return svn_error_createf(SVN_ERR_CL_ARG_PARSING_ERROR, NULL,
                                   _("'%s' is not a valid --accept value"),
                                   utf8_opt_arg);
        break;
      case opt_show_revs:
        SVN_ERR(svn_utf_cstring_to_utf8(&utf8_opt_arg, opt_arg, pool));
        opt_state.show_revs = svn_cl__show_revs_from_word(utf8_opt_arg);
        if (opt_state.show_revs == svn_cl__show_revs_invalid)
          return svn_error_createf(SVN_ERR_CL_ARG_PARSING_ERROR, NULL,
                                   _("'%s' is not a valid --show-revs value"),
                                   utf8_opt_arg);
        break;
      case opt_mergeinfo_log:
        opt_state.mergeinfo_log = TRUE;
        break;
      case opt_reintegrate:
        opt_state.reintegrate = TRUE;
        break;
      case opt_strip:
        {
          SVN_ERR(svn_utf_cstring_to_utf8(&utf8_opt_arg, opt_arg, pool));
          err = svn_cstring_atoi(&opt_state.strip, utf8_opt_arg);
          if (err)
            {
              return svn_error_createf(SVN_ERR_CL_ARG_PARSING_ERROR, err,
                                       _("Invalid strip count '%s'"),
                                       utf8_opt_arg);
            }
          if (opt_state.strip < 0)
            {
              return svn_error_create(SVN_ERR_INCORRECT_PARAMS, NULL,
                                      _("Argument to --strip must be positive"));
            }
        }
        break;
      case opt_ignore_keywords:
        opt_state.ignore_keywords = TRUE;
        break;
      case opt_reverse_diff:
        opt_state.reverse_diff = TRUE;
        break;
      case opt_ignore_whitespace:
          opt_state.ignore_whitespace = TRUE;
          break;
      case opt_diff:
          opt_state.show_diff = TRUE;
          break;
      case opt_internal_diff:
        opt_state.diff.internal_diff = TRUE;
        break;
      case opt_patch_compatible:
        opt_state.diff.patch_compatible = TRUE;
        break;
      case opt_use_git_diff_format:
        opt_state.diff.use_git_diff_format = TRUE;
        break;
      case opt_allow_mixed_revisions:
        opt_state.allow_mixed_rev = TRUE;
        break;
      case opt_include_externals:
        opt_state.include_externals = TRUE;
        break;
      case opt_show_inherited_props:
        opt_state.show_inherited_props = TRUE;
        break;
      case opt_properties_only:
        opt_state.diff.properties_only = TRUE;
        break;
      case opt_search:
        SVN_ERR(svn_utf_cstring_to_utf8(&utf8_opt_arg, opt_arg, pool));
        SVN_ERR(svn_utf__xfrm(&utf8_opt_arg, utf8_opt_arg,
                              strlen(utf8_opt_arg), TRUE, TRUE, &buf));
        add_search_pattern_group(&opt_state,
                                 apr_pstrdup(pool, utf8_opt_arg),
                                 pool);
        break;
      case opt_search_and:
        SVN_ERR(svn_utf_cstring_to_utf8(&utf8_opt_arg, opt_arg, pool));
        SVN_ERR(svn_utf__xfrm(&utf8_opt_arg, utf8_opt_arg,
                              strlen(utf8_opt_arg), TRUE, TRUE, &buf));
        add_search_pattern_to_latest_group(&opt_state,
                                           apr_pstrdup(pool, utf8_opt_arg),
                                           pool);
        break;
      case opt_remove_unversioned:
        opt_state.remove_unversioned = TRUE;
        break;
      case opt_remove_ignored:
        opt_state.remove_ignored = TRUE;
        break;
      case opt_no_newline:
      case opt_strict:          /* ### DEPRECATED */
        opt_state.no_newline = TRUE;
        break;
      case opt_show_passwords:
        opt_state.show_passwords = TRUE;
        break;
      case opt_pin_externals:
        opt_state.pin_externals = TRUE;
        break;
      case opt_show_item:
        SVN_ERR(svn_utf_cstring_to_utf8(&utf8_opt_arg, opt_arg, pool));
        opt_state.show_item = utf8_opt_arg;
        break;
      case opt_adds_as_modification:
        opt_state.adds_as_modification = TRUE;
        break;
      case opt_vacuum_pristines:
        opt_state.vacuum_pristines = TRUE;
        break;
      case opt_viewspec:
        opt_state.viewspec = TRUE;
        SVN_ERR(svn_utf_cstring_to_utf8(&utf8_opt_arg, opt_arg, pool));
        SVN_ERR(viewspec_from_word(&opt_state.viewspec, utf8_opt_arg));
        break;
      case opt_compatible_version:
        SVN_ERR(parse_compatible_version(&opt_state, opt_arg, pool));
        break;
      default:
        /* Hmmm. Perhaps this would be a good place to squirrel away
           opts that commands like svn diff might need. Hmmm indeed. */
        break;
      }
    }

  /* The --non-interactive and --force-interactive options are mutually
   * exclusive. */
  if (opt_state.non_interactive && force_interactive)
    {
      return svn_error_create(SVN_ERR_CL_ARG_PARSING_ERROR, NULL,
                              _("--non-interactive and --force-interactive "
                                "are mutually exclusive"));
    }
  else
    opt_state.non_interactive = !svn_cmdline__be_interactive(
                                  opt_state.non_interactive,
                                  force_interactive);

  /* Turn our hash of changelists into an array of unique ones. */
  SVN_ERR(svn_hash_keys(&(opt_state.changelists), changelists, pool));

  /* ### This really belongs in libsvn_client.  The trouble is,
     there's no one place there to run it from, no
     svn_client_init().  We'd have to add it to all the public
     functions that a client might call.  It's unmaintainable to do
     initialization from within libsvn_client itself, but it seems
     burdensome to demand that all clients call svn_client_init()
     before calling any other libsvn_client function... On the other
     hand, the alternative is effectively to demand that they call
     svn_config_ensure() instead, so maybe we should have a generic
     init function anyway.  Thoughts?  */
  SVN_ERR(svn_config_ensure(opt_state.config_dir, pool));

  /* If the user asked for help, then the rest of the arguments are
     the names of subcommands to get help on (if any), or else they're
     just typos/mistakes.  Whatever the case, the subcommand to
     actually run is svn_cl__help(). */
  if (opt_state.help)
    subcommand = svn_opt_get_canonical_subcommand3(svn_cl__cmd_table, "help");

  /* If we're not running the `help' subcommand, then look for a
     subcommand in the first argument. */
  if (subcommand == NULL)
    {
      if (os->ind >= os->argc)
        {
          if (opt_state.version)
            {
              /* Use the "help" subcommand to handle the "--version" option. */
              static const svn_opt_subcommand_desc3_t pseudo_cmd =
              { "--version", svn_cl__help, {0}, {""},
                  {opt_version,    /* must accept its own option */
                   'q',            /* brief output */
                   'v',            /* verbose output */
                   opt_config_dir  /* all commands accept this */
                  } };

              subcommand = &pseudo_cmd;
            }
          else
            {
              svn_error_clear
                (svn_cmdline_fprintf(stderr, pool,
                                     _("Subcommand argument required\n")));
              svn_error_clear(svn_cl__help(NULL, NULL, pool));
              *exit_code = EXIT_FAILURE;
              return SVN_NO_ERROR;
            }
        }
      else
        {
          const char *first_arg;

          SVN_ERR(svn_utf_cstring_to_utf8(&first_arg, os->argv[os->ind++],
                                          pool));
          subcommand = svn_opt_get_canonical_subcommand3(svn_cl__cmd_table,
                                                         first_arg);
          if (subcommand == NULL)
            {
              svn_error_clear
                (svn_cmdline_fprintf(stderr, pool,
                                     _("Unknown subcommand: '%s'\n"),
                                     first_arg));
              svn_error_clear(svn_cl__help(NULL, NULL, pool));

              /* Be kind to people who try 'svn undo'. */
              if (strcmp(first_arg, "undo") == 0)
                {
                  svn_error_clear
                    (svn_cmdline_fprintf(stderr, pool,
                                         _("Undo is done using either the "
                                           "'svn revert' or the 'svn merge' "
                                           "command.\n")));
                }

              *exit_code = EXIT_FAILURE;
              return SVN_NO_ERROR;
            }
        }
    }

  /* Check that the subcommand wasn't passed any inappropriate options. */
  for (i = 0; i < received_opts->nelts; i++)
    {
      opt_id = APR_ARRAY_IDX(received_opts, i, int);

      /* All commands implicitly accept --help, so just skip over this
         when we see it. Note that we don't want to include this option
         in their "accepted options" list because it would be awfully
         redundant to display it in every commands' help text. */
      if (opt_id == 'h' || opt_id == '?')
        continue;

      if (! svn_opt_subcommand_takes_option4(subcommand, opt_id,
                                             svn_cl__global_options))
        {
          const char *optstr;
          const apr_getopt_option_t *badopt =
            svn_opt_get_option_from_code3(opt_id, svn_cl__options,
                                          subcommand, pool);
          svn_opt_format_option(&optstr, badopt, FALSE, pool);
          if (subcommand->name[0] == '-')
            svn_error_clear(svn_cl__help(NULL, NULL, pool));
          else
            svn_error_clear
              (svn_cmdline_fprintf
               (stderr, pool, _("Subcommand '%s' doesn't accept option '%s'\n"
                                "Type 'svn help %s' for usage.\n"),
                subcommand->name, optstr, subcommand->name));
          *exit_code = EXIT_FAILURE;
          return SVN_NO_ERROR;
        }
    }

  /* Only merge and log support multiple revisions/revision ranges. */
  if (subcommand->cmd_func != svn_cl__merge
      && subcommand->cmd_func != svn_cl__log)
    {
      if (opt_state.revision_ranges->nelts > 1)
        {
          return svn_error_create(SVN_ERR_CL_ARG_PARSING_ERROR, NULL,
                                  _("Multiple revision arguments "
                                    "encountered; can't specify -c twice, "
                                    "or both -c and -r"));
        }
    }

  /* Disallow simultaneous use of both --depth and --set-depth. */
  if ((opt_state.depth != svn_depth_unknown)
      && (opt_state.set_depth != svn_depth_unknown))
    {
      return svn_error_create(SVN_ERR_CL_ARG_PARSING_ERROR, NULL,
                              _("--depth and --set-depth are mutually "
                                "exclusive"));
    }

  /* Disallow simultaneous use of both --with-all-revprops and
     --with-no-revprops.  */
  if (opt_state.all_revprops && opt_state.no_revprops)
    {
      return svn_error_create(SVN_ERR_CL_ARG_PARSING_ERROR, NULL,
                              _("--with-all-revprops and --with-no-revprops "
                                "are mutually exclusive"));
    }

  /* Disallow simultaneous use of both --with-revprop and
     --with-no-revprops.  */
  if (opt_state.revprop_table && opt_state.no_revprops)
    {
      return svn_error_create(SVN_ERR_CL_ARG_PARSING_ERROR, NULL,
                              _("--with-revprop and --with-no-revprops "
                                "are mutually exclusive"));
    }

#ifdef SVN_CL__OPTION_WITH_REVPROP_CAN_SET_PROPERTIES_IN_SVN_NAMESPACE
  /* XXX This is incomplete, since we do not yet check for --force, nor
     do all the commands that accept --with-revprop also accept --force. */

  /* Check the spelling of the revision properties given by --with-revprop. */
  if (opt_state.revprop_table)
    {
      apr_hash_index_t *hi;
      for (hi = apr_hash_first(pool, opt_state.revprop_table);
           hi; hi = apr_hash_next(hi))
        {
          SVN_ERR(svn_cl__check_svn_prop_name(apr_hash_this_key(hi),
                                              TRUE, svn_cl__prop_use_use,
                                              pool));
        }
    }
#endif /* SVN_CL__OPTION_WITH_REVPROP_CAN_SET_PROPERTIES_IN_SVN_NAMESPACE */

  /* Disallow simultaneous use of both -m and -F, when they are
     both used to pass a commit message or lock comment.  ('propset'
     takes the property value, not a commit message, from -F.)
   */
  if (opt_state.filedata && opt_state.message
      && subcommand->cmd_func != svn_cl__propset)
    {
      return svn_error_create(SVN_ERR_CL_ARG_PARSING_ERROR, NULL,
                              _("--message (-m) and --file (-F) "
                                "are mutually exclusive"));
    }

  /* --trust-* options can only be used with --non-interactive */
  if (!opt_state.non_interactive)
    {
      if (opt_state.trust_server_cert_unknown_ca
          || opt_state.trust_server_cert_cn_mismatch
          || opt_state.trust_server_cert_expired
          || opt_state.trust_server_cert_not_yet_valid
          || opt_state.trust_server_cert_other_failure)
        return svn_error_create(SVN_ERR_CL_ARG_PARSING_ERROR, NULL,
                                _("--trust-server-cert-failures requires "
                                  "--non-interactive"));
    }

  /* --password-from-stdin can only be used with --non-interactive */
  if (read_pass_from_stdin && !opt_state.non_interactive)
    {
      return svn_error_create(SVN_ERR_CL_ARG_PARSING_ERROR, NULL,
                              _("--password-from-stdin requires "
                                "--non-interactive"));
    }

  /* Disallow simultaneous use of both --diff-cmd and
     --internal-diff.  */
  if (opt_state.diff.diff_cmd && opt_state.diff.internal_diff)
    {
      return svn_error_create(SVN_ERR_CL_ARG_PARSING_ERROR, NULL,
                              _("--diff-cmd and --internal-diff "
                                "are mutually exclusive"));
    }

  /* Ensure that 'revision_ranges' has at least one item, and make
     'start_revision' and 'end_revision' match that item. */
  if (opt_state.revision_ranges->nelts == 0)
    {
      svn_opt_revision_range_t *range = apr_palloc(pool, sizeof(*range));
      range->start.kind = svn_opt_revision_unspecified;
      range->end.kind = svn_opt_revision_unspecified;
      APR_ARRAY_PUSH(opt_state.revision_ranges,
                     svn_opt_revision_range_t *) = range;
    }
  opt_state.start_revision = APR_ARRAY_IDX(opt_state.revision_ranges, 0,
                                           svn_opt_revision_range_t *)->start;
  opt_state.end_revision = APR_ARRAY_IDX(opt_state.revision_ranges, 0,
                                         svn_opt_revision_range_t *)->end;

  err = svn_config_get_config(&cfg_hash, opt_state.config_dir, pool);
  if (err)
    {
      /* Fallback to default config if the config directory isn't readable
         or is not a directory. */
      if (APR_STATUS_IS_EACCES(err->apr_err)
          || SVN__APR_STATUS_IS_ENOTDIR(err->apr_err))
        {
          svn_handle_warning2(stderr, err, "svn: ");
          svn_error_clear(err);

          SVN_ERR(svn_config__get_default_config(&cfg_hash, pool));
        }
      else
        return err;
    }

  /* Relocation is infinite-depth only. */
  if (opt_state.relocate)
    {
      if (opt_state.depth != svn_depth_unknown)
        {
          return svn_error_create(SVN_ERR_CL_MUTUALLY_EXCLUSIVE_ARGS, NULL,
                                  _("--relocate and --depth are mutually "
                                    "exclusive"));
        }
      if (! descend)
        {
          return svn_error_create(
                    SVN_ERR_CL_MUTUALLY_EXCLUSIVE_ARGS, NULL,
                    _("--relocate and --non-recursive (-N) are mutually "
                      "exclusive"));
        }
    }

  /* Only a few commands can accept a revision range; the rest can take at
     most one revision number. */
  if (subcommand->cmd_func != svn_cl__blame
      && subcommand->cmd_func != svn_cl__diff
      && subcommand->cmd_func != svn_cl__log
      && subcommand->cmd_func != svn_cl__mergeinfo
      && subcommand->cmd_func != svn_cl__merge)
    {
      if (opt_state.end_revision.kind != svn_opt_revision_unspecified)
        {
          return svn_error_create(SVN_ERR_CLIENT_REVISION_RANGE, NULL, NULL);
        }
    }

  /* -N has a different meaning depending on the command */
  if (!descend)
    {
      if (subcommand->cmd_func == svn_cl__status)
        {
          opt_state.depth = svn_depth_immediates;
        }
      else if (subcommand->cmd_func == svn_cl__revert
               || subcommand->cmd_func == svn_cl__add
               || subcommand->cmd_func == svn_cl__commit)
        {
          /* In pre-1.5 Subversion, some commands treated -N like
             --depth=empty, so force that mapping here.  Anyway, with
             revert it makes sense to be especially conservative,
             since revert can lose data. */
          opt_state.depth = svn_depth_empty;
        }
      else
        {
          opt_state.depth = svn_depth_files;
        }
    }

  /* Update the options in the config */
  if (opt_state.config_options)
    {
      svn_error_clear(
          svn_cmdline__apply_config_options(cfg_hash,
                                            opt_state.config_options,
                                            "svn: ", "--config-option"));
    }

  cfg_config = svn_hash_gets(cfg_hash, SVN_CONFIG_CATEGORY_CONFIG);
#if !defined(SVN_CL_NO_EXCLUSIVE_LOCK)
  {
    const char *exclusive_clients_option;
    apr_array_header_t *exclusive_clients;

    svn_config_get(cfg_config, &exclusive_clients_option,
                   SVN_CONFIG_SECTION_WORKING_COPY,
                   SVN_CONFIG_OPTION_SQLITE_EXCLUSIVE_CLIENTS,
                   NULL);
    exclusive_clients = svn_cstring_split(exclusive_clients_option,
                                          " ,", TRUE, pool);
    for (i = 0; i < exclusive_clients->nelts; ++i)
      {
        const char *exclusive_client = APR_ARRAY_IDX(exclusive_clients, i,
                                                     const char *);

        /* This blocks other clients from accessing the wc.db so it must
           be explicitly enabled.*/
        if (!strcmp(exclusive_client, "svn"))
          svn_config_set(cfg_config,
                         SVN_CONFIG_SECTION_WORKING_COPY,
                         SVN_CONFIG_OPTION_SQLITE_EXCLUSIVE,
                         "true");
      }
  }
#endif

  /* Create a client context object. */
  command_baton.opt_state = &opt_state;
  command_baton.conflict_stats = conflict_stats;
  SVN_ERR(svn_client_create_context2(&ctx, cfg_hash, pool));
  command_baton.ctx = ctx;

  /* If we're running a command that could result in a commit, verify
     that any log message we were given on the command line makes
     sense (unless we've also been instructed not to care).  This may
     access the working copy so do it after setting the locking mode. */
  if ((! opt_state.force_log)
      && (subcommand->cmd_func == svn_cl__commit
          || subcommand->cmd_func == svn_cl__copy
          || subcommand->cmd_func == svn_cl__delete
          || subcommand->cmd_func == svn_cl__import
          || subcommand->cmd_func == svn_cl__mkdir
          || subcommand->cmd_func == svn_cl__move
          || subcommand->cmd_func == svn_cl__lock
          || subcommand->cmd_func == svn_cl__propedit
          || subcommand->cmd_func == svn_cl__shelf_save
          || subcommand->cmd_func == svn_cl__shelf_shelve
         ))
    {
      /* If the -F argument is a file that's under revision control,
         that's probably not what the user intended. */
      if (dash_F_arg)
        {
          svn_node_kind_t kind;
          const char *local_abspath;
          const char *fname = svn_dirent_internal_style(dash_F_arg, pool);

          err = svn_dirent_get_absolute(&local_abspath, fname, pool);

          if (!err)
            {
              err = svn_wc_read_kind2(&kind, ctx->wc_ctx, local_abspath, TRUE,
                                      FALSE, pool);

              if (!err && kind != svn_node_none && kind != svn_node_unknown)
                {
                  if (subcommand->cmd_func != svn_cl__lock)
                    {
                      return svn_error_create(
                         SVN_ERR_CL_LOG_MESSAGE_IS_VERSIONED_FILE, NULL,
                         _("Log message file is a versioned file; "
                           "use '--force-log' to override"));
                    }
                  else
                    {
                      return svn_error_create(
                         SVN_ERR_CL_LOG_MESSAGE_IS_VERSIONED_FILE, NULL,
                         _("Lock comment file is a versioned file; "
                           "use '--force-log' to override"));
                    }
                }
            }
          svn_error_clear(err);
        }

      /* If the -m argument is a file at all, that's probably not what
         the user intended. */
      if (opt_state.message)
        {
          apr_finfo_t finfo;
          if (apr_stat(&finfo, opt_state.message /* not converted to UTF-8 */,
                       APR_FINFO_MIN, pool) == APR_SUCCESS)
            {
              if (subcommand->cmd_func != svn_cl__lock)
                {
                  return svn_error_create
                    (SVN_ERR_CL_LOG_MESSAGE_IS_PATHNAME, NULL,
                     _("The log message is a pathname "
                       "(was -F intended?); use '--force-log' to override"));
                }
              else
                {
                  return svn_error_create
                    (SVN_ERR_CL_LOG_MESSAGE_IS_PATHNAME, NULL,
                     _("The lock comment is a pathname "
                       "(was -F intended?); use '--force-log' to override"));
                }
            }
        }
    }

  /* XXX: Only diff_cmd for now, overlay rest later and stop passing
     opt_state altogether? */
  if (opt_state.diff.diff_cmd)
    svn_config_set(cfg_config, SVN_CONFIG_SECTION_HELPERS,
                   SVN_CONFIG_OPTION_DIFF_CMD, opt_state.diff.diff_cmd);
  if (opt_state.merge_cmd)
    svn_config_set(cfg_config, SVN_CONFIG_SECTION_HELPERS,
                   SVN_CONFIG_OPTION_DIFF3_CMD, opt_state.merge_cmd);
  if (opt_state.diff.internal_diff)
    svn_config_set(cfg_config, SVN_CONFIG_SECTION_HELPERS,
                   SVN_CONFIG_OPTION_DIFF_CMD, NULL);

  /* Check for mutually exclusive args --auto-props and --no-auto-props */
  if (opt_state.autoprops && opt_state.no_autoprops)
    {
      return svn_error_create(SVN_ERR_CL_MUTUALLY_EXCLUSIVE_ARGS, NULL,
                              _("--auto-props and --no-auto-props are "
                                "mutually exclusive"));
    }

  /* Update auto-props-enable option, and populate the MIME types map,
     for add/import commands */
  if (subcommand->cmd_func == svn_cl__add
      || subcommand->cmd_func == svn_cl__import)
    {
      const char *mimetypes_file;
      svn_config_get(cfg_config, &mimetypes_file,
                     SVN_CONFIG_SECTION_MISCELLANY,
                     SVN_CONFIG_OPTION_MIMETYPES_FILE, FALSE);
      if (mimetypes_file && *mimetypes_file)
        {
          SVN_ERR(svn_io_parse_mimetypes_file(&(ctx->mimetypes_map),
                                              mimetypes_file, pool));
        }

      if (opt_state.autoprops)
        {
          svn_config_set_bool(cfg_config, SVN_CONFIG_SECTION_MISCELLANY,
                              SVN_CONFIG_OPTION_ENABLE_AUTO_PROPS, TRUE);
        }
      if (opt_state.no_autoprops)
        {
          svn_config_set_bool(cfg_config, SVN_CONFIG_SECTION_MISCELLANY,
                              SVN_CONFIG_OPTION_ENABLE_AUTO_PROPS, FALSE);
        }
    }

  /* Update the 'keep-locks' runtime option */
  if (opt_state.no_unlock)
    svn_config_set_bool(cfg_config, SVN_CONFIG_SECTION_MISCELLANY,
                        SVN_CONFIG_OPTION_NO_UNLOCK, TRUE);

  /* Set the log message callback function.  Note that individual
     subcommands will populate the ctx->log_msg_baton3. */
  ctx->log_msg_func3 = svn_cl__get_log_message;

  /* Set up the notifier.

     In general, we use it any time we aren't in --quiet mode.  'svn
     status' is unique, though, in that we don't want it in --quiet mode
     unless we're also in --verbose mode.  When in --xml mode,
     though, we never want it.  */
  if (opt_state.quiet)
    use_notifier = FALSE;
  if ((subcommand->cmd_func == svn_cl__status) && opt_state.verbose)
    use_notifier = TRUE;
  if (opt_state.xml)
    use_notifier = FALSE;
  if (use_notifier)
    {
      SVN_ERR(svn_cl__get_notifier(&ctx->notify_func2, &ctx->notify_baton2,
                                   conflict_stats, pool));
    }

  /* Get password from stdin if necessary */
  if (read_pass_from_stdin)
    {
      SVN_ERR(svn_cmdline__stdin_readline(&opt_state.auth_password, pool, pool));
    }

  /* Set up our cancellation support. */
  svn_cl__check_cancel = svn_cmdline__setup_cancellation_handler();
  ctx->cancel_func = svn_cl__check_cancel;

  /* Set up Authentication stuff. */
  SVN_ERR(svn_cmdline_create_auth_baton2(
            &ab,
            opt_state.non_interactive,
            opt_state.auth_username,
            opt_state.auth_password,
            opt_state.config_dir,
            opt_state.no_auth_cache,
            opt_state.trust_server_cert_unknown_ca,
            opt_state.trust_server_cert_cn_mismatch,
            opt_state.trust_server_cert_expired,
            opt_state.trust_server_cert_not_yet_valid,
            opt_state.trust_server_cert_other_failure,
            cfg_config,
            ctx->cancel_func,
            ctx->cancel_baton,
            pool));

  ctx->auth_baton = ab;

  if (opt_state.non_interactive)
    {
      if (opt_state.accept_which == svn_cl__accept_edit)
        {
          return svn_error_createf(SVN_ERR_CL_ARG_PARSING_ERROR, NULL,
                                   _("--accept=%s incompatible with"
                                     " --non-interactive"),
                                   SVN_CL__ACCEPT_EDIT);
        }
      if (opt_state.accept_which == svn_cl__accept_launch)
        {
          return svn_error_createf(SVN_ERR_CL_ARG_PARSING_ERROR, NULL,
                                   _("--accept=%s incompatible with"
                                     " --non-interactive"),
                                   SVN_CL__ACCEPT_LAUNCH);
        }

      /* The default action when we're non-interactive is to use the
       * recommended conflict resolution (this will postpone conflicts
       * for which no recommended resolution is available). */
      if (opt_state.accept_which == svn_cl__accept_unspecified)
        opt_state.accept_which = svn_cl__accept_recommended;
    }

  /* Check whether interactive conflict resolution is disabled by
   * the configuration file. If no --accept option was specified
   * we postpone all conflicts in this case. */
  SVN_ERR(svn_config_get_bool(cfg_config, &interactive_conflicts,
                              SVN_CONFIG_SECTION_MISCELLANY,
                              SVN_CONFIG_OPTION_INTERACTIVE_CONFLICTS,
                              TRUE));
  if (!interactive_conflicts)
    {
      /* Make 'svn resolve' non-interactive. */
      if (subcommand->cmd_func == svn_cl__resolve)
        opt_state.non_interactive = TRUE;

      /* We're not resolving conflicts interactively. If no --accept option
       * was provided the default behaviour is to postpone all conflicts. */
      if (opt_state.accept_which == svn_cl__accept_unspecified)
        opt_state.accept_which = svn_cl__accept_postpone;
    }

  /* We don't use legacy libsvn_wc conflict handlers by default. */
  {
    ctx->conflict_func = NULL;
    ctx->conflict_baton = NULL;
    ctx->conflict_func2 = NULL;
    ctx->conflict_baton2 = NULL;
  }

  /* And now we finally run the subcommand. */
  err = (*subcommand->cmd_func)(os, &command_baton, pool);
  if (err)
    {
      /* For argument-related problems, suggest using the 'help'
         subcommand. */
      if (err->apr_err == SVN_ERR_CL_INSUFFICIENT_ARGS
          || err->apr_err == SVN_ERR_CL_ARG_PARSING_ERROR)
        {
          err = svn_error_quick_wrapf(
                  err, _("Try 'svn help %s' for more information"),
                  subcommand->name);
        }
      if (err->apr_err == SVN_ERR_WC_UPGRADE_REQUIRED)
        {
          err = svn_error_quick_wrap(err,
                                     _("Please see the 'svn upgrade' command"));
        }

      if (err->apr_err == SVN_ERR_AUTHN_FAILED && opt_state.non_interactive)
        {
          err = svn_error_quick_wrap(err,
                                     _("Authentication failed and interactive"
                                       " prompting is disabled; see the"
                                       " --force-interactive option"));
          if (reading_file_from_stdin)
            err = svn_error_quick_wrap(err,
                                       _("Reading file from standard input "
                                         "because of -F option; this can "
                                         "interfere with interactive "
                                         "prompting"));
        }

      /* Tell the user about 'svn cleanup' if any error on the stack
         was about locked working copies. */
      if (svn_error_find_cause(err, SVN_ERR_WC_LOCKED))
        {
          err = svn_error_quick_wrap(
                  err, _("Run 'svn cleanup' to remove locks "
                         "(type 'svn help cleanup' for details)"));
        }

      if (err->apr_err == SVN_ERR_SQLITE_BUSY)
        {
          err = svn_error_quick_wrap(err,
                                     _("Another process is blocking the "
                                       "working copy database, or the "
                                       "underlying filesystem does not "
                                       "support file locking; if the working "
                                       "copy is on a network filesystem, make "
                                       "sure file locking has been enabled "
                                       "on the file server"));
        }

      if (svn_error_find_cause(err, SVN_ERR_RA_CANNOT_CREATE_TUNNEL) &&
          (opt_state.auth_username || opt_state.auth_password))
        {
          err = svn_error_quick_wrap(
                  err, _("When using svn+ssh:// URLs, keep in mind that the "
                         "--username and --password options are ignored "
                         "because authentication is performed by SSH, not "
                         "Subversion"));
        }

      return err;
    }

  return SVN_NO_ERROR;
}

int
main(int argc, const char *argv[])
{
  apr_pool_t *pool;
  int exit_code = EXIT_SUCCESS;
  svn_error_t *err;

  /* Initialize the app. */
  if (svn_cmdline_init("svn", stderr) != EXIT_SUCCESS)
    return EXIT_FAILURE;

  /* Create our top-level pool.  Use a separate mutexless allocator,
   * given this application is single threaded.
   */
  pool = apr_allocator_owner_get(svn_pool_create_allocator(FALSE));

  err = sub_main(&exit_code, argc, argv, pool);

  /* Flush stdout and report if it fails. It would be flushed on exit anyway
     but this makes sure that output is not silently lost if it fails. */
  err = svn_error_compose_create(err, svn_cmdline_fflush(stdout));

  if (err)
    {
      exit_code = EXIT_FAILURE;
      svn_cmdline_handle_exit_error(err, NULL, "svn: ");
    }

  svn_pool_destroy(pool);

  svn_cmdline__cancellation_exit();

  return exit_code;
}<|MERGE_RESOLUTION|>--- conflicted
+++ resolved
@@ -665,13 +665,9 @@
      "  See also 'svn help update' for a list of possible characters\n"
      "  reporting the action taken.\n"
     )},
-<<<<<<< HEAD
     {'r', 'q', 'N', opt_depth, opt_force, opt_ignore_externals,
-     opt_compatible_version} },
-=======
-    {'r', 'q', 'N', opt_depth, opt_force, opt_ignore_externals},
+     opt_compatible_version},
     {{'N', N_("obsolete; same as --depth=files")}} },
->>>>>>> 2b74272e
 
   { "cleanup", svn_cl__cleanup, {0}, {N_(
      "Either recover from an interrupted operation that left the working copy locked,\n"
