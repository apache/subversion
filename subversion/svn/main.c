--- conflicted
+++ resolved
@@ -1790,11 +1790,9 @@
         break;
       case opt_use_git_diff_format:
         opt_state.use_git_diff_format = TRUE;
-<<<<<<< HEAD
+        break;
       case opt_ignore_mergeinfo:
         opt_state.ignore_mergeinfo = TRUE;
-=======
->>>>>>> 514cfbd2
         break;
       default:
         /* Hmmm. Perhaps this would be a good place to squirrel away
