--- conflicted
+++ resolved
@@ -131,11 +131,7 @@
   opt_diff,
   opt_allow_mixed_revisions,
   opt_include_externals,
-<<<<<<< HEAD
-  opt_symmetric,
   opt_show_inherited_props,
-=======
->>>>>>> 727d1a83
   opt_search,
   opt_isearch,
 } svn_cl__longopt_t;
@@ -381,13 +377,8 @@
                        "recursion. This does not include externals with a\n"
                        "                             "
                        "fixed revision. (See the svn:externals property)")},
-<<<<<<< HEAD
-  {"symmetric", opt_symmetric, 0,
-                       N_("Symmetric merge")},
   {"show-inherited-props", opt_show_inherited_props, 0,
                        N_("retrieve target's inherited properties")},
-=======
->>>>>>> 727d1a83
   {"search", opt_search, 1,
                        N_("use ARG as search pattern (glob syntax)")},
   {"isearch", opt_isearch, 1,
