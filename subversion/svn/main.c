--- conflicted
+++ resolved
@@ -2,26 +2,17 @@
  * main.c:  Subversion command line client.
  *
  * ====================================================================
-<<<<<<< HEAD
- *    Licensed to the Apache Software Foundation (ASF) under one
- *    or more contributor license agreements.  See the NOTICE file
- *    distributed with this work for additional information
- *    regarding copyright ownership.  The ASF licenses this file
- *    to you under the Apache License, Version 2.0 (the
- *    "License"); you may not use this file except in compliance
- *    with the License.  You may obtain a copy of the License at
-=======
  * Copyright (c) 2000-2009 CollabNet.  All rights reserved.
->>>>>>> 3392406b
  *
- *      http://www.apache.org/licenses/LICENSE-2.0
+ * This software is licensed as described in the file COPYING, which
+ * you should have received as part of this distribution.  The terms
+ * are also available at http://subversion.tigris.org/license-1.html.
+ * If newer versions of this license are posted there, you may use a
+ * newer version instead, at your option.
  *
- *    Unless required by applicable law or agreed to in writing,
- *    software distributed under the License is distributed on an
- *    "AS IS" BASIS, WITHOUT WARRANTIES OR CONDITIONS OF ANY
- *    KIND, either express or implied.  See the License for the
- *    specific language governing permissions and limitations
- *    under the License.
+ * This software consists of voluntary contributions made by many
+ * individuals.  For exact contribution history, see the revision
+ * history and logs, available at http://subversion.tigris.org/.
  * ====================================================================
  */
 
@@ -46,7 +37,6 @@
 #include "svn_client.h"
 #include "svn_config.h"
 #include "svn_string.h"
-#include "svn_dirent_uri.h"
 #include "svn_path.h"
 #include "svn_delta.h"
 #include "svn_diff.h"
@@ -57,9 +47,6 @@
 #include "svn_auth.h"
 #include "svn_hash.h"
 #include "cl.h"
-
-#include "private/svn_wc_private.h"
-#include "private/svn_cmdline_private.h"
 
 #include "svn_private_config.h"
 
@@ -119,14 +106,7 @@
   opt_accept,
   opt_show_revs,
   opt_reintegrate,
-  opt_trust_server_cert,
-  opt_show_copies_as_adds,
-  opt_ignore_keywords,
-  opt_reverse_diff,
-  opt_include_pattern,
-  opt_exclude_pattern,
-  opt_ignore_whitespaces,
-  opt_show_diff,
+  opt_trust_server_cert
 } svn_cl__longopt_t;
 
 /* Option codes and descriptions for the command line client.
@@ -163,9 +143,7 @@
   {"incremental",   opt_incremental, 0,
                     N_("give output suitable for concatenation")},
   {"encoding",      opt_encoding, 1,
-                    N_("treat value as being in charset encoding ARG\n"
-                       "                             "
-                       "[alias: --enc]")},
+                    N_("treat value as being in charset encoding ARG")},
   {"version",       opt_version, 0, N_("show program version information")},
   {"verbose",       'v', 0, N_("print extra information")},
   {"show-updates",  'u', 0, N_("display update information")},
@@ -211,27 +189,16 @@
                        "'immediates', or 'infinity')")},
   {"set-depth",     opt_set_depth, 1,
                     N_("set new working copy depth to ARG ('exclude',\n"
-<<<<<<< HEAD
-                       "                            "
-                       "'empty', 'files', 'immediates', or 'infinity')\n"
-                       "                            "
-                       "[alias: --sd]")},
-=======
                        "                            "
                        "'empty', 'files', 'immediates', or 'infinity')")},
->>>>>>> 3392406b
   {"xml",           opt_xml, 0, N_("output in XML")},
   {"strict",        opt_strict, 0, N_("use strict semantics")},
   {"stop-on-copy",  opt_stop_on_copy, 0,
-                    N_("do not cross copies while traversing history\n"
-                       "                             "
-                       "[alias: --soc]")},
+                    N_("do not cross copies while traversing history")},
   {"no-ignore",     opt_no_ignore, 0,
                     N_("disregard default and svn:ignore property ignores")},
   {"no-auth-cache", opt_no_auth_cache, 0,
-                    N_("do not cache authentication tokens\n"
-                       "                             "
-                       "[alias: --nac]")},
+                    N_("do not cache authentication tokens")},
   {"trust-server-cert", opt_trust_server_cert, 0,
                     N_("accept unknown SSL server certificates without\n"
                        "                             "
@@ -239,41 +206,27 @@
   {"non-interactive", opt_non_interactive, 0,
                     N_("do no interactive prompting")},
   {"dry-run",       opt_dry_run, 0,
-                    N_("try operation but make no changes\n"
-                       "                             "
-                       "[alias: --dry]")},
+                    N_("try operation but make no changes")},
   {"no-diff-deleted", opt_no_diff_deleted, 0,
-                    N_("do not print differences for deleted files\n"
-                       "                             "
-                       "[alias: --ndd]")},
+                    N_("do not print differences for deleted files")},
   {"notice-ancestry", opt_notice_ancestry, 0,
-                    N_("notice ancestry when calculating differences\n"
-                       "                             "
-                       "[alias: --na]")},
+                    N_("notice ancestry when calculating differences")},
   {"ignore-ancestry", opt_ignore_ancestry, 0,
-                    N_("ignore ancestry when calculating merges\n"
-                       "                             "
-                       "[alias: --ia]")},
+                    N_("ignore ancestry when calculating merges")},
   {"ignore-externals", opt_ignore_externals, 0,
-                    N_("ignore externals definitions\n"
-                       "                             "
-                       "[alias: --ie]")},
+                    N_("ignore externals definitions")},
   {"diff-cmd",      opt_diff_cmd, 1, N_("use ARG as diff command")},
   {"diff3-cmd",     opt_merge_cmd, 1, N_("use ARG as merge command")},
   {"editor-cmd",    opt_editor_cmd, 1, N_("use ARG as external editor")},
   {"record-only",   opt_record_only, 0,
-                    N_("merge only mergeinfo differences\n"
-                       "                             "
-                       "[alias: --ro]")},
+                    N_("mark revisions as merged (use with -r)")},
   {"old",           opt_old_cmd, 1, N_("use ARG as the older target")},
   {"new",           opt_new_cmd, 1, N_("use ARG as the newer target")},
   {"revprop",       opt_revprop, 0,
                     N_("operate on a revision property (use with -r)")},
   {"relocate",      opt_relocate, 0, N_("relocate via URL-rewriting")},
   {"config-dir",    opt_config_dir, 1,
-                    N_("read user configuration files from directory ARG\n"
-                       "                             "
-                       "[alias: --cd]")},
+                    N_("read user configuration files from directory ARG")},
   {"config-option", opt_config_options, 1,
                     N_("set user configuration option in the format:\n"
                        "                             "
@@ -281,7 +234,7 @@
                        "                             "
                        "For example:\n"
                        "                             "
-                       "    servers:global:http-library=serf")},
+                       "    servers:global:http-library=serf\n")},
   {"auto-props",    opt_autoprops, 0, N_("enable automatic properties")},
   {"no-auto-props", opt_no_autoprops, 0, N_("disable automatic properties")},
   {"native-eol",    opt_native_eol, 1,
@@ -299,12 +252,10 @@
   {"changelist",    opt_changelist, 1,
                     N_("operate only on members of changelist ARG\n"
                        "                             "
-                       "[alias: --cl]")},
+                       "[aliases: --cl]")},
   {"keep-changelists", opt_keep_changelists, 0,
                     N_("don't delete changelists after commit")},
-  {"keep-local",    opt_keep_local, 0, N_("keep path in working copy\n"
-                       "                             "
-                       "[alias: --kl]")},
+  {"keep-local",    opt_keep_local, 0, N_("keep path in working copy")},
   {"with-all-revprops",  opt_with_all_revprops, 0,
                     N_("retrieve all revision properties")},
   {"with-no-revprops",  opt_with_no_revprops, 0,
@@ -329,104 +280,17 @@
   {"show-revs",     opt_show_revs, 1,
                     N_("specify which collection of revisions to display\n"
                        "                             "
-                       "('merged', 'eligible')\n"
-                       "                             "
-                       "[alias: --sr]")},
+                       "('merged', 'eligible')")},
   {"reintegrate",   opt_reintegrate, 0,
-                    N_("lump-merge all of source URL's unmerged changes\n"
-                       "                             "
-                       "[alias: --ri]")},
-  {"strip",         'p', 1,
-                    N_("number of leading path components to strip\n"
-                       "                             "
-                       "from pathnames. Specifying -p0 gives the entire\n"
-                       "                             "
-                       "path unmodified. Specifying -p1 causes the path\n"
-                       "                             "
-                       "    doc/fudge/crunchy.html\n"
-                       "                             "
-                       "to be interpreted as\n"
-                       "                             "
-                       "    fudge/crunchy.html\n"
-                       "                             "
-                       "while -p2 would give just crunchy.html")},
-  {"show-copies-as-adds", opt_show_copies_as_adds, 0,
-                    N_("don't diff copied or moved files with their source\n"
-                       "                             "
-                       "[alias: --sca]")},
-  {"ignore-keywords", opt_ignore_keywords, 0,
-                    N_("don't expand keywords\n"
-                       "                             "
-                       "[alias: --ik]")},
-  {"reverse-diff", opt_reverse_diff, 0,
-                    N_("apply the unidiff in reverse\n"
-                       "                             "
-                       "[alias: --rd]")},
-  {"include-pattern", opt_include_pattern, 1,
-                    N_("operate only on targets matching ARG,\n"
-                       "                             "
-                       "which may be a glob pattern such as '*.txt'.\n"
-                       "                             "
-                       "If this option is specified multiple times,\n"
-                       "                             "
-                       "all patterns are matched in turn.\n"
-                       "                             "
-                       "If both --include-pattern and --exclude-pattern\n"
-                       "                             "
-                       "options are specified include patterns are applied\n"
-                       "                             "
-                       "first, i.e. exclude patterns are applied to all\n"
-                       "                             "
-                       "targets which match an include pattern.\n"
-                       "                             "
-                       "[alias: --ip]")},
-  {"exclude-pattern", opt_exclude_pattern, 1,
-                    N_("do not operate on targets matching ARG,\n"
-                       "                             "
-                       "which may be a glob pattern such as '*.txt'.\n"
-                       "                             "
-                       "If this option is specified multiple times,\n"
-                       "                             "
-                       "all patterns are matched in turn.\n"
-                       "                             "
-                       "See also the --include-pattern option.\n"
-                       "                             "
-                       "[alias: --ep]")},
-  {"ignore-whitespaces", opt_ignore_whitespaces, 0,
-                       N_("don't take whitespaces into account when,\n"
-                       "                             "
-                       "determining where a patch should be applied")},
-  {"show-diff", opt_show_diff, 0,
-                       N_("produce diff output\n"
-                       "                             "
-                       "[alias: --diff]")},
+                    N_("lump-merge all of source URL's unmerged changes")},
+
   /* Long-opt Aliases
    *
    * These have NULL desriptions, but an option code that matches some
    * other option (whose description should probably mention its aliases).
   */
 
-  {"sd",            opt_set_depth, 1, NULL},
-  {"enc",           opt_encoding, 1, NULL},
-  {"soc",           opt_stop_on_copy, 0, NULL},
-  {"nac",           opt_no_auth_cache, 0, NULL},
-  {"dry",           opt_dry_run, 0, NULL},
-  {"ndd",           opt_no_diff_deleted, 0, NULL},
-  {"na",            opt_notice_ancestry, 0, NULL},
-  {"ia",            opt_ignore_ancestry, 0, NULL},
-  {"ie",            opt_ignore_externals, 0, NULL},
-  {"rd",            opt_reverse_diff, 0, NULL},
-  {"ro",            opt_record_only, 0, NULL},
-  {"cd",            opt_config_dir, 1, NULL},
   {"cl",            opt_changelist, 1, NULL},
-  {"kl",            opt_keep_local, 0, NULL},
-  {"sr",            opt_show_revs, 1, NULL},
-  {"ri",            opt_reintegrate, 0, NULL},
-  {"sca",           opt_show_copies_as_adds, 0, NULL},
-  {"ik",            opt_ignore_keywords, 0, NULL},
-  {"ip",            opt_include_pattern, 1, NULL},
-  {"ep",            opt_exclude_pattern, 1, NULL},
-  {"diff",          opt_show_diff, 0, NULL},
 
   {0,               0, 0, 0},
 };
@@ -603,8 +467,9 @@
      "\n"
      "  Use just 'svn diff' to display local modifications in a working copy.\n"),
     {'r', 'c', opt_old_cmd, opt_new_cmd, 'N', opt_depth, opt_diff_cmd, 'x',
-     opt_no_diff_deleted, opt_show_copies_as_adds, opt_notice_ancestry,
-     opt_summarize, opt_changelist, opt_force, opt_xml} },
+     opt_no_diff_deleted, opt_notice_ancestry, opt_summarize, opt_changelist,
+     opt_force, opt_xml} },
+
   { "export", svn_cl__export, {0}, N_
     ("Create an unversioned copy of a tree.\n"
      "usage: 1. export [-r REV] URL[@PEGREV] [PATH]\n"
@@ -624,8 +489,7 @@
      "\n"
      "  If specified, PEGREV determines in which revision the target is first\n"
      "  looked up.\n"),
-    {'r', 'q', 'N', opt_depth, opt_force, opt_native_eol, opt_ignore_externals,
-     opt_ignore_keywords} },
+    {'r', 'q', 'N', opt_depth, opt_force, opt_native_eol, opt_ignore_externals} },
 
   { "help", svn_cl__help, {"?", "h"}, N_
     ("Describe the usage of this program or its subcommands.\n"
@@ -722,8 +586,7 @@
      "    svn log http://www.example.com/repo/project/foo.c\n"
      "    svn log http://www.example.com/repo/project foo.c bar.c\n"),
     {'r', 'q', 'v', 'g', 'c', opt_targets, opt_stop_on_copy, opt_incremental,
-     opt_xml, 'l', opt_with_all_revprops, opt_with_no_revprops, opt_with_revprop,
-     opt_show_diff, opt_diff_cmd, 'x'},
+     opt_xml, 'l', opt_with_all_revprops, opt_with_no_revprops, opt_with_revprop},
     {{opt_with_revprop, N_("retrieve revision property ARG")},
      {'c', N_("the change made in revision ARG")}} },
 
@@ -756,23 +619,6 @@
      "  the sources have identical basenames that match a file within '.':\n"
      "  in which case, the differences will be applied to that file.\n"
      "\n"
-     "  For each merged item a line will be printed with characters reporting\n"
-     "  the action taken. These characters have the following meaning:\n"
-     "\n"
-     "    A  Added\n"
-     "    D  Deleted\n"
-     "    U  Updated\n"
-     "    C  Conflict\n"
-     "    G  Merged\n"
-     "    E  Existed\n"
-     "    R  Replaced\n"
-     "\n"
-     "  Characters in the first column report about the item itself.\n"
-     "  Characters in the second column report about properties of the item.\n"
-     "  A 'C' in the third column indicates a tree conflict, while a 'C' in\n"
-     "  the first and second columns indicate textual conflicts in files\n"
-     "  and in property values, respectively.\n"
-     "\n"
      "  NOTE:  Subversion will only record metadata to track the merge\n"
      "  if the two sources are on the same line of history -- if the\n"
      "  first source is an ancestor of the second, or vice-versa.  This is\n"
@@ -791,7 +637,7 @@
      "  is not provided, display revisions which have been merged from\n"
      "  SOURCE to TARGET; otherwise, display the type of information\n"
      "  specified by the --show-revs option.\n"),
-    {'r', 'R', opt_depth, opt_show_revs} },
+    {'r', opt_show_revs} },
 
   { "mkdir", svn_cl__mkdir, {0}, N_
     ("Create a new directory under version control.\n"
@@ -825,53 +671,6 @@
      "    URL -> URL:  complete server-side rename.\n"
      "  All the SRCs must be of the same type.\n"),
     {'r', 'q', opt_force, opt_parents, SVN_CL__LOG_MSG_OPTIONS} },
-
-#ifdef SVN_WITH_EXPERIMENTAL_OBLITERATE
-  { "obliterate", svn_cl__obliterate, {0}, N_
-    ("Permanently delete a specific node-revision from the repository.\n"
-     "usage: obliterate URL@REV\n"),
-    {0} },
-#endif
-
-  { "patch", svn_cl__patch, {0}, N_
-    ("Apply a patch to a working copy.\n"
-     "usage: patch PATCHFILE [WCPATH]\n"
-     "\n"
-     "  Apply a unidiff patch in PATCHFILE to the working copy WCPATH.\n"
-     "  If WCPATH is omitted, '.' is assumed.\n"
-     "\n"
-     "  A unidiff patch suitable for application to a working copy can be\n"
-     "  produced with the 'svn diff' command or third-party diffing tools.\n"
-     "  Any non-unidiff content of PATCHFILE is ignored.\n"
-     "\n"
-     "  Changes listed in the patch will either be applied or rejected.\n"
-     "  If a change does not match at its exact line offset, it may be applied\n"
-     "  earlier or later in the file if a match is found elsewhere for the\n"
-     "  surrounding lines of context provided by the patch.\n"
-     "  A change may also be applied with fuzz, which means that one\n"
-     "  or more lines of context are ignored when matching the change.\n"
-     "  If no matching context can be found for a change, the change conflicts\n"
-     "  and will be written to a reject file with the extension .svnpatch.rej.\n"
-     "\n"
-     "  For each patched file a line will be printed with characters reporting\n"
-     "  the action taken. These characters have the following meaning:\n"
-     "\n"
-     "    A  Added\n"
-     "    D  Deleted\n"
-     "    U  Updated\n"
-     "    C  Conflict\n"
-     "    G  Merged (with local uncommitted changes)\n"
-     "\n"
-     "  Changes applied with an offset or fuzz are reported on lines starting\n"
-     "  with the '>' symbol. You should review such changes carefully.\n"
-     "\n"
-     "  If the patch removes all content from a file, that file is scheduled\n"
-     "  for deletion. If the patch creates a new file, that file is scheduled\n"
-     "  for addition. Use 'svn revert' to undo deletions and additions you\n"
-     "  do not agree with.\n"
-     ),
-    {'q', opt_dry_run, 'p', opt_reverse_diff, opt_include_pattern,
-     opt_exclude_pattern, opt_ignore_whitespaces} },
 
   { "propdel", svn_cl__propdel, {"pdel", "pd"}, N_
     ("Remove a property from files, dirs, or revisions.\n"
@@ -966,7 +765,7 @@
      "        foo/bar -r 1234 http://example.com/repos/zag\n"
      "      Subversion 1.5 and greater support the above formats and the\n"
      "      following formats where the URLs may have peg revisions:\n"
-     "                http://example.com/repos/zig@42 foo\n"
+     "                http://example.com/repos/zig foo\n"
      "        -r 1234 http://example.com/repos/zig foo/bar\n"
      "      Relative URLs are supported in Subversion 1.5 and greater for\n"
      "      all above formats and are indicated by starting the URL with one\n"
@@ -977,8 +776,6 @@
      "        /    to the server root\n"
      "      The ambiguous format 'relative_path relative_path' is taken as\n"
      "      'relative_url relative_path' with peg revision support.\n"
-     "      Lines in externals definitions starting with the '#' character\n"
-     "      are considered comments and are ignored.\n"
      "    svn:needs-lock - If present, indicates that the file should be locked\n"
      "      before it is modified.  Makes the working copy file read-only\n"
      "      when it is not locked.  Use 'svn propdel svn:needs-lock PATH...'\n"
@@ -1140,19 +937,8 @@
      "     or hostname change) but your working copy still reflects the same\n"
      "     directory within the same repository.\n"
      "\n"
-     "     FROM is the root URL which will be relocated from.\n"
-     "     You can use 'svn info' to determine the root URL of the current\n"
-     "     working copy directory (look for 'URL:' in its output).\n"
-     "\n"
-     "     TO is the root URL which will be relocated to.\n"
-     "\n"
      "  See also 'svn help update' for a list of possible characters\n"
-     "  reporting the action taken.\n"
-     "\n"
-     "  Examples:\n"
-     "    svn switch ^/branches/1.x-release\n"
-     "    svn switch --relocate http://www.example.com/repo/project \\\n"
-     "                          svn://svn.example.com/repo/project\n"),
+     "  reporting the action taken.\n"),
     { 'r', 'N', opt_depth, opt_set_depth, 'q', opt_merge_cmd, opt_relocate,
       opt_ignore_externals, opt_force, opt_accept} },
 
@@ -1170,8 +956,8 @@
      "  If no revision is given, bring working copy up-to-date with HEAD rev.\n"
      "  Else synchronize working copy to revision given by -r.\n"
      "\n"
-     "  For each updated item a line will be printed with characters reporting\n"
-     "  the action taken. These characters have the following meaning:\n"
+     "  For each updated item a line will start with a character reporting the\n"
+     "  action taken.  These characters have the following meaning:\n"
      "\n"
      "    A  Added\n"
      "    D  Deleted\n"
@@ -1179,13 +965,11 @@
      "    C  Conflict\n"
      "    G  Merged\n"
      "    E  Existed\n"
-     "    R  Replaced\n"
-     "\n"
-     "  Characters in the first column report about the item itself.\n"
-     "  Characters in the second column report about properties of the item.\n"
-     "  A 'C' in the third column indicates a tree conflict, while a 'C' in\n"
-     "  the first and second columns indicate textual conflicts in files\n"
-     "  and in property values, respectively.\n"
+     "\n"
+     "  A character in the first column signifies an update to the actual file,\n"
+     "  while updates to the file's properties are shown in the second column.\n"
+     "  A 'B' in the third column signifies that the lock for the file has\n"
+     "  been broken or stolen.\n"
      "\n"
      "  If --force is used, unversioned obstructing paths in the working\n"
      "  copy do not automatically cause a failure if the update attempts to\n"
@@ -1204,11 +988,6 @@
     {'r', 'N', opt_depth, opt_set_depth, 'q', opt_merge_cmd, opt_force,
      opt_ignore_externals, opt_changelist, opt_editor_cmd, opt_accept} },
 
-  { "upgrade", svn_cl__upgrade, {0}, N_
-    ("Upgrade the metadata storage format for a working copy.\n"
-     "usage: upgrade TARGET...\n"),
-    {0} },
-
   { NULL, NULL, {0}, NULL, {0} }
 };
 
@@ -1252,6 +1031,50 @@
     return svn_error_create(SVN_ERR_CANCELLED, NULL, _("Caught signal"));
   else
     return SVN_NO_ERROR;
+}
+
+typedef struct config_option_t
+{
+  const char *file;
+  const char *section;
+  const char *option;
+  const char *value;
+} config_option_t;
+
+/* Parse argument of '--config-option'. */
+static svn_error_t *
+parse_config_option(apr_array_header_t **config_options,
+                    const char *opt_arg,
+                    apr_pool_t *pool)
+{
+  config_option_t *config_option;
+  const char *first_colon, *second_colon, *equals_sign;
+  apr_size_t len = strlen(opt_arg);
+  if ((first_colon = strchr(opt_arg, ':')) && (first_colon != opt_arg))
+    {
+      if ((second_colon = strchr(first_colon + 1, ':')) && (second_colon != first_colon + 1))
+        {
+          if ((equals_sign = strchr(second_colon + 1, '=')) && (equals_sign != second_colon + 1))
+            {
+              config_option = apr_pcalloc(pool, sizeof(config_option_t));
+              config_option->file = apr_pstrndup(pool, opt_arg, first_colon - opt_arg);
+              config_option->section = apr_pstrndup(pool, first_colon + 1, second_colon - first_colon - 1);
+              config_option->option = apr_pstrndup(pool, second_colon + 1, equals_sign - second_colon - 1);
+              if (! (strchr(config_option->option, ':')))
+                {
+                  config_option->value = apr_pstrndup(pool, equals_sign + 1, opt_arg + len - equals_sign - 1);
+                  if (! *config_options)
+                    {
+                      *config_options = apr_array_make(pool, 1, sizeof(config_option_t *));
+                    }
+                  APR_ARRAY_PUSH(*config_options, config_option_t *) = config_option;
+                  return SVN_NO_ERROR;
+                }
+            }
+        }
+    }
+  return svn_error_create(SVN_ERR_CL_ARG_PARSING_ERROR, NULL,
+                          _("Invalid syntax of argument of --config-option"));
 }
 
 @@ -1276,7 +1099,7 @@
   apr_status_t apr_err;
   svn_cl__cmd_baton_t command_baton;
   svn_auth_baton_t *ab;
-  svn_config_t *cfg_config;
+  svn_config_t *cfg_config, *cfg_servers;
   svn_boolean_t descend = TRUE;
   svn_boolean_t interactive_conflicts = FALSE;
   apr_hash_t *changelists;
@@ -1368,7 +1191,7 @@
       case 'l':
         {
           char *end;
-          opt_state.limit = (int) strtol(opt_arg, &end, 10);
+          opt_state.limit = strtol(opt_arg, &end, 10);
           if (end == opt_arg || *end != '\0')
             {
               err = svn_error_create(SVN_ERR_CL_ARG_PARSING_ERROR, NULL,
@@ -1613,9 +1436,6 @@
       case opt_no_diff_deleted:
         opt_state.no_diff_deleted = TRUE;
         break;
-      case opt_show_copies_as_adds:
-        opt_state.show_copies_as_adds = TRUE;
-        break;
       case opt_notice_ancestry:
         opt_state.notice_ancestry = TRUE;
         break;
@@ -1660,21 +1480,16 @@
         break;
       case opt_config_dir:
         err = svn_utf_cstring_to_utf8(&path_utf8, opt_arg, pool);
-        if (err)
-          return svn_cmdline_handle_exit_error(err, pool, "svn: ");
-        opt_state.config_dir = svn_dirent_internal_style(path_utf8, pool);
+        opt_state.config_dir = svn_path_canonicalize(path_utf8, pool);
         break;
       case opt_config_options:
-        if (!opt_state.config_options)
-          opt_state.config_options =
-                   apr_array_make(pool, 1, sizeof(svn_cmdline__config_argument_t*));
-
-        err = svn_utf_cstring_to_utf8(&opt_arg, opt_arg, pool);
-        if (!err)
-          err = svn_cmdline__parse_config_option(opt_state.config_options,
-                                                 opt_arg, pool);
-        if (err)
-          return svn_cmdline_handle_exit_error(err, pool, "svn: ");
+        {
+          err = parse_config_option(&opt_state.config_options, opt_arg, pool);
+          if (err)
+            {
+              return svn_cmdline_handle_exit_error(err, pool, "svn: ");
+            }
+        }
         break;
       case opt_autoprops:
         opt_state.autoprops = TRUE;
@@ -1763,48 +1578,6 @@
       case opt_reintegrate:
         opt_state.reintegrate = TRUE;
         break;
-      case 'p':
-        {
-          char *end;
-          opt_state.strip_count = (int) strtol(opt_arg, &end, 10);
-          if (end == opt_arg || *end != '\0')
-            {
-              err = svn_error_create(SVN_ERR_CL_ARG_PARSING_ERROR, NULL,
-                                     _("Non-numeric strip argument given"));
-              return svn_cmdline_handle_exit_error(err, pool, "svn: ");
-            }
-          if (opt_state.strip_count < 0)
-            {
-              err = svn_error_create(SVN_ERR_INCORRECT_PARAMS, NULL,
-                                    _("Argument to --strip must be positive"));
-              return svn_cmdline_handle_exit_error(err, pool, "svn: ");
-            }
-        }
-        break;
-      case opt_ignore_keywords:
-        opt_state.ignore_keywords = TRUE;
-        break;
-      case opt_reverse_diff:
-        opt_state.reverse_diff = TRUE;
-        break;
-      case opt_include_pattern:
-        if (opt_state.include_patterns == NULL)
-          opt_state.include_patterns = apr_array_make(pool, 1,
-                                                      sizeof (const char *));
-        APR_ARRAY_PUSH(opt_state.include_patterns, const char *) = opt_arg;
-        break;
-      case opt_exclude_pattern:
-        if (opt_state.exclude_patterns == NULL)
-          opt_state.exclude_patterns = apr_array_make(pool, 1,
-                                                      sizeof (const char *));
-        APR_ARRAY_PUSH(opt_state.exclude_patterns, const char *) = opt_arg;
-        break;
-      case opt_ignore_whitespaces:
-          opt_state.ignore_whitespaces = TRUE;
-          break;
-      case opt_show_diff:
-          opt_state.show_diff = TRUE;
-          break;
       default:
         /* Hmmm. Perhaps this would be a good place to squirrel away
            opts that commands like svn diff might need. Hmmm indeed. */
@@ -1921,7 +1694,7 @@
         }
     }
 
-  /* Only merge and log support multiple revisions/revision ranges. */
+  /* Only merge supports multiple revisions/revision ranges. */
   if (subcommand->cmd_func != svn_cl__merge
       && subcommand->cmd_func != svn_cl__log)
     {
@@ -1935,6 +1708,17 @@
         }
     }
 
+  /* Merge doesn't support specifying a revision range
+     when using --reintegrate. */
+  if (subcommand->cmd_func == svn_cl__merge
+      && opt_state.revision_ranges->nelts
+      && opt_state.reintegrate)
+    {
+      err = svn_error_create(SVN_ERR_CL_ARG_PARSING_ERROR, NULL,
+                             _("-r and -c can't be used with --reintegrate"));
+      return svn_cmdline_handle_exit_error(err, pool, "svn: ");
+    }
+
   /* Disallow simultaneous use of both --depth and --set-depth. */
   if ((opt_state.depth != svn_depth_unknown)
       && (opt_state.set_depth != svn_depth_unknown))
@@ -1974,7 +1758,7 @@
       return svn_cmdline_handle_exit_error(err, pool, "svn: ");
     }
 
-  /* Ensure that 'revision_ranges' has at least one item, and make
+  /* Ensure that 'revision_ranges' has at least one item, and that
      'start_revision' and 'end_revision' match that item. */
   if (opt_state.revision_ranges->nelts == 0)
     {
@@ -1988,12 +1772,6 @@
                                            svn_opt_revision_range_t *)->start;
   opt_state.end_revision = APR_ARRAY_IDX(opt_state.revision_ranges, 0,
                                          svn_opt_revision_range_t *)->end;
-
-  /* Create a client context object. */
-  command_baton.opt_state = &opt_state;
-  if ((err = svn_client_create_context(&ctx, pool)))
-    return svn_cmdline_handle_exit_error(err, pool, "svn: ");
-  command_baton.ctx = ctx;
 
   /* If we're running a command that could result in a commit, verify
      that any log message we were given on the command line makes
@@ -2012,35 +1790,30 @@
          that's probably not what the user intended. */
       if (dash_F_arg)
         {
-          svn_node_kind_t kind;
-          const char *local_abspath;
-          const char *fname_utf8 = svn_dirent_internal_style(dash_F_arg, pool);
-
-          err = svn_dirent_get_absolute(&local_abspath, fname_utf8, pool);
-
-          if (!err)
+          svn_wc_adm_access_t *adm_access;
+          const svn_wc_entry_t *e;
+          const char *fname_utf8 = svn_path_internal_style(dash_F_arg, pool);
+          err = svn_wc_adm_probe_open3(&adm_access, NULL, fname_utf8,
+                                       FALSE, 0, NULL, NULL, pool);
+          if (! err)
+            err = svn_wc_entry(&e, fname_utf8, adm_access, FALSE, pool);
+          if ((err == SVN_NO_ERROR) && e)
             {
-              err = svn_wc_read_kind(&kind, ctx->wc_ctx, local_abspath, FALSE,
-                                     pool);
-
-              if (!err && kind != svn_node_none && kind != svn_node_unknown)
+              if (subcommand->cmd_func != svn_cl__lock)
                 {
-                  if (subcommand->cmd_func != svn_cl__lock)
-                    {
-                      err = svn_error_create(
-                         SVN_ERR_CL_LOG_MESSAGE_IS_VERSIONED_FILE, NULL,
-                         _("Log message file is a versioned file; "
-                           "use '--force-log' to override"));
-                    }
-                  else
-                    {
-                      err = svn_error_create(
-                         SVN_ERR_CL_LOG_MESSAGE_IS_VERSIONED_FILE, NULL,
-                         _("Lock comment file is a versioned file; "
-                           "use '--force-log' to override"));
-                    }
-                  return svn_cmdline_handle_exit_error(err, pool, "svn: ");
+                  err = svn_error_create
+                    (SVN_ERR_CL_LOG_MESSAGE_IS_VERSIONED_FILE, NULL,
+                     _("Log message file is a versioned file; "
+                       "use '--force-log' to override"));
                 }
+              else
+                {
+                  err = svn_error_create
+                    (SVN_ERR_CL_LOG_MESSAGE_IS_VERSIONED_FILE, NULL,
+                     _("Lock comment file is a versioned file; "
+                       "use '--force-log' to override"));
+                }
+              return svn_cmdline_handle_exit_error(err, pool, "svn: ");
             }
           svn_error_clear(err);
         }
@@ -2116,6 +1889,11 @@
           opt_state.depth = SVN_DEPTH_INFINITY_OR_FILES(FALSE);
         }
     }
+  /* Create a client context object. */
+  command_baton.opt_state = &opt_state;
+  if ((err = svn_client_create_context(&ctx, pool)))
+    return svn_cmdline_handle_exit_error(err, pool, "svn: ");
+  command_baton.ctx = ctx;
 
   err = svn_config_get_config(&(ctx->config),
                               opt_state.config_dir, pool);
@@ -2133,13 +1911,34 @@
 
   cfg_config = apr_hash_get(ctx->config, SVN_CONFIG_CATEGORY_CONFIG,
                             APR_HASH_KEY_STRING);
+  cfg_servers = apr_hash_get(ctx->config, SVN_CONFIG_CATEGORY_SERVERS,
+                             APR_HASH_KEY_STRING);
 
   /* Update the options in the config */
   if (opt_state.config_options)
     {
-      svn_error_clear(
-          svn_cmdline__apply_config_options(ctx->config, opt_state.config_options,
-                                            "svn: ", "--config-option"));
+      for (i = 0; i < opt_state.config_options->nelts; i++)
+        {
+          config_option_t *config_option = APR_ARRAY_IDX(opt_state.config_options,
+                                                         i, config_option_t *);
+          if (strcmp(config_option->file, "config") == 0)
+            {
+              svn_config_set(cfg_config, config_option->section,
+                             config_option->option, config_option->value);
+            }
+          else if (strcmp(config_option->file, "servers") == 0)
+            {
+              svn_config_set(cfg_servers, config_option->section,
+                             config_option->option, config_option->value);
+            }
+          else
+            {
+              err = svn_error_create(SVN_ERR_CL_ARG_PARSING_ERROR, NULL,
+                                     _("Unrecognized file in argument of --config-option"));
+              svn_handle_warning2(stderr, err, "svn: ");
+              svn_error_clear(err);
+            }
+        }
     }
 
   /* XXX: Only diff_cmd for now, overlay rest later and stop passing
@@ -2268,9 +2067,6 @@
                                            pool)))
     svn_handle_error2(err, stderr, TRUE, "svn: ");
 
-  /* svn can safely create instance of QApplication class. */
-  svn_auth_set_parameter(ab, "svn:auth:qapplication-safe", "1");
-
   ctx->auth_baton = ab;
 
   /* Set up conflict resolution callback. */
