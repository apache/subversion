/*
 * main.c:  Subversion command line client.
 *
 * ====================================================================
 *    Licensed to the Apache Software Foundation (ASF) under one
 *    or more contributor license agreements.  See the NOTICE file
 *    distributed with this work for additional information
 *    regarding copyright ownership.  The ASF licenses this file
 *    to you under the Apache License, Version 2.0 (the
 *    "License"); you may not use this file except in compliance
 *    with the License.  You may obtain a copy of the License at
 *
 *      http://www.apache.org/licenses/LICENSE-2.0
 *
 *    Unless required by applicable law or agreed to in writing,
 *    software distributed under the License is distributed on an
 *    "AS IS" BASIS, WITHOUT WARRANTIES OR CONDITIONS OF ANY
 *    KIND, either express or implied.  See the License for the
 *    specific language governing permissions and limitations
 *    under the License.
 * ====================================================================
 */

/* ==================================================================== */



/*** Includes. ***/

#include <string.h>
#include <assert.h>

#include <apr_strings.h>
#include <apr_tables.h>
#include <apr_general.h>
#include <apr_signal.h>

#include "svn_cmdline.h"
#include "svn_pools.h"
#include "svn_wc.h"
#include "svn_client.h"
#include "svn_config.h"
#include "svn_string.h"
#include "svn_dirent_uri.h"
#include "svn_path.h"
#include "svn_delta.h"
#include "svn_diff.h"
#include "svn_error.h"
#include "svn_io.h"
#include "svn_opt.h"
#include "svn_utf.h"
#include "svn_auth.h"
#include "svn_hash.h"
#include "cl.h"

#include "private/svn_wc_private.h"
#include "private/svn_cmdline_private.h"

#include "svn_private_config.h"


/*** Option Processing ***/

/* Add an identifier here for long options that don't have a short
   option. Options that have both long and short options should just
   use the short option letter as identifier.  */
typedef enum {
  opt_ancestor_path = SVN_OPT_FIRST_LONGOPT_ID,
  opt_auth_password,
  opt_auth_username,
  opt_autoprops,
  opt_changelist,
  opt_config_dir,
  opt_config_options,
  opt_diff_cmd,
  opt_dry_run,
  opt_editor_cmd,
  opt_encoding,
  opt_force_log,
  opt_force,
  opt_keep_changelists,
  opt_ignore_ancestry,
  opt_ignore_externals,
  opt_incremental,
  opt_merge_cmd,
  opt_native_eol,
  opt_new_cmd,
  opt_no_auth_cache,
  opt_no_autoprops,
  opt_no_diff_deleted,
  opt_no_ignore,
  opt_no_unlock,
  opt_non_interactive,
  opt_notice_ancestry,
  opt_old_cmd,
  opt_record_only,
  opt_relocate,
  opt_remove,
  opt_revprop,
  opt_stop_on_copy,
  opt_strict,
  opt_summarize,
  opt_targets,
  opt_depth,
  opt_set_depth,
  opt_version,
  opt_xml,
  opt_keep_local,
  opt_with_revprop,
  opt_with_all_revprops,
  opt_with_no_revprops,
  opt_parents,
  opt_accept,
  opt_show_revs,
  opt_reintegrate,
  opt_trust_server_cert,
  opt_strip_count,
  opt_show_copies_as_adds,
  opt_ignore_keywords,
  opt_reverse_diff,
<<<<<<< HEAD
  opt_include_pattern,
  opt_exclude_pattern,
  opt_ignore_mergeinfo
=======
  opt_ignore_whitespace,
  opt_show_diff,
  opt_internal_diff,
>>>>>>> d3c12d41
} svn_cl__longopt_t;

/* Option codes and descriptions for the command line client.
 *
 * The entire list must be terminated with an entry of nulls.
 */
const apr_getopt_option_t svn_cl__options[] =
{
  {"force",         opt_force, 0, N_("force operation to run")},
  {"force-log",     opt_force_log, 0,
                    N_("force validity of log message source")},
  {"help",          'h', 0, N_("show help on a subcommand")},
  {NULL,            '?', 0, N_("show help on a subcommand")},
  {"message",       'm', 1, N_("specify log message ARG")},
  {"quiet",         'q', 0, N_("print nothing, or only summary information")},
  {"recursive",     'R', 0, N_("descend recursively, same as --depth=infinity")},
  {"non-recursive", 'N', 0, N_("obsolete; try --depth=files or --depth=immediates")},
  {"change",        'c', 1, N_
   ("the change made by revision ARG (like -r ARG-1:ARG)\n"
    "                             If ARG is negative this is like -r ARG:ARG-1")
  },
  {"revision",      'r', 1, N_
   ("ARG (some commands also take ARG1:ARG2 range)\n"
    "                             A revision argument can be one of:\n"
    "                                NUMBER       revision number\n"
    "                                '{' DATE '}' revision at start of the date\n"
    "                                'HEAD'       latest in repository\n"
    "                                'BASE'       base rev of item's working copy\n"
    "                                'COMMITTED'  last commit at or before BASE\n"
    "                                'PREV'       revision just before COMMITTED")
   /* spacing corresponds to svn_opt_format_option */
  },
  {"file",          'F', 1, N_("read log message from file ARG")},
  {"incremental",   opt_incremental, 0,
                    N_("give output suitable for concatenation")},
  {"encoding",      opt_encoding, 1,
                    N_("treat value as being in charset encoding ARG\n"
                       "                             "
                       "[alias: --enc]")},
  {"version",       opt_version, 0, N_("show program version information")},
  {"verbose",       'v', 0, N_("print extra information")},
  {"show-updates",  'u', 0, N_("display update information")},
  {"username",      opt_auth_username, 1, N_("specify a username ARG")},
  {"password",      opt_auth_password, 1, N_("specify a password ARG")},
  {"extensions",    'x', 1,
                    N_("Default: '-u'. When Subversion is invoking an\n"
                       "                            "
                       " external diff program, ARG is simply passed along\n"
                       "                            "
                       " to the program. But when Subversion is using its\n"
                       "                            "
                       " default internal diff implementation, or when\n"
                       "                            "
                       " Subversion is displaying blame annotations, ARG\n"
                       "                            "
                       " could be any of the following:\n"
                       "                            "
                       "    -u (--unified):\n"
                       "                            "
                       "       Output 3 lines of unified context.\n"
                       "                            "
                       "    -b (--ignore-space-change):\n"
                       "                            "
                       "       Ignore changes in the amount of white space.\n"
                       "                            "
                       "    -w (--ignore-all-space):\n"
                       "                            "
                       "       Ignore all white space.\n"
                       "                            "
                       "    --ignore-eol-style:\n"
                       "                            "
                       "       Ignore changes in EOL style.\n"
                       "                            "
                       "    -p (--show-c-function):\n"
                       "                            "
                       "       Show C function name in diff output.")},
  {"targets",       opt_targets, 1,
                    N_("pass contents of file ARG as additional args")},
  {"depth",         opt_depth, 1,
                    N_("limit operation by depth ARG ('empty', 'files',\n"
                       "                            "
                       "'immediates', or 'infinity')")},
  {"set-depth",     opt_set_depth, 1,
                    N_("set new working copy depth to ARG ('exclude',\n"
                       "                            "
                       "'empty', 'files', 'immediates', or 'infinity')\n"
                       "                            "
                       "[alias: --sd]")},
  {"xml",           opt_xml, 0, N_("output in XML")},
  {"strict",        opt_strict, 0, N_("use strict semantics")},
  {"stop-on-copy",  opt_stop_on_copy, 0,
                    N_("do not cross copies while traversing history\n"
                       "                             "
                       "[alias: --soc]")},
  {"no-ignore",     opt_no_ignore, 0,
                    N_("disregard default and svn:ignore property ignores")},
  {"no-auth-cache", opt_no_auth_cache, 0,
                    N_("do not cache authentication tokens\n"
                       "                             "
                       "[alias: --nac]")},
  {"trust-server-cert", opt_trust_server_cert, 0,
                    N_("accept unknown SSL server certificates without\n"
                       "                             "
                       "prompting (but only with '--non-interactive')")},
  {"non-interactive", opt_non_interactive, 0,
                    N_("do no interactive prompting")},
  {"dry-run",       opt_dry_run, 0,
                    N_("try operation but make no changes\n"
                       "                             "
                       "[alias: --dry]")},
  {"no-diff-deleted", opt_no_diff_deleted, 0,
                    N_("do not print differences for deleted files\n"
                       "                             "
                       "[alias: --ndd]")},
  {"notice-ancestry", opt_notice_ancestry, 0,
                    N_("notice ancestry when calculating differences\n"
                       "                             "
                       "[alias: --na]")},
  {"ignore-ancestry", opt_ignore_ancestry, 0,
                    N_("ignore ancestry when calculating merges\n"
                       "                             "
                       "[alias: --ia]")},
  {"ignore-externals", opt_ignore_externals, 0,
                    N_("ignore externals definitions\n"
                       "                             "
                       "[alias: --ie]")},
  {"diff-cmd",      opt_diff_cmd, 1, N_("use ARG as diff command")},
  {"diff3-cmd",     opt_merge_cmd, 1, N_("use ARG as merge command")},
  {"editor-cmd",    opt_editor_cmd, 1, N_("use ARG as external editor")},
  {"record-only",   opt_record_only, 0,
                    N_("merge only mergeinfo differences\n"
                       "                             "
                       "[alias: --ro]")},
  {"old",           opt_old_cmd, 1, N_("use ARG as the older target")},
  {"new",           opt_new_cmd, 1, N_("use ARG as the newer target")},
  {"revprop",       opt_revprop, 0,
                    N_("operate on a revision property (use with -r)")},
  {"relocate",      opt_relocate, 0, N_("relocate via URL-rewriting")},
  {"config-dir",    opt_config_dir, 1,
                    N_("read user configuration files from directory ARG\n"
                       "                             "
                       "[alias: --cd]")},
  {"config-option", opt_config_options, 1,
                    N_("set user configuration option in the format:\n"
                       "                             "
                       "    FILE:SECTION:OPTION=[VALUE]\n"
                       "                             "
                       "For example:\n"
                       "                             "
                       "    servers:global:http-library=serf")},
  {"auto-props",    opt_autoprops, 0, N_("enable automatic properties")},
  {"no-auto-props", opt_no_autoprops, 0, N_("disable automatic properties")},
  {"native-eol",    opt_native_eol, 1,
                    N_("use a different EOL marker than the standard\n"
                       "                             "
                       "system marker for files with the svn:eol-style\n"
                       "                             "
                       "property set to 'native'.\n"
                       "                             "
                       "ARG may be one of 'LF', 'CR', 'CRLF'")},
  {"limit",         'l', 1, N_("maximum number of log entries")},
  {"no-unlock",     opt_no_unlock, 0, N_("don't unlock the targets")},
  {"summarize",     opt_summarize, 0, N_("show a summary of the results")},
  {"remove",         opt_remove, 0, N_("remove changelist association")},
  {"changelist",    opt_changelist, 1,
                    N_("operate only on members of changelist ARG\n"
                       "                             "
                       "[alias: --cl]")},
  {"keep-changelists", opt_keep_changelists, 0,
                    N_("don't delete changelists after commit")},
  {"keep-local",    opt_keep_local, 0, N_("keep path in working copy\n"
                       "                             "
                       "[alias: --kl]")},
  {"with-all-revprops",  opt_with_all_revprops, 0,
                    N_("retrieve all revision properties")},
  {"with-no-revprops",  opt_with_no_revprops, 0,
                    N_("retrieve no revision properties")},
  {"with-revprop",  opt_with_revprop, 1,
                    N_("set revision property ARG in new revision\n"
                       "                             "
                       "using the name[=value] format")},
  {"parents",       opt_parents, 0, N_("make intermediate directories")},
  {"use-merge-history", 'g', 0,
                    N_("use/display additional information from merge\n"
                       "                             "
                       "history")},
  {"accept",        opt_accept, 1,
                    N_("specify automatic conflict resolution action\n"
                       "                            "
                       "('postpone', 'base', 'mine-conflict',\n"
                       "                            "
                       " 'theirs-conflict', 'mine-full', 'theirs-full',\n"
                       "                            "
                       " 'edit', 'launch')")},
  {"show-revs",     opt_show_revs, 1,
                    N_("specify which collection of revisions to display\n"
                       "                             "
                       "('merged', 'eligible')\n"
                       "                             "
                       "[alias: --sr]")},
  {"reintegrate",   opt_reintegrate, 0,
                    N_("lump-merge all of source URL's unmerged changes\n"
                       "                             "
                       "[alias: --ri]")},
  {"strip-count",   opt_strip_count, 1,
                    N_("number of leading path components to strip from\n"
                       "                             "
                       "paths parsed from the patch file. --strip-count 0\n"
                       "                             "
                       "is the default and leaves paths unmodified.\n"
                       "                             "
                       "--strip-count 1 would change the path\n"
                       "                             "
                       "'doc/fudge/crunchy.html' to 'fudge/crunchy.html'.\n"
                       "                             "
                       "--strip-count 2 would leave just 'crunchy.html'\n"
                       "                             "
                       "The expected component separator is '/' on all\n"
                       "                             "
                       "platforms. A leading '/' counts as one component.\n"
                       "                             "
                       "[alias: --strip]")},
  {"show-copies-as-adds", opt_show_copies_as_adds, 0,
                    N_("don't diff copied or moved files with their source\n"
                       "                             "
                       "[alias: --sca]")},
  {"ignore-keywords", opt_ignore_keywords, 0,
                    N_("don't expand keywords\n"
                       "                             "
                       "[alias: --ik]")},
  {"reverse-diff", opt_reverse_diff, 0,
                    N_("apply the unidiff in reverse\n"
                       "                             "
                       "[alias: --rd]")},
  {"ignore-whitespace", opt_ignore_whitespace, 0,
                       N_("ignore whitespace during pattern matching\n"
                       "                             "
                       "[alias: --iw]")},
  {"show-diff", opt_show_diff, 0,
                       N_("produce diff output\n"
                       "                             "
                       "[alias: --diff]")},
  {"internal-diff", opt_internal_diff, 0,
                       N_("override diff-cmd specified in config file\n"
                       "                             "
<<<<<<< HEAD
                       "See also the --include-pattern option.\n"
                       "                             "
                       "[alias: --ep]")},
  {"ignore-mergeinfo",  opt_ignore_mergeinfo, 0,
                    N_("ignore changes to mergeinfo")},

=======
                       "[alias: --idiff]")},
>>>>>>> d3c12d41
  /* Long-opt Aliases
   *
   * These have NULL desriptions, but an option code that matches some
   * other option (whose description should probably mention its aliases).
  */

  {"sd",            opt_set_depth, 1, NULL},
  {"enc",           opt_encoding, 1, NULL},
  {"soc",           opt_stop_on_copy, 0, NULL},
  {"nac",           opt_no_auth_cache, 0, NULL},
  {"dry",           opt_dry_run, 0, NULL},
  {"ndd",           opt_no_diff_deleted, 0, NULL},
  {"na",            opt_notice_ancestry, 0, NULL},
  {"ia",            opt_ignore_ancestry, 0, NULL},
  {"ie",            opt_ignore_externals, 0, NULL},
  {"rd",            opt_reverse_diff, 0, NULL},
  {"ro",            opt_record_only, 0, NULL},
  {"cd",            opt_config_dir, 1, NULL},
  {"cl",            opt_changelist, 1, NULL},
  {"kl",            opt_keep_local, 0, NULL},
  {"sr",            opt_show_revs, 1, NULL},
  {"ri",            opt_reintegrate, 0, NULL},
  {"strip",         opt_strip_count, 1, NULL},
  {"sca",           opt_show_copies_as_adds, 0, NULL},
  {"ik",            opt_ignore_keywords, 0, NULL},
  {"iw",            opt_ignore_whitespace, 0, NULL},
  {"diff",          opt_show_diff, 0, NULL},
  {"idiff",         opt_internal_diff, 0, NULL},

  {0,               0, 0, 0},
};



/*** Command dispatch. ***/

/* Our array of available subcommands.
 *
 * The entire list must be terminated with an entry of nulls.
 *
 * In most of the help text "PATH" is used where a working copy path is
 * required, "URL" where a repository URL is required and "TARGET" when
 * either a path or an url can be used.  Hmm, should this be part of the
 * help text?
 */

/* Options that apply to all commands.  (While not every command may
   currently require authentication or be interactive, allowing every
   command to take these arguments allows scripts to just pass them
   willy-nilly to every invocation of 'svn') . */
const int svn_cl__global_options[] =
{ opt_auth_username, opt_auth_password, opt_no_auth_cache, opt_non_interactive,
  opt_trust_server_cert, opt_config_dir, opt_config_options, 0
};

/* Options for giving a log message.  (Some of these also have other uses.)
 */
#define SVN_CL__LOG_MSG_OPTIONS 'm', 'F', \
                                opt_force_log, \
                                opt_editor_cmd, \
                                opt_encoding, \
                                opt_with_revprop

const svn_opt_subcommand_desc2_t svn_cl__cmd_table[] =
{
  { "add", svn_cl__add, {0}, N_
    ("Put files and directories under version control, scheduling\n"
     "them for addition to repository.  They will be added in next commit.\n"
     "usage: add PATH...\n"),
    {opt_targets, 'N', opt_depth, 'q', opt_force, opt_no_ignore, opt_autoprops,
     opt_no_autoprops, opt_parents },
     {{opt_parents, N_("add intermediate parents")}} },

  { "blame", svn_cl__blame, {"praise", "annotate", "ann"}, N_
    ("Output the content of specified files or\n"
     "URLs with revision and author information in-line.\n"
     "usage: blame TARGET[@REV]...\n"
     "\n"
     "  If specified, REV determines in which revision the target is first\n"
     "  looked up.\n"),
    {'r', 'v', 'g', opt_incremental, opt_xml, 'x', opt_force} },

  { "cat", svn_cl__cat, {0}, N_
    ("Output the content of specified files or URLs.\n"
     "usage: cat TARGET[@REV]...\n"
     "\n"
     "  If specified, REV determines in which revision the target is first\n"
     "  looked up.\n"),
    {'r'} },

  { "changelist", svn_cl__changelist, {"cl"}, N_
    ("Associate (or dissociate) changelist CLNAME with the named files.\n"
     "usage: 1. changelist CLNAME TARGET...\n"
     "       2. changelist --remove TARGET...\n"),
    { 'q', 'R', opt_depth, opt_remove, opt_targets, opt_changelist} },

  { "checkout", svn_cl__checkout, {"co"}, N_
    ("Check out a working copy from a repository.\n"
     "usage: checkout URL[@REV]... [PATH]\n"
     "\n"
     "  If specified, REV determines in which revision the URL is first\n"
     "  looked up.\n"
     "\n"
     "  If PATH is omitted, the basename of the URL will be used as\n"
     "  the destination. If multiple URLs are given each will be checked\n"
     "  out into a sub-directory of PATH, with the name of the sub-directory\n"
     "  being the basename of the URL.\n"
     "\n"
     "  If --force is used, unversioned obstructing paths in the working\n"
     "  copy destination do not automatically cause the check out to fail.\n"
     "  If the obstructing path is the same type (file or directory) as the\n"
     "  corresponding path in the repository it becomes versioned but its\n"
     "  contents are left 'as-is' in the working copy.  This means that an\n"
     "  obstructing directory's unversioned children may also obstruct and\n"
     "  become versioned.  For files, any content differences between the\n"
     "  obstruction and the repository are treated like a local modification\n"
     "  to the working copy.  All properties from the repository are applied\n"
     "  to the obstructing path.\n"
     "\n"
     "  See also 'svn help update' for a list of possible characters\n"
     "  reporting the action taken.\n"),
    {'r', 'q', 'N', opt_depth, opt_force, opt_ignore_externals} },

  { "cleanup", svn_cl__cleanup, {0}, N_
    ("Recursively clean up the working copy, removing locks, resuming\n"
     "unfinished operations, etc.\n"
     "usage: cleanup [PATH...]\n"),
    {opt_merge_cmd} },

  { "commit", svn_cl__commit, {"ci"},
    N_("Send changes from your working copy to the repository.\n"
       "usage: commit [PATH...]\n"
       "\n"
       "  A log message must be provided, but it can be empty.  If it is not\n"
       "  given by a --message or --file option, an editor will be started.\n"
       "  If any targets are (or contain) locked items, those will be\n"
       "  unlocked after a successful commit.\n"),
    {'q', 'N', opt_depth, opt_targets, opt_no_unlock, SVN_CL__LOG_MSG_OPTIONS,
     opt_changelist, opt_keep_changelists} },

  { "copy", svn_cl__copy, {"cp"}, N_
    ("Duplicate something in working copy or repository, remembering\n"
     "history.\n"
     "usage: copy SRC[@REV]... DST\n"
     "\n"
     "When copying multiple sources, they will be added as children of DST,\n"
     "which must be a directory.\n"
     "\n"
     "  SRC and DST can each be either a working copy (WC) path or URL:\n"
     "    WC  -> WC:   copy and schedule for addition (with history)\n"
     "    WC  -> URL:  immediately commit a copy of WC to URL\n"
     "    URL -> WC:   check out URL into WC, schedule for addition\n"
     "    URL -> URL:  complete server-side copy;  used to branch and tag\n"
     "  All the SRCs must be of the same type.\n"
     "\n"
     "WARNING: For compatibility with previous versions of Subversion,\n"
     "copies performed using two working copy paths (WC -> WC) will not\n"
     "contact the repository.  As such, they may not, by default, be able\n"
     "to propagate merge tracking information from the source of the copy\n"
     "to the destination.\n"),
    {'r', 'q', opt_ignore_externals, opt_parents, SVN_CL__LOG_MSG_OPTIONS} },

  { "delete", svn_cl__delete, {"del", "remove", "rm"}, N_
    ("Remove files and directories from version control.\n"
     "usage: 1. delete PATH...\n"
     "       2. delete URL...\n"
     "\n"
     "  1. Each item specified by a PATH is scheduled for deletion upon\n"
     "    the next commit.  Files, and directories that have not been\n"
     "    committed, are immediately removed from the working copy\n"
     "    unless the --keep-local option is given.\n"
     "    PATHs that are, or contain, unversioned or modified items will\n"
     "    not be removed unless the --force option is given.\n"
     "\n"
     "  2. Each item specified by a URL is deleted from the repository\n"
     "    via an immediate commit.\n"),
    {opt_force, 'q', opt_targets, SVN_CL__LOG_MSG_OPTIONS, opt_keep_local} },

  { "diff", svn_cl__diff, {"di"}, N_
    ("Display the differences between two revisions or paths.\n"
     "usage: 1. diff [-c M | -r N[:M]] [TARGET[@REV]...]\n"
     "       2. diff [-r N[:M]] --old=OLD-TGT[@OLDREV] [--new=NEW-TGT[@NEWREV]] \\\n"
     "               [PATH...]\n"
     "       3. diff OLD-URL[@OLDREV] NEW-URL[@NEWREV]\n"
     "\n"
     "  1. Display the changes made to TARGETs as they are seen in REV between\n"
     "     two revisions.  TARGETs may be all working copy paths or all URLs.\n"
     "     If TARGETs are working copy paths, N defaults to BASE and M to the\n"
     "     working copy; if URLs, N must be specified and M defaults to HEAD.\n"
     "     The '-c M' option is equivalent to '-r N:M' where N = M-1.\n"
     "     Using '-c -M' does the reverse: '-r M:N' where N = M-1.\n"
     "\n"
     "  2. Display the differences between OLD-TGT as it was seen in OLDREV and\n"
     "     NEW-TGT as it was seen in NEWREV.  PATHs, if given, are relative to\n"
     "     OLD-TGT and NEW-TGT and restrict the output to differences for those\n"
     "     paths.  OLD-TGT and NEW-TGT may be working copy paths or URL[@REV].\n"
     "     NEW-TGT defaults to OLD-TGT if not specified.  -r N makes OLDREV default\n"
     "     to N, -r N:M makes OLDREV default to N and NEWREV default to M.\n"
     "\n"
     "  3. Shorthand for 'svn diff --old=OLD-URL[@OLDREV] --new=NEW-URL[@NEWREV]'\n"
     "\n"
     "  Use just 'svn diff' to display local modifications in a working copy.\n"),
<<<<<<< HEAD
    {'r', 'c', opt_old_cmd, opt_new_cmd, 'N', opt_depth, opt_diff_cmd, 'x',
     opt_no_diff_deleted, opt_notice_ancestry, opt_summarize, opt_changelist,
     opt_no_diff_deleted, opt_show_copies_as_adds, opt_notice_ancestry,
     opt_ignore_mergeinfo, opt_summarize, opt_changelist, opt_force,
     opt_xml} },
=======
    {'r', 'c', opt_old_cmd, opt_new_cmd, 'N', opt_depth, opt_diff_cmd,
     opt_internal_diff, 'x', opt_no_diff_deleted, opt_show_copies_as_adds,
     opt_notice_ancestry, opt_summarize, opt_changelist, opt_force, opt_xml} },
>>>>>>> d3c12d41
  { "export", svn_cl__export, {0}, N_
    ("Create an unversioned copy of a tree.\n"
     "usage: 1. export [-r REV] URL[@PEGREV] [PATH]\n"
     "       2. export [-r REV] PATH1[@PEGREV] [PATH2]\n"
     "\n"
     "  1. Exports a clean directory tree from the repository specified by\n"
     "     URL, at revision REV if it is given, otherwise at HEAD, into\n"
     "     PATH. If PATH is omitted, the last component of the URL is used\n"
     "     for the local directory name.\n"
     "\n"
     "  2. Exports a clean directory tree from the working copy specified by\n"
     "     PATH1, at revision REV if it is given, otherwise at WORKING, into\n"
     "     PATH2.  If PATH2 is omitted, the last component of the PATH1 is used\n"
     "     for the local directory name. If REV is not specified, all local\n"
     "     changes will be preserved.  Files not under version control will\n"
     "     not be copied.\n"
     "\n"
     "  If specified, PEGREV determines in which revision the target is first\n"
     "  looked up.\n"),
    {'r', 'q', 'N', opt_depth, opt_force, opt_native_eol, opt_ignore_externals,
     opt_ignore_keywords} },

  { "help", svn_cl__help, {"?", "h"}, N_
    ("Describe the usage of this program or its subcommands.\n"
     "usage: help [SUBCOMMAND...]\n"),
    {0} },
  /* This command is also invoked if we see option "--help", "-h" or "-?". */

  { "import", svn_cl__import, {0}, N_
    ("Commit an unversioned file or tree into the repository.\n"
     "usage: import [PATH] URL\n"
     "\n"
     "  Recursively commit a copy of PATH to URL.\n"
     "  If PATH is omitted '.' is assumed.\n"
     "  Parent directories are created as necessary in the repository.\n"
     "  If PATH is a directory, the contents of the directory are added\n"
     "  directly under URL.\n"
     "  Unversionable items such as device files and pipes are ignored\n"
     "  if --force is specified.\n"),
    {'q', 'N', opt_depth, opt_autoprops, opt_force, opt_no_autoprops,
     SVN_CL__LOG_MSG_OPTIONS, opt_no_ignore} },

  { "info", svn_cl__info, {0}, N_
    ("Display information about a local or remote item.\n"
     "usage: info [TARGET[@REV]...]\n"
     "\n"
     "  Print information about each TARGET (default: '.').\n"
     "  TARGET may be either a working-copy path or URL.  If specified, REV\n"
     "  determines in which revision the target is first looked up.\n"),
    {'r', 'R', opt_depth, opt_targets, opt_incremental, opt_xml, opt_changelist}
  },

  { "list", svn_cl__list, {"ls"}, N_
    ("List directory entries in the repository.\n"
     "usage: list [TARGET[@REV]...]\n"
     "\n"
     "  List each TARGET file and the contents of each TARGET directory as\n"
     "  they exist in the repository.  If TARGET is a working copy path, the\n"
     "  corresponding repository URL will be used. If specified, REV determines\n"
     "  in which revision the target is first looked up.\n"
     "\n"
     "  The default TARGET is '.', meaning the repository URL of the current\n"
     "  working directory.\n"
     "\n"
     "  With --verbose, the following fields will be shown for each item:\n"
     "\n"
     "    Revision number of the last commit\n"
     "    Author of the last commit\n"
     "    If locked, the letter 'O'.  (Use 'svn info URL' to see details)\n"
     "    Size (in bytes)\n"
     "    Date and time of the last commit\n"),
    {'r', 'v', 'R', opt_depth, opt_incremental, opt_xml} },

  { "lock", svn_cl__lock, {0}, N_
    ("Lock working copy paths or URLs in the repository, so that\n"
     "no other user can commit changes to them.\n"
     "usage: lock TARGET...\n"
     "\n"
     "  Use --force to steal the lock from another user or working copy.\n"),
    { opt_targets, 'm', 'F', opt_force_log, opt_encoding, opt_force },
    {{'F', N_("read lock comment from file ARG")},
     {'m', N_("specify lock comment ARG")},
     {opt_force_log, N_("force validity of lock comment source")}} },

  { "log", svn_cl__log, {0}, N_
    ("Show the log messages for a set of revision(s) and/or file(s).\n"
     "usage: 1. log [PATH]\n"
     "       2. log URL[@REV] [PATH...]\n"
     "\n"
     "  1. Print the log messages for a local PATH (default: '.').\n"
     "     The default revision range is BASE:1.\n"
     "\n"
     "  2. Print the log messages for the PATHs (default: '.') under URL.\n"
     "     If specified, REV determines in which revision the URL is first\n"
     "     looked up, and the default revision range is REV:1; otherwise,\n"
     "     the URL is looked up in HEAD, and the default revision range is\n"
     "     HEAD:1.\n"
     "\n"
     "  Multiple '-c' or '-r' options may be specified (but not a\n"
     "  combination of '-c' and '-r' options), and mixing of forward and\n"
     "  reverse ranges is allowed.\n"
     "\n"
     "  With -v, also print all affected paths with each log message.\n"
     "  With -q, don't print the log message body itself (note that this is\n"
     "  compatible with -v).\n"
     "\n"
     "  Each log message is printed just once, even if more than one of the\n"
     "  affected paths for that revision were explicitly requested.  Logs\n"
     "  follow copy history by default.  Use --stop-on-copy to disable this\n"
     "  behavior, which can be useful for determining branchpoints.\n"
     "\n"
     "  Examples:\n"
     "    svn log\n"
     "    svn log foo.c\n"
     "    svn log http://www.example.com/repo/project/foo.c\n"
     "    svn log http://www.example.com/repo/project foo.c bar.c\n"),
    {'r', 'q', 'v', 'g', 'c', opt_targets, opt_stop_on_copy, opt_incremental,
     opt_xml, 'l', opt_with_all_revprops, opt_with_no_revprops, opt_with_revprop,
     opt_show_diff, opt_diff_cmd, opt_internal_diff, 'x'},
    {{opt_with_revprop, N_("retrieve revision property ARG")},
     {'c', N_("the change made in revision ARG")}} },

  { "merge", svn_cl__merge, {0}, N_
    ("Apply the differences between two sources to a working copy path.\n"
     "usage: 1. merge sourceURL1[@N] sourceURL2[@M] [WCPATH]\n"
     "       2. merge sourceWCPATH1@N sourceWCPATH2@M [WCPATH]\n"
     "       3. merge [-c M[,N...] | -r N:M ...] SOURCE[@REV] [WCPATH]\n"
     "\n"
     "  1. In the first form, the source URLs are specified at revisions\n"
     "     N and M.  These are the two sources to be compared.  The revisions\n"
     "     default to HEAD if omitted.\n"
     "\n"
     "  2. In the second form, the URLs corresponding to the source working\n"
     "     copy paths define the sources to be compared.  The revisions must\n"
     "     be specified.\n"
     "\n"
     "  3. In the third form, SOURCE can be either a URL or a working copy\n"
     "     path (in which case its corresponding URL is used).  SOURCE (in\n"
     "     revision REV) is compared as it existed between revisions N and M\n"
     "     for each revision range provided.  If REV is not specified, HEAD\n"
     "     is assumed.  '-c M' is equivalent to '-r <M-1>:M', and '-c -M'\n"
     "     does the reverse: '-r M:<M-1>'.  If no revision ranges are\n"
     "     specified, the default range of 0:REV is used.  Multiple '-c'\n"
     "     and/or '-r' options may be specified, and mixing of forward\n"
     "     and reverse ranges is allowed.\n"
     "\n"
     "  WCPATH is the working copy path that will receive the changes.\n"
     "  If WCPATH is omitted, a default value of '.' is assumed, unless\n"
     "  the sources have identical basenames that match a file within '.':\n"
     "  in which case, the differences will be applied to that file.\n"
     "\n"
     "  For each merged item a line will be printed with characters reporting\n"
     "  the action taken. These characters have the following meaning:\n"
     "\n"
     "    A  Added\n"
     "    D  Deleted\n"
     "    U  Updated\n"
     "    C  Conflict\n"
     "    G  Merged\n"
     "    E  Existed\n"
     "    R  Replaced\n"
     "\n"
     "  Characters in the first column report about the item itself.\n"
     "  Characters in the second column report about properties of the item.\n"
     "  A 'C' in the third column indicates a tree conflict, while a 'C' in\n"
     "  the first and second columns indicate textual conflicts in files\n"
     "  and in property values, respectively.\n"
     "\n"
     "  NOTE:  Subversion will only record metadata to track the merge\n"
     "  if the two sources are on the same line of history -- if the\n"
     "  first source is an ancestor of the second, or vice-versa.  This is\n"
     "  guaranteed to be the case when using the third form listed above.\n"
     "  The --ignore-ancestry option overrides this, forcing Subversion to\n"
     "  regard the sources as unrelated and not to track the merge.\n"),
    {'r', 'c', 'N', opt_depth, 'q', opt_force, opt_dry_run, opt_merge_cmd,
     opt_record_only, 'x', opt_ignore_ancestry, opt_accept, opt_reintegrate} },

  { "mergeinfo", svn_cl__mergeinfo, {0}, N_
    ("Display merge-related information.\n"
     "usage: mergeinfo SOURCE[@REV] [TARGET[@REV]]\n"
     "\n"
     "  Display information related to merges (or potential merges) between\n"
     "  SOURCE and TARGET (default: '.').  If the --show-revs option\n"
     "  is not provided, display revisions which have been merged from\n"
     "  SOURCE to TARGET; otherwise, display the type of information\n"
     "  specified by the --show-revs option.\n"),
    {'r', 'R', opt_depth, opt_show_revs} },

  { "mkdir", svn_cl__mkdir, {0}, N_
    ("Create a new directory under version control.\n"
     "usage: 1. mkdir PATH...\n"
     "       2. mkdir URL...\n"
     "\n"
     "  Create version controlled directories.\n"
     "\n"
     "  1. Each directory specified by a working copy PATH is created locally\n"
     "    and scheduled for addition upon the next commit.\n"
     "\n"
     "  2. Each directory specified by a URL is created in the repository via\n"
     "    an immediate commit.\n"
     "\n"
     "  In both cases, all the intermediate directories must already exist,\n"
     "  unless the --parents option is given.\n"),
    {'q', opt_parents, SVN_CL__LOG_MSG_OPTIONS} },

  { "move", svn_cl__move, {"mv", "rename", "ren"}, N_
    ("Move and/or rename something in working copy or repository.\n"
     "usage: move SRC... DST\n"
     "\n"
     "When moving multiple sources, they will be added as children of DST,\n"
     "which must be a directory.\n"
     "\n"
     "  Note:  this subcommand is equivalent to a 'copy' and 'delete'.\n"
     "  Note:  the --revision option has no use and is deprecated.\n"
     "\n"
     "  SRC and DST can both be working copy (WC) paths or URLs:\n"
     "    WC  -> WC:   move and schedule for addition (with history)\n"
     "    URL -> URL:  complete server-side rename.\n"
     "  All the SRCs must be of the same type.\n"),
    {'r', 'q', opt_force, opt_parents, SVN_CL__LOG_MSG_OPTIONS} },

#ifdef SVN_WITH_EXPERIMENTAL_OBLITERATE
  { "obliterate", svn_cl__obliterate, {0}, N_
    ("Permanently delete a specific node-revision from the repository.\n"
     "usage: obliterate URL@REV\n"),
    {0} },
#endif

  { "patch", svn_cl__patch, {0}, N_
    ("Apply a patch to a working copy.\n"
     "usage: patch PATCHFILE [WCPATH]\n"
     "\n"
     "  Apply a unidiff patch in PATCHFILE to the working copy WCPATH.\n"
     "  If WCPATH is omitted, '.' is assumed.\n"
     "\n"
     "  A unidiff patch suitable for application to a working copy can be\n"
     "  produced with the 'svn diff' command or third-party diffing tools.\n"
     "  Any non-unidiff content of PATCHFILE is ignored.\n"
     "\n"
     "  Changes listed in the patch will either be applied or rejected.\n"
     "  If a change does not match at its exact line offset, it may be applied\n"
     "  earlier or later in the file if a match is found elsewhere for the\n"
     "  surrounding lines of context provided by the patch.\n"
     "  A change may also be applied with fuzz, which means that one\n"
     "  or more lines of context are ignored when matching the change.\n"
     "  If no matching context can be found for a change, the change conflicts\n"
     "  and will be written to a reject file with the extension .svnpatch.rej.\n"
     "\n"
     "  For each patched file a line will be printed with characters reporting\n"
     "  the action taken. These characters have the following meaning:\n"
     "\n"
     "    A  Added\n"
     "    D  Deleted\n"
     "    U  Updated\n"
     "    C  Conflict\n"
     "    G  Merged (with local uncommitted changes)\n"
     "\n"
     "  Changes applied with an offset or fuzz are reported on lines starting\n"
     "  with the '>' symbol. You should review such changes carefully.\n"
     "\n"
     "  If the patch removes all content from a file, that file is scheduled\n"
     "  for deletion. If the patch creates a new file, that file is scheduled\n"
     "  for addition. Use 'svn revert' to undo deletions and additions you\n"
     "  do not agree with.\n"
     ),
    {'q', opt_dry_run, opt_strip_count, opt_reverse_diff,
     opt_ignore_whitespace} },

  { "propdel", svn_cl__propdel, {"pdel", "pd"}, N_
    ("Remove a property from files, dirs, or revisions.\n"
     "usage: 1. propdel PROPNAME [PATH...]\n"
     "       2. propdel PROPNAME --revprop -r REV [TARGET]\n"
     "\n"
     "  1. Removes versioned props in working copy.\n"
     "  2. Removes unversioned remote prop on repos revision.\n"
     "     TARGET only determines which repository to access.\n"),
    {'q', 'R', opt_depth, 'r', opt_revprop, opt_changelist} },

  { "propedit", svn_cl__propedit, {"pedit", "pe"}, N_
    ("Edit a property with an external editor.\n"
     "usage: 1. propedit PROPNAME TARGET...\n"
     "       2. propedit PROPNAME --revprop -r REV [TARGET]\n"
     "\n"
     "  1. Edits versioned prop in working copy or repository.\n"
     "  2. Edits unversioned remote prop on repos revision.\n"
     "     TARGET only determines which repository to access.\n"
     "\n"
     "See 'svn help propset' for more on setting properties.\n"),
    {'r', opt_revprop, SVN_CL__LOG_MSG_OPTIONS, opt_force} },

  { "propget", svn_cl__propget, {"pget", "pg"}, N_
    ("Print the value of a property on files, dirs, or revisions.\n"
     "usage: 1. propget PROPNAME [TARGET[@REV]...]\n"
     "       2. propget PROPNAME --revprop -r REV [TARGET]\n"
     "\n"
     "  1. Prints versioned props. If specified, REV determines in which\n"
     "     revision the target is first looked up.\n"
     "  2. Prints unversioned remote prop on repos revision.\n"
     "     TARGET only determines which repository to access.\n"
     "\n"
     "  By default, this subcommand will add an extra newline to the end\n"
     "  of the property values so that the output looks pretty.  Also,\n"
     "  whenever there are multiple paths involved, each property value\n"
     "  is prefixed with the path with which it is associated.  Use the\n"
     "  --strict option to disable these beautifications (useful when\n"
     "  redirecting a binary property value to a file, but available only\n"
     "  if you supply a single TARGET to a non-recursive propget operation).\n"),
    {'v', 'R', opt_depth, 'r', opt_revprop, opt_strict, opt_xml,
     opt_changelist } },

  { "proplist", svn_cl__proplist, {"plist", "pl"}, N_
    ("List all properties on files, dirs, or revisions.\n"
     "usage: 1. proplist [TARGET[@REV]...]\n"
     "       2. proplist --revprop -r REV [TARGET]\n"
     "\n"
     "  1. Lists versioned props. If specified, REV determines in which\n"
     "     revision the target is first looked up.\n"
     "  2. Lists unversioned remote props on repos revision.\n"
     "     TARGET only determines which repository to access.\n"),
    {'v', 'R', opt_depth, 'r', 'q', opt_revprop, opt_xml, opt_changelist } },

  { "propset", svn_cl__propset, {"pset", "ps"}, N_
    ("Set the value of a property on files, dirs, or revisions.\n"
     "usage: 1. propset PROPNAME PROPVAL PATH...\n"
     "       2. propset PROPNAME --revprop -r REV PROPVAL [TARGET]\n"
     "\n"
     "  1. Changes a versioned file or directory property in a working copy.\n"
     "  2. Changes an unversioned property on a repository revision.\n"
     "     (TARGET only determines which repository to access.)\n"
     "\n"
     "  The value may be provided with the --file option instead of PROPVAL.\n"
     "\n"
     "  Note: svn recognizes the following special versioned properties\n"
     "  but will store any arbitrary properties set:\n"
     "    svn:ignore     - A newline separated list of file glob patterns to ignore.\n"
     "    svn:keywords   - Keywords to be expanded.  Valid keywords are:\n"
     "      URL, HeadURL             - The URL for the head version of the object.\n"
     "      Author, LastChangedBy    - The last person to modify the file.\n"
     "      Date, LastChangedDate    - The date/time the object was last modified.\n"
     "      Rev, Revision,           - The last revision the object changed.\n"
     "      LastChangedRevision\n"
     "      Id                       - A compressed summary of the previous\n"
     "                                   4 keywords.\n"
     "      Header                   - Similar to Id but includes the full URL.\n"
     "    svn:executable - If present, make the file executable.  Use\n"
     "      'svn propdel svn:executable PATH...' to clear.\n"
     "    svn:eol-style  - One of 'native', 'LF', 'CR', 'CRLF'.\n"
     "    svn:mime-type  - The mimetype of the file.  Used to determine\n"
     "      whether to merge the file, and how to serve it from Apache.\n"
     "      A mimetype beginning with 'text/' (or an absent mimetype) is\n"
     "      treated as text.  Anything else is treated as binary.\n"
     "    svn:externals  - A newline separated list of module specifiers,\n"
     "      each of which consists of a relative directory path, optional\n"
     "      revision flags and an URL.  The ordering of the three elements\n"
     "      implements different behavior.  Subversion 1.4 and earlier only\n"
     "      support the following formats and the URLs cannot have peg\n"
     "      revisions:\n"
     "        foo             http://example.com/repos/zig\n"
     "        foo/bar -r 1234 http://example.com/repos/zag\n"
     "      Subversion 1.5 and greater support the above formats and the\n"
     "      following formats where the URLs may have peg revisions:\n"
     "                http://example.com/repos/zig@42 foo\n"
     "        -r 1234 http://example.com/repos/zig foo/bar\n"
     "      Relative URLs are supported in Subversion 1.5 and greater for\n"
     "      all above formats and are indicated by starting the URL with one\n"
     "      of the following strings\n"
     "        ../  to the parent directory of the extracted external\n"
     "        ^/   to the repository root\n"
     "        //   to the scheme\n"
     "        /    to the server root\n"
     "      The ambiguous format 'relative_path relative_path' is taken as\n"
     "      'relative_url relative_path' with peg revision support.\n"
     "      Lines in externals definitions starting with the '#' character\n"
     "      are considered comments and are ignored.\n"
     "    svn:needs-lock - If present, indicates that the file should be locked\n"
     "      before it is modified.  Makes the working copy file read-only\n"
     "      when it is not locked.  Use 'svn propdel svn:needs-lock PATH...'\n"
     "      to clear.\n"
     "\n"
     "  The svn:keywords, svn:executable, svn:eol-style, svn:mime-type and\n"
     "  svn:needs-lock properties cannot be set on a directory.  A non-recursive\n"
     "  attempt will fail, and a recursive attempt will set the property\n"
     "  only on the file children of the directory.\n"),
    {'F', opt_encoding, 'q', 'r', opt_targets, 'R', opt_depth, opt_revprop,
     opt_force, opt_changelist },
    {{'F', N_("read property value from file ARG")}} },

  { "resolve", svn_cl__resolve, {0}, N_
    ("Resolve conflicts on working copy files or directories.\n"
     "usage: resolve --accept=ARG [PATH...]\n"
     "\n"
     "  Note:  the --accept option is currently required.\n"),
    {opt_targets, 'R', opt_depth, 'q', opt_accept},
    {{opt_accept, N_("specify automatic conflict resolution source\n"
                             "                            "
                             "('base', 'working', 'mine-conflict',\n"
                             "                            "
                             " 'theirs-conflict', 'mine-full', 'theirs-full')")}} },

  { "resolved", svn_cl__resolved, {0}, N_
    ("Remove 'conflicted' state on working copy files or directories.\n"
     "usage: resolved PATH...\n"
     "\n"
     "  Note:  this subcommand does not semantically resolve conflicts or\n"
     "  remove conflict markers; it merely removes the conflict-related\n"
     "  artifact files and allows PATH to be committed again.  It has been\n"
     "  deprecated in favor of running 'svn resolve --accept working'.\n"),
    {opt_targets, 'R', opt_depth, 'q'} },

  { "revert", svn_cl__revert, {0}, N_
    ("Restore pristine working copy file (undo most local edits).\n"
     "usage: revert PATH...\n"
     "\n"
     "  Note:  this subcommand does not require network access, and resolves\n"
     "  any conflicted states.  However, it does not restore removed directories.\n"),
    {opt_targets, 'R', opt_depth, 'q', opt_changelist} },

  { "status", svn_cl__status, {"stat", "st"}, N_
    ("Print the status of working copy files and directories.\n"
     "usage: status [PATH...]\n"
     "\n"
     "  With no args, print only locally modified items (no network access).\n"
     "  With -q, print only summary information about locally modified items.\n"
     "  With -u, add working revision and server out-of-date information.\n"
     "  With -v, print full revision information on every item.\n"
     "\n"
     "  The first seven columns in the output are each one character wide:\n"
     "    First column: Says if item was added, deleted, or otherwise changed\n"
     "      ' ' no modifications\n"
     "      'A' Added\n"
     "      'C' Conflicted\n"
     "      'D' Deleted\n"
     "      'I' Ignored\n"
     "      'M' Modified\n"
     "      'R' Replaced\n"
     "      'X' an unversioned directory created by an externals definition\n"
     "      '?' item is not under version control\n"
     "      '!' item is missing (removed by non-svn command) or incomplete\n"
     "      '~' versioned item obstructed by some item of a different kind\n"
     "    Second column: Modifications of a file's or directory's properties\n"
     "      ' ' no modifications\n"
     "      'C' Conflicted\n"
     "      'M' Modified\n"
     "    Third column: Whether the working copy directory is locked\n"
     "      ' ' not locked\n"
     "      'L' locked\n"
     "    Fourth column: Scheduled commit will contain addition-with-history\n"
     "      ' ' no history scheduled with commit\n"
     "      '+' history scheduled with commit\n"
     "    Fifth column: Whether the item is switched or a file external\n"
     "      ' ' normal\n"
     "      'S' the item has a Switched URL relative to the parent\n"
     "      'X' a versioned file created by an eXternals definition\n"
     "    Sixth column: Repository lock token\n"
     "      (without -u)\n"
     "      ' ' no lock token\n"
     "      'K' lock token present\n"
     "      (with -u)\n"
     "      ' ' not locked in repository, no lock token\n"
     "      'K' locked in repository, lock toKen present\n"
     "      'O' locked in repository, lock token in some Other working copy\n"
     "      'T' locked in repository, lock token present but sTolen\n"
     "      'B' not locked in repository, lock token present but Broken\n"
     "    Seventh column: Whether the item is the victim of a tree conflict\n"
     "      ' ' normal\n"
     "      'C' tree-Conflicted\n"
     "    If the item is a tree conflict victim, an additional line is printed\n"
     "    after the item's status line, explaining the nature of the conflict.\n"
     "\n"
     "  The out-of-date information appears in the ninth column (with -u):\n"
     "      '*' a newer revision exists on the server\n"
     "      ' ' the working copy is up to date\n"
     "\n"
     "  Remaining fields are variable width and delimited by spaces:\n"
     "    The working revision (with -u or -v)\n"
     "    The last committed revision and last committed author (with -v)\n"
     "    The working copy path is always the final field, so it can\n"
     "      include spaces.\n"
     "\n"
     "  Example output:\n"
     "    svn status wc\n"
     "     M     wc/bar.c\n"
     "    A  +   wc/qax.c\n"
     "\n"
     "    svn status -u wc\n"
     "     M           965    wc/bar.c\n"
     "           *     965    wc/foo.c\n"
     "    A  +         965    wc/qax.c\n"
     "    Status against revision:   981\n"
     "\n"
     "    svn status --show-updates --verbose wc\n"
     "     M           965       938 kfogel       wc/bar.c\n"
     "           *     965       922 sussman      wc/foo.c\n"
     "    A  +         965       687 joe          wc/qax.c\n"
     "                 965       687 joe          wc/zig.c\n"
     "    Status against revision:   981\n"
     "\n"
     "    svn status\n"
     "     M      wc/bar.c\n"
     "    !     C wc/qaz.c\n"
     "          >   local missing, incoming edit upon update\n"
     "    D       wc/qax.c\n"),
    { 'u', 'v', 'N', opt_depth, 'q', opt_no_ignore, opt_incremental, opt_xml,
      opt_ignore_externals, opt_changelist, opt_ignore_mergeinfo} },

  { "switch", svn_cl__switch, {"sw"}, N_
    ("Update the working copy to a different URL.\n"
     "usage: 1. switch URL[@PEGREV] [PATH]\n"
     "       2. switch --relocate FROM TO [PATH...]\n"
     "\n"
     "  1. Update the working copy to mirror a new URL within the repository.\n"
     "     This behavior is similar to 'svn update', and is the way to\n"
     "     move a working copy to a branch or tag within the same repository.\n"
     "     If specified, PEGREV determines in which revision the target is first\n"
     "     looked up.\n"
     "\n"
     "     If --force is used, unversioned obstructing paths in the working\n"
     "     copy do not automatically cause a failure if the switch attempts to\n"
     "     add the same path.  If the obstructing path is the same type (file\n"
     "     or directory) as the corresponding path in the repository it becomes\n"
     "     versioned but its contents are left 'as-is' in the working copy.\n"
     "     This means that an obstructing directory's unversioned children may\n"
     "     also obstruct and become versioned.  For files, any content differences\n"
     "     between the obstruction and the repository are treated like a local\n"
     "     modification to the working copy.  All properties from the repository\n"
     "     are applied to the obstructing path.\n"
     "\n"
     "     Use the --set-depth option to set a new working copy depth on the\n"
     "     targets of this operation.\n"
     "\n"
     "  2. Rewrite working copy URL metadata to reflect a syntactic change only.\n"
     "     This is used when repository's root URL changes (such as a scheme\n"
     "     or hostname change) but your working copy still reflects the same\n"
     "     directory within the same repository.\n"
     "\n"
     "     FROM is the root URL which will be relocated from.\n"
     "     You can use 'svn info' to determine the root URL of the current\n"
     "     working copy directory (look for 'URL:' in its output).\n"
     "\n"
     "     TO is the root URL which will be relocated to.\n"
     "\n"
     "  See also 'svn help update' for a list of possible characters\n"
     "  reporting the action taken.\n"
     "\n"
     "  Examples:\n"
     "    svn switch ^/branches/1.x-release\n"
     "    svn switch --relocate http://www.example.com/repo/project \\\n"
     "                          svn://svn.example.com/repo/project\n"),
    { 'r', 'N', opt_depth, opt_set_depth, 'q', opt_merge_cmd, opt_relocate,
      opt_ignore_externals, opt_force, opt_accept} },

  { "unlock", svn_cl__unlock, {0}, N_
    ("Unlock working copy paths or URLs.\n"
     "usage: unlock TARGET...\n"
     "\n"
     "  Use --force to break the lock.\n"),
    { opt_targets, opt_force } },

  { "update", svn_cl__update, {"up"},  N_
    ("Bring changes from the repository into the working copy.\n"
     "usage: update [PATH...]\n"
     "\n"
     "  If no revision is given, bring working copy up-to-date with HEAD rev.\n"
     "  Else synchronize working copy to revision given by -r.\n"
     "\n"
     "  For each updated item a line will be printed with characters reporting\n"
     "  the action taken. These characters have the following meaning:\n"
     "\n"
     "    A  Added\n"
     "    D  Deleted\n"
     "    U  Updated\n"
     "    C  Conflict\n"
     "    G  Merged\n"
     "    E  Existed\n"
     "    R  Replaced\n"
     "\n"
     "  Characters in the first column report about the item itself.\n"
     "  Characters in the second column report about properties of the item.\n"
     "  A 'C' in the third column indicates a tree conflict, while a 'C' in\n"
     "  the first and second columns indicate textual conflicts in files\n"
     "  and in property values, respectively.\n"
     "\n"
     "  If --force is used, unversioned obstructing paths in the working\n"
     "  copy do not automatically cause a failure if the update attempts to\n"
     "  add the same path.  If the obstructing path is the same type (file\n"
     "  or directory) as the corresponding path in the repository it becomes\n"
     "  versioned but its contents are left 'as-is' in the working copy.\n"
     "  This means that an obstructing directory's unversioned children may\n"
     "  also obstruct and become versioned.  For files, any content differences\n"
     "  between the obstruction and the repository are treated like a local\n"
     "  modification to the working copy.  All properties from the repository\n"
     "  are applied to the obstructing path.  Obstructing paths are reported\n"
     "  in the first column with code 'E'.\n"
     "\n"
     "  Use the --set-depth option to set a new working copy depth on the\n"
     "  targets of this operation.\n"),
    {'r', 'N', opt_depth, opt_set_depth, 'q', opt_merge_cmd, opt_force,
     opt_ignore_externals, opt_changelist, opt_editor_cmd, opt_accept} },

  { "upgrade", svn_cl__upgrade, {0}, N_
    ("Upgrade the metadata storage format for a working copy.\n"
     "usage: upgrade TARGET...\n"),
    {0} },

  { NULL, NULL, {0}, NULL, {0} }
};


/* Version compatibility check */
static svn_error_t *
check_lib_versions(void)
{
  static const svn_version_checklist_t checklist[] =
    {
      { "svn_subr",   svn_subr_version },
      { "svn_client", svn_client_version },
      { "svn_wc",     svn_wc_version },
      { "svn_ra",     svn_ra_version },
      { "svn_delta",  svn_delta_version },
      { "svn_diff",   svn_diff_version },
      { NULL, NULL }
    };

  SVN_VERSION_DEFINE(my_version);
  return svn_ver_check_list(&my_version, checklist);
}


/* A flag to see if we've been cancelled by the client or not. */
static volatile sig_atomic_t cancelled = FALSE;

/* A signal handler to support cancellation. */
static void
signal_handler(int signum)
{
  apr_signal(signum, SIG_IGN);
  cancelled = TRUE;
}

/* Our cancellation callback. */
svn_error_t *
svn_cl__check_cancel(void *baton)
{
  if (cancelled)
    return svn_error_create(SVN_ERR_CANCELLED, NULL, _("Caught signal"));
  else
    return SVN_NO_ERROR;
}


/*** Main. ***/

int
main(int argc, const char *argv[])
{
  svn_error_t *err;
  apr_allocator_t *allocator;
  apr_pool_t *pool;
  int opt_id;
  apr_getopt_t *os;
  svn_cl__opt_state_t opt_state = { 0, { 0 } };
  svn_client_ctx_t *ctx;
  apr_array_header_t *received_opts;
  int i;
  const svn_opt_subcommand_desc2_t *subcommand = NULL;
  const char *dash_m_arg = NULL, *dash_F_arg = NULL;
  const char *path_utf8;
  apr_status_t apr_err;
  svn_cl__cmd_baton_t command_baton;
  svn_auth_baton_t *ab;
  svn_config_t *cfg_config;
  svn_boolean_t descend = TRUE;
  svn_boolean_t interactive_conflicts = FALSE;
  apr_hash_t *changelists;

  /* Initialize the app. */
  if (svn_cmdline_init("svn", stderr) != EXIT_SUCCESS)
    return EXIT_FAILURE;

  /* Create our top-level pool.  Use a separate mutexless allocator,
   * given this application is single threaded.
   */
  if (apr_allocator_create(&allocator))
    return EXIT_FAILURE;

  apr_allocator_max_free_set(allocator, SVN_ALLOCATOR_RECOMMENDED_MAX_FREE);

  pool = svn_pool_create_ex(NULL, allocator);
  apr_allocator_owner_set(allocator, pool);

  received_opts = apr_array_make(pool, SVN_OPT_MAX_OPTIONS, sizeof(int));

  /* Check library versions */
  err = check_lib_versions();
  if (err)
    return svn_cmdline_handle_exit_error(err, pool, "svn: ");

#if defined(WIN32) || defined(__CYGWIN__)
  /* Set the working copy administrative directory name. */
  if (getenv("SVN_ASP_DOT_NET_HACK"))
    {
      err = svn_wc_set_adm_dir("_svn", pool);
      if (err)
        return svn_cmdline_handle_exit_error(err, pool, "svn: ");
    }
#endif

  /* Initialize the RA library. */
  err = svn_ra_initialize(pool);
  if (err)
    return svn_cmdline_handle_exit_error(err, pool, "svn: ");

  /* Init our changelists hash. */
  changelists = apr_hash_make(pool);

  /* Begin processing arguments. */
  opt_state.start_revision.kind = svn_opt_revision_unspecified;
  opt_state.end_revision.kind = svn_opt_revision_unspecified;
  opt_state.revision_ranges =
    apr_array_make(pool, 0, sizeof(svn_opt_revision_range_t *));
  opt_state.depth = svn_depth_unknown;
  opt_state.set_depth = svn_depth_unknown;
  opt_state.accept_which = svn_cl__accept_unspecified;
  opt_state.show_revs = svn_cl__show_revs_merged;

  /* No args?  Show usage. */
  if (argc <= 1)
    {
      svn_cl__help(NULL, NULL, pool);
      svn_pool_destroy(pool);
      return EXIT_FAILURE;
    }

  /* Else, parse options. */
  err = svn_cmdline__getopt_init(&os, argc, argv, pool);
  if (err)
    return svn_cmdline_handle_exit_error(err, pool, "svn: ");

  os->interleave = 1;
  while (1)
    {
      const char *opt_arg;
      const char *utf8_opt_arg;

      /* Parse the next option. */
      apr_err = apr_getopt_long(os, svn_cl__options, &opt_id, &opt_arg);
      if (APR_STATUS_IS_EOF(apr_err))
        break;
      else if (apr_err)
        {
          svn_cl__help(NULL, NULL, pool);
          svn_pool_destroy(pool);
          return EXIT_FAILURE;
        }

      /* Stash the option code in an array before parsing it. */
      APR_ARRAY_PUSH(received_opts, int) = opt_id;

      switch (opt_id) {
      case 'l':
        {
          char *end;
          opt_state.limit = (int) strtol(opt_arg, &end, 10);
          if (end == opt_arg || *end != '\0')
            {
              err = svn_error_create(SVN_ERR_CL_ARG_PARSING_ERROR, NULL,
                                     _("Non-numeric limit argument given"));
              return svn_cmdline_handle_exit_error(err, pool, "svn: ");
            }
          if (opt_state.limit <= 0)
            {
              err = svn_error_create(SVN_ERR_INCORRECT_PARAMS, NULL,
                                    _("Argument to --limit must be positive"));
              return svn_cmdline_handle_exit_error(err, pool, "svn: ");
            }
        }
        break;
      case 'm':
        /* Note that there's no way here to detect if the log message
           contains a zero byte -- if it does, then opt_arg will just
           be shorter than the user intended.  Oh well. */
        opt_state.message = apr_pstrdup(pool, opt_arg);
        dash_m_arg = opt_arg;
        break;
      case 'c':
        {
          char *end;
          svn_revnum_t changeno;
          svn_opt_revision_range_t *range;
          apr_array_header_t *change_revs =
            svn_cstring_split(opt_arg, ", \n\r\t\v", TRUE, pool);

          if (opt_state.old_target)
            {
              err = svn_error_create
                (SVN_ERR_CL_ARG_PARSING_ERROR, NULL,
                 _("Can't specify -c with --old"));
              return svn_cmdline_handle_exit_error(err, pool, "svn: ");
            }

          for (i = 0; i < change_revs->nelts; i++)
            {
              const char *change_str =
                APR_ARRAY_IDX(change_revs, i, const char *);

              /* Allow any number of 'r's to prefix a revision number.
                 ### TODO: Any reason we're not just using opt.c's
                 ### revision-parsing code here?  Then -c could take
                 ### "{DATE}" and the special words. */
              while (*change_str == 'r')
                change_str++;
              changeno = strtol(change_str, &end, 10);
              if (end == change_str || *end != '\0')
                {
                  err = svn_error_createf(SVN_ERR_CL_ARG_PARSING_ERROR, NULL,
                                          _("Non-numeric change argument (%s) "
                                            "given to -c"), change_str);
                  return svn_cmdline_handle_exit_error(err, pool, "svn: ");
                }

              if (changeno == 0)
                {
                  err = svn_error_create(SVN_ERR_CL_ARG_PARSING_ERROR, NULL,
                                         _("There is no change 0"));
                  return svn_cmdline_handle_exit_error(err, pool, "svn: ");
                }

              /* Figure out the range:
                    -c N  -> -r N-1:N
                    -c -N -> -r N:N-1 */
              range = apr_palloc(pool, sizeof(*range));
              if (changeno > 0)
                {
                  range->start.value.number = changeno - 1;
                  range->end.value.number = changeno;
                }
              else
                {
                  changeno = -changeno;
                  range->start.value.number = changeno;
                  range->end.value.number = changeno - 1;
                }
              opt_state.used_change_arg = TRUE;
              range->start.kind = svn_opt_revision_number;
              range->end.kind = svn_opt_revision_number;
              APR_ARRAY_PUSH(opt_state.revision_ranges,
                             svn_opt_revision_range_t *) = range;
            }
        }
        break;
      case 'r':
        opt_state.used_revision_arg = TRUE;
        if (svn_opt_parse_revision_to_range(opt_state.revision_ranges,
                                            opt_arg, pool) != 0)
          {
            err = svn_utf_cstring_to_utf8(&utf8_opt_arg, opt_arg, pool);
            if (! err)
              err = svn_error_createf
                (SVN_ERR_CL_ARG_PARSING_ERROR, NULL,
                 _("Syntax error in revision argument '%s'"),
                 utf8_opt_arg);
            return svn_cmdline_handle_exit_error(err, pool, "svn: ");
          }
        break;
      case 'v':
        opt_state.verbose = TRUE;
        break;
      case 'u':
        opt_state.update = TRUE;
        break;
      case 'h':
      case '?':
        opt_state.help = TRUE;
        break;
      case 'q':
        opt_state.quiet = TRUE;
        break;
      case opt_incremental:
        opt_state.incremental = TRUE;
        break;
      case 'F':
        err = svn_utf_cstring_to_utf8(&utf8_opt_arg, opt_arg, pool);
        if (! err)
          err = svn_stringbuf_from_file2(&(opt_state.filedata),
                                         utf8_opt_arg, pool);
        if (err)
          return svn_cmdline_handle_exit_error(err, pool, "svn: ");
        dash_F_arg = opt_arg;
        break;
      case opt_targets:
        {
          svn_stringbuf_t *buffer, *buffer_utf8;

          /* We need to convert to UTF-8 now, even before we divide
             the targets into an array, because otherwise we wouldn't
             know what delimiter to use for svn_cstring_split().  */

          err = svn_utf_cstring_to_utf8(&utf8_opt_arg, opt_arg, pool);

          if (! err)
            err = svn_stringbuf_from_file2(&buffer, utf8_opt_arg, pool);
          if (! err)
            err = svn_utf_stringbuf_to_utf8(&buffer_utf8, buffer, pool);
          if (err)
            return svn_cmdline_handle_exit_error(err, pool, "svn: ");
          opt_state.targets = svn_cstring_split(buffer_utf8->data, "\n\r",
                                                TRUE, pool);
        }
        break;
      case opt_force:
        opt_state.force = TRUE;
        break;
      case opt_force_log:
        opt_state.force_log = TRUE;
        break;
      case opt_dry_run:
        opt_state.dry_run = TRUE;
        break;
      case opt_revprop:
        opt_state.revprop = TRUE;
        break;
      case 'R':
        opt_state.depth = SVN_DEPTH_INFINITY_OR_FILES(TRUE);
        break;
      case 'N':
        descend = FALSE;
        break;
      case opt_depth:
        err = svn_utf_cstring_to_utf8(&utf8_opt_arg, opt_arg, pool);
        if (err)
          return svn_cmdline_handle_exit_error
            (svn_error_createf(SVN_ERR_CL_ARG_PARSING_ERROR, NULL,
                               _("Error converting depth "
                                 "from locale to UTF-8")), pool, "svn: ");
        opt_state.depth = svn_depth_from_word(utf8_opt_arg);
        if (opt_state.depth == svn_depth_unknown
            || opt_state.depth == svn_depth_exclude)
          {
            return svn_cmdline_handle_exit_error
              (svn_error_createf(SVN_ERR_CL_ARG_PARSING_ERROR, NULL,
                                 _("'%s' is not a valid depth; try "
                                   "'empty', 'files', 'immediates', "
                                   "or 'infinity'"),
                                 utf8_opt_arg), pool, "svn: ");
          }
        break;
      case opt_set_depth:
        err = svn_utf_cstring_to_utf8(&utf8_opt_arg, opt_arg, pool);
        if (err)
          return svn_cmdline_handle_exit_error
            (svn_error_createf(SVN_ERR_CL_ARG_PARSING_ERROR, NULL,
                               _("Error converting depth "
                                 "from locale to UTF-8")), pool, "svn: ");
        opt_state.set_depth = svn_depth_from_word(utf8_opt_arg);
        /* svn_depth_exclude is okay for --set-depth. */
        if (opt_state.set_depth == svn_depth_unknown)
          {
            return svn_cmdline_handle_exit_error
              (svn_error_createf(SVN_ERR_CL_ARG_PARSING_ERROR, NULL,
                                 _("'%s' is not a valid depth; try "
                                   "'exclude', 'empty', 'files', 'immediates', "
                                   "or 'infinity'"),
                                 utf8_opt_arg), pool, "svn: ");
          }
        break;
      case opt_version:
        opt_state.version = TRUE;
        break;
      case opt_auth_username:
        err = svn_utf_cstring_to_utf8(&opt_state.auth_username,
                                      opt_arg, pool);
        if (err)
          return svn_cmdline_handle_exit_error(err, pool, "svn: ");
        break;
      case opt_auth_password:
        err = svn_utf_cstring_to_utf8(&opt_state.auth_password,
                                      opt_arg, pool);
        if (err)
          return svn_cmdline_handle_exit_error(err, pool, "svn: ");
        break;
      case opt_encoding:
        opt_state.encoding = apr_pstrdup(pool, opt_arg);
        break;
      case opt_xml:
        opt_state.xml = TRUE;
        break;
      case opt_stop_on_copy:
        opt_state.stop_on_copy = TRUE;
        break;
      case opt_strict:
        opt_state.strict = TRUE;
        break;
      case opt_no_ignore:
        opt_state.no_ignore = TRUE;
        break;
      case opt_no_auth_cache:
        opt_state.no_auth_cache = TRUE;
        break;
      case opt_non_interactive:
        opt_state.non_interactive = TRUE;
        break;
      case opt_trust_server_cert:
        opt_state.trust_server_cert = TRUE;
        break;
      case opt_no_diff_deleted:
        opt_state.no_diff_deleted = TRUE;
        break;
      case opt_show_copies_as_adds:
        opt_state.show_copies_as_adds = TRUE;
        break;
      case opt_notice_ancestry:
        opt_state.notice_ancestry = TRUE;
        break;
      case opt_ignore_ancestry:
        opt_state.ignore_ancestry = TRUE;
        break;
      case opt_ignore_externals:
        opt_state.ignore_externals = TRUE;
        break;
      case opt_relocate:
        opt_state.relocate = TRUE;
        break;
      case 'x':
        err = svn_utf_cstring_to_utf8(&opt_state.extensions, opt_arg, pool);
        if (err)
          return svn_cmdline_handle_exit_error(err, pool, "svn: ");
        break;
      case opt_diff_cmd:
        opt_state.diff_cmd = apr_pstrdup(pool, opt_arg);
        break;
      case opt_merge_cmd:
        opt_state.merge_cmd = apr_pstrdup(pool, opt_arg);
        break;
      case opt_record_only:
        opt_state.record_only = TRUE;
        break;
      case opt_editor_cmd:
        opt_state.editor_cmd = apr_pstrdup(pool, opt_arg);
        break;
      case opt_old_cmd:
        if (opt_state.used_change_arg)
          {
            err = svn_error_create
              (SVN_ERR_CL_ARG_PARSING_ERROR, NULL,
               _("Can't specify -c with --old"));
            return svn_cmdline_handle_exit_error(err, pool, "svn: ");
          }
        opt_state.old_target = apr_pstrdup(pool, opt_arg);
        break;
      case opt_new_cmd:
        opt_state.new_target = apr_pstrdup(pool, opt_arg);
        break;
      case opt_config_dir:
        err = svn_utf_cstring_to_utf8(&path_utf8, opt_arg, pool);
        if (err)
          return svn_cmdline_handle_exit_error(err, pool, "svn: ");
        opt_state.config_dir = svn_dirent_internal_style(path_utf8, pool);
        break;
      case opt_config_options:
        if (!opt_state.config_options)
          opt_state.config_options =
                   apr_array_make(pool, 1, sizeof(svn_cmdline__config_argument_t*));

        err = svn_utf_cstring_to_utf8(&opt_arg, opt_arg, pool);
        if (!err)
          err = svn_cmdline__parse_config_option(opt_state.config_options,
                                                 opt_arg, pool);
        if (err)
          return svn_cmdline_handle_exit_error(err, pool, "svn: ");
        break;
      case opt_autoprops:
        opt_state.autoprops = TRUE;
        break;
      case opt_no_autoprops:
        opt_state.no_autoprops = TRUE;
        break;
      case opt_native_eol:
        if ( !strcmp("LF", opt_arg) || !strcmp("CR", opt_arg) ||
             !strcmp("CRLF", opt_arg))
          opt_state.native_eol = apr_pstrdup(pool, opt_arg);
        else
          {
            err = svn_utf_cstring_to_utf8(&utf8_opt_arg, opt_arg, pool);
            if (! err)
              err = svn_error_createf
                (SVN_ERR_CL_ARG_PARSING_ERROR, NULL,
                 _("Syntax error in native-eol argument '%s'"),
                 utf8_opt_arg);
            return svn_cmdline_handle_exit_error(err, pool, "svn: ");
          }
        break;
      case opt_no_unlock:
        opt_state.no_unlock = TRUE;
        break;
      case opt_summarize:
        opt_state.summarize = TRUE;
        break;
      case opt_remove:
        opt_state.remove = TRUE;
        break;
      case opt_changelist:
        opt_state.changelist = apr_pstrdup(pool, opt_arg);
        if (opt_state.changelist[0] == '\0')
          {
            err = svn_error_create(SVN_ERR_CL_ARG_PARSING_ERROR, NULL,
                                   _("Changelist names must not be empty"));
            return svn_cmdline_handle_exit_error(err, pool, "svn: ");
          }
        apr_hash_set(changelists, opt_state.changelist,
                     APR_HASH_KEY_STRING, (void *)1);
        break;
      case opt_keep_changelists:
        opt_state.keep_changelists = TRUE;
        break;
      case opt_keep_local:
        opt_state.keep_local = TRUE;
        break;
      case opt_with_all_revprops:
        /* If --with-all-revprops is specified along with one or more
         * --with-revprops options, --with-all-revprops takes precedence. */
        opt_state.all_revprops = TRUE;
        break;
      case opt_with_no_revprops:
        opt_state.no_revprops = TRUE;
        break;
      case opt_with_revprop:
        err = svn_opt_parse_revprop(&opt_state.revprop_table, opt_arg, pool);
        if (err != SVN_NO_ERROR)
          return svn_cmdline_handle_exit_error(err, pool, "svn: ");
        break;
      case opt_parents:
        opt_state.parents = TRUE;
        break;
      case 'g':
        opt_state.use_merge_history = TRUE;
        break;
      case opt_accept:
        opt_state.accept_which = svn_cl__accept_from_word(opt_arg);
        if (opt_state.accept_which == svn_cl__accept_invalid)
          return svn_cmdline_handle_exit_error
            (svn_error_createf(SVN_ERR_CL_ARG_PARSING_ERROR, NULL,
                               _("'%s' is not a valid --accept value"),
                               opt_arg),
             pool, "svn: ");
        break;
      case opt_show_revs:
        opt_state.show_revs = svn_cl__show_revs_from_word(opt_arg);
        if (opt_state.show_revs == svn_cl__show_revs_invalid)
          return svn_cmdline_handle_exit_error
            (svn_error_createf(SVN_ERR_CL_ARG_PARSING_ERROR, NULL,
                               _("'%s' is not a valid --show-revs value"),
                               opt_arg),
             pool, "svn: ");
        break;
      case opt_reintegrate:
        opt_state.reintegrate = TRUE;
        break;
      case opt_strip_count:
        {
          char *end;
          opt_state.strip_count = (int) strtol(opt_arg, &end, 10);
          if (end == opt_arg || *end != '\0')
            {
              err = svn_error_createf(SVN_ERR_CL_ARG_PARSING_ERROR, NULL,
                                      _("Invalid strip count '%s'"), opt_arg);
              return svn_cmdline_handle_exit_error(err, pool, "svn: ");
            }
          if (opt_state.strip_count < 0)
            {
              err = svn_error_createf(SVN_ERR_INCORRECT_PARAMS, NULL,
                                      _("Negative strip count '%i' "
                                        "(strip count must be positive)"),
                                      opt_state.strip_count);
              return svn_cmdline_handle_exit_error(err, pool, "svn: ");
            }
        }
        break;
      case opt_ignore_keywords:
        opt_state.ignore_keywords = TRUE;
        break;
      case opt_reverse_diff:
        opt_state.reverse_diff = TRUE;
        break;
      case opt_ignore_whitespace:
          opt_state.ignore_whitespace = TRUE;
          break;
      case opt_show_diff:
          opt_state.show_diff = TRUE;
          break;
      case opt_internal_diff:
        opt_state.internal_diff = TRUE;
        break;
      case opt_ignore_mergeinfo:
        opt_state.ignore_mergeinfo = TRUE;
        break;
      default:
        /* Hmmm. Perhaps this would be a good place to squirrel away
           opts that commands like svn diff might need. Hmmm indeed. */
        break;
      }
    }

  /* Turn our hash of changelists into an array of unique ones. */
  err = svn_hash_keys(&(opt_state.changelists), changelists, pool);
  if (err)
    return svn_cmdline_handle_exit_error(err, pool, "svn: ");

  /* ### This really belongs in libsvn_client.  The trouble is,
     there's no one place there to run it from, no
     svn_client_init().  We'd have to add it to all the public
     functions that a client might call.  It's unmaintainable to do
     initialization from within libsvn_client itself, but it seems
     burdensome to demand that all clients call svn_client_init()
     before calling any other libsvn_client function... On the other
     hand, the alternative is effectively to demand that they call
     svn_config_ensure() instead, so maybe we should have a generic
     init function anyway.  Thoughts?  */
  err = svn_config_ensure(opt_state.config_dir, pool);
  if (err)
    return svn_cmdline_handle_exit_error(err, pool, "svn: ");

  /* If the user asked for help, then the rest of the arguments are
     the names of subcommands to get help on (if any), or else they're
     just typos/mistakes.  Whatever the case, the subcommand to
     actually run is svn_cl__help(). */
  if (opt_state.help)
    subcommand = svn_opt_get_canonical_subcommand2(svn_cl__cmd_table, "help");

  /* If we're not running the `help' subcommand, then look for a
     subcommand in the first argument. */
  if (subcommand == NULL)
    {
      if (os->ind >= os->argc)
        {
          if (opt_state.version)
            {
              /* Use the "help" subcommand to handle the "--version" option. */
              static const svn_opt_subcommand_desc2_t pseudo_cmd =
                { "--version", svn_cl__help, {0}, "",
                  {opt_version,    /* must accept its own option */
                   'q',            /* brief output */
                   opt_config_dir  /* all commands accept this */
                  } };

              subcommand = &pseudo_cmd;
            }
          else
            {
              svn_error_clear
                (svn_cmdline_fprintf(stderr, pool,
                                     _("Subcommand argument required\n")));
              svn_cl__help(NULL, NULL, pool);
              svn_pool_destroy(pool);
              return EXIT_FAILURE;
            }
        }
      else
        {
          const char *first_arg = os->argv[os->ind++];
          subcommand = svn_opt_get_canonical_subcommand2(svn_cl__cmd_table,
                                                         first_arg);
          if (subcommand == NULL)
            {
              const char *first_arg_utf8;
              err = svn_utf_cstring_to_utf8(&first_arg_utf8, first_arg, pool);
              if (err)
                return svn_cmdline_handle_exit_error(err, pool, "svn: ");
              svn_error_clear
                (svn_cmdline_fprintf(stderr, pool,
                                     _("Unknown command: '%s'\n"),
                                     first_arg_utf8));
              svn_cl__help(NULL, NULL, pool);
              svn_pool_destroy(pool);
              return EXIT_FAILURE;
            }
        }
    }

  /* Check that the subcommand wasn't passed any inappropriate options. */
  for (i = 0; i < received_opts->nelts; i++)
    {
      opt_id = APR_ARRAY_IDX(received_opts, i, int);

      /* All commands implicitly accept --help, so just skip over this
         when we see it. Note that we don't want to include this option
         in their "accepted options" list because it would be awfully
         redundant to display it in every commands' help text. */
      if (opt_id == 'h' || opt_id == '?')
        continue;

      if (! svn_opt_subcommand_takes_option3(subcommand, opt_id,
                                             svn_cl__global_options))
        {
          const char *optstr;
          const apr_getopt_option_t *badopt =
            svn_opt_get_option_from_code2(opt_id, svn_cl__options,
                                          subcommand, pool);
          svn_opt_format_option(&optstr, badopt, FALSE, pool);
          if (subcommand->name[0] == '-')
            svn_cl__help(NULL, NULL, pool);
          else
            svn_error_clear
              (svn_cmdline_fprintf
               (stderr, pool, _("Subcommand '%s' doesn't accept option '%s'\n"
                                "Type 'svn help %s' for usage.\n"),
                subcommand->name, optstr, subcommand->name));
          svn_pool_destroy(pool);
          return EXIT_FAILURE;
        }
    }

  /* Only merge and log support multiple revisions/revision ranges. */
  if (subcommand->cmd_func != svn_cl__merge
      && subcommand->cmd_func != svn_cl__log)
    {
      if (opt_state.revision_ranges->nelts > 1)
        {
          err = svn_error_create(SVN_ERR_CL_ARG_PARSING_ERROR, NULL,
                                 _("Multiple revision arguments "
                                   "encountered; can't specify -c twice, "
                                   "or both -c and -r"));
          return svn_cmdline_handle_exit_error(err, pool, "svn: ");
        }
    }

  /* Disallow simultaneous use of both --depth and --set-depth. */
  if ((opt_state.depth != svn_depth_unknown)
      && (opt_state.set_depth != svn_depth_unknown))
    {
      err = svn_error_create(SVN_ERR_CL_ARG_PARSING_ERROR, NULL,
                             _("--depth and --set-depth are mutually "
                               "exclusive"));
      return svn_cmdline_handle_exit_error(err, pool, "svn: ");
    }

  /* Disallow simultaneous use of both --with-all-revprops and
     --with-no-revprops.  */
  if (opt_state.all_revprops && opt_state.no_revprops)
    {
      err = svn_error_create(SVN_ERR_CL_ARG_PARSING_ERROR, NULL,
                             _("--with-all-revprops and --with-no-revprops "
                               "are mutually exclusive"));
      return svn_cmdline_handle_exit_error(err, pool, "svn: ");
    }

  /* Disallow simultaneous use of both --with-revprop and
     --with-no-revprops.  */
  if (opt_state.revprop_table && opt_state.no_revprops)
    {
      err = svn_error_create(SVN_ERR_CL_ARG_PARSING_ERROR, NULL,
                             _("--with-revprop and --with-no-revprops "
                               "are mutually exclusive"));
      return svn_cmdline_handle_exit_error(err, pool, "svn: ");
    }

  /* --trust-server-cert can only be used with --non-interactive */
  if (opt_state.trust_server_cert && !opt_state.non_interactive)
    {
      err = svn_error_create(SVN_ERR_CL_ARG_PARSING_ERROR, NULL,
                             _("--trust-server-cert requires "
                               "--non-interactive"));
      return svn_cmdline_handle_exit_error(err, pool, "svn: ");
    }

  /* Disallow simultaneous use of both --diff-cmd and
     --internal-diff.  */
  if (opt_state.diff_cmd && opt_state.internal_diff)
    {
      err = svn_error_create(SVN_ERR_CL_ARG_PARSING_ERROR, NULL,
                             _("--diff-cmd and --internal-diff "
                               "are mutually exclusive"));
      return svn_cmdline_handle_exit_error(err, pool, "svn: ");
    }

  /* Ensure that 'revision_ranges' has at least one item, and make
     'start_revision' and 'end_revision' match that item. */
  if (opt_state.revision_ranges->nelts == 0)
    {
      svn_opt_revision_range_t *range = apr_palloc(pool, sizeof(*range));
      range->start.kind = svn_opt_revision_unspecified;
      range->end.kind = svn_opt_revision_unspecified;
      APR_ARRAY_PUSH(opt_state.revision_ranges,
                     svn_opt_revision_range_t *) = range;
    }
  opt_state.start_revision = APR_ARRAY_IDX(opt_state.revision_ranges, 0,
                                           svn_opt_revision_range_t *)->start;
  opt_state.end_revision = APR_ARRAY_IDX(opt_state.revision_ranges, 0,
                                         svn_opt_revision_range_t *)->end;

  /* Create a client context object. */
  command_baton.opt_state = &opt_state;
  if ((err = svn_client_create_context(&ctx, pool)))
    return svn_cmdline_handle_exit_error(err, pool, "svn: ");
  command_baton.ctx = ctx;

  /* If we're running a command that could result in a commit, verify
     that any log message we were given on the command line makes
     sense (unless we've also been instructed not to care). */
  if ((! opt_state.force_log)
      && (subcommand->cmd_func == svn_cl__commit
          || subcommand->cmd_func == svn_cl__copy
          || subcommand->cmd_func == svn_cl__delete
          || subcommand->cmd_func == svn_cl__import
          || subcommand->cmd_func == svn_cl__mkdir
          || subcommand->cmd_func == svn_cl__move
          || subcommand->cmd_func == svn_cl__lock
          || subcommand->cmd_func == svn_cl__propedit))
    {
      /* If the -F argument is a file that's under revision control,
         that's probably not what the user intended. */
      if (dash_F_arg)
        {
          svn_node_kind_t kind;
          const char *local_abspath;
          const char *fname_utf8 = svn_dirent_internal_style(dash_F_arg, pool);

          err = svn_dirent_get_absolute(&local_abspath, fname_utf8, pool);

          if (!err)
            {
              err = svn_wc_read_kind(&kind, ctx->wc_ctx, local_abspath, FALSE,
                                     pool);

              if (!err && kind != svn_node_none && kind != svn_node_unknown)
                {
                  if (subcommand->cmd_func != svn_cl__lock)
                    {
                      err = svn_error_create(
                         SVN_ERR_CL_LOG_MESSAGE_IS_VERSIONED_FILE, NULL,
                         _("Log message file is a versioned file; "
                           "use '--force-log' to override"));
                    }
                  else
                    {
                      err = svn_error_create(
                         SVN_ERR_CL_LOG_MESSAGE_IS_VERSIONED_FILE, NULL,
                         _("Lock comment file is a versioned file; "
                           "use '--force-log' to override"));
                    }
                  return svn_cmdline_handle_exit_error(err, pool, "svn: ");
                }
            }
          svn_error_clear(err);
        }

      /* If the -m argument is a file at all, that's probably not what
         the user intended. */
      if (dash_m_arg)
        {
          apr_finfo_t finfo;
          if (apr_stat(&finfo, dash_m_arg,
                       APR_FINFO_MIN, pool) == APR_SUCCESS)
            {
              if (subcommand->cmd_func != svn_cl__lock)
                {
                  err = svn_error_create
                    (SVN_ERR_CL_LOG_MESSAGE_IS_PATHNAME, NULL,
                     _("The log message is a pathname "
                       "(was -F intended?); use '--force-log' to override"));
                }
              else
                {
                  err = svn_error_create
                    (SVN_ERR_CL_LOG_MESSAGE_IS_PATHNAME, NULL,
                     _("The lock comment is a pathname "
                       "(was -F intended?); use '--force-log' to override"));
                }
              return svn_cmdline_handle_exit_error(err, pool, "svn: ");
            }
        }
    }

  if (opt_state.relocate && (opt_state.depth != svn_depth_unknown))
    {
      err = svn_error_create(SVN_ERR_CL_MUTUALLY_EXCLUSIVE_ARGS, NULL,
                             _("--relocate and --depth are mutually "
                               "exclusive"));
      return svn_cmdline_handle_exit_error(err, pool, "svn: ");
    }

  /* Only a few commands can accept a revision range; the rest can take at
     most one revision number. */
  if (subcommand->cmd_func != svn_cl__blame
      && subcommand->cmd_func != svn_cl__diff
      && subcommand->cmd_func != svn_cl__log
      && subcommand->cmd_func != svn_cl__merge)
    {
      if (opt_state.end_revision.kind != svn_opt_revision_unspecified)
        {
          err = svn_error_create(SVN_ERR_CLIENT_REVISION_RANGE, NULL, NULL);
          return svn_cmdline_handle_exit_error(err, pool, "svn: ");
        }
    }

  /* -N has a different meaning depending on the command */
  if (descend == FALSE)
    {
      if (subcommand->cmd_func == svn_cl__status)
        {
          opt_state.depth = SVN_DEPTH_INFINITY_OR_IMMEDIATES(FALSE);
        }
      else if (subcommand->cmd_func == svn_cl__revert
               || subcommand->cmd_func == svn_cl__add
               || subcommand->cmd_func == svn_cl__commit)
        {
          /* In pre-1.5 Subversion, some commands treated -N like
             --depth=empty, so force that mapping here.  Anyway, with
             revert it makes sense to be especially conservative,
             since revert can lose data. */
          opt_state.depth = svn_depth_empty;
        }
      else
        {
          opt_state.depth = SVN_DEPTH_INFINITY_OR_FILES(FALSE);
        }
    }

  err = svn_config_get_config(&(ctx->config),
                              opt_state.config_dir, pool);
  if (err)
    {
      /* Fallback to default config if the config directory isn't readable. */
      if (err->apr_err == APR_EACCES)
        {
          svn_handle_warning2(stderr, err, "svn: ");
          svn_error_clear(err);
        }
      else
        return svn_cmdline_handle_exit_error(err, pool, "svn: ");
    }

  cfg_config = apr_hash_get(ctx->config, SVN_CONFIG_CATEGORY_CONFIG,
                            APR_HASH_KEY_STRING);

  /* Update the options in the config */
  if (opt_state.config_options)
    {
      svn_error_clear(
          svn_cmdline__apply_config_options(ctx->config, opt_state.config_options,
                                            "svn: ", "--config-option"));
    }

  /* XXX: Only diff_cmd for now, overlay rest later and stop passing
     opt_state altogether? */
  if (opt_state.diff_cmd)
    svn_config_set(cfg_config, SVN_CONFIG_SECTION_HELPERS,
                   SVN_CONFIG_OPTION_DIFF_CMD, opt_state.diff_cmd);
  if (opt_state.merge_cmd)
    svn_config_set(cfg_config, SVN_CONFIG_SECTION_HELPERS,
                   SVN_CONFIG_OPTION_DIFF3_CMD, opt_state.merge_cmd);
  if (opt_state.internal_diff)
    svn_config_set(cfg_config, SVN_CONFIG_SECTION_HELPERS,
                   SVN_CONFIG_OPTION_DIFF_CMD, NULL);

  /* Check for mutually exclusive args --auto-props and --no-auto-props */
  if (opt_state.autoprops && opt_state.no_autoprops)
    {
      err = svn_error_create(SVN_ERR_CL_MUTUALLY_EXCLUSIVE_ARGS, NULL,
                             _("--auto-props and --no-auto-props are "
                               "mutually exclusive"));
      return svn_cmdline_handle_exit_error(err, pool, "svn: ");
    }

  /* The --reintegrate option is mutually exclusive with both
     --ignore-ancestry and --record-only. */
  if (opt_state.reintegrate)
    {
      if (opt_state.ignore_ancestry)
        {
          if (opt_state.record_only)
            {
              err = svn_error_create(SVN_ERR_CL_MUTUALLY_EXCLUSIVE_ARGS, NULL,
                                     _("--reintegrate cannot be used with "
                                       "--ignore-ancestry or "
                                       "--record-only"));
              return svn_cmdline_handle_exit_error(err, pool, "svn: ");
            }
          else
            {
              err = svn_error_create(SVN_ERR_CL_MUTUALLY_EXCLUSIVE_ARGS, NULL,
                                     _("--reintegrate cannot be used with "
                                       "--ignore-ancestry"));
              return svn_cmdline_handle_exit_error(err, pool, "svn: ");
            }
          }
      else if (opt_state.record_only)
        {
          err = svn_error_create(SVN_ERR_CL_MUTUALLY_EXCLUSIVE_ARGS, NULL,
                                 _("--reintegrate cannot be used with "
                                   "--record-only"));
          return svn_cmdline_handle_exit_error(err, pool, "svn: ");
        }
    }

  /* Update auto-props-enable option, and populate the MIME types map,
     for add/import commands */
  if (subcommand->cmd_func == svn_cl__add
      || subcommand->cmd_func == svn_cl__import)
    {
      const char *mimetypes_file;
      svn_config_get(cfg_config, &mimetypes_file,
                     SVN_CONFIG_SECTION_MISCELLANY,
                     SVN_CONFIG_OPTION_MIMETYPES_FILE, FALSE);
      if (mimetypes_file && *mimetypes_file)
        {
          if ((err = svn_io_parse_mimetypes_file(&(ctx->mimetypes_map),
                                                 mimetypes_file, pool)))
            svn_handle_error2(err, stderr, TRUE, "svn: ");
        }

      if (opt_state.autoprops)
        {
          svn_config_set_bool(cfg_config, SVN_CONFIG_SECTION_MISCELLANY,
                              SVN_CONFIG_OPTION_ENABLE_AUTO_PROPS, TRUE);
        }
      if (opt_state.no_autoprops)
        {
          svn_config_set_bool(cfg_config, SVN_CONFIG_SECTION_MISCELLANY,
                              SVN_CONFIG_OPTION_ENABLE_AUTO_PROPS, FALSE);
        }
    }

  /* Update the 'keep-locks' runtime option */
  if (opt_state.no_unlock)
    svn_config_set_bool(cfg_config, SVN_CONFIG_SECTION_MISCELLANY,
                        SVN_CONFIG_OPTION_NO_UNLOCK, TRUE);

  /* Set the log message callback function.  Note that individual
     subcommands will populate the ctx->log_msg_baton3. */
  ctx->log_msg_func3 = svn_cl__get_log_message;

  /* Set up our cancellation support. */
  ctx->cancel_func = svn_cl__check_cancel;
  apr_signal(SIGINT, signal_handler);
#ifdef SIGBREAK
  /* SIGBREAK is a Win32 specific signal generated by ctrl-break. */
  apr_signal(SIGBREAK, signal_handler);
#endif
#ifdef SIGHUP
  apr_signal(SIGHUP, signal_handler);
#endif
#ifdef SIGTERM
  apr_signal(SIGTERM, signal_handler);
#endif

#ifdef SIGPIPE
  /* Disable SIGPIPE generation for the platforms that have it. */
  apr_signal(SIGPIPE, SIG_IGN);
#endif

#ifdef SIGXFSZ
  /* Disable SIGXFSZ generation for the platforms that have it, otherwise
   * working with large files when compiled against an APR that doesn't have
   * large file support will crash the program, which is uncool. */
  apr_signal(SIGXFSZ, SIG_IGN);
#endif

  /* Set up Authentication stuff. */
  if ((err = svn_cmdline_create_auth_baton(&ab,
                                           opt_state.non_interactive,
                                           opt_state.auth_username,
                                           opt_state.auth_password,
                                           opt_state.config_dir,
                                           opt_state.no_auth_cache,
                                           opt_state.trust_server_cert,
                                           cfg_config,
                                           ctx->cancel_func,
                                           ctx->cancel_baton,
                                           pool)))
    svn_handle_error2(err, stderr, TRUE, "svn: ");

  /* svn can safely create instance of QApplication class. */
  svn_auth_set_parameter(ab, "svn:auth:qapplication-safe", "1");

  ctx->auth_baton = ab;

  /* Set up conflict resolution callback. */
  if ((err = svn_config_get_bool(cfg_config, &interactive_conflicts,
                                 SVN_CONFIG_SECTION_MISCELLANY,
                                 SVN_CONFIG_OPTION_INTERACTIVE_CONFLICTS,
                                 TRUE)))  /* ### interactivity on by default.
                                                 we can change this. */
    svn_handle_error2(err, stderr, TRUE, "svn: ");

  if ((opt_state.accept_which == svn_cl__accept_unspecified
       && (!interactive_conflicts || opt_state.non_interactive))
      || opt_state.accept_which == svn_cl__accept_postpone)
    {
      /* If no --accept option at all and we're non-interactive, we're
         leaving the conflicts behind, so don't need the callback.  Same if
         the user said to postpone. */
      ctx->conflict_func = NULL;
      ctx->conflict_baton = NULL;
    }
  else
    {
      svn_cmdline_prompt_baton_t *pb = apr_palloc(pool, sizeof(*pb));
      pb->cancel_func = ctx->cancel_func;
      pb->cancel_baton = ctx->cancel_baton;

      if (opt_state.non_interactive)
        {
          if (opt_state.accept_which == svn_cl__accept_edit)
            return svn_cmdline_handle_exit_error
              (svn_error_createf(SVN_ERR_CL_ARG_PARSING_ERROR, NULL,
                                 _("--accept=%s incompatible with"
                                   " --non-interactive"), SVN_CL__ACCEPT_EDIT),
               pool, "svn: ");
          if (opt_state.accept_which == svn_cl__accept_launch)
            return svn_cmdline_handle_exit_error
              (svn_error_createf(SVN_ERR_CL_ARG_PARSING_ERROR, NULL,
                                 _("--accept=%s incompatible with"
                                   " --non-interactive"),
                                 SVN_CL__ACCEPT_LAUNCH),
               pool, "svn: ");
        }

      ctx->conflict_func = svn_cl__conflict_handler;
      ctx->conflict_baton = svn_cl__conflict_baton_make(
          opt_state.accept_which,
          ctx->config,
          opt_state.editor_cmd,
          pb,
          pool);
    }

  /* And now we finally run the subcommand. */
  err = (*subcommand->cmd_func)(os, &command_baton, pool);
  if (err)
    {
      svn_error_t *tmp_err;

      /* For argument-related problems, suggest using the 'help'
         subcommand. */
      if (err->apr_err == SVN_ERR_CL_INSUFFICIENT_ARGS
          || err->apr_err == SVN_ERR_CL_ARG_PARSING_ERROR)
        {
          err = svn_error_quick_wrap(err,
                                     _("Try 'svn help' for more info"));
        }
      svn_handle_error2(err, stderr, FALSE, "svn: ");

      /* Tell the user about 'svn cleanup' if any error on the stack
         was about locked working copies. */
      for (tmp_err = err; tmp_err; tmp_err = tmp_err->child)
        if (tmp_err->apr_err == SVN_ERR_WC_LOCKED)
          {
            svn_error_clear
              (svn_cmdline_fputs(_("svn: run 'svn cleanup' to remove locks "
                                   "(type 'svn help cleanup' for details)\n"),
                                 stderr, pool));
            break;
          }

      svn_error_clear(err);
      svn_pool_destroy(pool);
      return EXIT_FAILURE;
    }
  else
    {
      /* Ensure that stdout is flushed, so the user will see any write errors.
         This makes sure that output is not silently lost. */
      err = svn_cmdline_fflush(stdout);
      if (err)
        return svn_cmdline_handle_exit_error(err, pool, "svn: ");

      svn_pool_destroy(pool);
      return EXIT_SUCCESS;
    }
}<|MERGE_RESOLUTION|>--- conflicted
+++ resolved
@@ -120,15 +120,10 @@
   opt_show_copies_as_adds,
   opt_ignore_keywords,
   opt_reverse_diff,
-<<<<<<< HEAD
-  opt_include_pattern,
-  opt_exclude_pattern,
-  opt_ignore_mergeinfo
-=======
   opt_ignore_whitespace,
   opt_show_diff,
   opt_internal_diff,
->>>>>>> d3c12d41
+  opt_ignore_mergeinfo
 } svn_cl__longopt_t;
 
 /* Option codes and descriptions for the command line client.
@@ -374,16 +369,10 @@
   {"internal-diff", opt_internal_diff, 0,
                        N_("override diff-cmd specified in config file\n"
                        "                             "
-<<<<<<< HEAD
-                       "See also the --include-pattern option.\n"
-                       "                             "
-                       "[alias: --ep]")},
+                       "[alias: --idiff]")},
   {"ignore-mergeinfo",  opt_ignore_mergeinfo, 0,
                     N_("ignore changes to mergeinfo")},
 
-=======
-                       "[alias: --idiff]")},
->>>>>>> d3c12d41
   /* Long-opt Aliases
    *
    * These have NULL desriptions, but an option code that matches some
@@ -587,17 +576,10 @@
      "  3. Shorthand for 'svn diff --old=OLD-URL[@OLDREV] --new=NEW-URL[@NEWREV]'\n"
      "\n"
      "  Use just 'svn diff' to display local modifications in a working copy.\n"),
-<<<<<<< HEAD
-    {'r', 'c', opt_old_cmd, opt_new_cmd, 'N', opt_depth, opt_diff_cmd, 'x',
-     opt_no_diff_deleted, opt_notice_ancestry, opt_summarize, opt_changelist,
-     opt_no_diff_deleted, opt_show_copies_as_adds, opt_notice_ancestry,
-     opt_ignore_mergeinfo, opt_summarize, opt_changelist, opt_force,
-     opt_xml} },
-=======
     {'r', 'c', opt_old_cmd, opt_new_cmd, 'N', opt_depth, opt_diff_cmd,
      opt_internal_diff, 'x', opt_no_diff_deleted, opt_show_copies_as_adds,
-     opt_notice_ancestry, opt_summarize, opt_changelist, opt_force, opt_xml} },
->>>>>>> d3c12d41
+     opt_notice_ancestry, opt_ignore_mergeinfo, opt_summarize, opt_changelist,
+     opt_force, opt_xml} },
   { "export", svn_cl__export, {0}, N_
     ("Create an unversioned copy of a tree.\n"
      "usage: 1. export [-r REV] URL[@PEGREV] [PATH]\n"
