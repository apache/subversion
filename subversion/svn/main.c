/*
 * main.c:  Subversion command line client.
 *
 * ====================================================================
 * Copyright (c) 2000-2009 CollabNet.  All rights reserved.
 *
 * This software is licensed as described in the file COPYING, which
 * you should have received as part of this distribution.  The terms
 * are also available at http://subversion.tigris.org/license-1.html.
 * If newer versions of this license are posted there, you may use a
 * newer version instead, at your option.
 *
 * This software consists of voluntary contributions made by many
 * individuals.  For exact contribution history, see the revision
 * history and logs, available at http://subversion.tigris.org/.
 * ====================================================================
 */

/* ==================================================================== */



/*** Includes. ***/

#include <string.h>
#include <assert.h>

#include <apr_strings.h>
#include <apr_tables.h>
#include <apr_general.h>
#include <apr_signal.h>

#include "svn_cmdline.h"
#include "svn_pools.h"
#include "svn_wc.h"
#include "svn_client.h"
#include "svn_config.h"
#include "svn_string.h"
#include "svn_dirent_uri.h"
#include "svn_path.h"
#include "svn_delta.h"
#include "svn_diff.h"
#include "svn_error.h"
#include "svn_io.h"
#include "svn_opt.h"
#include "svn_utf.h"
#include "svn_auth.h"
#include "svn_hash.h"
#include "cl.h"

#include "private/svn_cmdline_private.h"

#include "svn_private_config.h"


/*** Option Processing ***/

/* Add an identifier here for long options that don't have a short
   option. Options that have both long and short options should just
   use the short option letter as identifier.  */
typedef enum {
  opt_ancestor_path = SVN_OPT_FIRST_LONGOPT_ID,
  opt_auth_password,
  opt_auth_username,
  opt_autoprops,
  opt_changelist,
  opt_config_dir,
  opt_config_options,
  opt_diff_cmd,
  opt_dry_run,
  opt_editor_cmd,
  opt_encoding,
  opt_force_log,
  opt_force,
  opt_keep_changelists,
  opt_ignore_ancestry,
  opt_ignore_externals,
  opt_incremental,
  opt_merge_cmd,
  opt_native_eol,
  opt_new_cmd,
  opt_no_auth_cache,
  opt_no_autoprops,
  opt_no_diff_deleted,
  opt_no_ignore,
  opt_no_unlock,
  opt_non_interactive,
  opt_notice_ancestry,
  opt_old_cmd,
  opt_record_only,
  opt_relocate,
  opt_remove,
  opt_revprop,
  opt_stop_on_copy,
  opt_strict,
  opt_summarize,
  opt_targets,
  opt_depth,
  opt_set_depth,
  opt_version,
  opt_xml,
  opt_keep_local,
  opt_with_revprop,
  opt_with_all_revprops,
  opt_with_no_revprops,
  opt_parents,
  opt_accept,
  opt_svnpatch_format,
  opt_patch_cmd,
  opt_from_source,
  opt_show_revs,
  opt_reintegrate,
  opt_trust_server_cert,
  opt_ignore_mergeinfo
} svn_cl__longopt_t;

/* Option codes and descriptions for the command line client.
 *
 * The entire list must be terminated with an entry of nulls.
 */
const apr_getopt_option_t svn_cl__options[] =
{
  {"force",         opt_force, 0, N_("force operation to run")},
  {"force-log",     opt_force_log, 0,
                    N_("force validity of log message source")},
  {"help",          'h', 0, N_("show help on a subcommand")},
  {NULL,            '?', 0, N_("show help on a subcommand")},
  {"message",       'm', 1, N_("specify log message ARG")},
  {"quiet",         'q', 0, N_("print nothing, or only summary information")},
  {"recursive",     'R', 0, N_("descend recursively, same as --depth=infinity")},
  {"non-recursive", 'N', 0, N_("obsolete; try --depth=files or --depth=immediates")},
  {"change",        'c', 1, N_
   ("the change made by revision ARG (like -r ARG-1:ARG)\n"
    "                             If ARG is negative this is like -r ARG:ARG-1")
  },
  {"revision",      'r', 1, N_
   ("ARG (some commands also take ARG1:ARG2 range)\n"
    "                             A revision argument can be one of:\n"
    "                                NUMBER       revision number\n"
    "                                '{' DATE '}' revision at start of the date\n"
    "                                'HEAD'       latest in repository\n"
    "                                'BASE'       base rev of item's working copy\n"
    "                                'COMMITTED'  last commit at or before BASE\n"
    "                                'PREV'       revision just before COMMITTED")
   /* spacing corresponds to svn_opt_format_option */
  },
  {"file",          'F', 1, N_("read log message from file ARG")},
  {"incremental",   opt_incremental, 0,
                    N_("give output suitable for concatenation")},
  {"encoding",      opt_encoding, 1,
                    N_("treat value as being in charset encoding ARG")},
  {"version",       opt_version, 0, N_("show program version information")},
  {"verbose",       'v', 0, N_("print extra information")},
  {"show-updates",  'u', 0, N_("display update information")},
  {"username",      opt_auth_username, 1, N_("specify a username ARG")},
  {"password",      opt_auth_password, 1, N_("specify a password ARG")},
  {"extensions",    'x', 1,
                    N_("Default: '-u'. When Subversion is invoking an\n"
                       "                            "
                       " external diff program, ARG is simply passed along\n"
                       "                            "
                       " to the program. But when Subversion is using its\n"
                       "                            "
                       " default internal diff implementation, or when\n"
                       "                            "
                       " Subversion is displaying blame annotations, ARG\n"
                       "                            "
                       " could be any of the following:\n"
                       "                            "
                       "    -u (--unified):\n"
                       "                            "
                       "       Output 3 lines of unified context.\n"
                       "                            "
                       "    -b (--ignore-space-change):\n"
                       "                            "
                       "       Ignore changes in the amount of white space.\n"
                       "                            "
                       "    -w (--ignore-all-space):\n"
                       "                            "
                       "       Ignore all white space.\n"
                       "                            "
                       "    --ignore-eol-style:\n"
                       "                            "
                       "       Ignore changes in EOL style.\n"
                       "                            "
                       "    -p (--show-c-function):\n"
                       "                            "
                       "       Show C function name in diff output.")},
  {"targets",       opt_targets, 1,
                    N_("pass contents of file ARG as additional args")},
  {"depth",         opt_depth, 1,
                    N_("limit operation by depth ARG ('empty', 'files',\n"
                       "                            "
                       "'immediates', or 'infinity')")},
  {"set-depth",     opt_set_depth, 1,
                    N_("set new working copy depth to ARG ('exclude',\n"
                       "                            "
                       "'empty', 'files', 'immediates', or 'infinity')")},
  {"xml",           opt_xml, 0, N_("output in XML")},
  {"strict",        opt_strict, 0, N_("use strict semantics")},
  {"stop-on-copy",  opt_stop_on_copy, 0,
                    N_("do not cross copies while traversing history")},
  {"no-ignore",     opt_no_ignore, 0,
                    N_("disregard default and svn:ignore property ignores")},
  {"no-auth-cache", opt_no_auth_cache, 0,
                    N_("do not cache authentication tokens")},
  {"trust-server-cert", opt_trust_server_cert, 0,
                    N_("accept unknown SSL server certificates without\n"
                       "                             "
                       "prompting (but only with '--non-interactive')")},
  {"non-interactive", opt_non_interactive, 0,
                    N_("do no interactive prompting")},
  {"dry-run",       opt_dry_run, 0,
                    N_("try operation but make no changes")},
  {"no-diff-deleted", opt_no_diff_deleted, 0,
                    N_("do not print differences for deleted files")},
  {"svnpatch",      opt_svnpatch_format, 0,
                    N_("output in svnpatch format, implies the\n"
                       "                             "
                       "--no-diff-deleted option")},
  {"notice-ancestry", opt_notice_ancestry, 0,
                    N_("notice ancestry when calculating differences")},
  {"ignore-ancestry", opt_ignore_ancestry, 0,
                    N_("ignore ancestry when calculating merges")},
  {"ignore-externals", opt_ignore_externals, 0,
                    N_("ignore externals definitions")},
  {"diff-cmd",      opt_diff_cmd, 1, N_("use ARG as diff command")},
  {"diff3-cmd",     opt_merge_cmd, 1, N_("use ARG as merge command")},
  {"editor-cmd",    opt_editor_cmd, 1, N_("use ARG as external editor")},
  {"patch-cmd",     opt_patch_cmd, 1,
                    N_("use ARG as external patch command")},
  {"record-only",   opt_record_only, 0,
                    N_("mark revisions as merged (use with -r)")},
  {"old",           opt_old_cmd, 1, N_("use ARG as the older target")},
  {"new",           opt_new_cmd, 1, N_("use ARG as the newer target")},
  {"revprop",       opt_revprop, 0,
                    N_("operate on a revision property (use with -r)")},
  {"relocate",      opt_relocate, 0, N_("relocate via URL-rewriting")},
  {"config-dir",    opt_config_dir, 1,
                    N_("read user configuration files from directory ARG")},
  {"config-option", opt_config_options, 1,
                    N_("set user configuration option in the format:\n"
                       "                             "
                       "    FILE:SECTION:OPTION=[VALUE]\n"
                       "                             "
                       "For example:\n"
                       "                             "
                       "    servers:global:http-library=serf\n")},
  {"auto-props",    opt_autoprops, 0, N_("enable automatic properties")},
  {"no-auto-props", opt_no_autoprops, 0, N_("disable automatic properties")},
  {"native-eol",    opt_native_eol, 1,
                    N_("use a different EOL marker than the standard\n"
                       "                             "
                       "system marker for files with the svn:eol-style\n"
                       "                             "
                       "property set to 'native'.\n"
                       "                             "
                       "ARG may be one of 'LF', 'CR', 'CRLF'")},
  {"limit",         'l', 1, N_("maximum number of log entries")},
  {"no-unlock",     opt_no_unlock, 0, N_("don't unlock the targets")},
  {"summarize",     opt_summarize, 0, N_("show a summary of the results")},
  {"remove",         opt_remove, 0, N_("remove changelist association")},
  {"changelist",    opt_changelist, 1,
                    N_("operate only on members of changelist ARG\n"
                       "                             "
                       "[aliases: --cl]")},
  {"keep-changelists", opt_keep_changelists, 0,
                    N_("don't delete changelists after commit")},
  {"keep-local",    opt_keep_local, 0, N_("keep path in working copy")},
  {"with-all-revprops",  opt_with_all_revprops, 0,
                    N_("retrieve all revision properties")},
  {"with-no-revprops",  opt_with_no_revprops, 0,
                    N_("retrieve no revision properties")},
  {"with-revprop",  opt_with_revprop, 1,
                    N_("set revision property ARG in new revision\n"
                       "                             "
                       "using the name[=value] format")},
  {"parents",       opt_parents, 0, N_("make intermediate directories")},
  {"use-merge-history", 'g', 0,
                    N_("use/display additional information from merge\n"
                       "                             "
                       "history")},
  {"accept",        opt_accept, 1,
                    N_("specify automatic conflict resolution action\n"
                       "                            "
                       "('postpone', 'base', 'mine-conflict',\n"
                       "                            "
                       " 'theirs-conflict', 'mine-full', 'theirs-full',\n"
                       "                            "
                       " 'edit', 'launch')")},
  {"show-revs",     opt_show_revs, 1,
                    N_("specify which collection of revisions to display\n"
                       "                             "
                       "('merged', 'eligible')")},
  {"reintegrate",   opt_reintegrate, 0,
                    N_("lump-merge all of source URL's unmerged changes")},
  {"ignore-mergeinfo",  opt_ignore_mergeinfo, 0,
                    N_("ignore changes to mergeinfo")},

  /* Long-opt Aliases
   *
   * These have NULL desriptions, but an option code that matches some
   * other option (whose description should probably mention its aliases).
  */

  {"cl",            opt_changelist, 1, NULL},

  {0,               0, 0, 0},
};



/*** Command dispatch. ***/

/* Our array of available subcommands.
 *
 * The entire list must be terminated with an entry of nulls.
 *
 * In most of the help text "PATH" is used where a working copy path is
 * required, "URL" where a repository URL is required and "TARGET" when
 * either a path or an url can be used.  Hmm, should this be part of the
 * help text?
 */

/* Options that apply to all commands.  (While not every command may
   currently require authentication or be interactive, allowing every
   command to take these arguments allows scripts to just pass them
   willy-nilly to every invocation of 'svn') . */
const int svn_cl__global_options[] =
{ opt_auth_username, opt_auth_password, opt_no_auth_cache, opt_non_interactive,
  opt_trust_server_cert, opt_config_dir, opt_config_options, 0
};

/* Options for giving a log message.  (Some of these also have other uses.)
 */
#define SVN_CL__LOG_MSG_OPTIONS 'm', 'F', \
                                opt_force_log, \
                                opt_editor_cmd, \
                                opt_encoding, \
                                opt_with_revprop

const svn_opt_subcommand_desc2_t svn_cl__cmd_table[] =
{
  { "add", svn_cl__add, {0}, N_
    ("Put files and directories under version control, scheduling\n"
     "them for addition to repository.  They will be added in next commit.\n"
     "usage: add PATH...\n"),
    {opt_targets, 'N', opt_depth, 'q', opt_force, opt_no_ignore, opt_autoprops,
     opt_no_autoprops, opt_parents },
     {{opt_parents, N_("add intermediate parents")}} },

  { "blame", svn_cl__blame, {"praise", "annotate", "ann"}, N_
    ("Output the content of specified files or\n"
     "URLs with revision and author information in-line.\n"
     "usage: blame TARGET[@REV]...\n"
     "\n"
     "  If specified, REV determines in which revision the target is first\n"
     "  looked up.\n"),
    {'r', 'v', 'g', opt_incremental, opt_xml, 'x', opt_force} },

  { "cat", svn_cl__cat, {0}, N_
    ("Output the content of specified files or URLs.\n"
     "usage: cat TARGET[@REV]...\n"
     "\n"
     "  If specified, REV determines in which revision the target is first\n"
     "  looked up.\n"),
    {'r'} },

  { "changelist", svn_cl__changelist, {"cl"}, N_
    ("Associate (or dissociate) changelist CLNAME with the named files.\n"
     "usage: 1. changelist CLNAME TARGET...\n"
     "       2. changelist --remove TARGET...\n"),
    { 'q', 'R', opt_depth, opt_remove, opt_targets, opt_changelist} },

  { "checkout", svn_cl__checkout, {"co"}, N_
    ("Check out a working copy from a repository.\n"
     "usage: checkout URL[@REV]... [PATH]\n"
     "\n"
     "  If specified, REV determines in which revision the URL is first\n"
     "  looked up.\n"
     "\n"
     "  If PATH is omitted, the basename of the URL will be used as\n"
     "  the destination. If multiple URLs are given each will be checked\n"
     "  out into a sub-directory of PATH, with the name of the sub-directory\n"
     "  being the basename of the URL.\n"
     "\n"
     "  If --force is used, unversioned obstructing paths in the working\n"
     "  copy destination do not automatically cause the check out to fail.\n"
     "  If the obstructing path is the same type (file or directory) as the\n"
     "  corresponding path in the repository it becomes versioned but its\n"
     "  contents are left 'as-is' in the working copy.  This means that an\n"
     "  obstructing directory's unversioned children may also obstruct and\n"
     "  become versioned.  For files, any content differences between the\n"
     "  obstruction and the repository are treated like a local modification\n"
     "  to the working copy.  All properties from the repository are applied\n"
     "  to the obstructing path.\n"
     "\n"
     "  See also 'svn help update' for a list of possible characters\n"
     "  reporting the action taken.\n"),
    {'r', 'q', 'N', opt_depth, opt_force, opt_ignore_externals} },

  { "cleanup", svn_cl__cleanup, {0}, N_
    ("Recursively clean up the working copy, removing locks, resuming\n"
     "unfinished operations, etc.\n"
     "usage: cleanup [PATH...]\n"),
    {opt_merge_cmd} },

  { "commit", svn_cl__commit, {"ci"},
    N_("Send changes from your working copy to the repository.\n"
       "usage: commit [PATH...]\n"
       "\n"
       "  A log message must be provided, but it can be empty.  If it is not\n"
       "  given by a --message or --file option, an editor will be started.\n"
       "  If any targets are (or contain) locked items, those will be\n"
       "  unlocked after a successful commit.\n"),
    {'q', 'N', opt_depth, opt_targets, opt_no_unlock, SVN_CL__LOG_MSG_OPTIONS,
     opt_changelist, opt_keep_changelists} },

  { "copy", svn_cl__copy, {"cp"}, N_
    ("Duplicate something in working copy or repository, remembering\n"
     "history.\n"
     "usage: copy SRC[@REV]... DST\n"
     "\n"
     "When copying multiple sources, they will be added as children of DST,\n"
     "which must be a directory.\n"
     "\n"
     "  SRC and DST can each be either a working copy (WC) path or URL:\n"
     "    WC  -> WC:   copy and schedule for addition (with history)\n"
     "    WC  -> URL:  immediately commit a copy of WC to URL\n"
     "    URL -> WC:   check out URL into WC, schedule for addition\n"
     "    URL -> URL:  complete server-side copy;  used to branch and tag\n"
     "  All the SRCs must be of the same type.\n"
     "\n"
     "WARNING: For compatibility with previous versions of Subversion,\n"
     "copies performed using two working copy paths (WC -> WC) will not\n"
     "contact the repository.  As such, they may not, by default, be able\n"
     "to propagate merge tracking information from the source of the copy\n"
     "to the destination.\n"),
    {'r', 'q', opt_ignore_externals, opt_parents, SVN_CL__LOG_MSG_OPTIONS} },

  { "delete", svn_cl__delete, {"del", "remove", "rm"}, N_
    ("Remove files and directories from version control.\n"
     "usage: 1. delete PATH...\n"
     "       2. delete URL...\n"
     "\n"
     "  1. Each item specified by a PATH is scheduled for deletion upon\n"
     "    the next commit.  Files, and directories that have not been\n"
     "    committed, are immediately removed from the working copy\n"
     "    unless the --keep-local option is given.\n"
     "    PATHs that are, or contain, unversioned or modified items will\n"
     "    not be removed unless the --force option is given.\n"
     "\n"
     "  2. Each item specified by a URL is deleted from the repository\n"
     "    via an immediate commit.\n"),
    {opt_force, 'q', opt_targets, SVN_CL__LOG_MSG_OPTIONS, opt_keep_local} },

  { "diff", svn_cl__diff, {"di"}, N_
    ("Display the differences between two revisions or paths.\n"
     "usage: 1. diff [-c M | -r N[:M]] [TARGET[@REV]...]\n"
     "       2. diff [-r N[:M]] --old=OLD-TGT[@OLDREV] [--new=NEW-TGT[@NEWREV]] \\\n"
     "               [PATH...]\n"
     "       3. diff OLD-URL[@OLDREV] NEW-URL[@NEWREV]\n"
     "\n"
     "  1. Display the changes made to TARGETs as they are seen in REV between\n"
     "     two revisions.  TARGETs may be all working copy paths or all URLs.\n"
     "     If TARGETs are working copy paths, N defaults to BASE and M to the\n"
     "     working copy; if URLs, N must be specified and M defaults to HEAD.\n"
     "     The '-c M' option is equivalent to '-r N:M' where N = M-1.\n"
     "     Using '-c -M' does the reverse: '-r M:N' where N = M-1.\n"
     "\n"
     "  2. Display the differences between OLD-TGT as it was seen in OLDREV and\n"
     "     NEW-TGT as it was seen in NEWREV.  PATHs, if given, are relative to\n"
     "     OLD-TGT and NEW-TGT and restrict the output to differences for those\n"
     "     paths.  OLD-TGT and NEW-TGT may be working copy paths or URL[@REV].\n"
     "     NEW-TGT defaults to OLD-TGT if not specified.  -r N makes OLDREV default\n"
     "     to N, -r N:M makes OLDREV default to N and NEWREV default to M.\n"
     "\n"
     "  3. Shorthand for 'svn diff --old=OLD-URL[@OLDREV] --new=NEW-URL[@NEWREV]'\n"
     "\n"
     "  Use just 'svn diff' to display local modifications in a working copy.\n"),
    {'r', 'c', opt_old_cmd, opt_new_cmd, 'N', opt_depth, opt_diff_cmd, 'x',
     opt_no_diff_deleted, opt_notice_ancestry, opt_summarize, opt_changelist,
<<<<<<< HEAD
     opt_force, opt_xml, opt_ignore_mergeinfo } },
=======
     opt_force, opt_xml, opt_svnpatch_format} },
>>>>>>> 8de5304b

  { "export", svn_cl__export, {0}, N_
    ("Create an unversioned copy of a tree.\n"
     "usage: 1. export [-r REV] URL[@PEGREV] [PATH]\n"
     "       2. export [-r REV] PATH1[@PEGREV] [PATH2]\n"
     "\n"
     "  1. Exports a clean directory tree from the repository specified by\n"
     "     URL, at revision REV if it is given, otherwise at HEAD, into\n"
     "     PATH. If PATH is omitted, the last component of the URL is used\n"
     "     for the local directory name.\n"
     "\n"
     "  2. Exports a clean directory tree from the working copy specified by\n"
     "     PATH1, at revision REV if it is given, otherwise at WORKING, into\n"
     "     PATH2.  If PATH2 is omitted, the last component of the PATH1 is used\n"
     "     for the local directory name. If REV is not specified, all local\n"
     "     changes will be preserved.  Files not under version control will\n"
     "     not be copied.\n"
     "\n"
     "  If specified, PEGREV determines in which revision the target is first\n"
     "  looked up.\n"),
    {'r', 'q', 'N', opt_depth, opt_force, opt_native_eol, opt_ignore_externals} },

  { "help", svn_cl__help, {"?", "h"}, N_
    ("Describe the usage of this program or its subcommands.\n"
     "usage: help [SUBCOMMAND...]\n"),
    {0} },
  /* This command is also invoked if we see option "--help", "-h" or "-?". */

  { "import", svn_cl__import, {0}, N_
    ("Commit an unversioned file or tree into the repository.\n"
     "usage: import [PATH] URL\n"
     "\n"
     "  Recursively commit a copy of PATH to URL.\n"
     "  If PATH is omitted '.' is assumed.\n"
     "  Parent directories are created as necessary in the repository.\n"
     "  If PATH is a directory, the contents of the directory are added\n"
     "  directly under URL.\n"
     "  Unversionable items such as device files and pipes are ignored\n"
     "  if --force is specified.\n"),
    {'q', 'N', opt_depth, opt_autoprops, opt_force, opt_no_autoprops,
     SVN_CL__LOG_MSG_OPTIONS, opt_no_ignore} },

  { "info", svn_cl__info, {0}, N_
    ("Display information about a local or remote item.\n"
     "usage: info [TARGET[@REV]...]\n"
     "\n"
     "  Print information about each TARGET (default: '.').\n"
     "  TARGET may be either a working-copy path or URL.  If specified, REV\n"
     "  determines in which revision the target is first looked up.\n"),
    {'r', 'R', opt_depth, opt_targets, opt_incremental, opt_xml, opt_changelist}
  },

  { "list", svn_cl__list, {"ls"}, N_
    ("List directory entries in the repository.\n"
     "usage: list [TARGET[@REV]...]\n"
     "\n"
     "  List each TARGET file and the contents of each TARGET directory as\n"
     "  they exist in the repository.  If TARGET is a working copy path, the\n"
     "  corresponding repository URL will be used. If specified, REV determines\n"
     "  in which revision the target is first looked up.\n"
     "\n"
     "  The default TARGET is '.', meaning the repository URL of the current\n"
     "  working directory.\n"
     "\n"
     "  With --verbose, the following fields will be shown for each item:\n"
     "\n"
     "    Revision number of the last commit\n"
     "    Author of the last commit\n"
     "    If locked, the letter 'O'.  (Use 'svn info URL' to see details)\n"
     "    Size (in bytes)\n"
     "    Date and time of the last commit\n"),
    {'r', 'v', 'R', opt_depth, opt_incremental, opt_xml} },

  { "lock", svn_cl__lock, {0}, N_
    ("Lock working copy paths or URLs in the repository, so that\n"
     "no other user can commit changes to them.\n"
     "usage: lock TARGET...\n"
     "\n"
     "  Use --force to steal the lock from another user or working copy.\n"),
    { opt_targets, 'm', 'F', opt_force_log, opt_encoding, opt_force },
    {{'F', N_("read lock comment from file ARG")},
     {'m', N_("specify lock comment ARG")},
     {opt_force_log, N_("force validity of lock comment source")}} },

  { "log", svn_cl__log, {0}, N_
    ("Show the log messages for a set of revision(s) and/or file(s).\n"
     "usage: 1. log [PATH]\n"
     "       2. log URL[@REV] [PATH...]\n"
     "\n"
     "  1. Print the log messages for a local PATH (default: '.').\n"
     "     The default revision range is BASE:1.\n"
     "\n"
     "  2. Print the log messages for the PATHs (default: '.') under URL.\n"
     "     If specified, REV determines in which revision the URL is first\n"
     "     looked up, and the default revision range is REV:1; otherwise,\n"
     "     the URL is looked up in HEAD, and the default revision range is\n"
     "     HEAD:1.\n"
     "\n"
     "  Multiple '-c' or '-r' options may be specified (but not a\n"
     "  combination of '-c' and '-r' options), and mixing of forward and\n"
     "  reverse ranges is allowed.\n"
     "\n"
     "  With -v, also print all affected paths with each log message.\n"
     "  With -q, don't print the log message body itself (note that this is\n"
     "  compatible with -v).\n"
     "\n"
     "  Each log message is printed just once, even if more than one of the\n"
     "  affected paths for that revision were explicitly requested.  Logs\n"
     "  follow copy history by default.  Use --stop-on-copy to disable this\n"
     "  behavior, which can be useful for determining branchpoints.\n"
     "\n"
     "  Examples:\n"
     "    svn log\n"
     "    svn log foo.c\n"
     "    svn log http://www.example.com/repo/project/foo.c\n"
     "    svn log http://www.example.com/repo/project foo.c bar.c\n"),
    {'r', 'q', 'v', 'g', 'c', opt_targets, opt_stop_on_copy, opt_incremental,
     opt_xml, 'l', opt_with_all_revprops, opt_with_no_revprops, opt_with_revprop},
    {{opt_with_revprop, N_("retrieve revision property ARG")},
     {'c', N_("the change made in revision ARG")}} },

  { "merge", svn_cl__merge, {0}, N_
    ("Apply the differences between two sources to a working copy path.\n"
     "usage: 1. merge sourceURL1[@N] sourceURL2[@M] [WCPATH]\n"
     "       2. merge sourceWCPATH1@N sourceWCPATH2@M [WCPATH]\n"
     "       3. merge [-c M[,N...] | -r N:M ...] SOURCE[@REV] [WCPATH]\n"
     "\n"
     "  1. In the first form, the source URLs are specified at revisions\n"
     "     N and M.  These are the two sources to be compared.  The revisions\n"
     "     default to HEAD if omitted.\n"
     "\n"
     "  2. In the second form, the URLs corresponding to the source working\n"
     "     copy paths define the sources to be compared.  The revisions must\n"
     "     be specified.\n"
     "\n"
     "  3. In the third form, SOURCE can be either a URL or a working copy\n"
     "     path (in which case its corresponding URL is used).  SOURCE (in\n"
     "     revision REV) is compared as it existed between revisions N and M\n"
     "     for each revision range provided.  If REV is not specified, HEAD\n"
     "     is assumed.  '-c M' is equivalent to '-r <M-1>:M', and '-c -M'\n"
     "     does the reverse: '-r M:<M-1>'.  If no revision ranges are\n"
     "     specified, the default range of 0:REV is used.  Multiple '-c'\n"
     "     and/or '-r' options may be specified, and mixing of forward\n"
     "     and reverse ranges is allowed.\n"
     "\n"
     "  WCPATH is the working copy path that will receive the changes.\n"
     "  If WCPATH is omitted, a default value of '.' is assumed, unless\n"
     "  the sources have identical basenames that match a file within '.':\n"
     "  in which case, the differences will be applied to that file.\n"
     "\n"
     "  NOTE:  Subversion will only record metadata to track the merge\n"
     "  if the two sources are on the same line of history -- if the\n"
     "  first source is an ancestor of the second, or vice-versa.  This is\n"
     "  guaranteed to be the case when using the third form listed above.\n"
     "  The --ignore-ancestry option overrides this, forcing Subversion to\n"
     "  regard the sources as unrelated and not to track the merge.\n"),
    {'r', 'c', 'N', opt_depth, 'q', opt_force, opt_dry_run, opt_merge_cmd,
     opt_record_only, 'x', opt_ignore_ancestry, opt_accept, opt_reintegrate} },

  { "mergeinfo", svn_cl__mergeinfo, {0}, N_
    ("Display merge-related information.\n"
     "usage: mergeinfo SOURCE[@REV] [TARGET[@REV]]\n"
     "\n"
     "  Display information related to merges (or potential merges) between\n"
     "  SOURCE and TARGET (default: '.').  If the --show-revs option\n"
     "  is not provided, display revisions which have been merged from\n"
     "  SOURCE to TARGET; otherwise, display the type of information\n"
     "  specified by the --show-revs option.\n"),
    {'r', opt_show_revs} },

  { "mkdir", svn_cl__mkdir, {0}, N_
    ("Create a new directory under version control.\n"
     "usage: 1. mkdir PATH...\n"
     "       2. mkdir URL...\n"
     "\n"
     "  Create version controlled directories.\n"
     "\n"
     "  1. Each directory specified by a working copy PATH is created locally\n"
     "    and scheduled for addition upon the next commit.\n"
     "\n"
     "  2. Each directory specified by a URL is created in the repository via\n"
     "    an immediate commit.\n"
     "\n"
     "  In both cases, all the intermediate directories must already exist,\n"
     "  unless the --parents option is given.\n"),
    {'q', opt_parents, SVN_CL__LOG_MSG_OPTIONS} },

  { "move", svn_cl__move, {"mv", "rename", "ren"}, N_
    ("Move and/or rename something in working copy or repository.\n"
     "usage: move SRC... DST\n"
     "\n"
     "When moving multiple sources, they will be added as children of DST,\n"
     "which must be a directory.\n"
     "\n"
     "  Note:  this subcommand is equivalent to a 'copy' and 'delete'.\n"
     "  Note:  the --revision option has no use and is deprecated.\n"
     "\n"
     "  SRC and DST can both be working copy (WC) paths or URLs:\n"
     "    WC  -> WC:   move and schedule for addition (with history)\n"
     "    URL -> URL:  complete server-side rename.\n"
     "  All the SRCs must be of the same type.\n"),
    {'r', 'q', opt_force, opt_parents, SVN_CL__LOG_MSG_OPTIONS} },

  { "patch", svn_cl__patch, {0}, N_
    ("Apply a patch to a working copy path.\n"
     "usage: patch PATCHFILE [WCPATH]\n"
     "\n"
     "  PATCHFILE is an input file which, when applied, turns the working\n"
     "  copy WCPATH into a modified tree that reflects all the changes the\n"
     "  patch carries along.  When WCPATH is omitted '.' is assumed.\n"
     "\n"
     "  The format of bytes embedded in the patch can be of two types: Unified\n"
     "  diff and/or svnpatch diff (see 'svn diff --svnpatch').\n"
     "\n"
     "  This command allows some amount of fuzzing as Unidiff is contextual\n"
     "  and svnpatch revisionless.\n"),
    {'q', opt_force, opt_patch_cmd, opt_config_dir} },

  { "propdel", svn_cl__propdel, {"pdel", "pd"}, N_
    ("Remove a property from files, dirs, or revisions.\n"
     "usage: 1. propdel PROPNAME [PATH...]\n"
     "       2. propdel PROPNAME --revprop -r REV [TARGET]\n"
     "\n"
     "  1. Removes versioned props in working copy.\n"
     "  2. Removes unversioned remote prop on repos revision.\n"
     "     TARGET only determines which repository to access.\n"),
    {'q', 'R', opt_depth, 'r', opt_revprop, opt_changelist} },

  { "propedit", svn_cl__propedit, {"pedit", "pe"}, N_
    ("Edit a property with an external editor.\n"
     "usage: 1. propedit PROPNAME TARGET...\n"
     "       2. propedit PROPNAME --revprop -r REV [TARGET]\n"
     "\n"
     "  1. Edits versioned prop in working copy or repository.\n"
     "  2. Edits unversioned remote prop on repos revision.\n"
     "     TARGET only determines which repository to access.\n"
     "\n"
     "See 'svn help propset' for more on setting properties.\n"),
    {'r', opt_revprop, SVN_CL__LOG_MSG_OPTIONS, opt_force} },

  { "propget", svn_cl__propget, {"pget", "pg"}, N_
    ("Print the value of a property on files, dirs, or revisions.\n"
     "usage: 1. propget PROPNAME [TARGET[@REV]...]\n"
     "       2. propget PROPNAME --revprop -r REV [TARGET]\n"
     "\n"
     "  1. Prints versioned props. If specified, REV determines in which\n"
     "     revision the target is first looked up.\n"
     "  2. Prints unversioned remote prop on repos revision.\n"
     "     TARGET only determines which repository to access.\n"
     "\n"
     "  By default, this subcommand will add an extra newline to the end\n"
     "  of the property values so that the output looks pretty.  Also,\n"
     "  whenever there are multiple paths involved, each property value\n"
     "  is prefixed with the path with which it is associated.  Use the\n"
     "  --strict option to disable these beautifications (useful when\n"
     "  redirecting a binary property value to a file, but available only\n"
     "  if you supply a single TARGET to a non-recursive propget operation).\n"),
    {'v', 'R', opt_depth, 'r', opt_revprop, opt_strict, opt_xml,
     opt_changelist } },

  { "proplist", svn_cl__proplist, {"plist", "pl"}, N_
    ("List all properties on files, dirs, or revisions.\n"
     "usage: 1. proplist [TARGET[@REV]...]\n"
     "       2. proplist --revprop -r REV [TARGET]\n"
     "\n"
     "  1. Lists versioned props. If specified, REV determines in which\n"
     "     revision the target is first looked up.\n"
     "  2. Lists unversioned remote props on repos revision.\n"
     "     TARGET only determines which repository to access.\n"),
    {'v', 'R', opt_depth, 'r', 'q', opt_revprop, opt_xml, opt_changelist } },

  { "propset", svn_cl__propset, {"pset", "ps"}, N_
    ("Set the value of a property on files, dirs, or revisions.\n"
     "usage: 1. propset PROPNAME PROPVAL PATH...\n"
     "       2. propset PROPNAME --revprop -r REV PROPVAL [TARGET]\n"
     "\n"
     "  1. Changes a versioned file or directory property in a working copy.\n"
     "  2. Changes an unversioned property on a repository revision.\n"
     "     (TARGET only determines which repository to access.)\n"
     "\n"
     "  The value may be provided with the --file option instead of PROPVAL.\n"
     "\n"
     "  Note: svn recognizes the following special versioned properties\n"
     "  but will store any arbitrary properties set:\n"
     "    svn:ignore     - A newline separated list of file glob patterns to ignore.\n"
     "    svn:keywords   - Keywords to be expanded.  Valid keywords are:\n"
     "      URL, HeadURL             - The URL for the head version of the object.\n"
     "      Author, LastChangedBy    - The last person to modify the file.\n"
     "      Date, LastChangedDate    - The date/time the object was last modified.\n"
     "      Rev, Revision,           - The last revision the object changed.\n"
     "      LastChangedRevision\n"
     "      Id                       - A compressed summary of the previous\n"
     "                                   4 keywords.\n"
     "      Header                   - Similar to Id but includes the full URL.\n"
     "    svn:executable - If present, make the file executable.  Use\n"
     "      'svn propdel svn:executable PATH...' to clear.\n"
     "    svn:eol-style  - One of 'native', 'LF', 'CR', 'CRLF'.\n"
     "    svn:mime-type  - The mimetype of the file.  Used to determine\n"
     "      whether to merge the file, and how to serve it from Apache.\n"
     "      A mimetype beginning with 'text/' (or an absent mimetype) is\n"
     "      treated as text.  Anything else is treated as binary.\n"
     "    svn:externals  - A newline separated list of module specifiers,\n"
     "      each of which consists of a relative directory path, optional\n"
     "      revision flags and an URL.  The ordering of the three elements\n"
     "      implements different behavior.  Subversion 1.4 and earlier only\n"
     "      support the following formats and the URLs cannot have peg\n"
     "      revisions:\n"
     "        foo             http://example.com/repos/zig\n"
     "        foo/bar -r 1234 http://example.com/repos/zag\n"
     "      Subversion 1.5 and greater support the above formats and the\n"
     "      following formats where the URLs may have peg revisions:\n"
     "                http://example.com/repos/zig foo\n"
     "        -r 1234 http://example.com/repos/zig foo/bar\n"
     "      Relative URLs are supported in Subversion 1.5 and greater for\n"
     "      all above formats and are indicated by starting the URL with one\n"
     "      of the following strings\n"
     "        ../  to the parent directory of the extracted external\n"
     "        ^/   to the repository root\n"
     "        //   to the scheme\n"
     "        /    to the server root\n"
     "      The ambiguous format 'relative_path relative_path' is taken as\n"
     "      'relative_url relative_path' with peg revision support.\n"
     "    svn:needs-lock - If present, indicates that the file should be locked\n"
     "      before it is modified.  Makes the working copy file read-only\n"
     "      when it is not locked.  Use 'svn propdel svn:needs-lock PATH...'\n"
     "      to clear.\n"
     "\n"
     "  The svn:keywords, svn:executable, svn:eol-style, svn:mime-type and\n"
     "  svn:needs-lock properties cannot be set on a directory.  A non-recursive\n"
     "  attempt will fail, and a recursive attempt will set the property\n"
     "  only on the file children of the directory.\n"),
    {'F', opt_encoding, 'q', 'r', opt_targets, 'R', opt_depth, opt_revprop,
     opt_force, opt_changelist },
    {{'F', N_("read property value from file ARG")}} },

  { "resolve", svn_cl__resolve, {0}, N_
    ("Resolve conflicts on working copy files or directories.\n"
     "usage: resolve --accept=ARG [PATH...]\n"
     "\n"
     "  Note:  the --accept option is currently required.\n"),
    {opt_targets, 'R', opt_depth, 'q', opt_accept},
    {{opt_accept, N_("specify automatic conflict resolution source\n"
                             "                            "
                             "('base', 'working', 'mine-conflict',\n"
                             "                            "
                             " 'theirs-conflict', 'mine-full', 'theirs-full')")}} },

  { "resolved", svn_cl__resolved, {0}, N_
    ("Remove 'conflicted' state on working copy files or directories.\n"
     "usage: resolved PATH...\n"
     "\n"
     "  Note:  this subcommand does not semantically resolve conflicts or\n"
     "  remove conflict markers; it merely removes the conflict-related\n"
     "  artifact files and allows PATH to be committed again.  It has been\n"
     "  deprecated in favor of running 'svn resolve --accept working'.\n"),
    {opt_targets, 'R', opt_depth, 'q'} },

  { "revert", svn_cl__revert, {0}, N_
    ("Restore pristine working copy file (undo most local edits).\n"
     "usage: revert PATH...\n"
     "\n"
     "  Note:  this subcommand does not require network access, and resolves\n"
     "  any conflicted states.  However, it does not restore removed directories.\n"),
    {opt_targets, 'R', opt_depth, 'q', opt_changelist} },

  { "status", svn_cl__status, {"stat", "st"}, N_
    ("Print the status of working copy files and directories.\n"
     "usage: status [PATH...]\n"
     "\n"
     "  With no args, print only locally modified items (no network access).\n"
     "  With -q, print only summary information about locally modified items.\n"
     "  With -u, add working revision and server out-of-date information.\n"
     "  With -v, print full revision information on every item.\n"
     "\n"
     "  The first seven columns in the output are each one character wide:\n"
     "    First column: Says if item was added, deleted, or otherwise changed\n"
     "      ' ' no modifications\n"
     "      'A' Added\n"
     "      'C' Conflicted\n"
     "      'D' Deleted\n"
     "      'I' Ignored\n"
     "      'M' Modified\n"
     "      'R' Replaced\n"
     "      'X' an unversioned directory created by an externals definition\n"
     "      '?' item is not under version control\n"
     "      '!' item is missing (removed by non-svn command) or incomplete\n"
     "      '~' versioned item obstructed by some item of a different kind\n"
     "    Second column: Modifications of a file's or directory's properties\n"
     "      ' ' no modifications\n"
     "      'C' Conflicted\n"
     "      'M' Modified\n"
     "    Third column: Whether the working copy directory is locked\n"
     "      ' ' not locked\n"
     "      'L' locked\n"
     "    Fourth column: Scheduled commit will contain addition-with-history\n"
     "      ' ' no history scheduled with commit\n"
     "      '+' history scheduled with commit\n"
     "    Fifth column: Whether the item is switched or a file external\n"
     "      ' ' normal\n"
     "      'S' the item has a Switched URL relative to the parent\n"
     "      'X' a versioned file created by an eXternals definition\n"
     "    Sixth column: Repository lock token\n"
     "      (without -u)\n"
     "      ' ' no lock token\n"
     "      'K' lock token present\n"
     "      (with -u)\n"
     "      ' ' not locked in repository, no lock token\n"
     "      'K' locked in repository, lock toKen present\n"
     "      'O' locked in repository, lock token in some Other working copy\n"
     "      'T' locked in repository, lock token present but sTolen\n"
     "      'B' not locked in repository, lock token present but Broken\n"
     "    Seventh column: Whether the item is the victim of a tree conflict\n"
     "      ' ' normal\n"
     "      'C' tree-Conflicted\n"
     "    If the item is a tree conflict victim, an additional line is printed\n"
     "    after the item's status line, explaining the nature of the conflict.\n"
     "\n"
     "  The out-of-date information appears in the ninth column (with -u):\n"
     "      '*' a newer revision exists on the server\n"
     "      ' ' the working copy is up to date\n"
     "\n"
     "  Remaining fields are variable width and delimited by spaces:\n"
     "    The working revision (with -u or -v)\n"
     "    The last committed revision and last committed author (with -v)\n"
     "    The working copy path is always the final field, so it can\n"
     "      include spaces.\n"
     "\n"
     "  Example output:\n"
     "    svn status wc\n"
     "     M     wc/bar.c\n"
     "    A  +   wc/qax.c\n"
     "\n"
     "    svn status -u wc\n"
     "     M           965    wc/bar.c\n"
     "           *     965    wc/foo.c\n"
     "    A  +         965    wc/qax.c\n"
     "    Status against revision:   981\n"
     "\n"
     "    svn status --show-updates --verbose wc\n"
     "     M           965       938 kfogel       wc/bar.c\n"
     "           *     965       922 sussman      wc/foo.c\n"
     "    A  +         965       687 joe          wc/qax.c\n"
     "                 965       687 joe          wc/zig.c\n"
     "    Status against revision:   981\n"
     "\n"
     "    svn status\n"
     "     M      wc/bar.c\n"
     "    !     C wc/qaz.c\n"
     "          >   local missing, incoming edit upon update\n"
     "    D       wc/qax.c\n"),
    { 'u', 'v', 'N', opt_depth, 'q', opt_no_ignore, opt_incremental, opt_xml,
      opt_ignore_externals, opt_changelist, opt_ignore_mergeinfo} },

  { "switch", svn_cl__switch, {"sw"}, N_
    ("Update the working copy to a different URL.\n"
     "usage: 1. switch URL[@PEGREV] [PATH]\n"
     "       2. switch --relocate FROM TO [PATH...]\n"
     "\n"
     "  1. Update the working copy to mirror a new URL within the repository.\n"
     "     This behavior is similar to 'svn update', and is the way to\n"
     "     move a working copy to a branch or tag within the same repository.\n"
     "     If specified, PEGREV determines in which revision the target is first\n"
     "     looked up.\n"
     "\n"
     "     If --force is used, unversioned obstructing paths in the working\n"
     "     copy do not automatically cause a failure if the switch attempts to\n"
     "     add the same path.  If the obstructing path is the same type (file\n"
     "     or directory) as the corresponding path in the repository it becomes\n"
     "     versioned but its contents are left 'as-is' in the working copy.\n"
     "     This means that an obstructing directory's unversioned children may\n"
     "     also obstruct and become versioned.  For files, any content differences\n"
     "     between the obstruction and the repository are treated like a local\n"
     "     modification to the working copy.  All properties from the repository\n"
     "     are applied to the obstructing path.\n"
     "\n"
     "     Use the --set-depth option to set a new working copy depth on the\n"
     "     targets of this operation.  Currently, the depth of a working copy\n"
     "     directory can only be increased (telescoped more deeply); you cannot\n"
     "     make a directory more shallow.\n"
     "\n"
     "  2. Rewrite working copy URL metadata to reflect a syntactic change only.\n"
     "     This is used when repository's root URL changes (such as a scheme\n"
     "     or hostname change) but your working copy still reflects the same\n"
     "     directory within the same repository.\n"
     "\n"
     "  See also 'svn help update' for a list of possible characters\n"
     "  reporting the action taken.\n"),
    { 'r', 'N', opt_depth, opt_set_depth, 'q', opt_merge_cmd, opt_relocate,
      opt_ignore_externals, opt_force, opt_accept} },

  { "unlock", svn_cl__unlock, {0}, N_
    ("Unlock working copy paths or URLs.\n"
     "usage: unlock TARGET...\n"
     "\n"
     "  Use --force to break the lock.\n"),
    { opt_targets, opt_force } },

  { "update", svn_cl__update, {"up"},  N_
    ("Bring changes from the repository into the working copy.\n"
     "usage: update [PATH...]\n"
     "\n"
     "  If no revision is given, bring working copy up-to-date with HEAD rev.\n"
     "  Else synchronize working copy to revision given by -r.\n"
     "\n"
     "  For each updated item a line will start with a character reporting the\n"
     "  action taken.  These characters have the following meaning:\n"
     "\n"
     "    A  Added\n"
     "    D  Deleted\n"
     "    U  Updated\n"
     "    C  Conflict\n"
     "    G  Merged\n"
     "    E  Existed\n"
     "\n"
     "  A character in the first column signifies an update to the actual file,\n"
     "  while updates to the file's properties are shown in the second column.\n"
     "  A 'B' in the third column signifies that the lock for the file has\n"
     "  been broken or stolen.\n"
     "\n"
     "  If --force is used, unversioned obstructing paths in the working\n"
     "  copy do not automatically cause a failure if the update attempts to\n"
     "  add the same path.  If the obstructing path is the same type (file\n"
     "  or directory) as the corresponding path in the repository it becomes\n"
     "  versioned but its contents are left 'as-is' in the working copy.\n"
     "  This means that an obstructing directory's unversioned children may\n"
     "  also obstruct and become versioned.  For files, any content differences\n"
     "  between the obstruction and the repository are treated like a local\n"
     "  modification to the working copy.  All properties from the repository\n"
     "  are applied to the obstructing path.  Obstructing paths are reported\n"
     "  in the first column with code 'E'.\n"
     "\n"
     "  Use the --set-depth option to set a new working copy depth on the\n"
     "  targets of this operation.  Currently, the depth of a working copy\n"
     "  directory can only be increased (telescoped more deeply); you cannot\n"
     "  make a directory more shallow.\n"),
    {'r', 'N', opt_depth, opt_set_depth, 'q', opt_merge_cmd, opt_force,
     opt_ignore_externals, opt_changelist, opt_editor_cmd, opt_accept} },

  { NULL, NULL, {0}, NULL, {0} }
};


/* Version compatibility check */
static svn_error_t *
check_lib_versions(void)
{
  static const svn_version_checklist_t checklist[] =
    {
      { "svn_subr",   svn_subr_version },
      { "svn_client", svn_client_version },
      { "svn_wc",     svn_wc_version },
      { "svn_ra",     svn_ra_version },
      { "svn_delta",  svn_delta_version },
      { "svn_diff",   svn_diff_version },
      { NULL, NULL }
    };

  SVN_VERSION_DEFINE(my_version);
  return svn_ver_check_list(&my_version, checklist);
}


/* A flag to see if we've been cancelled by the client or not. */
static volatile sig_atomic_t cancelled = FALSE;

/* A signal handler to support cancellation. */
static void
signal_handler(int signum)
{
  apr_signal(signum, SIG_IGN);
  cancelled = TRUE;
}

/* Our cancellation callback. */
svn_error_t *
svn_cl__check_cancel(void *baton)
{
  if (cancelled)
    return svn_error_create(SVN_ERR_CANCELLED, NULL, _("Caught signal"));
  else
    return SVN_NO_ERROR;
}


/*** Main. ***/

int
main(int argc, const char *argv[])
{
  svn_error_t *err;
  apr_allocator_t *allocator;
  apr_pool_t *pool;
  int opt_id;
  apr_getopt_t *os;
  svn_cl__opt_state_t opt_state = { 0, { 0 } };
  svn_client_ctx_t *ctx;
  apr_array_header_t *received_opts;
  int i;
  const svn_opt_subcommand_desc2_t *subcommand = NULL;
  const char *dash_m_arg = NULL, *dash_F_arg = NULL;
  const char *path_utf8;
  apr_status_t apr_err;
  svn_cl__cmd_baton_t command_baton;
  svn_auth_baton_t *ab;
  svn_config_t *cfg_config;
  svn_boolean_t descend = TRUE;
  svn_boolean_t interactive_conflicts = FALSE;
  apr_hash_t *changelists;

  /* Initialize the app. */
  if (svn_cmdline_init("svn", stderr) != EXIT_SUCCESS)
    return EXIT_FAILURE;

  /* Create our top-level pool.  Use a separate mutexless allocator,
   * given this application is single threaded.
   */
  if (apr_allocator_create(&allocator))
    return EXIT_FAILURE;

  apr_allocator_max_free_set(allocator, SVN_ALLOCATOR_RECOMMENDED_MAX_FREE);

  pool = svn_pool_create_ex(NULL, allocator);
  apr_allocator_owner_set(allocator, pool);

  received_opts = apr_array_make(pool, SVN_OPT_MAX_OPTIONS, sizeof(int));

  /* Check library versions */
  err = check_lib_versions();
  if (err)
    return svn_cmdline_handle_exit_error(err, pool, "svn: ");

#if defined(WIN32) || defined(__CYGWIN__)
  /* Set the working copy administrative directory name. */
  if (getenv("SVN_ASP_DOT_NET_HACK"))
    {
      err = svn_wc_set_adm_dir("_svn", pool);
      if (err)
        return svn_cmdline_handle_exit_error(err, pool, "svn: ");
    }
#endif

  /* Initialize the RA library. */
  err = svn_ra_initialize(pool);
  if (err)
    return svn_cmdline_handle_exit_error(err, pool, "svn: ");

  /* Init our changelists hash. */
  changelists = apr_hash_make(pool);

  /* Begin processing arguments. */
  opt_state.start_revision.kind = svn_opt_revision_unspecified;
  opt_state.end_revision.kind = svn_opt_revision_unspecified;
  opt_state.revision_ranges =
    apr_array_make(pool, 0, sizeof(svn_opt_revision_range_t *));
  opt_state.depth = svn_depth_unknown;
  opt_state.set_depth = svn_depth_unknown;
  opt_state.accept_which = svn_cl__accept_unspecified;
  opt_state.show_revs = svn_cl__show_revs_merged;

  /* No args?  Show usage. */
  if (argc <= 1)
    {
      svn_cl__help(NULL, NULL, pool);
      svn_pool_destroy(pool);
      return EXIT_FAILURE;
    }

  /* Else, parse options. */
  err = svn_cmdline__getopt_init(&os, argc, argv, pool);
  if (err)
    return svn_cmdline_handle_exit_error(err, pool, "svn: ");

  os->interleave = 1;
  while (1)
    {
      const char *opt_arg;
      const char *utf8_opt_arg;

      /* Parse the next option. */
      apr_err = apr_getopt_long(os, svn_cl__options, &opt_id, &opt_arg);
      if (APR_STATUS_IS_EOF(apr_err))
        break;
      else if (apr_err)
        {
          svn_cl__help(NULL, NULL, pool);
          svn_pool_destroy(pool);
          return EXIT_FAILURE;
        }

      /* Stash the option code in an array before parsing it. */
      APR_ARRAY_PUSH(received_opts, int) = opt_id;

      switch (opt_id) {
      case 'l':
        {
          char *end;
          opt_state.limit = strtol(opt_arg, &end, 10);
          if (end == opt_arg || *end != '\0')
            {
              err = svn_error_create(SVN_ERR_CL_ARG_PARSING_ERROR, NULL,
                                     _("Non-numeric limit argument given"));
              return svn_cmdline_handle_exit_error(err, pool, "svn: ");
            }
          if (opt_state.limit <= 0)
            {
              err = svn_error_create(SVN_ERR_INCORRECT_PARAMS, NULL,
                                    _("Argument to --limit must be positive"));
              return svn_cmdline_handle_exit_error(err, pool, "svn: ");
            }
        }
        break;
      case 'm':
        /* Note that there's no way here to detect if the log message
           contains a zero byte -- if it does, then opt_arg will just
           be shorter than the user intended.  Oh well. */
        opt_state.message = apr_pstrdup(pool, opt_arg);
        dash_m_arg = opt_arg;
        break;
      case 'c':
        {
          char *end;
          svn_revnum_t changeno;
          svn_opt_revision_range_t *range;
          apr_array_header_t *change_revs =
            svn_cstring_split(opt_arg, ", \n\r\t\v", TRUE, pool);

          if (opt_state.old_target)
            {
              err = svn_error_create
                (SVN_ERR_CL_ARG_PARSING_ERROR, NULL,
                 _("Can't specify -c with --old"));
              return svn_cmdline_handle_exit_error(err, pool, "svn: ");
            }

          for (i = 0; i < change_revs->nelts; i++)
            {
              const char *change_str =
                APR_ARRAY_IDX(change_revs, i, const char *);

              /* Allow any number of 'r's to prefix a revision number.
                 ### TODO: Any reason we're not just using opt.c's
                 ### revision-parsing code here?  Then -c could take
                 ### "{DATE}" and the special words. */
              while (*change_str == 'r')
                change_str++;
              changeno = strtol(change_str, &end, 10);
              if (end == change_str || *end != '\0')
                {
                  err = svn_error_createf(SVN_ERR_CL_ARG_PARSING_ERROR, NULL,
                                          _("Non-numeric change argument (%s) "
                                            "given to -c"), change_str);
                  return svn_cmdline_handle_exit_error(err, pool, "svn: ");
                }

              if (changeno == 0)
                {
                  err = svn_error_create(SVN_ERR_CL_ARG_PARSING_ERROR, NULL,
                                         _("There is no change 0"));
                  return svn_cmdline_handle_exit_error(err, pool, "svn: ");
                }

              /* Figure out the range:
                    -c N  -> -r N-1:N
                    -c -N -> -r N:N-1 */
              range = apr_palloc(pool, sizeof(*range));
              if (changeno > 0)
                {
                  range->start.value.number = changeno - 1;
                  range->end.value.number = changeno;
                }
              else
                {
                  changeno = -changeno;
                  range->start.value.number = changeno;
                  range->end.value.number = changeno - 1;
                }
              opt_state.used_change_arg = TRUE;
              range->start.kind = svn_opt_revision_number;
              range->end.kind = svn_opt_revision_number;
              APR_ARRAY_PUSH(opt_state.revision_ranges,
                             svn_opt_revision_range_t *) = range;
            }
        }
        break;
      case 'r':
        opt_state.used_revision_arg = TRUE;
        if (svn_opt_parse_revision_to_range(opt_state.revision_ranges,
                                            opt_arg, pool) != 0)
          {
            err = svn_utf_cstring_to_utf8(&utf8_opt_arg, opt_arg, pool);
            if (! err)
              err = svn_error_createf
                (SVN_ERR_CL_ARG_PARSING_ERROR, NULL,
                 _("Syntax error in revision argument '%s'"),
                 utf8_opt_arg);
            return svn_cmdline_handle_exit_error(err, pool, "svn: ");
          }
        break;
      case 'v':
        opt_state.verbose = TRUE;
        break;
      case 'u':
        opt_state.update = TRUE;
        break;
      case 'h':
      case '?':
        opt_state.help = TRUE;
        break;
      case 'q':
        opt_state.quiet = TRUE;
        break;
      case opt_incremental:
        opt_state.incremental = TRUE;
        break;
      case 'F':
        err = svn_utf_cstring_to_utf8(&utf8_opt_arg, opt_arg, pool);
        if (! err)
          err = svn_stringbuf_from_file2(&(opt_state.filedata),
                                         utf8_opt_arg, pool);
        if (err)
          return svn_cmdline_handle_exit_error(err, pool, "svn: ");
        dash_F_arg = opt_arg;
        break;
      case opt_targets:
        {
          svn_stringbuf_t *buffer, *buffer_utf8;

          /* We need to convert to UTF-8 now, even before we divide
             the targets into an array, because otherwise we wouldn't
             know what delimiter to use for svn_cstring_split().  */

          err = svn_utf_cstring_to_utf8(&utf8_opt_arg, opt_arg, pool);

          if (! err)
            err = svn_stringbuf_from_file2(&buffer, utf8_opt_arg, pool);
          if (! err)
            err = svn_utf_stringbuf_to_utf8(&buffer_utf8, buffer, pool);
          if (err)
            return svn_cmdline_handle_exit_error(err, pool, "svn: ");
          opt_state.targets = svn_cstring_split(buffer_utf8->data, "\n\r",
                                                TRUE, pool);
        }
        break;
      case opt_force:
        opt_state.force = TRUE;
        break;
      case opt_force_log:
        opt_state.force_log = TRUE;
        break;
      case opt_dry_run:
        opt_state.dry_run = TRUE;
        break;
      case opt_revprop:
        opt_state.revprop = TRUE;
        break;
      case 'R':
        opt_state.depth = SVN_DEPTH_INFINITY_OR_FILES(TRUE);
        break;
      case 'N':
        descend = FALSE;
        break;
      case opt_depth:
        err = svn_utf_cstring_to_utf8(&utf8_opt_arg, opt_arg, pool);
        if (err)
          return svn_cmdline_handle_exit_error
            (svn_error_createf(SVN_ERR_CL_ARG_PARSING_ERROR, NULL,
                               _("Error converting depth "
                                 "from locale to UTF-8")), pool, "svn: ");
        opt_state.depth = svn_depth_from_word(utf8_opt_arg);
        if (opt_state.depth == svn_depth_unknown
            || opt_state.depth == svn_depth_exclude)
          {
            return svn_cmdline_handle_exit_error
              (svn_error_createf(SVN_ERR_CL_ARG_PARSING_ERROR, NULL,
                                 _("'%s' is not a valid depth; try "
                                   "'empty', 'files', 'immediates', "
                                   "or 'infinity'"),
                                 utf8_opt_arg), pool, "svn: ");
          }
        break;
      case opt_set_depth:
        err = svn_utf_cstring_to_utf8(&utf8_opt_arg, opt_arg, pool);
        if (err)
          return svn_cmdline_handle_exit_error
            (svn_error_createf(SVN_ERR_CL_ARG_PARSING_ERROR, NULL,
                               _("Error converting depth "
                                 "from locale to UTF-8")), pool, "svn: ");
        opt_state.set_depth = svn_depth_from_word(utf8_opt_arg);
        /* svn_depth_exclude is okay for --set-depth. */
        if (opt_state.set_depth == svn_depth_unknown)
          {
            return svn_cmdline_handle_exit_error
              (svn_error_createf(SVN_ERR_CL_ARG_PARSING_ERROR, NULL,
                                 _("'%s' is not a valid depth; try "
                                   "'exclude', 'empty', 'files', 'immediates', "
                                   "or 'infinity'"),
                                 utf8_opt_arg), pool, "svn: ");
          }
        break;
      case opt_version:
        opt_state.version = TRUE;
        break;
      case opt_auth_username:
        err = svn_utf_cstring_to_utf8(&opt_state.auth_username,
                                      opt_arg, pool);
        if (err)
          return svn_cmdline_handle_exit_error(err, pool, "svn: ");
        break;
      case opt_auth_password:
        err = svn_utf_cstring_to_utf8(&opt_state.auth_password,
                                      opt_arg, pool);
        if (err)
          return svn_cmdline_handle_exit_error(err, pool, "svn: ");
        break;
      case opt_encoding:
        opt_state.encoding = apr_pstrdup(pool, opt_arg);
        break;
      case opt_xml:
        opt_state.xml = TRUE;
        break;
      case opt_stop_on_copy:
        opt_state.stop_on_copy = TRUE;
        break;
      case opt_strict:
        opt_state.strict = TRUE;
        break;
      case opt_no_ignore:
        opt_state.no_ignore = TRUE;
        break;
      case opt_no_auth_cache:
        opt_state.no_auth_cache = TRUE;
        break;
      case opt_non_interactive:
        opt_state.non_interactive = TRUE;
        break;
      case opt_trust_server_cert:
        opt_state.trust_server_cert = TRUE;
        break;
      case opt_no_diff_deleted:
        opt_state.no_diff_deleted = TRUE;
        break;
      case opt_notice_ancestry:
        opt_state.notice_ancestry = TRUE;
        break;
      case opt_ignore_ancestry:
        opt_state.ignore_ancestry = TRUE;
        break;
      case opt_ignore_externals:
        opt_state.ignore_externals = TRUE;
        break;
      case opt_relocate:
        opt_state.relocate = TRUE;
        break;
      case 'x':
        err = svn_utf_cstring_to_utf8(&opt_state.extensions, opt_arg, pool);
        if (err)
          return svn_cmdline_handle_exit_error(err, pool, "svn: ");
        break;
      case opt_diff_cmd:
        opt_state.diff_cmd = apr_pstrdup(pool, opt_arg);
        break;
      case opt_merge_cmd:
        opt_state.merge_cmd = apr_pstrdup(pool, opt_arg);
        break;
      case opt_record_only:
        opt_state.record_only = TRUE;
        break;
      case opt_editor_cmd:
        opt_state.editor_cmd = apr_pstrdup(pool, opt_arg);
        break;
      case opt_patch_cmd:
        opt_state.patch_cmd = apr_pstrdup(pool, opt_arg);
        break;
      case opt_old_cmd:
        if (opt_state.used_change_arg)
          {
            err = svn_error_create
              (SVN_ERR_CL_ARG_PARSING_ERROR, NULL,
               _("Can't specify -c with --old"));
            return svn_cmdline_handle_exit_error(err, pool, "svn: ");
          }
        opt_state.old_target = apr_pstrdup(pool, opt_arg);
        break;
      case opt_new_cmd:
        opt_state.new_target = apr_pstrdup(pool, opt_arg);
        break;
      case opt_config_dir:
        err = svn_utf_cstring_to_utf8(&path_utf8, opt_arg, pool);
        if (err)
          return svn_cmdline_handle_exit_error(err, pool, "svn: ");
        opt_state.config_dir = svn_dirent_internal_style(path_utf8, pool);
        break;
      case opt_config_options:
        if (!opt_state.config_options)
          opt_state.config_options = 
                   apr_array_make(pool, 1, sizeof(svn_cmdline__config_argument_t*));

        err = svn_utf_cstring_to_utf8(&opt_arg, opt_arg, pool);
        if (!err)
          err = svn_cmdline__parse_config_option(opt_state.config_options,
                                                 opt_arg, pool);
        if (err)
          return svn_cmdline_handle_exit_error(err, pool, "svn: ");
        break;
      case opt_autoprops:
        opt_state.autoprops = TRUE;
        break;
      case opt_no_autoprops:
        opt_state.no_autoprops = TRUE;
        break;
      case opt_native_eol:
        if ( !strcmp("LF", opt_arg) || !strcmp("CR", opt_arg) ||
             !strcmp("CRLF", opt_arg))
          opt_state.native_eol = apr_pstrdup(pool, opt_arg);
        else
          {
            err = svn_utf_cstring_to_utf8(&utf8_opt_arg, opt_arg, pool);
            if (! err)
              err = svn_error_createf
                (SVN_ERR_CL_ARG_PARSING_ERROR, NULL,
                 _("Syntax error in native-eol argument '%s'"),
                 utf8_opt_arg);
            return svn_cmdline_handle_exit_error(err, pool, "svn: ");
          }
        break;
      case opt_no_unlock:
        opt_state.no_unlock = TRUE;
        break;
      case opt_summarize:
        opt_state.summarize = TRUE;
        break;
      case opt_svnpatch_format:
        opt_state.svnpatch = TRUE;
        break;
      case opt_remove:
        opt_state.remove = TRUE;
        break;
      case opt_changelist:
        opt_state.changelist = apr_pstrdup(pool, opt_arg);
        if (opt_state.changelist[0] == '\0')
          {
            err = svn_error_create(SVN_ERR_CL_ARG_PARSING_ERROR, NULL,
                                   _("Changelist names must not be empty"));
            return svn_cmdline_handle_exit_error(err, pool, "svn: ");
          }
        apr_hash_set(changelists, opt_state.changelist,
                     APR_HASH_KEY_STRING, (void *)1);
        break;
      case opt_keep_changelists:
        opt_state.keep_changelists = TRUE;
        break;
      case opt_keep_local:
        opt_state.keep_local = TRUE;
        break;
      case opt_with_all_revprops:
        /* If --with-all-revprops is specified along with one or more
         * --with-revprops options, --with-all-revprops takes precedence. */
        opt_state.all_revprops = TRUE;
        break;
      case opt_with_no_revprops:
        opt_state.no_revprops = TRUE;
        break;
      case opt_with_revprop:
        err = svn_opt_parse_revprop(&opt_state.revprop_table, opt_arg, pool);
        if (err != SVN_NO_ERROR)
          return svn_cmdline_handle_exit_error(err, pool, "svn: ");
        break;
      case opt_parents:
        opt_state.parents = TRUE;
        break;
      case 'g':
        opt_state.use_merge_history = TRUE;
        break;
      case opt_accept:
        opt_state.accept_which = svn_cl__accept_from_word(opt_arg);
        if (opt_state.accept_which == svn_cl__accept_invalid)
          return svn_cmdline_handle_exit_error
            (svn_error_createf(SVN_ERR_CL_ARG_PARSING_ERROR, NULL,
                               _("'%s' is not a valid --accept value"),
                               opt_arg),
             pool, "svn: ");
        break;
      case opt_show_revs:
        opt_state.show_revs = svn_cl__show_revs_from_word(opt_arg);
        if (opt_state.show_revs == svn_cl__show_revs_invalid)
          return svn_cmdline_handle_exit_error
            (svn_error_createf(SVN_ERR_CL_ARG_PARSING_ERROR, NULL,
                               _("'%s' is not a valid --show-revs value"),
                               opt_arg),
             pool, "svn: ");
        break;
      case opt_reintegrate:
        opt_state.reintegrate = TRUE;
        break;
      case opt_ignore_mergeinfo:
        opt_state.ignore_mergeinfo = TRUE;
        break;
      default:
        /* Hmmm. Perhaps this would be a good place to squirrel away
           opts that commands like svn diff might need. Hmmm indeed. */
        break;
      }
    }

  /* Turn our hash of changelists into an array of unique ones. */
  err = svn_hash_keys(&(opt_state.changelists), changelists, pool);
  if (err)
    return svn_cmdline_handle_exit_error(err, pool, "svn: ");

  /* ### This really belongs in libsvn_client.  The trouble is,
     there's no one place there to run it from, no
     svn_client_init().  We'd have to add it to all the public
     functions that a client might call.  It's unmaintainable to do
     initialization from within libsvn_client itself, but it seems
     burdensome to demand that all clients call svn_client_init()
     before calling any other libsvn_client function... On the other
     hand, the alternative is effectively to demand that they call
     svn_config_ensure() instead, so maybe we should have a generic
     init function anyway.  Thoughts?  */
  err = svn_config_ensure(opt_state.config_dir, pool);
  if (err)
    return svn_cmdline_handle_exit_error(err, pool, "svn: ");

  /* If the user asked for help, then the rest of the arguments are
     the names of subcommands to get help on (if any), or else they're
     just typos/mistakes.  Whatever the case, the subcommand to
     actually run is svn_cl__help(). */
  if (opt_state.help)
    subcommand = svn_opt_get_canonical_subcommand2(svn_cl__cmd_table, "help");

  /* If we're not running the `help' subcommand, then look for a
     subcommand in the first argument. */
  if (subcommand == NULL)
    {
      if (os->ind >= os->argc)
        {
          if (opt_state.version)
            {
              /* Use the "help" subcommand to handle the "--version" option. */
              static const svn_opt_subcommand_desc2_t pseudo_cmd =
                { "--version", svn_cl__help, {0}, "",
                  {opt_version,    /* must accept its own option */
                   'q',            /* brief output */
                   opt_config_dir  /* all commands accept this */
                  } };

              subcommand = &pseudo_cmd;
            }
          else
            {
              svn_error_clear
                (svn_cmdline_fprintf(stderr, pool,
                                     _("Subcommand argument required\n")));
              svn_cl__help(NULL, NULL, pool);
              svn_pool_destroy(pool);
              return EXIT_FAILURE;
            }
        }
      else
        {
          const char *first_arg = os->argv[os->ind++];
          subcommand = svn_opt_get_canonical_subcommand2(svn_cl__cmd_table,
                                                         first_arg);
          if (subcommand == NULL)
            {
              const char *first_arg_utf8;
              err = svn_utf_cstring_to_utf8(&first_arg_utf8, first_arg, pool);
              if (err)
                return svn_cmdline_handle_exit_error(err, pool, "svn: ");
              svn_error_clear
                (svn_cmdline_fprintf(stderr, pool,
                                     _("Unknown command: '%s'\n"),
                                     first_arg_utf8));
              svn_cl__help(NULL, NULL, pool);
              svn_pool_destroy(pool);
              return EXIT_FAILURE;
            }
        }
    }

  /* Check that the subcommand wasn't passed any inappropriate options. */
  for (i = 0; i < received_opts->nelts; i++)
    {
      opt_id = APR_ARRAY_IDX(received_opts, i, int);

      /* All commands implicitly accept --help, so just skip over this
         when we see it. Note that we don't want to include this option
         in their "accepted options" list because it would be awfully
         redundant to display it in every commands' help text. */
      if (opt_id == 'h' || opt_id == '?')
        continue;

      if (! svn_opt_subcommand_takes_option3(subcommand, opt_id,
                                             svn_cl__global_options))
        {
          const char *optstr;
          const apr_getopt_option_t *badopt =
            svn_opt_get_option_from_code2(opt_id, svn_cl__options,
                                          subcommand, pool);
          svn_opt_format_option(&optstr, badopt, FALSE, pool);
          if (subcommand->name[0] == '-')
            svn_cl__help(NULL, NULL, pool);
          else
            svn_error_clear
              (svn_cmdline_fprintf
               (stderr, pool, _("Subcommand '%s' doesn't accept option '%s'\n"
                                "Type 'svn help %s' for usage.\n"),
                subcommand->name, optstr, subcommand->name));
          svn_pool_destroy(pool);
          return EXIT_FAILURE;
        }
    }

  /* Only merge supports multiple revisions/revision ranges. */
  if (subcommand->cmd_func != svn_cl__merge
      && subcommand->cmd_func != svn_cl__log)
    {
      if (opt_state.revision_ranges->nelts > 1)
        {
          err = svn_error_create(SVN_ERR_CL_ARG_PARSING_ERROR, NULL,
                                 _("Multiple revision arguments "
                                   "encountered; can't specify -c twice, "
                                   "or both -c and -r"));
          return svn_cmdline_handle_exit_error(err, pool, "svn: ");
        }
    }

  /* Merge doesn't support specifying a revision range
     when using --reintegrate. */
  if (subcommand->cmd_func == svn_cl__merge
      && opt_state.revision_ranges->nelts
      && opt_state.reintegrate)
    {
      err = svn_error_create(SVN_ERR_CL_ARG_PARSING_ERROR, NULL,
                             _("-r and -c can't be used with --reintegrate"));
      return svn_cmdline_handle_exit_error(err, pool, "svn: ");
    }

  /* Disallow simultaneous use of both --depth and --set-depth. */
  if ((opt_state.depth != svn_depth_unknown)
      && (opt_state.set_depth != svn_depth_unknown))
    {
      err = svn_error_create(SVN_ERR_CL_ARG_PARSING_ERROR, NULL,
                             _("--depth and --set-depth are mutually "
                               "exclusive"));
      return svn_cmdline_handle_exit_error(err, pool, "svn: ");
    }

  /* Disallow simultaneous use of both --with-all-revprops and
     --with-no-revprops.  */
  if (opt_state.all_revprops && opt_state.no_revprops)
    {
      err = svn_error_create(SVN_ERR_CL_ARG_PARSING_ERROR, NULL,
                             _("--with-all-revprops and --with-no-revprops "
                               "are mutually exclusive"));
      return svn_cmdline_handle_exit_error(err, pool, "svn: ");
    }

  /* Disallow simultaneous use of both --with-revprop and
     --with-no-revprops.  */
  if (opt_state.revprop_table && opt_state.no_revprops)
    {
      err = svn_error_create(SVN_ERR_CL_ARG_PARSING_ERROR, NULL,
                             _("--with-revprop and --with-no-revprops "
                               "are mutually exclusive"));
      return svn_cmdline_handle_exit_error(err, pool, "svn: ");
    }

  /* --trust-server-cert can only be used with --non-interactive */
  if (opt_state.trust_server_cert && !opt_state.non_interactive)
    {
      err = svn_error_create(SVN_ERR_CL_ARG_PARSING_ERROR, NULL,
                             _("--trust-server-cert requires "
                               "--non-interactive"));
      return svn_cmdline_handle_exit_error(err, pool, "svn: ");
    }

  /* Ensure that 'revision_ranges' has at least one item, and that
     'start_revision' and 'end_revision' match that item. */
  if (opt_state.revision_ranges->nelts == 0)
    {
      svn_opt_revision_range_t *range = apr_palloc(pool, sizeof(*range));
      range->start.kind = svn_opt_revision_unspecified;
      range->end.kind = svn_opt_revision_unspecified;
      APR_ARRAY_PUSH(opt_state.revision_ranges,
                     svn_opt_revision_range_t *) = range;
    }
  opt_state.start_revision = APR_ARRAY_IDX(opt_state.revision_ranges, 0,
                                           svn_opt_revision_range_t *)->start;
  opt_state.end_revision = APR_ARRAY_IDX(opt_state.revision_ranges, 0,
                                         svn_opt_revision_range_t *)->end;

  /* If we're running a command that could result in a commit, verify
     that any log message we were given on the command line makes
     sense (unless we've also been instructed not to care). */
  if ((! opt_state.force_log)
      && (subcommand->cmd_func == svn_cl__commit
          || subcommand->cmd_func == svn_cl__copy
          || subcommand->cmd_func == svn_cl__delete
          || subcommand->cmd_func == svn_cl__import
          || subcommand->cmd_func == svn_cl__mkdir
          || subcommand->cmd_func == svn_cl__move
          || subcommand->cmd_func == svn_cl__lock
          || subcommand->cmd_func == svn_cl__propedit))
    {
      /* If the -F argument is a file that's under revision control,
         that's probably not what the user intended. */
      if (dash_F_arg)
        {
          svn_wc_adm_access_t *adm_access;
          const svn_wc_entry_t *e;
          const char *fname_utf8 = svn_path_internal_style(dash_F_arg, pool);
          err = svn_wc_adm_probe_open3(&adm_access, NULL, fname_utf8,
                                       FALSE, 0, NULL, NULL, pool);
          if (! err)
            err = svn_wc_entry(&e, fname_utf8, adm_access, FALSE, pool);
          if ((err == SVN_NO_ERROR) && e)
            {
              if (subcommand->cmd_func != svn_cl__lock)
                {
                  err = svn_error_create
                    (SVN_ERR_CL_LOG_MESSAGE_IS_VERSIONED_FILE, NULL,
                     _("Log message file is a versioned file; "
                       "use '--force-log' to override"));
                }
              else
                {
                  err = svn_error_create
                    (SVN_ERR_CL_LOG_MESSAGE_IS_VERSIONED_FILE, NULL,
                     _("Lock comment file is a versioned file; "
                       "use '--force-log' to override"));
                }
              return svn_cmdline_handle_exit_error(err, pool, "svn: ");
            }
          svn_error_clear(err);
        }

      /* If the -m argument is a file at all, that's probably not what
         the user intended. */
      if (dash_m_arg)
        {
          apr_finfo_t finfo;
          if (apr_stat(&finfo, dash_m_arg,
                       APR_FINFO_MIN, pool) == APR_SUCCESS)
            {
              if (subcommand->cmd_func != svn_cl__lock)
                {
                  err = svn_error_create
                    (SVN_ERR_CL_LOG_MESSAGE_IS_PATHNAME, NULL,
                     _("The log message is a pathname "
                       "(was -F intended?); use '--force-log' to override"));
                }
              else
                {
                  err = svn_error_create
                    (SVN_ERR_CL_LOG_MESSAGE_IS_PATHNAME, NULL,
                     _("The lock comment is a pathname "
                       "(was -F intended?); use '--force-log' to override"));
                }
              return svn_cmdline_handle_exit_error(err, pool, "svn: ");
            }
        }
    }

  if (opt_state.relocate && (opt_state.depth != svn_depth_unknown))
    {
      err = svn_error_create(SVN_ERR_CL_MUTUALLY_EXCLUSIVE_ARGS, NULL,
                             _("--relocate and --depth are mutually "
                               "exclusive"));
      return svn_cmdline_handle_exit_error(err, pool, "svn: ");
    }

  /* Only a few commands can accept a revision range; the rest can take at
     most one revision number. */
  if (subcommand->cmd_func != svn_cl__blame
      && subcommand->cmd_func != svn_cl__diff
      && subcommand->cmd_func != svn_cl__log
      && subcommand->cmd_func != svn_cl__merge)
    {
      if (opt_state.end_revision.kind != svn_opt_revision_unspecified)
        {
          err = svn_error_create(SVN_ERR_CLIENT_REVISION_RANGE, NULL, NULL);
          return svn_cmdline_handle_exit_error(err, pool, "svn: ");
        }
    }

  /* -N has a different meaning depending on the command */
  if (descend == FALSE)
    {
      if (subcommand->cmd_func == svn_cl__status)
        {
          opt_state.depth = SVN_DEPTH_INFINITY_OR_IMMEDIATES(FALSE);
        }
      else if (subcommand->cmd_func == svn_cl__revert
               || subcommand->cmd_func == svn_cl__add
               || subcommand->cmd_func == svn_cl__commit)
        {
          /* In pre-1.5 Subversion, some commands treated -N like
             --depth=empty, so force that mapping here.  Anyway, with
             revert it makes sense to be especially conservative,
             since revert can lose data. */
          opt_state.depth = svn_depth_empty;
        }
      else
        {
          opt_state.depth = SVN_DEPTH_INFINITY_OR_FILES(FALSE);
        }
    }
  /* Create a client context object. */
  command_baton.opt_state = &opt_state;
  if ((err = svn_client_create_context(&ctx, pool)))
    return svn_cmdline_handle_exit_error(err, pool, "svn: ");
  command_baton.ctx = ctx;

  err = svn_config_get_config(&(ctx->config),
                              opt_state.config_dir, pool);
  if (err)
    {
      /* Fallback to default config if the config directory isn't readable. */
      if (err->apr_err == APR_EACCES)
        {
          svn_handle_warning2(stderr, err, "svn: ");
          svn_error_clear(err);
        }
      else
        return svn_cmdline_handle_exit_error(err, pool, "svn: ");
    }

  cfg_config = apr_hash_get(ctx->config, SVN_CONFIG_CATEGORY_CONFIG,
                            APR_HASH_KEY_STRING);

  /* Update the options in the config */
  if (opt_state.config_options)
    {
      svn_error_clear(
          svn_cmdline__apply_config_options(ctx->config, opt_state.config_options,
                                            "svn: ", "--config-option"));
    }

  /* XXX: Only diff_cmd for now, overlay rest later and stop passing
     opt_state altogether? */
  if (opt_state.diff_cmd)
    svn_config_set(cfg_config, SVN_CONFIG_SECTION_HELPERS,
                   SVN_CONFIG_OPTION_DIFF_CMD, opt_state.diff_cmd);
  if (opt_state.merge_cmd)
    svn_config_set(cfg_config, SVN_CONFIG_SECTION_HELPERS,
                   SVN_CONFIG_OPTION_DIFF3_CMD, opt_state.merge_cmd);

  /* Check for mutually exclusive args --auto-props and --no-auto-props */
  if (opt_state.autoprops && opt_state.no_autoprops)
    {
      err = svn_error_create(SVN_ERR_CL_MUTUALLY_EXCLUSIVE_ARGS, NULL,
                             _("--auto-props and --no-auto-props are "
                               "mutually exclusive"));
      return svn_cmdline_handle_exit_error(err, pool, "svn: ");
    }

  /* The --reintegrate option is mutually exclusive with both
     --ignore-ancestry and --record-only. */
  if (opt_state.reintegrate)
    {
      if (opt_state.ignore_ancestry)
        {
          if (opt_state.record_only)
            {
              err = svn_error_create(SVN_ERR_CL_MUTUALLY_EXCLUSIVE_ARGS, NULL,
                                     _("--reintegrate cannot be used with "
                                       "--ignore-ancestry or "
                                       "--record-only"));
              return svn_cmdline_handle_exit_error(err, pool, "svn: ");
            }
          else
            {
              err = svn_error_create(SVN_ERR_CL_MUTUALLY_EXCLUSIVE_ARGS, NULL,
                                     _("--reintegrate cannot be used with "
                                       "--ignore-ancestry"));
              return svn_cmdline_handle_exit_error(err, pool, "svn: ");
            }
          }
      else if (opt_state.record_only)
        {
          err = svn_error_create(SVN_ERR_CL_MUTUALLY_EXCLUSIVE_ARGS, NULL,
                                 _("--reintegrate cannot be used with "
                                   "--record-only"));
          return svn_cmdline_handle_exit_error(err, pool, "svn: ");
        }
    }

  /* Update auto-props-enable option, and populate the MIME types map,
     for add/import commands */
  if (subcommand->cmd_func == svn_cl__add
      || subcommand->cmd_func == svn_cl__import)
    {
      const char *mimetypes_file;
      svn_config_get(cfg_config, &mimetypes_file,
                     SVN_CONFIG_SECTION_MISCELLANY,
                     SVN_CONFIG_OPTION_MIMETYPES_FILE, FALSE);
      if (mimetypes_file && *mimetypes_file)
        {
          if ((err = svn_io_parse_mimetypes_file(&(ctx->mimetypes_map),
                                                 mimetypes_file, pool)))
            svn_handle_error2(err, stderr, TRUE, "svn: ");
        }

      if (opt_state.autoprops)
        {
          svn_config_set_bool(cfg_config, SVN_CONFIG_SECTION_MISCELLANY,
                              SVN_CONFIG_OPTION_ENABLE_AUTO_PROPS, TRUE);
        }
      if (opt_state.no_autoprops)
        {
          svn_config_set_bool(cfg_config, SVN_CONFIG_SECTION_MISCELLANY,
                              SVN_CONFIG_OPTION_ENABLE_AUTO_PROPS, FALSE);
        }
    }

  /* Update the 'keep-locks' runtime option */
  if (opt_state.no_unlock)
    svn_config_set_bool(cfg_config, SVN_CONFIG_SECTION_MISCELLANY,
                        SVN_CONFIG_OPTION_NO_UNLOCK, TRUE);

  /* Set the log message callback function.  Note that individual
     subcommands will populate the ctx->log_msg_baton3. */
  ctx->log_msg_func3 = svn_cl__get_log_message;

  /* Set up our cancellation support. */
  ctx->cancel_func = svn_cl__check_cancel;
  apr_signal(SIGINT, signal_handler);
#ifdef SIGBREAK
  /* SIGBREAK is a Win32 specific signal generated by ctrl-break. */
  apr_signal(SIGBREAK, signal_handler);
#endif
#ifdef SIGHUP
  apr_signal(SIGHUP, signal_handler);
#endif
#ifdef SIGTERM
  apr_signal(SIGTERM, signal_handler);
#endif

#ifdef SIGPIPE
  /* Disable SIGPIPE generation for the platforms that have it. */
  apr_signal(SIGPIPE, SIG_IGN);
#endif

#ifdef SIGXFSZ
  /* Disable SIGXFSZ generation for the platforms that have it, otherwise
   * working with large files when compiled against an APR that doesn't have
   * large file support will crash the program, which is uncool. */
  apr_signal(SIGXFSZ, SIG_IGN);
#endif

  /* Set up Authentication stuff. */
  if ((err = svn_cmdline_create_auth_baton(&ab,
                                           opt_state.non_interactive,
                                           opt_state.auth_username,
                                           opt_state.auth_password,
                                           opt_state.config_dir,
                                           opt_state.no_auth_cache,
                                           opt_state.trust_server_cert,
                                           cfg_config,
                                           ctx->cancel_func,
                                           ctx->cancel_baton,
                                           pool)))
    svn_handle_error2(err, stderr, TRUE, "svn: ");

  ctx->auth_baton = ab;

  /* Set up conflict resolution callback. */
  if ((err = svn_config_get_bool(cfg_config, &interactive_conflicts,
                                 SVN_CONFIG_SECTION_MISCELLANY,
                                 SVN_CONFIG_OPTION_INTERACTIVE_CONFLICTS,
                                 TRUE)))  /* ### interactivity on by default.
                                                 we can change this. */
    svn_handle_error2(err, stderr, TRUE, "svn: ");

  if ((opt_state.accept_which == svn_cl__accept_unspecified
       && (!interactive_conflicts || opt_state.non_interactive))
      || opt_state.accept_which == svn_cl__accept_postpone)
    {
      /* If no --accept option at all and we're non-interactive, we're
         leaving the conflicts behind, so don't need the callback.  Same if
         the user said to postpone. */
      ctx->conflict_func = NULL;
      ctx->conflict_baton = NULL;
    }
  else
    {
      svn_cmdline_prompt_baton_t *pb = apr_palloc(pool, sizeof(*pb));
      pb->cancel_func = ctx->cancel_func;
      pb->cancel_baton = ctx->cancel_baton;

      if (opt_state.non_interactive)
        {
          if (opt_state.accept_which == svn_cl__accept_edit)
            return svn_cmdline_handle_exit_error
              (svn_error_createf(SVN_ERR_CL_ARG_PARSING_ERROR, NULL,
                                 _("--accept=%s incompatible with"
                                   " --non-interactive"), SVN_CL__ACCEPT_EDIT),
               pool, "svn: ");
          if (opt_state.accept_which == svn_cl__accept_launch)
            return svn_cmdline_handle_exit_error
              (svn_error_createf(SVN_ERR_CL_ARG_PARSING_ERROR, NULL,
                                 _("--accept=%s incompatible with"
                                   " --non-interactive"),
                                 SVN_CL__ACCEPT_LAUNCH),
               pool, "svn: ");
        }

      ctx->conflict_func = svn_cl__conflict_handler;
      ctx->conflict_baton = svn_cl__conflict_baton_make(
          opt_state.accept_which,
          ctx->config,
          opt_state.editor_cmd,
          pb,
          pool);
    }

  /* And now we finally run the subcommand. */
  err = (*subcommand->cmd_func)(os, &command_baton, pool);
  if (err)
    {
      svn_error_t *tmp_err;

      /* For argument-related problems, suggest using the 'help'
         subcommand. */
      if (err->apr_err == SVN_ERR_CL_INSUFFICIENT_ARGS
          || err->apr_err == SVN_ERR_CL_ARG_PARSING_ERROR)
        {
          err = svn_error_quick_wrap(err,
                                     _("Try 'svn help' for more info"));
        }
      svn_handle_error2(err, stderr, FALSE, "svn: ");

      /* Tell the user about 'svn cleanup' if any error on the stack
         was about locked working copies. */
      for (tmp_err = err; tmp_err; tmp_err = tmp_err->child)
        if (tmp_err->apr_err == SVN_ERR_WC_LOCKED)
          {
            svn_error_clear
              (svn_cmdline_fputs(_("svn: run 'svn cleanup' to remove locks "
                                   "(type 'svn help cleanup' for details)\n"),
                                 stderr, pool));
            break;
          }

      svn_error_clear(err);
      svn_pool_destroy(pool);
      return EXIT_FAILURE;
    }
  else
    {
      /* Ensure that stdout is flushed, so the user will see any write errors.
         This makes sure that output is not silently lost. */
      err = svn_cmdline_fflush(stdout);
      if (err)
        return svn_cmdline_handle_exit_error(err, pool, "svn: ");

      svn_pool_destroy(pool);
      return EXIT_SUCCESS;
    }
}<|MERGE_RESOLUTION|>--- conflicted
+++ resolved
@@ -483,11 +483,7 @@
      "  Use just 'svn diff' to display local modifications in a working copy.\n"),
     {'r', 'c', opt_old_cmd, opt_new_cmd, 'N', opt_depth, opt_diff_cmd, 'x',
      opt_no_diff_deleted, opt_notice_ancestry, opt_summarize, opt_changelist,
-<<<<<<< HEAD
-     opt_force, opt_xml, opt_ignore_mergeinfo } },
-=======
-     opt_force, opt_xml, opt_svnpatch_format} },
->>>>>>> 8de5304b
+     opt_force, opt_xml, opt_svnpatch_format, opt_ignore_mergeinfo } },
 
   { "export", svn_cl__export, {0}, N_
     ("Create an unversioned copy of a tree.\n"
