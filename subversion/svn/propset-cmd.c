/*
 * propset-cmd.c -- Set property values on files/dirs
 *
 * ====================================================================
 *    Licensed to the Subversion Corporation (SVN Corp.) under one
 *    or more contributor license agreements.  See the NOTICE file
 *    distributed with this work for additional information
 *    regarding copyright ownership.  The SVN Corp. licenses this file
 *    to you under the Apache License, Version 2.0 (the
 *    "License"); you may not use this file except in compliance
 *    with the License.  You may obtain a copy of the License at
 *
 *      http://www.apache.org/licenses/LICENSE-2.0
 *
 *    Unless required by applicable law or agreed to in writing,
 *    software distributed under the License is distributed on an
 *    "AS IS" BASIS, WITHOUT WARRANTIES OR CONDITIONS OF ANY
 *    KIND, either express or implied.  See the License for the
 *    specific language governing permissions and limitations
 *    under the License.
 * ====================================================================
 */

/* ==================================================================== */



/*** Includes. ***/

#include "svn_cmdline.h"
#include "svn_pools.h"
#include "svn_client.h"
#include "svn_string.h"
#include "svn_error.h"
#include "svn_utf.h"
#include "svn_subst.h"
#include "svn_path.h"
#include "svn_props.h"
#include "cl.h"

#include "svn_private_config.h"


/*** Code. ***/

/* This implements the `svn_opt_subcommand_t' interface. */
svn_error_t *
svn_cl__propset(apr_getopt_t *os,
                void *baton,
                apr_pool_t *scratch_pool)
{
  svn_cl__opt_state_t *opt_state = ((svn_cl__cmd_baton_t *) baton)->opt_state;
  svn_client_ctx_t *ctx = ((svn_cl__cmd_baton_t *) baton)->ctx;
  const char *pname, *pname_utf8;
  svn_string_t *propval = NULL;
  svn_boolean_t propval_came_from_cmdline;
  apr_array_header_t *args, *targets;
  int i;

  /* PNAME and PROPVAL expected as first 2 arguments if filedata was
     NULL, else PNAME alone will precede the targets.  Get a UTF-8
     version of the name, too. */
  SVN_ERR(svn_opt_parse_num_args(&args, os,
                                 opt_state->filedata ? 1 : 2, scratch_pool));
  pname = APR_ARRAY_IDX(args, 0, const char *);
  SVN_ERR(svn_utf_cstring_to_utf8(&pname_utf8, pname, scratch_pool));
  if (! svn_prop_name_is_valid(pname_utf8))
    return svn_error_createf(SVN_ERR_CLIENT_PROPERTY_NAME, NULL,
                             _("'%s' is not a valid Subversion property name"),
                             pname_utf8);

  /* Get the PROPVAL from either an external file, or from the command
     line. */
  if (opt_state->filedata)
    {
      propval = svn_string_create_from_buf(opt_state->filedata, scratch_pool);
      propval_came_from_cmdline = FALSE;
    }
  else
    {
      propval = svn_string_create(APR_ARRAY_IDX(args, 1, const char *),
                                  scratch_pool);
      propval_came_from_cmdline = TRUE;
    }

  /* We only want special Subversion property values to be in UTF-8
     and LF line endings.  All other propvals are taken literally. */
  if (svn_prop_needs_translation(pname_utf8))
    SVN_ERR(svn_subst_translate_string(&propval, propval,
                                       opt_state->encoding, scratch_pool));
  else
    if (opt_state->encoding)
      return svn_error_create
        (SVN_ERR_UNSUPPORTED_FEATURE, NULL,
         _("--encoding option applies only to textual"
           " Subversion-controlled properties"));

  /* Suck up all the remaining arguments into a targets array */

<<<<<<< HEAD
  /* Before allowing svn_opt_args_to_target_array2() to canonicalize
     all the targets, we need to build a list of targets made of both
     ones the user typed, as well as any specified by --changelist.  */
  if (opt_state->changelist)
    {
      SVN_ERR(svn_client_get_changelist(&changelist_targets,
                                        opt_state->changelist,
                                        "",
                                        ctx,
                                        pool));
      if (apr_is_empty_array(changelist_targets))
        return svn_error_createf(SVN_ERR_CL_ARG_PARSING_ERROR, NULL,
                                 _("no such changelist '%s'"),
                                 opt_state->changelist);
    }
=======
  SVN_ERR(svn_cl__args_to_target_array_print_reserved(&targets, os,
                                                      opt_state->targets,
                                                      ctx, scratch_pool));

  if (! opt_state->quiet)
    SVN_ERR(svn_cl__get_notifier(&ctx->notify_func2, &ctx->notify_baton2,
                                 FALSE, FALSE, FALSE, scratch_pool));
>>>>>>> 79d0a718

  /* Implicit "." is okay for revision properties; it just helps
     us find the right repository. */
  if (opt_state->revprop)
    svn_opt_push_implicit_dot_target(targets, scratch_pool);

  SVN_ERR(svn_opt_eat_peg_revisions(&targets, targets, scratch_pool));

  if (opt_state->revprop)  /* operate on a revprop */
    {
      svn_revnum_t rev;
      const char *URL;

      SVN_ERR(svn_cl__revprop_prepare(&opt_state->start_revision, targets,
                                      &URL, ctx, scratch_pool));

      /* Let libsvn_client do the real work. */
      SVN_ERR(svn_client_revprop_set2(pname_utf8, propval, NULL,
                                      URL, &(opt_state->start_revision),
                                      &rev, opt_state->force, ctx,
                                      scratch_pool));
    }
  else if (opt_state->start_revision.kind != svn_opt_revision_unspecified)
    {
      return svn_error_createf
        (SVN_ERR_CL_ARG_PARSING_ERROR, NULL,
         _("Cannot specify revision for setting versioned property '%s'"),
         pname);
    }
  else  /* operate on a normal, versioned property (not a revprop) */
    {
      apr_pool_t *iterpool;

      if (opt_state->depth == svn_depth_unknown)
        opt_state->depth = svn_depth_empty;

      /* The customary implicit dot rule has been prone to user error
       * here.  People would do intuitive things like
       *
       *    $ svn propset svn:executable script
       *
       * and then be surprised to get an error like:
       *
       *    svn: Illegal target for the requested operation
       *    svn: Cannot set svn:executable on a directory ()
       *
       * So we don't do the implicit dot thing anymore.  A * target
       * must always be explicitly provided when setting a versioned
       * property.  See
       *
       *    http://subversion.tigris.org/issues/show_bug.cgi?id=924
       *
       * for more details.
       */

      if (targets->nelts == 0)
        {
          if (propval_came_from_cmdline)
            {
              return svn_error_createf
                (SVN_ERR_CL_INSUFFICIENT_ARGS, NULL,
                 _("Explicit target required ('%s' interpreted as prop value)"),
                 propval->data);
            }
          else
            {
              return svn_error_create
                (SVN_ERR_CL_INSUFFICIENT_ARGS, NULL,
                 _("Explicit target argument required"));
            }
        }

      iterpool = svn_pool_create(scratch_pool);
      for (i = 0; i < targets->nelts; i++)
        {
          const char *target = APR_ARRAY_IDX(targets, i, const char *);
          svn_commit_info_t *commit_info;

          svn_pool_clear(iterpool);
          SVN_ERR(svn_cl__check_cancel(ctx->cancel_baton));
          SVN_ERR(svn_cl__try(svn_client_propset3
                              (&commit_info, pname_utf8, propval, target,
                               opt_state->depth, opt_state->force,
                               SVN_INVALID_REVNUM, opt_state->changelists,
                               NULL, ctx, iterpool),
                              NULL, opt_state->quiet,
                              SVN_ERR_UNVERSIONED_RESOURCE,
                              SVN_ERR_ENTRY_NOT_FOUND,
                              SVN_NO_ERROR));

          if (! opt_state->quiet)
<<<<<<< HEAD
            svn_cl__check_boolean_prop_val(pname_utf8, propval->data, subpool);

          if (success && (! opt_state->quiet))
            {
              SVN_ERR
                (svn_cmdline_printf
                 (pool, SVN_DEPTH_IS_RECURSIVE(opt_state->depth)
                  ? _("property '%s' set (recursively) on '%s'\n")
                  : _("property '%s' set on '%s'\n"),
                  pname, svn_path_local_style(target, pool)));
            }
=======
            svn_cl__check_boolean_prop_val(pname_utf8, propval->data, iterpool);
>>>>>>> 79d0a718
        }
      svn_pool_destroy(iterpool);
    }

  return SVN_NO_ERROR;
}<|MERGE_RESOLUTION|>--- conflicted
+++ resolved
@@ -99,23 +99,6 @@
 
   /* Suck up all the remaining arguments into a targets array */
 
-<<<<<<< HEAD
-  /* Before allowing svn_opt_args_to_target_array2() to canonicalize
-     all the targets, we need to build a list of targets made of both
-     ones the user typed, as well as any specified by --changelist.  */
-  if (opt_state->changelist)
-    {
-      SVN_ERR(svn_client_get_changelist(&changelist_targets,
-                                        opt_state->changelist,
-                                        "",
-                                        ctx,
-                                        pool));
-      if (apr_is_empty_array(changelist_targets))
-        return svn_error_createf(SVN_ERR_CL_ARG_PARSING_ERROR, NULL,
-                                 _("no such changelist '%s'"),
-                                 opt_state->changelist);
-    }
-=======
   SVN_ERR(svn_cl__args_to_target_array_print_reserved(&targets, os,
                                                       opt_state->targets,
                                                       ctx, scratch_pool));
@@ -123,7 +106,6 @@
   if (! opt_state->quiet)
     SVN_ERR(svn_cl__get_notifier(&ctx->notify_func2, &ctx->notify_baton2,
                                  FALSE, FALSE, FALSE, scratch_pool));
->>>>>>> 79d0a718
 
   /* Implicit "." is okay for revision properties; it just helps
      us find the right repository. */
@@ -215,21 +197,7 @@
                               SVN_NO_ERROR));
 
           if (! opt_state->quiet)
-<<<<<<< HEAD
-            svn_cl__check_boolean_prop_val(pname_utf8, propval->data, subpool);
-
-          if (success && (! opt_state->quiet))
-            {
-              SVN_ERR
-                (svn_cmdline_printf
-                 (pool, SVN_DEPTH_IS_RECURSIVE(opt_state->depth)
-                  ? _("property '%s' set (recursively) on '%s'\n")
-                  : _("property '%s' set on '%s'\n"),
-                  pname, svn_path_local_style(target, pool)));
-            }
-=======
             svn_cl__check_boolean_prop_val(pname_utf8, propval->data, iterpool);
->>>>>>> 79d0a718
         }
       svn_pool_destroy(iterpool);
     }
