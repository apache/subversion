--- conflicted
+++ resolved
@@ -536,14 +536,9 @@
 
       err = svn_client_info(truepath,
                             &peg_revision, &(opt_state->start_revision),
-<<<<<<< HEAD
-                            info_receiver, baton,
+                            receiver, NULL,
                             SVN_DEPTH_TO_RECURSE(opt_state->depth),
                             ctx, subpool);
-=======
-                            receiver, NULL,
-                            opt_state->recursive, ctx, subpool);
->>>>>>> abb5648b
 
       /* If one of the targets is a non-existent URL or wc-entry,
          don't bail out.  Just warn and move on to the next target. */
