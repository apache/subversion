/*
 * update.c: handle the update-report request and response
 *
 * ====================================================================
 *    Licensed to the Subversion Corporation (SVN Corp.) under one
 *    or more contributor license agreements.  See the NOTICE file
 *    distributed with this work for additional information
 *    regarding copyright ownership.  The SVN Corp. licenses this file
 *    to you under the Apache License, Version 2.0 (the
 *    "License"); you may not use this file except in compliance
 *    with the License.  You may obtain a copy of the License at
 *
 *      http://www.apache.org/licenses/LICENSE-2.0
 *
 *    Unless required by applicable law or agreed to in writing,
 *    software distributed under the License is distributed on an
 *    "AS IS" BASIS, WITHOUT WARRANTIES OR CONDITIONS OF ANY
 *    KIND, either express or implied.  See the License for the
 *    specific language governing permissions and limitations
 *    under the License.
 * ====================================================================
 */

#include <apr_pools.h>
#include <apr_strings.h>
#include <apr_xml.h>

#include <http_request.h>
#include <http_log.h>
#include <mod_dav.h>

#include "svn_pools.h"
#include "svn_repos.h"
#include "svn_fs.h"
#include "svn_base64.h"
#include "svn_xml.h"
#include "svn_dirent_uri.h"
#include "svn_path.h"
#include "svn_dav.h"
#include "svn_props.h"
#include "private/svn_log.h"

#include "../dav_svn.h"


typedef struct {
  const dav_resource *resource;

  /* the revision we are updating to. used to generated IDs. */
  svn_fs_root_t *rev_root;

  const char *anchor;
  const char *target;

  /* if doing a regular update, then dst_path == anchor.  if this is a
     'switch' operation, then this field is the fs path that is being
     switched to.  This path needs to telescope in the update-editor
     just like 'anchor' above; it's used for retrieving CR's and
     vsn-url's during the edit. */
  const char *dst_path;

  /* this buffers the output for a bit and is automatically flushed,
     at appropriate times, by the Apache filter system. */
  apr_bucket_brigade *bb;

  /* where to deliver the output */
  ap_filter_t *output;

  /* where do these editor paths *really* point to? */
  apr_hash_t *pathmap;

  /* are we doing a resource walk? */
  svn_boolean_t resource_walk;

  /* True iff we've already sent the open tag for the update. */
  svn_boolean_t started_update;

  /* True iff client requested all data inline in the report. */
  svn_boolean_t send_all;

  /* SVNDIFF version to send to client.  */
  int svndiff_version;
} update_ctx_t;

typedef struct item_baton_t {
  apr_pool_t *pool;
  update_ctx_t *uc;
  struct item_baton_t *parent; /* the parent of this item. */
  const char *name;    /* the single-component name of this item */
  const char *path;    /* a telescoping extension of uc->anchor */
  const char *path2;   /* a telescoping extension of uc->dst_path */
  const char *path3;   /* a telescoping extension of uc->dst_path
                            without dst_path as prefix. */

  const char *base_checksum;   /* base_checksum (from apply_textdelta) */
  const char *text_checksum;   /* text_checksum (from close_file) */

  svn_boolean_t text_changed;        /* Did the file's contents change? */
  svn_boolean_t added;               /* File added? (Implies text_changed.) */
  svn_boolean_t copyfrom;            /* File copied? */
  apr_array_header_t *changed_props; /* array of const char * prop names */
  apr_array_header_t *removed_props; /* array of const char * prop names */

  /* "entry props" */
  const char *committed_rev;
  const char *committed_date;
  const char *last_author;

} item_baton_t;


#define DIR_OR_FILE(is_dir) ((is_dir) ? "directory" : "file")


/* add PATH to the pathmap HASH with a repository path of LINKPATH.
   if LINKPATH is NULL, PATH will map to itself. */
static void
add_to_path_map(apr_hash_t *hash, const char *path, const char *linkpath)
{
  /* normalize 'root paths' to have a slash */
  const char *norm_path = strcmp(path, "") ? path : "/";

  /* if there is an actual linkpath given, it is the repos path, else
     our path maps to itself. */
  const char *repos_path = linkpath ? linkpath : norm_path;

  /* now, geez, put the path in the map already! */
  apr_hash_set(hash, path, APR_HASH_KEY_STRING, repos_path);
}


/* return the actual repository path referred to by the editor's PATH,
   allocated in POOL, determined by examining the pathmap HASH. */
static const char *
get_from_path_map(apr_hash_t *hash, const char *path, apr_pool_t *pool)
{
  const char *repos_path;
  svn_stringbuf_t *my_path;

  /* no hash means no map.  that's easy enough. */
  if (! hash)
    return apr_pstrdup(pool, path);

  if ((repos_path = apr_hash_get(hash, path, APR_HASH_KEY_STRING)))
    {
      /* what luck!  this path is a hash key!  if there is a linkpath,
         use that, else return the path itself. */
      return apr_pstrdup(pool, repos_path);
    }

  /* bummer.  PATH wasn't a key in path map, so we get to start
     hacking off components and looking for a parent from which to
     derive a repos_path.  use a stringbuf for convenience. */
  my_path = svn_stringbuf_create(path, pool);
  do
    {
      svn_path_remove_component(my_path);
      if ((repos_path = apr_hash_get(hash, my_path->data, my_path->len)))
        {
          /* we found a mapping ... but of one of PATH's parents.
             soooo, we get to re-append the chunks of PATH that we
             broke off to the REPOS_PATH we found. */
          return svn_path_join(repos_path, path + my_path->len + 1, pool);
        }
    }
  while (! svn_path_is_empty(my_path->data)
         && strcmp(my_path->data, "/") != 0);

  /* well, we simply never found anything worth mentioning the map.
     PATH is its own default finding, then. */
  return apr_pstrdup(pool, path);
}


static item_baton_t *
make_child_baton(item_baton_t *parent, const char *path, apr_pool_t *pool)
{
  item_baton_t *baton;

  baton = apr_pcalloc(pool, sizeof(*baton));
  baton->pool = pool;
  baton->uc = parent->uc;
  baton->name = svn_relpath_basename(path, pool);
  baton->parent = parent;

  /* Telescope the path based on uc->anchor.  */
  baton->path = svn_uri_join(parent->path, baton->name, pool);

  /* Telescope the path based on uc->dst_path in the exact same way. */
  baton->path2 = svn_uri_join(parent->path2, baton->name, pool);

  /* Telescope the third path:  it's relative, not absolute, to
     dst_path.  Now, we gotta be careful here, because if this
     operation had a target, and we're it, then we have to use the
     basename of our source reflection instead of our own.  */
  if ((*baton->uc->target) && (! parent->parent))
    baton->path3 = svn_path_join(parent->path3, baton->uc->target, pool);
  else
    baton->path3 = svn_path_join(parent->path3, baton->name, pool);

  return baton;
}


/* Get the real filesystem PATH for BATON, and return the value
   allocated from POOL.  This function juggles the craziness of
   updates, switches, and updates of switched things. */
static const char *
get_real_fs_path(item_baton_t *baton, apr_pool_t *pool)
{
  const char *path = get_from_path_map(baton->uc->pathmap, baton->path, pool);
  return strcmp(path, baton->path) ? path : baton->path2;
}


static svn_error_t *
send_vsn_url(item_baton_t *baton, apr_pool_t *pool)
{
  const char *href;
  const char *path;
  svn_revnum_t revision;

  /* Try to use the CR, assuming the path exists in CR. */
  path = get_real_fs_path(baton, pool);
  revision = dav_svn__get_safe_cr(baton->uc->rev_root, path, pool);

  href = dav_svn__build_uri(baton->uc->resource->info->repos,
                            DAV_SVN__BUILD_URI_VERSION,
                            revision, path, 0 /* add_href */, pool);

  return dav_svn__brigade_printf(baton->uc->bb, baton->uc->output,
                                 "<D:checked-in><D:href>%s</D:href>"
                                 "</D:checked-in>" DEBUG_CR,
                                 apr_xml_quote_string(pool, href, 1));
}


static svn_error_t *
absent_helper(svn_boolean_t is_dir,
              const char *path,
              item_baton_t *parent,
              apr_pool_t *pool)
{
  update_ctx_t *uc = parent->uc;

  if (! uc->resource_walk)
    {
      SVN_ERR(dav_svn__brigade_printf
              (uc->bb, uc->output,
               "<S:absent-%s name=\"%s\"/>" DEBUG_CR,
               DIR_OR_FILE(is_dir),
               apr_xml_quote_string(pool,
                                    svn_relpath_basename(path, pool),
                                    1)));
    }

  return SVN_NO_ERROR;
}


static svn_error_t *
upd_absent_directory(const char *path, void *parent_baton, apr_pool_t *pool)
{
  return absent_helper(TRUE, path, parent_baton, pool);
}


static svn_error_t *
upd_absent_file(const char *path, void *parent_baton, apr_pool_t *pool)
{
  return absent_helper(FALSE, path, parent_baton, pool);
}


static svn_error_t *
add_helper(svn_boolean_t is_dir,
           const char *path,
           item_baton_t *parent,
           const char *copyfrom_path,
           svn_revnum_t copyfrom_revision,
           apr_pool_t *pool,
           void **child_baton)
{
  item_baton_t *child;
  update_ctx_t *uc = parent->uc;
  const char *bc_url = NULL;

  child = make_child_baton(parent, path, pool);
  child->added = TRUE;

  if (uc->resource_walk)
    {
      SVN_ERR(dav_svn__brigade_printf(child->uc->bb, child->uc->output,
                                      "<S:resource path=\"%s\">" DEBUG_CR,
                                      apr_xml_quote_string(pool, child->path3,
                                                           1)));
    }
  else
    {
      const char *qname = apr_xml_quote_string(pool, child->name, 1);
      const char *elt;
      const char *real_path = get_real_fs_path(child, pool);

      if (! is_dir)
        {
          /* files have checksums */
          svn_checksum_t *checksum;
          SVN_ERR(svn_fs_file_checksum(&checksum, svn_checksum_md5,
                                       uc->rev_root, real_path, TRUE,
                                       pool));

          child->text_checksum = svn_checksum_to_cstring(checksum, pool);
        }
      else
        {
          /* we send baseline-collection urls when we add a directory */
          svn_revnum_t revision;
          revision = dav_svn__get_safe_cr(child->uc->rev_root, real_path,
                                          pool);
          bc_url = dav_svn__build_uri(child->uc->resource->info->repos,
                                      DAV_SVN__BUILD_URI_BC,
                                      revision, real_path,
                                      0 /* add_href */, pool);

          /* ugh, build_uri ignores the path and just builds the root
             of the baseline collection.  we have to tack the
             real_path on manually, ignoring its leading slash. */
          if (real_path && (! svn_path_is_empty(real_path)))
            bc_url = svn_path_url_add_component(bc_url, real_path+1, pool);

          /* make sure that the BC_URL is xml attribute safe. */
          bc_url = apr_xml_quote_string(pool, bc_url, 1);
        }


      if (copyfrom_path == NULL)
        {
          if (bc_url)
            elt = apr_psprintf(pool, "<S:add-%s name=\"%s\" "
                               "bc-url=\"%s\">" DEBUG_CR,
                               DIR_OR_FILE(is_dir), qname, bc_url);
          else
            elt = apr_psprintf(pool, "<S:add-%s name=\"%s\">" DEBUG_CR,
                               DIR_OR_FILE(is_dir), qname);
        }
      else
        {
          const char *qcopy = apr_xml_quote_string(pool, copyfrom_path, 1);

          if (bc_url)
            elt = apr_psprintf(pool, "<S:add-%s name=\"%s\" "
                               "copyfrom-path=\"%s\" copyfrom-rev=\"%ld\" "
                               "bc-url=\"%s\">" DEBUG_CR,
                               DIR_OR_FILE(is_dir),
                               qname, qcopy, copyfrom_revision,
                               bc_url);
          else
            elt = apr_psprintf(pool, "<S:add-%s name=\"%s\" "
                               "copyfrom-path=\"%s\""
                               " copyfrom-rev=\"%ld\">" DEBUG_CR,
                               DIR_OR_FILE(is_dir),
                               qname, qcopy, copyfrom_revision);

          child->copyfrom = TRUE;
        }

      /* Resist the temptation to use 'elt' as a format string (to the
         likes of dav_svn__brigade_printf).  Because it contains URIs,
         it might have sequences that look like format string insert
         placeholders.  For example, "this%20dir" is a valid printf()
         format string that means "this[insert an integer of width 20
         here]ir". */
      SVN_ERR(dav_svn__brigade_puts(child->uc->bb, child->uc->output, elt));
    }

  SVN_ERR(send_vsn_url(child, pool));

  if (uc->resource_walk)
    SVN_ERR(dav_svn__brigade_puts(child->uc->bb, child->uc->output,
                                  "</S:resource>" DEBUG_CR));

  *child_baton = child;

  return SVN_NO_ERROR;
}


static svn_error_t *
open_helper(svn_boolean_t is_dir,
            const char *path,
            item_baton_t *parent,
            svn_revnum_t base_revision,
            apr_pool_t *pool,
            void **child_baton)
{
  item_baton_t *child = make_child_baton(parent, path, pool);
  const char *qname = apr_xml_quote_string(pool, child->name, 1);

  SVN_ERR(dav_svn__brigade_printf(child->uc->bb, child->uc->output,
                                  "<S:open-%s name=\"%s\""
                                  " rev=\"%ld\">" DEBUG_CR,
                                  DIR_OR_FILE(is_dir), qname, base_revision));
  SVN_ERR(send_vsn_url(child, pool));
  *child_baton = child;
  return SVN_NO_ERROR;
}


static svn_error_t *
close_helper(svn_boolean_t is_dir, item_baton_t *baton)
{
  int i;

  if (baton->uc->resource_walk)
    return SVN_NO_ERROR;

  /* ### ack!  binary names won't float here! */
  /* If this is a copied file/dir, we can have removed props. */
  if (baton->removed_props && (! baton->added || baton->copyfrom))
    {
      const char *qname;

      for (i = 0; i < baton->removed_props->nelts; i++)
        {
          /* We already XML-escaped the property name in change_xxx_prop. */
          qname = APR_ARRAY_IDX(baton->removed_props, i, const char *);
          SVN_ERR(dav_svn__brigade_printf(baton->uc->bb, baton->uc->output,
                                          "<S:remove-prop name=\"%s\"/>"
                                          DEBUG_CR, qname));
        }
    }

  if ((! baton->uc->send_all) && baton->changed_props && (! baton->added))
    {
      /* Tell the client to fetch all the props */
      SVN_ERR(dav_svn__brigade_puts(baton->uc->bb, baton->uc->output,
                                    "<S:fetch-props/>" DEBUG_CR));
    }

  SVN_ERR(dav_svn__brigade_puts(baton->uc->bb, baton->uc->output, "<S:prop>"));

  /* Both modern and non-modern clients need the checksum... */
  if (baton->text_checksum)
    {
      SVN_ERR(dav_svn__brigade_printf(baton->uc->bb, baton->uc->output,
                                      "<V:md5-checksum>%s</V:md5-checksum>",
                                      baton->text_checksum));
    }

  /* ...but only non-modern clients want the 3 CR-related properties
     sent like here, because they can't handle receiving these special
     props inline like any other prop.
     ### later on, compress via the 'scattered table' solution as
     discussed with gstein.  -bmcs */
  if (! baton->uc->send_all)
    {
      /* ### grrr, these DAV: property names are already #defined in
         ra_dav.h, and statically defined in liveprops.c.  And now
         they're hardcoded here.  Isn't there some header file that both
         sides of the network can share?? */

      /* ### special knowledge: svn_repos_dir_delta2 will never send
       *removals* of the commit-info "entry props". */
      if (baton->committed_rev)
        SVN_ERR(dav_svn__brigade_printf(baton->uc->bb, baton->uc->output,
                                        "<D:version-name>%s</D:version-name>",
                                        baton->committed_rev));

      if (baton->committed_date)
        SVN_ERR(dav_svn__brigade_printf(baton->uc->bb, baton->uc->output,
                                        "<D:creationdate>%s</D:creationdate>",
                                        baton->committed_date));

      if (baton->last_author)
        SVN_ERR(dav_svn__brigade_printf(baton->uc->bb, baton->uc->output,
                                        "<D:creator-displayname>%s"
                                        "</D:creator-displayname>",
                                        apr_xml_quote_string(baton->pool,
                                                             baton->last_author,
                                                             1)));

    }

  /* Close unconditionally, because we sent checksum unconditionally. */
  SVN_ERR(dav_svn__brigade_puts(baton->uc->bb, baton->uc->output,
                                "</S:prop>" DEBUG_CR));

  if (baton->added)
    SVN_ERR(dav_svn__brigade_printf(baton->uc->bb, baton->uc->output,
                                    "</S:add-%s>" DEBUG_CR,
                                    DIR_OR_FILE(is_dir)));
  else
    SVN_ERR(dav_svn__brigade_printf(baton->uc->bb, baton->uc->output,
                                    "</S:open-%s>" DEBUG_CR,
                                    DIR_OR_FILE(is_dir)));
  return SVN_NO_ERROR;
}


/* Send the opening tag of the update-report if it hasn't been sent
   already. */
static svn_error_t *
maybe_start_update_report(update_ctx_t *uc)
{
  if ((! uc->resource_walk) && (! uc->started_update))
    {
<<<<<<< HEAD
      SVN_ERR(dav_svn__send_xml(uc->bb, uc->output,
                                DAV_XML_HEADER DEBUG_CR
                                "<S:update-report xmlns:S=\""
                                SVN_XML_NAMESPACE "\" "
                                "xmlns:V=\"" SVN_DAV_PROP_NS_DAV "\" "
                                "xmlns:D=\"DAV:\" %s>" DEBUG_CR,
                                uc->send_all ? "send-all=\"true\"" : ""));
=======
      SVN_ERR(dav_svn__brigade_printf(uc->bb, uc->output,
                                      DAV_XML_HEADER DEBUG_CR
                                      "<S:update-report xmlns:S=\""
                                      SVN_XML_NAMESPACE "\" "
                                      "xmlns:V=\"" SVN_DAV_PROP_NS_DAV "\" "
                                      "xmlns:D=\"DAV:\" %s>" DEBUG_CR,
                                      uc->send_all ? "send-all=\"true\"" : ""));
>>>>>>> 79d0a718

      uc->started_update = TRUE;
    }

  return SVN_NO_ERROR;
}


static svn_error_t *
upd_set_target_revision(void *edit_baton,
                        svn_revnum_t target_revision,
                        apr_pool_t *pool)
{
  update_ctx_t *uc = edit_baton;

  SVN_ERR(maybe_start_update_report(uc));

  if (! uc->resource_walk)
    SVN_ERR(dav_svn__brigade_printf(uc->bb, uc->output,
                                    "<S:target-revision rev=\"%ld\"/>"
                                    DEBUG_CR, target_revision));

  return SVN_NO_ERROR;
}


static svn_error_t *
upd_open_root(void *edit_baton,
              svn_revnum_t base_revision,
              apr_pool_t *pool,
              void **root_baton)
{
  update_ctx_t *uc = edit_baton;
  item_baton_t *b = apr_pcalloc(pool, sizeof(*b));

  /* note that we create a subpool; the root_baton is passed to the
     close_directory callback, where we will destroy the pool. */

  b->uc = uc;
  b->pool = pool;
  b->path = uc->anchor;
  b->path2 = uc->dst_path;
  b->path3 = "";

  *root_baton = b;

  SVN_ERR(maybe_start_update_report(uc));

  if (uc->resource_walk)
    SVN_ERR(dav_svn__brigade_printf(uc->bb, uc->output,
                                    "<S:resource path=\"%s\">" DEBUG_CR,
                                    apr_xml_quote_string(pool, b->path3, 1)));
  else
    SVN_ERR(dav_svn__brigade_printf(uc->bb, uc->output,
                                    "<S:open-directory rev=\"%ld\">" DEBUG_CR,
                                    base_revision));

  /* Only transmit the root directory's Version Resource URL if
     there's no target. */
  if (! *uc->target)
    SVN_ERR(send_vsn_url(b, pool));

  if (uc->resource_walk)
    SVN_ERR(dav_svn__brigade_puts(uc->bb, uc->output,
                                  "</S:resource>" DEBUG_CR));

  return SVN_NO_ERROR;
}


static svn_error_t *
upd_delete_entry(const char *path,
                 svn_revnum_t revision,
                 void *parent_baton,
                 apr_pool_t *pool)
{
  item_baton_t *parent = parent_baton;
  const char *qname = apr_xml_quote_string(pool,
                                           svn_relpath_basename(path, pool),
                                           1);
  return dav_svn__brigade_printf(parent->uc->bb, parent->uc->output,
                                 "<S:delete-entry name=\"%s\"/>" DEBUG_CR,
                                 qname);
}


static svn_error_t *
upd_add_directory(const char *path,
                  void *parent_baton,
                  const char *copyfrom_path,
                  svn_revnum_t copyfrom_revision,
                  apr_pool_t *pool,
                  void **child_baton)
{
  return add_helper(TRUE /* is_dir */,
                    path, parent_baton, copyfrom_path, copyfrom_revision, pool,
                    child_baton);
}


static svn_error_t *
upd_open_directory(const char *path,
                                        void *parent_baton,
                                        svn_revnum_t base_revision,
                                        apr_pool_t *pool,
                                        void **child_baton)
{
  return open_helper(TRUE /* is_dir */,
                     path, parent_baton, base_revision, pool, child_baton);
}


static svn_error_t *
upd_change_xxx_prop(void *baton,
                    const char *name,
                    const svn_string_t *value,
                    apr_pool_t *pool)
{
  item_baton_t *b = baton;
  const char *qname;

  /* Resource walks say nothing about props. */
  if (b->uc->resource_walk)
    return SVN_NO_ERROR;

  /* Else this not a resource walk, so either send props or cache them
     to send later, depending on whether this is a modern report
     response or not. */

  qname = apr_xml_quote_string(b->pool, name, 1);

  /* apr_xml_quote_string doesn't realloc if there is nothing to
     quote, so dup the name, but only if necessary. */
  if (qname == name)
    qname = apr_pstrdup(b->pool, name);


  if (b->uc->send_all)
    {
      if (value)
        {
          const char *qval;

          if (svn_xml_is_xml_safe(value->data, value->len))
            {
              svn_stringbuf_t *tmp = NULL;
              svn_xml_escape_cdata_string(&tmp, value, pool);
              qval = tmp->data;
              SVN_ERR(dav_svn__brigade_printf(b->uc->bb, b->uc->output,
                                              "<S:set-prop name=\"%s\">",
                                              qname));
            }
          else
            {
              qval = svn_base64_encode_string2(value, TRUE, pool)->data;
              SVN_ERR(dav_svn__brigade_printf(b->uc->bb, b->uc->output,
                                              "<S:set-prop name=\"%s\" "
                                              "encoding=\"base64\">" DEBUG_CR,
                                              qname));
            }

          SVN_ERR(dav_svn__brigade_puts(b->uc->bb, b->uc->output, qval));
          SVN_ERR(dav_svn__brigade_puts(b->uc->bb, b->uc->output,
                                        "</S:set-prop>" DEBUG_CR));
        }
      else  /* value is null, so this is a prop removal */
        {
          SVN_ERR(dav_svn__brigade_printf(b->uc->bb, b->uc->output,
                                          "<S:remove-prop name=\"%s\"/>"
                                          DEBUG_CR,
                                          qname));
        }
    }
  else  /* don't do inline response, just cache prop names for close_helper */
    {
      /* For now, store certain entry props, because we'll need to send
         them later as standard DAV ("D:") props.  ### this should go
         away and we should just tunnel those props on through for the
         client to deal with. */
#define NSLEN (sizeof(SVN_PROP_ENTRY_PREFIX) - 1)
      if (! strncmp(name, SVN_PROP_ENTRY_PREFIX, NSLEN))
        {
          if (strcmp(name, SVN_PROP_ENTRY_COMMITTED_REV) == 0)
            {
              b->committed_rev = value ?
                apr_pstrdup(b->pool, value->data) : NULL;
            }
          else if (strcmp(name, SVN_PROP_ENTRY_COMMITTED_DATE) == 0)
            {
              b->committed_date = value ?
                apr_pstrdup(b->pool, value->data) : NULL;
            }
          else if (strcmp(name, SVN_PROP_ENTRY_LAST_AUTHOR) == 0)
            {
              b->last_author = value ?
                apr_pstrdup(b->pool, value->data) : NULL;
            }
          else if ((strcmp(name, SVN_PROP_ENTRY_LOCK_TOKEN) == 0)
                   && (! value))
            {
              /* We only support delete of lock tokens, not add/modify. */
              if (! b->removed_props)
                b->removed_props = apr_array_make(b->pool, 1, sizeof(name));
              APR_ARRAY_PUSH(b->removed_props, const char *) = qname;
            }
          return SVN_NO_ERROR;
        }
#undef NSLEN

      if (value)
        {
          if (! b->changed_props)
            b->changed_props = apr_array_make(b->pool, 1, sizeof(name));

          APR_ARRAY_PUSH(b->changed_props, const char *) = qname;
        }
      else
        {
          if (! b->removed_props)
            b->removed_props = apr_array_make(b->pool, 1, sizeof(name));

          APR_ARRAY_PUSH(b->removed_props, const char *) = qname;
        }
    }

  return SVN_NO_ERROR;
}


static svn_error_t *
upd_close_directory(void *dir_baton, apr_pool_t *pool)
{
  return close_helper(TRUE /* is_dir */, dir_baton);
}


static svn_error_t *
upd_add_file(const char *path,
             void *parent_baton,
             const char *copyfrom_path,
             svn_revnum_t copyfrom_revision,
             apr_pool_t *pool,
             void **file_baton)
{
  return add_helper(FALSE /* is_dir */,
                    path, parent_baton, copyfrom_path, copyfrom_revision, pool,
                    file_baton);
}


static svn_error_t *
upd_open_file(const char *path,
              void *parent_baton,
              svn_revnum_t base_revision,
              apr_pool_t *pool,
              void **file_baton)
{
  return open_helper(FALSE /* is_dir */,
                     path, parent_baton, base_revision, pool, file_baton);
}


/* We have our own window handler and baton as a simple wrapper around
   the real handler (which converts txdelta windows to base64-encoded
   svndiff data).  The wrapper is responsible for sending the opening
   and closing XML tags around the svndiff data. */
struct window_handler_baton
{
  svn_boolean_t seen_first_window;  /* False until first window seen. */
  update_ctx_t *uc;

  /* The _real_ window handler and baton. */
  svn_txdelta_window_handler_t handler;
  void *handler_baton;
};


/* This implements 'svn_txdelta_window_handler_t'. */
static svn_error_t *
window_handler(svn_txdelta_window_t *window, void *baton)
{
  struct window_handler_baton *wb = baton;

  if (! wb->seen_first_window)
    {
      wb->seen_first_window = TRUE;
      SVN_ERR(dav_svn__brigade_puts(wb->uc->bb, wb->uc->output, "<S:txdelta>"));
    }

  SVN_ERR(wb->handler(window, wb->handler_baton));

  if (window == NULL)
    {
      SVN_ERR(dav_svn__brigade_puts(wb->uc->bb, wb->uc->output,
                                    "</S:txdelta>"));
    }

  return SVN_NO_ERROR;
}


/* This implements 'svn_txdelta_window_handler_t'.
   During a resource walk, the driver sends an empty window as a
   boolean indicating that a change happened to this file, but we
   don't want to send anything over the wire as a result. */
static svn_error_t *
dummy_window_handler(svn_txdelta_window_t *window, void *baton)
{
  return SVN_NO_ERROR;
}


static svn_error_t *
upd_apply_textdelta(void *file_baton,
                    const char *base_checksum,
                    apr_pool_t *pool,
                    svn_txdelta_window_handler_t *handler,
                    void **handler_baton)
{
  item_baton_t *file = file_baton;
  struct window_handler_baton *wb;
  svn_stream_t *base64_stream;

  /* Store the base checksum and the fact the file's text changed. */
  file->base_checksum = apr_pstrdup(file->pool, base_checksum);
  file->text_changed = TRUE;

  /* If this is a resource walk, or if we're not in "send-all" mode,
     we don't actually want to transmit text-deltas. */
  if (file->uc->resource_walk || (! file->uc->send_all))
    {
      *handler = dummy_window_handler;
      *handler_baton = NULL;
      return SVN_NO_ERROR;
    }

  wb = apr_palloc(file->pool, sizeof(*wb));
  wb->seen_first_window = FALSE;
  wb->uc = file->uc;
  base64_stream = dav_svn__make_base64_output_stream(wb->uc->bb,
                                                     wb->uc->output,
                                                     file->pool);

  svn_txdelta_to_svndiff2(&(wb->handler), &(wb->handler_baton),
                          base64_stream, file->uc->svndiff_version,
                          file->pool);

  *handler = window_handler;
  *handler_baton = wb;

  return SVN_NO_ERROR;
}


static svn_error_t *
upd_close_file(void *file_baton, const char *text_checksum, apr_pool_t *pool)
{
  item_baton_t *file = file_baton;

  file->text_checksum = text_checksum ?
    apr_pstrdup(file->pool, text_checksum) : NULL;

  /* If we are not in "send all" mode, and this file is not a new
     addition or didn't otherwise have changed text, tell the client
     to fetch it. */
  if ((! file->uc->send_all) && (! file->added) && file->text_changed)
    {
      SVN_ERR(dav_svn__brigade_printf
              (file->uc->bb, file->uc->output,
               "<S:fetch-file%s%s%s/>" DEBUG_CR,
               file->base_checksum ? " base-checksum=\"" : "",
               file->base_checksum ? file->base_checksum : "",
               file->base_checksum ? "\"" : ""));
    }

  return close_helper(FALSE /* is_dir */, file);
}


static svn_error_t *
upd_close_edit(void *edit_baton, apr_pool_t *pool)
{
  update_ctx_t *uc = edit_baton;

  /* Our driver will unconditionally close the update report... So if
     the report hasn't even been started yet, start it now. */
  return maybe_start_update_report(uc);
}


/* Return a specific error associated with the contents of TAGNAME
   being malformed.  Use pool for allocations.  */
static dav_error *
malformed_element_error(const char *tagname, apr_pool_t *pool)
{
  const char *errstr = apr_pstrcat(pool, "The request's '", tagname,
                                   "' element is malformed; there "
                                   "is a problem with the client.", NULL);
  return dav_svn__new_error_tag(pool, HTTP_BAD_REQUEST, 0, errstr,
                                SVN_DAV_ERROR_NAMESPACE, SVN_DAV_ERROR_TAG);
}


dav_error *
dav_svn__update_report(const dav_resource *resource,
                       const apr_xml_doc *doc,
                       ap_filter_t *output)
{
  svn_delta_editor_t *editor;
  apr_xml_elem *child;
  void *rbaton = NULL;
  update_ctx_t uc = { 0 };
  svn_revnum_t revnum = SVN_INVALID_REVNUM;
  svn_revnum_t from_revnum = SVN_INVALID_REVNUM;
  int ns;
  /* entry_counter and entry_is_empty are for operational logging. */
  int entry_counter = 0;
  svn_boolean_t entry_is_empty = FALSE;
  svn_error_t *serr;
  dav_error *derr = NULL;
  const char *src_path = NULL;
  const char *dst_path = NULL;
  const dav_svn_repos *repos = resource->info->repos;
  const char *target = "";
  svn_boolean_t text_deltas = TRUE;
  svn_depth_t requested_depth = svn_depth_unknown;
  svn_boolean_t saw_depth = FALSE;
  svn_boolean_t saw_recursive = FALSE;
  svn_boolean_t resource_walk = FALSE;
  svn_boolean_t ignore_ancestry = FALSE;
  svn_boolean_t send_copyfrom_args = FALSE;
  dav_svn__authz_read_baton arb;
  apr_pool_t *subpool = svn_pool_create(resource->pool);

  /* Construct the authz read check baton. */
  arb.r = resource->info->r;
  arb.repos = repos;

  if ((resource->info->restype != DAV_SVN_RESTYPE_VCC)
      && (resource->info->restype != DAV_SVN_RESTYPE_ME))
    return dav_svn__new_error_tag(resource->pool, HTTP_CONFLICT, 0,
                                  "This report can only be run against "
                                  "a VCC or root-stub URI.",
                                  SVN_DAV_ERROR_NAMESPACE,
                                  SVN_DAV_ERROR_TAG);

  ns = dav_svn__find_ns(doc->namespaces, SVN_XML_NAMESPACE);
  if (ns == -1)
    {
      return dav_svn__new_error_tag(resource->pool, HTTP_BAD_REQUEST, 0,
                                    "The request does not contain the 'svn:' "
                                    "namespace, so it is not going to have an "
                                    "svn:target-revision element. That element "
                                    "is required.",
                                    SVN_DAV_ERROR_NAMESPACE,
                                    SVN_DAV_ERROR_TAG);
    }

  /* If server configuration permits bulk updates (a report with props
     and textdeltas inline, rather than placeholder tags that tell the
     client to do further fetches), look to see if client requested as
     much.  */
  if (repos->bulk_updates)
    {
      apr_xml_attr *this_attr;

      for (this_attr = doc->root->attr; this_attr; this_attr = this_attr->next)
        {
          if ((strcmp(this_attr->name, "send-all") == 0)
              && (strcmp(this_attr->value, "true") == 0))
            {
              uc.send_all = TRUE;
              break;
            }
        }
    }

  for (child = doc->root->first_child; child != NULL; child = child->next)
    {
      /* Note that child->name might not match any of the cases below.
         Thus, the check for non-empty cdata in each of these cases
         cannot be moved to the top of the loop, because then it would
         wrongly catch other elements that do allow empty cdata. */
      const char *cdata;

      if (child->ns == ns && strcmp(child->name, "target-revision") == 0)
        {
          cdata = dav_xml_get_cdata(child, resource->pool, 1);
          if (! *cdata)
            return malformed_element_error(child->name, resource->pool);
          revnum = SVN_STR_TO_REV(cdata);
        }
      if (child->ns == ns && strcmp(child->name, "src-path") == 0)
        {
          dav_svn__uri_info this_info;
          cdata = dav_xml_get_cdata(child, resource->pool, 0);
          if (! *cdata)
            return malformed_element_error(child->name, resource->pool);
          if ((derr = dav_svn__test_canonical(cdata, resource->pool)))
            return derr;
          if ((serr = dav_svn__simple_parse_uri(&this_info, resource,
                                                cdata, resource->pool)))
            return dav_svn__convert_err(serr, HTTP_INTERNAL_SERVER_ERROR,
                                        "Could not parse 'src-path' URL.",
                                        resource->pool);
          src_path = this_info.repos_path;
        }
      if (child->ns == ns && strcmp(child->name, "dst-path") == 0)
        {
          dav_svn__uri_info this_info;
          cdata = dav_xml_get_cdata(child, resource->pool, 0);
          if (! *cdata)
            return malformed_element_error(child->name, resource->pool);
          if ((derr = dav_svn__test_canonical(cdata, resource->pool)))
            return derr;
          if ((serr = dav_svn__simple_parse_uri(&this_info, resource,
                                                cdata, resource->pool)))
            return dav_svn__convert_err(serr, HTTP_INTERNAL_SERVER_ERROR,
                                        "Could not parse 'dst-path' URL.",
                                        resource->pool);
          dst_path = this_info.repos_path;
        }
      if (child->ns == ns && strcmp(child->name, "update-target") == 0)
        {
          cdata = dav_xml_get_cdata(child, resource->pool, 0);
          if ((derr = dav_svn__test_canonical(cdata, resource->pool)))
            return derr;
          target = cdata;
        }
      if (child->ns == ns && strcmp(child->name, "depth") == 0)
        {
          cdata = dav_xml_get_cdata(child, resource->pool, 1);
          if (! *cdata)
            return malformed_element_error(child->name, resource->pool);
          requested_depth = svn_depth_from_word(cdata);
          saw_depth = TRUE;
        }
      if ((child->ns == ns && strcmp(child->name, "recursive") == 0)
          && (! saw_depth))
        {
          cdata = dav_xml_get_cdata(child, resource->pool, 1);
          if (! *cdata)
            return malformed_element_error(child->name, resource->pool);
          if (strcmp(cdata, "no") == 0)
            requested_depth = svn_depth_files;
          else
            requested_depth = svn_depth_infinity;
          /* Note that even modern, depth-aware clients still transmit
             "no" for "recursive" (along with "files" for "depth") in
             the svn_depth_files case, and transmit "no" in the
             svn_depth_empty case.  This is because they don't know if
             they're talking to a depth-aware server or not, and they
             don't need to know -- all they have to do is transmit
             both, and the server will DTRT either way (although in
             the svn_depth_empty case, the client will still have some
             work to do in ignoring the files that come down).

             When both "depth" and "recursive" are sent, we don't
             bother to check if they're mutually consistent, we just
             let depth dominate. */
          saw_recursive = TRUE;
        }
      if (child->ns == ns && strcmp(child->name, "ignore-ancestry") == 0)
        {
          cdata = dav_xml_get_cdata(child, resource->pool, 1);
          if (! *cdata)
            return malformed_element_error(child->name, resource->pool);
          if (strcmp(cdata, "no") != 0)
            ignore_ancestry = TRUE;
        }
      if (child->ns == ns && strcmp(child->name, "send-copyfrom-args") == 0)
        {
          cdata = dav_xml_get_cdata(child, resource->pool, 1);
          if (! *cdata)
            return malformed_element_error(child->name, resource->pool);
          if (strcmp(cdata, "no") != 0)
            send_copyfrom_args = TRUE;
        }
      if (child->ns == ns && strcmp(child->name, "resource-walk") == 0)
        {
          cdata = dav_xml_get_cdata(child, resource->pool, 1);
          if (! *cdata)
            return malformed_element_error(child->name, resource->pool);
          if (strcmp(cdata, "no") != 0)
            resource_walk = TRUE;
        }
      if (child->ns == ns && strcmp(child->name, "text-deltas") == 0)
        {
          cdata = dav_xml_get_cdata(child, resource->pool, 1);
          if (! *cdata)
            return malformed_element_error(child->name, resource->pool);
          if (strcmp(cdata, "no") == 0)
            text_deltas = FALSE;
        }
    }

  if (!saw_depth && !saw_recursive && (requested_depth == svn_depth_unknown))
    requested_depth = svn_depth_infinity;

  /* If the client never sent a <src-path> element, it's old and
     sending a style of report that we no longer allow. */
  if (! src_path)
    {
      return dav_svn__new_error_tag
        (resource->pool, HTTP_BAD_REQUEST, 0,
         "The request did not contain the '<src-path>' element.\n"
         "This may indicate that your client is too old.",
         SVN_DAV_ERROR_NAMESPACE,
         SVN_DAV_ERROR_TAG);
    }

  /* If a revision for this operation was not dictated to us, this
     means "update to whatever the current HEAD is now". */
  if (revnum == SVN_INVALID_REVNUM)
    {
      if ((serr = svn_fs_youngest_rev(&revnum, repos->fs, resource->pool)))
        return dav_svn__convert_err(serr, HTTP_INTERNAL_SERVER_ERROR,
                                    "Could not determine the youngest "
                                    "revision for the update process.",
                                    resource->pool);
    }

  uc.svndiff_version = resource->info->svndiff_version;
  uc.resource = resource;
  uc.output = output;
  uc.anchor = src_path;
  uc.target = target;
  uc.bb = apr_brigade_create(resource->pool, output->c->bucket_alloc);
  uc.pathmap = NULL;
  if (dst_path) /* we're doing a 'switch' */
    {
      if (*target)
        {
          /* if the src is split into anchor/target, so must the
             telescoping dst_path be. */
          uc.dst_path = svn_path_dirname(dst_path, resource->pool);

          /* Also, the svn_repos_dir_delta2() is going to preserve our
             target's name, so we need a pathmap entry for that. */
          if (! uc.pathmap)
            uc.pathmap = apr_hash_make(resource->pool);
          add_to_path_map(uc.pathmap,
                          svn_path_join(src_path, target, resource->pool),
                          dst_path);
        }
      else
        {
          uc.dst_path = dst_path;
        }
    }
  else  /* we're doing an update, so src and dst are the same. */
    uc.dst_path = uc.anchor;

  /* Get the root of the revision we want to update to. This will be used
     to generated stable id values. */
  if ((serr = svn_fs_revision_root(&uc.rev_root, repos->fs,
                                   revnum, resource->pool)))
    {
      return dav_svn__convert_err(serr, HTTP_INTERNAL_SERVER_ERROR,
                                  "The revision root could not be created.",
                                  resource->pool);
    }

  /* If the client did *not* request 'send-all' mode, then we will be
     sending only a "skelta" of the difference, which will not need to
     contain actual text deltas. */
  if (! uc.send_all)
    text_deltas = FALSE;

  /* When we call svn_repos_finish_report, it will ultimately run
     dir_delta() between REPOS_PATH/TARGET and TARGET_PATH.  In the
     case of an update or status, these paths should be identical.  In
     the case of a switch, they should be different. */
  editor = svn_delta_default_editor(resource->pool);
  editor->set_target_revision = upd_set_target_revision;
  editor->open_root = upd_open_root;
  editor->delete_entry = upd_delete_entry;
  editor->add_directory = upd_add_directory;
  editor->open_directory = upd_open_directory;
  editor->change_dir_prop = upd_change_xxx_prop;
  editor->close_directory = upd_close_directory;
  editor->absent_directory = upd_absent_directory;
  editor->add_file = upd_add_file;
  editor->open_file = upd_open_file;
  editor->apply_textdelta = upd_apply_textdelta;
  editor->change_file_prop = upd_change_xxx_prop;
  editor->close_file = upd_close_file;
  editor->absent_file = upd_absent_file;
  editor->close_edit = upd_close_edit;
  if ((serr = svn_repos_begin_report2(&rbaton, revnum,
                                      repos->repos,
                                      src_path, target,
                                      dst_path,
                                      text_deltas,
                                      requested_depth,
                                      ignore_ancestry,
                                      send_copyfrom_args,
                                      editor, &uc,
                                      dav_svn__authz_read_func(&arb),
                                      &arb,
                                      resource->pool)))
    {
      return dav_svn__convert_err(serr, HTTP_INTERNAL_SERVER_ERROR,
                                  "The state report gatherer could not be "
                                  "created.",
                                  resource->pool);
    }

  /* scan the XML doc for state information */
  for (child = doc->root->first_child; child != NULL; child = child->next)
    if (child->ns == ns)
      {
        /* Clear our subpool. */
        svn_pool_clear(subpool);

        if (strcmp(child->name, "entry") == 0)
          {
            const char *path;
            svn_revnum_t rev = SVN_INVALID_REVNUM;
            svn_boolean_t saw_rev = FALSE;
            const char *linkpath = NULL;
            const char *locktoken = NULL;
            svn_boolean_t start_empty = FALSE;
            apr_xml_attr *this_attr = child->attr;
            /* Default to infinity, for old clients that don't send depth. */
            svn_depth_t depth = svn_depth_infinity;

            entry_counter++;

            while (this_attr)
              {
                if (strcmp(this_attr->name, "rev") == 0)
                  {
                    rev = SVN_STR_TO_REV(this_attr->value);
                    saw_rev = TRUE;
                  }
                else if (strcmp(this_attr->name, "depth") == 0)
                  depth = svn_depth_from_word(this_attr->value);
                else if (strcmp(this_attr->name, "linkpath") == 0)
                  linkpath = this_attr->value;
                else if (strcmp(this_attr->name, "start-empty") == 0)
                  start_empty = entry_is_empty = TRUE;
                else if (strcmp(this_attr->name, "lock-token") == 0)
                  locktoken = this_attr->value;

                this_attr = this_attr->next;
              }

            /* we require the `rev' attribute for this to make sense */
            if (! saw_rev)
              {
                serr = svn_error_create(SVN_ERR_XML_ATTRIB_NOT_FOUND,
                                        NULL, "Missing XML attribute: rev");
                derr = dav_svn__convert_err(serr, HTTP_INTERNAL_SERVER_ERROR,
                                            "A failure occurred while "
                                            "recording one of the items of "
                                            "working copy state.",
                                            resource->pool);
                goto cleanup;
              }

            /* get cdata, stripping whitespace */
            path = dav_xml_get_cdata(child, subpool, 0);

            /* determine the "from rev" for revision range ops */
            if (strcmp(path, "") == 0)
              from_revnum = rev;

            if (! linkpath)
              serr = svn_repos_set_path3(rbaton, path, rev, depth,
                                         start_empty, locktoken, subpool);
            else
              serr = svn_repos_link_path3(rbaton, path, linkpath, rev, depth,
                                          start_empty, locktoken, subpool);
            if (serr != NULL)
              {
                derr = dav_svn__convert_err(serr, HTTP_INTERNAL_SERVER_ERROR,
                                            "A failure occurred while "
                                            "recording one of the items of "
                                            "working copy state.",
                                            resource->pool);
                goto cleanup;
              }

            /* now, add this path to our path map, but only if we are
               doing a regular update (not a `switch') */
            if (linkpath && (! dst_path))
              {
                const char *this_path;
                if (! uc.pathmap)
                  uc.pathmap = apr_hash_make(resource->pool);
                this_path = svn_path_join_many(apr_hash_pool_get(uc.pathmap),
                                               src_path, target, path, NULL);
                add_to_path_map(uc.pathmap, this_path, linkpath);
              }
          }
        else if (strcmp(child->name, "missing") == 0)
          {
            /* get cdata, stripping whitespace */
            const char *path = dav_xml_get_cdata(child, subpool, 0);
            serr = svn_repos_delete_path(rbaton, path, subpool);
            if (serr != NULL)
              {
                derr = dav_svn__convert_err(serr, HTTP_INTERNAL_SERVER_ERROR,
                                            "A failure occurred while "
                                            "recording one of the (missing) "
                                            "items of working copy state.",
                                            resource->pool);
                goto cleanup;
              }
          }
      }

  /* Try to deduce what sort of client command is being run, then
     make this guess available to apache's logging subsystem. */
  {
    const char *action, *spath, *log_depth;

    if (requested_depth == svn_depth_unknown)
      log_depth = "";
    else
      log_depth = apr_pstrcat(resource->pool, " depth=",
                              svn_depth_to_word(requested_depth), NULL);

    if (target)
      spath = svn_path_join(src_path, target, resource->pool);
    else
      spath = src_path;

    /* If a second path was passed to svn_repos_dir_delta2(), then it
       must have been switch, diff, or merge.  */
    if (dst_path)
      {
        /* diff/merge don't ask for inline text-deltas. */
<<<<<<< HEAD
        if (!uc.send_all && strcmp(spath, dst_path) == 0)
          action = apr_psprintf(resource->pool,
                                "diff-or-merge %s r%ld:%ld depth-%s",
                                svn_path_uri_encode(spath, resource->pool),
                                from_revnum,
                                revnum, svn_depth_to_word(requested_depth));
        else
          action = apr_psprintf(resource->pool,
                                "%s %s@%ld %s@%ld depth-%s",
                                (uc.send_all ? "switch" : "diff-or-merge"),
                                svn_path_uri_encode(spath, resource->pool),
                                from_revnum,
                                svn_path_uri_encode(dst_path, resource->pool),
                                revnum, svn_depth_to_word(requested_depth));
=======
        if (uc.send_all)
          action = svn_log__switch(spath, dst_path, revnum,
                                   requested_depth, resource->pool);
        else
          action = svn_log__diff(spath, from_revnum, dst_path, revnum,
                                 requested_depth, ignore_ancestry,
                                 resource->pool);
>>>>>>> 79d0a718
      }

    /* Otherwise, it must be checkout, export, update, or status -u. */
    else
      {
        /* svn_client_checkout() creates a single root directory, then
           reports it (and it alone) to the server as being empty. */
        if (entry_counter == 1 && entry_is_empty)
<<<<<<< HEAD
          action = apr_psprintf(resource->pool,
                                "checkout-or-export %s r%ld depth-%s",
                                svn_path_uri_encode(spath, resource->pool),
                                revnum,
                                svn_depth_to_word(requested_depth));
        else
          {
            if (text_deltas)
              action = apr_psprintf(resource->pool,
                                    "update %s r%ld depth-%s",
                                    svn_path_uri_encode(spath,
                                                        resource->pool),
                                    revnum,
                                    svn_depth_to_word(requested_depth));
            else
              action = apr_psprintf(resource->pool,
                                    "remote-status %s r%ld depth-%s",
                                    svn_path_uri_encode(spath,
                                                        resource->pool),
                                    revnum,
                                    svn_depth_to_word(requested_depth));
=======
          action = svn_log__checkout(spath, revnum, requested_depth,
                                     resource->pool);
        else
          {
            if (text_deltas)
              action = svn_log__update(spath, revnum, requested_depth,
                                       send_copyfrom_args,
                                       resource->pool);
            else
              action = svn_log__status(spath, revnum, requested_depth,
                                       resource->pool);
>>>>>>> 79d0a718
          }
      }

    dav_svn__operational_log(resource->info, action);
  }

  /* this will complete the report, and then drive our editor to generate
     the response to the client. */
  serr = svn_repos_finish_report(rbaton, resource->pool);
  if (serr)
    {
      derr = dav_svn__convert_err(serr, HTTP_INTERNAL_SERVER_ERROR,
                                  "A failure occurred while "
                                  "driving the update report editor",
                                  resource->pool);
      goto cleanup;
    }

  /* We're finished with the report baton.  Note that so we don't try
     to abort this report later. */
  rbaton = NULL;

  /* ### Temporarily disable resource_walks for single-file switch
     operations.  It isn't strictly necessary. */
  if (dst_path && resource_walk)
    {
      /* Sanity check: if we switched a file, we can't do a resource
         walk.  dir_delta would choke if we pass a filepath as the
         'target'.  Also, there's no need to do the walk, since the
         new vsn-rsc-url was already in the earlier part of the report. */
      svn_node_kind_t dst_kind;
      if ((serr = svn_fs_check_path(&dst_kind, uc.rev_root, dst_path,
                                    resource->pool)))
        {
          derr = dav_svn__convert_err(serr, HTTP_INTERNAL_SERVER_ERROR,
                                      "Failed checking destination path kind",
                                      resource->pool);
          goto cleanup;
        }
      if (dst_kind != svn_node_dir)
        resource_walk = FALSE;
    }

  /* The potential "resource walk" part of the update-report. */
  if (dst_path && resource_walk)  /* this was a 'switch' operation */
    {
      /* send a second embedded <S:resource-walk> tree that contains
         the new vsn-rsc-urls for the switched dir.  this walk
         contains essentially nothing but <add> tags. */
      svn_fs_root_t *zero_root;
      serr = svn_fs_revision_root(&zero_root, repos->fs, 0,
                                  resource->pool);
      if (serr)
        {
          derr = dav_svn__convert_err(serr, HTTP_INTERNAL_SERVER_ERROR,
                                      "Failed to find the revision root",
                                      resource->pool);
          goto cleanup;
        }

      serr = dav_svn__brigade_puts(uc.bb, uc.output,
                                   "<S:resource-walk>" DEBUG_CR);
      if (serr)
        {
          derr = dav_svn__convert_err(serr, HTTP_INTERNAL_SERVER_ERROR,
                                      "Unable to begin resource walk",
                                      resource->pool);
          goto cleanup;
        }

      uc.resource_walk = TRUE;

      /* Compare subtree DST_PATH within a pristine revision to
         revision 0.  This should result in nothing but 'add' calls
         to the editor. */
      serr = svn_repos_dir_delta2(zero_root, "", target,
                                  uc.rev_root, dst_path,
                                  /* re-use the editor */
                                  editor, &uc,
                                  dav_svn__authz_read_func(&arb),
                                  &arb, FALSE /* text-deltas */,
                                  requested_depth,
                                  TRUE /* entryprops */,
                                  FALSE /* ignore-ancestry */,
                                  resource->pool);

      if (serr)
        {
          derr = dav_svn__convert_err(serr, HTTP_INTERNAL_SERVER_ERROR,
                                      "Resource walk failed.",
                                      resource->pool);
          goto cleanup;
        }

      serr = dav_svn__brigade_puts(uc.bb, uc.output,
                                   "</S:resource-walk>" DEBUG_CR);
      if (serr)
        {
          derr = dav_svn__convert_err(serr, HTTP_INTERNAL_SERVER_ERROR,
                                      "Unable to complete resource walk.",
                                      resource->pool);
          goto cleanup;
        }
    }

  /* Close the report body, unless some error prevented it from being
     started in the first place. */
  if (uc.started_update)
    {
      if ((serr = dav_svn__brigade_puts(uc.bb, uc.output,
                                        "</S:update-report>" DEBUG_CR)))
        {
          derr = dav_svn__convert_err(serr, HTTP_INTERNAL_SERVER_ERROR,
                                      "Unable to complete update report.",
                                      resource->pool);
          goto cleanup;
        }
    }

 cleanup:

  /* If an error was produced EITHER by the dir_delta drive or the
     resource-walker, abort the report. */
  if (derr && rbaton)
    svn_error_clear(svn_repos_abort_report(rbaton, resource->pool));

  /* Destroy our subpool. */
  svn_pool_destroy(subpool);

  return dav_svn__final_flush_or_error(resource->info->r, uc.bb, output,
                                       derr, resource->pool);
}<|MERGE_RESOLUTION|>--- conflicted
+++ resolved
@@ -504,15 +504,6 @@
 {
   if ((! uc->resource_walk) && (! uc->started_update))
     {
-<<<<<<< HEAD
-      SVN_ERR(dav_svn__send_xml(uc->bb, uc->output,
-                                DAV_XML_HEADER DEBUG_CR
-                                "<S:update-report xmlns:S=\""
-                                SVN_XML_NAMESPACE "\" "
-                                "xmlns:V=\"" SVN_DAV_PROP_NS_DAV "\" "
-                                "xmlns:D=\"DAV:\" %s>" DEBUG_CR,
-                                uc->send_all ? "send-all=\"true\"" : ""));
-=======
       SVN_ERR(dav_svn__brigade_printf(uc->bb, uc->output,
                                       DAV_XML_HEADER DEBUG_CR
                                       "<S:update-report xmlns:S=\""
@@ -520,7 +511,6 @@
                                       "xmlns:V=\"" SVN_DAV_PROP_NS_DAV "\" "
                                       "xmlns:D=\"DAV:\" %s>" DEBUG_CR,
                                       uc->send_all ? "send-all=\"true\"" : ""));
->>>>>>> 79d0a718
 
       uc->started_update = TRUE;
     }
@@ -1355,22 +1345,6 @@
     if (dst_path)
       {
         /* diff/merge don't ask for inline text-deltas. */
-<<<<<<< HEAD
-        if (!uc.send_all && strcmp(spath, dst_path) == 0)
-          action = apr_psprintf(resource->pool,
-                                "diff-or-merge %s r%ld:%ld depth-%s",
-                                svn_path_uri_encode(spath, resource->pool),
-                                from_revnum,
-                                revnum, svn_depth_to_word(requested_depth));
-        else
-          action = apr_psprintf(resource->pool,
-                                "%s %s@%ld %s@%ld depth-%s",
-                                (uc.send_all ? "switch" : "diff-or-merge"),
-                                svn_path_uri_encode(spath, resource->pool),
-                                from_revnum,
-                                svn_path_uri_encode(dst_path, resource->pool),
-                                revnum, svn_depth_to_word(requested_depth));
-=======
         if (uc.send_all)
           action = svn_log__switch(spath, dst_path, revnum,
                                    requested_depth, resource->pool);
@@ -1378,7 +1352,6 @@
           action = svn_log__diff(spath, from_revnum, dst_path, revnum,
                                  requested_depth, ignore_ancestry,
                                  resource->pool);
->>>>>>> 79d0a718
       }
 
     /* Otherwise, it must be checkout, export, update, or status -u. */
@@ -1387,29 +1360,6 @@
         /* svn_client_checkout() creates a single root directory, then
            reports it (and it alone) to the server as being empty. */
         if (entry_counter == 1 && entry_is_empty)
-<<<<<<< HEAD
-          action = apr_psprintf(resource->pool,
-                                "checkout-or-export %s r%ld depth-%s",
-                                svn_path_uri_encode(spath, resource->pool),
-                                revnum,
-                                svn_depth_to_word(requested_depth));
-        else
-          {
-            if (text_deltas)
-              action = apr_psprintf(resource->pool,
-                                    "update %s r%ld depth-%s",
-                                    svn_path_uri_encode(spath,
-                                                        resource->pool),
-                                    revnum,
-                                    svn_depth_to_word(requested_depth));
-            else
-              action = apr_psprintf(resource->pool,
-                                    "remote-status %s r%ld depth-%s",
-                                    svn_path_uri_encode(spath,
-                                                        resource->pool),
-                                    revnum,
-                                    svn_depth_to_word(requested_depth));
-=======
           action = svn_log__checkout(spath, revnum, requested_depth,
                                      resource->pool);
         else
@@ -1421,7 +1371,6 @@
             else
               action = svn_log__status(spath, revnum, requested_depth,
                                        resource->pool);
->>>>>>> 79d0a718
           }
       }
 
