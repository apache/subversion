--- conflicted
+++ resolved
@@ -91,10 +91,7 @@
              apr_pool_t *pool)
 {
   struct log_receiver_baton *lrb = baton;
-<<<<<<< HEAD
-=======
   apr_pool_t *iterpool = svn_pool_create(pool);
->>>>>>> 79d0a718
 
   SVN_ERR(maybe_send_header(lrb));
 
@@ -146,23 +143,11 @@
                                           svn_xml_fuzzy_escape(value->data,
                                                                iterpool), 0)));
           else
-<<<<<<< HEAD
-            {
-              SVN_ERR(dav_svn__send_xml(lrb->bb, lrb->output,
-                                        "<S:revprop name=\"%s\">"
-                                        "%s</S:revprop>"
-                                        DEBUG_CR,
-                                        apr_xml_quote_string(pool, name, 0),
-                                        apr_xml_quote_string(pool,
-                                                             value->data, 0)));
-            }
-=======
             SVN_ERR(dav_svn__brigade_printf
                     (lrb->bb, lrb->output,
                      "<S:revprop name=\"%s\">%s</S:revprop>" DEBUG_CR,
                      apr_xml_quote_string(iterpool, name, 0),
                      apr_xml_quote_string(iterpool, value->data, 0)));
->>>>>>> 79d0a718
         }
     }
 
@@ -296,13 +281,6 @@
                                                 sizeof(const char *));
   apr_array_header_t *paths
     = apr_array_make(resource->pool, 1, sizeof(const char *));
-<<<<<<< HEAD
-  svn_stringbuf_t *space_separated_paths =
-    svn_stringbuf_create("(", resource->pool);
-  svn_stringbuf_t *space_separated_revprops =
-    svn_stringbuf_create("(", resource->pool);
-=======
->>>>>>> 79d0a718
 
   /* Sanity check. */
   ns = dav_svn__find_ns(doc->namespaces, SVN_XML_NAMESPACE);
@@ -344,7 +322,6 @@
         {
           revprops = NULL; /* presence indicates fetch all revprops */
           seen_revprop_element = lrb.requested_custom_revprops = TRUE;
-          svn_stringbuf_appendcstr(space_separated_revprops, "[all]");
         }
       else if (strcmp(child->name, "no-revprops") == 0)
         {
@@ -364,11 +341,6 @@
                   && strcmp(name, SVN_PROP_REVISION_DATE) != 0
                   && strcmp(name, SVN_PROP_REVISION_LOG) != 0)
                 lrb.requested_custom_revprops = TRUE;
-
-              /* Gather a formatted list of revprops for operational logging. */
-              if (space_separated_revprops->len > 1)
-                svn_stringbuf_appendcstr(space_separated_revprops, " ");
-              svn_stringbuf_appendcstr(space_separated_revprops, name);
             }
           seen_revprop_element = TRUE;
         }
@@ -380,17 +352,6 @@
           target = svn_path_join(resource->info->repos_path, rel_path,
                                  resource->pool);
           APR_ARRAY_PUSH(paths, const char *) = target;
-<<<<<<< HEAD
-
-          /* Gather a formatted list of paths to include in our
-             operational logging. */
-          if (space_separated_paths->len > 1)
-            svn_stringbuf_appendcstr(space_separated_paths, " ");
-          svn_stringbuf_appendcstr(space_separated_paths,
-                                   svn_path_uri_encode(target,
-                                                       resource->pool));
-=======
->>>>>>> 79d0a718
         }
       /* else unknown element; skip it */
     }
@@ -461,24 +422,12 @@
 
  cleanup:
 
-<<<<<<< HEAD
-  /* We've detected a 'high level' svn action to log. */
-  svn_stringbuf_appendcstr(space_separated_paths, ")");
-  svn_stringbuf_appendcstr(space_separated_revprops, ")");
-  action = apr_psprintf(resource->pool,
-                        "log%s %s r%ld:%ld %s",
-                        include_merged_revisions ? "-merge-sensitive" : "",
-                        space_separated_paths->data, start, end,
-                        space_separated_revprops->data);
-  dav_svn__operational_log(resource->info, action);
-=======
   dav_svn__operational_log(resource->info,
                            svn_log__log(paths, start, end, limit,
                                         discover_changed_paths,
                                         strict_node_history,
                                         include_merged_revisions, revprops,
                                         resource->pool));
->>>>>>> 79d0a718
 
   return dav_svn__final_flush_or_error(resource->info->r, lrb.bb, output,
                                        derr, resource->pool);
