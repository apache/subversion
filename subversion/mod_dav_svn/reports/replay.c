--- conflicted
+++ resolved
@@ -513,32 +513,12 @@
     }
 
   if ((err = end_report(edit_baton)))
-<<<<<<< HEAD
-    return dav_svn__convert_err(err, HTTP_INTERNAL_SERVER_ERROR,
-                                "Problem closing editor drive",
-                                resource->pool);
-
-  {
-    const char *action;
-
-    if (base_dir && base_dir[0] != '\0')
-      action = apr_psprintf(resource->info->r->pool,
-                            "replay %s r%ld",
-                            svn_path_uri_encode(base_dir,
-                                                resource->info->r->pool), rev);
-    else
-      action = apr_psprintf(resource->info->r->pool, "replay r%ld", rev);
-
-    dav_svn__operational_log(resource->info, action);
-  }
-=======
     {
       derr = dav_svn__convert_err(err, HTTP_INTERNAL_SERVER_ERROR,
                                   "Problem closing editor drive",
                                   resource->pool);
       goto cleanup;
     }
->>>>>>> 79d0a718
 
  cleanup:
   dav_svn__operational_log(resource->info,
