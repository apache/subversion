<<<<<<< HEAD
/*
 * liveprops.c: mod_dav_svn live property provider functions for Subversion
 *
 * ====================================================================
 * Copyright (c) 2000-2003 CollabNet.  All rights reserved.
 *
 * This software is licensed as described in the file COPYING, which
 * you should have received as part of this distribution.  The terms
 * are also available at http://subversion.tigris.org/license-1.html.
 * If newer versions of this license are posted there, you may use a
 * newer version instead, at your option.
 *
 * This software consists of voluntary contributions made by many
 * individuals.  For exact contribution history, see the revision
 * history and logs, available at http://subversion.tigris.org/.
 * ====================================================================
 */



#include <httpd.h>
#include <util_xml.h>
#include <apr_tables.h>
#include <mod_dav.h>

#include "dav_svn.h"
#include "svn_pools.h"
#include "svn_time.h"
#include "svn_dav.h"

/*
** The namespace URIs that we use. This list and the enumeration must
** stay in sync.
*/
static const char * const dav_svn_namespace_uris[] =
{
    "DAV:",
    SVN_DAV_PROP_NS_DAV,
#ifdef SVN_DAV_FEATURE_USE_OLD_NAMESPACES
    SVN_PROP_PREFIX,
#endif /* SVN_DAV_FEATURE_USE_OLD_NAMESPACES */

    NULL	/* sentinel */
};
enum {
    DAV_SVN_NAMESPACE_URI_DAV,  /* the DAV: namespace URI */
    DAV_SVN_NAMESPACE_URI,      /* the dav<->ra_dav namespace URI */
#ifdef SVN_DAV_FEATURE_USE_OLD_NAMESPACES
    DAV_SVN_NAMESPACE_URI_OLD   /* the OLD dav<->ra_dav namespace URI */
#endif /* SVN_DAV_FEATURE_USE_OLD_NAMESPACES */
};

#define SVN_RO_DAV_PROP(name) \
	{ DAV_SVN_NAMESPACE_URI_DAV, #name, DAV_PROPID_##name, 0 }
#define SVN_RW_DAV_PROP(name) \
	{ DAV_SVN_NAMESPACE_URI_DAV, #name, DAV_PROPID_##name, 1 }
#define SVN_RO_DAV_PROP2(sym,name) \
	{ DAV_SVN_NAMESPACE_URI_DAV, #name, DAV_PROPID_##sym, 0 }
#define SVN_RW_DAV_PROP2(sym,name) \
	{ DAV_SVN_NAMESPACE_URI_DAV, #name, DAV_PROPID_##sym, 1 }

#define SVN_RO_SVN_PROP(sym,name) \
	{ DAV_SVN_NAMESPACE_URI, #name, SVN_PROPID_##sym, 0 }
#define SVN_RW_SVN_PROP(sym,name) \
	{ DAV_SVN_NAMESPACE_URI, #name, SVN_PROPID_##sym, 1 }

#ifdef SVN_DAV_FEATURE_USE_OLD_NAMESPACES
#define SVN_RO_SVN_OLD_PROP(sym,name) \
	{ DAV_SVN_NAMESPACE_URI_OLD, #name, SVN_OLD_PROPID_##sym, 0 }
#define SVN_RW_SVN_OLD_PROP(sym,name) \
	{ DAV_SVN_NAMESPACE_URI_OLD, #name, SVN_OLD_PROPID_##sym, 1 }
#endif /* SVN_DAV_FEATURE_USE_OLD_NAMESPACES */

enum {
  SVN_PROPID_baseline_relative_path = 1,
#ifdef SVN_DAV_FEATURE_USE_OLD_NAMESPACES
  SVN_OLD_PROPID_baseline_relative_path
#endif /* SVN_DAV_FEATURE_USE_OLD_NAMESPACES */
};

static const dav_liveprop_spec dav_svn_props[] =
{
  /* ### don't worry about these for a bit */
#if 0
  /* WebDAV properties */
  SVN_RO_DAV_PROP(getcontentlanguage),  /* ### make this r/w? */
#endif
  SVN_RO_DAV_PROP(getcontentlength),
  SVN_RO_DAV_PROP(getcontenttype),      /* ### make this r/w? */
  SVN_RO_DAV_PROP(getetag),
  SVN_RO_DAV_PROP(creationdate),
  SVN_RO_DAV_PROP(getlastmodified),

  /* DeltaV properties */
  SVN_RO_DAV_PROP2(baseline_collection, baseline-collection),
  SVN_RO_DAV_PROP2(checked_in, checked-in),
  SVN_RO_DAV_PROP2(version_controlled_configuration,
                   version-controlled-configuration),
  SVN_RO_DAV_PROP2(version_name, version-name),
  SVN_RO_DAV_PROP2(creator_displayname, creator-displayname),
  SVN_RO_DAV_PROP2(auto_version, auto-version),

  /* SVN properties */
  SVN_RO_SVN_PROP(baseline_relative_path, baseline-relative-path),
#ifdef SVN_DAV_FEATURE_USE_OLD_NAMESPACES
  SVN_RO_SVN_OLD_PROP(baseline_relative_path, baseline-relative-path),
#endif /* SVN_DAV_FEATURE_USE_OLD_NAMESPACES */

  { 0 } /* sentinel */
};

static const dav_liveprop_group dav_svn_liveprop_group =
{
    dav_svn_props,
    dav_svn_namespace_uris,
    &dav_svn_hooks_liveprop
};


static dav_prop_insert dav_svn_insert_prop(const dav_resource *resource,
                                           int propid, dav_prop_insert what,
                                           apr_text_header *phdr)
{
  const char *value = NULL;
  const char *s;
  apr_pool_t *response_pool = resource->pool;
  apr_pool_t *p = resource->info->pool;
  const dav_liveprop_spec *info;
  int global_ns;
  svn_error_t *serr;

  /*
  ** None of SVN provider properties are defined if the resource does not
  ** exist. Just bail for this case.
  **
  ** Even though we state that the SVN properties are not defined, the
  ** client cannot store dead values -- we deny that thru the is_writable
  ** hook function.
  */
  if (!resource->exists)
    return DAV_PROP_INSERT_NOTSUPP;

  /* ### we may want to respond to DAV_PROPID_resourcetype for PRIVATE
     ### resources. need to think on "proper" interaction with mod_dav */

  switch (propid)
    {
    case DAV_PROPID_getlastmodified:
    case DAV_PROPID_creationdate:
      {
        /* In subversion terms, the date attached to a file's CR is
           the true "last modified" time.  However, we're defining
           creationdate in the same way.  IMO, the "creationdate" is
           really the date attached to the revision in which the item
           *first* came into existence; this would found by tracing
           back through the log of the file -- probably via
           svn_fs_revisions_changed.  gstein, is it a bad thing that
           we're currently using 'creationdate' to mean the same thing
           as 'last modified date'?  */
        svn_revnum_t committed_rev = SVN_INVALID_REVNUM;
        svn_string_t *committed_date = NULL;

        if (resource->baselined && resource->type == DAV_RESOURCE_TYPE_VERSION)
          {
            /* A baseline URI. */
            committed_rev = resource->info->root.rev;
          }
        else if (resource->type == DAV_RESOURCE_TYPE_REGULAR
                 || resource->type == DAV_RESOURCE_TYPE_WORKING
                 || resource->type == DAV_RESOURCE_TYPE_VERSION)
          {
            /* Get the CR field out of the node's skel.  Notice that the
               root object might be an ID root -or- a revision root. */
            serr = svn_fs_node_created_rev(&committed_rev,
                                           resource->info->root.root,
                                           resource->info->repos_path, p);
            if (serr != NULL)
              {
                /* ### what to do? */
                value = "###error###";
                break;
              }
          }        
        else
          {
            return DAV_PROP_INSERT_NOTSUPP;
          }
        
        /* Get the date property of the created revision. */
        serr = svn_fs_revision_prop(&committed_date,
                                    resource->info->repos->fs,
                                    committed_rev,
                                    SVN_PROP_REVISION_DATE, p);
        if (serr != NULL)
          {
            /* ### what to do? */
            value = "###error###";
            break;
          }
        
        if (committed_date == NULL)
          return DAV_PROP_INSERT_NOTDEF;

        if (propid == DAV_PROPID_creationdate)
          {
            /* Return an ISO8601 date; this is what the svn client
               expects, and rfc2518 demands it. */

            /* Revision datestamps are already ISO8601 format. */
            value = apr_xml_quote_string(p, committed_date->data, 1);
          }

        else if (propid == DAV_PROPID_getlastmodified)
          {
            /* Return an rfc1123 date string, as rfc2518 demands an
               'http date' for this property.  */
            apr_time_t timeval;
            apr_time_exp_t tms;
            apr_status_t status;
            const char *nicedate;

            /* convert the ISO8601 date into an apr_time_t */
            serr = svn_time_from_cstring(&timeval, committed_date->data, p);
            if (serr != NULL)
              {
                value = "###error###";
                break;
              }
            
            /* convert the apr_time_t into a apr_time_exp_t */
            status = apr_time_exp_gmt(&tms, timeval);
            if (status != APR_SUCCESS)
              {
                value = "###error###";
                break;
              }
              
            /* stolen from dav/fs/repos.c   :-)  */
            nicedate = apr_psprintf(p, "%s, %.2d %s %d %.2d:%.2d:%.2d GMT",
                                    apr_day_snames[tms.tm_wday],
                                    tms.tm_mday, apr_month_snames[tms.tm_mon],
                                    tms.tm_year + 1900,
                                    tms.tm_hour, tms.tm_min, tms.tm_sec);

            value = apr_xml_quote_string(p, nicedate, 1);
          }

        break;
      }

    case DAV_PROPID_creator_displayname:
      {        
        svn_revnum_t committed_rev = SVN_INVALID_REVNUM;
        svn_string_t *last_author = NULL;

        if (resource->baselined && resource->type == DAV_RESOURCE_TYPE_VERSION)
          {
            /* A baseline URI. */
            committed_rev = resource->info->root.rev;
          }
        else if (resource->type == DAV_RESOURCE_TYPE_REGULAR
                 || resource->type == DAV_RESOURCE_TYPE_WORKING
                 || resource->type == DAV_RESOURCE_TYPE_VERSION)
          {
            /* Get the CR field out of the node's skel.  Notice that the
               root object might be an ID root -or- a revision root. */
            serr = svn_fs_node_created_rev(&committed_rev,
                                           resource->info->root.root,
                                           resource->info->repos_path, p);
            if (serr != NULL)
              {
                /* ### what to do? */
                value = "###error###";
                break;
              }
          }        
        else
          {
            return DAV_PROP_INSERT_NOTSUPP;
          }
        
        /* Get the date property of the created revision. */
        serr = svn_fs_revision_prop(&last_author,
                                    resource->info->repos->fs,
                                    committed_rev,
                                    SVN_PROP_REVISION_AUTHOR, p);
        if (serr != NULL)
          {
            /* ### what to do? */
            value = "###error###";
            break;
          }

        if (last_author == NULL)
          return DAV_PROP_INSERT_NOTDEF;

        value = apr_xml_quote_string(p, last_author->data, 1);
        break;
      }

    case DAV_PROPID_getcontentlanguage:
      /* ### need something here */
      return DAV_PROP_INSERT_NOTSUPP;
      break;

    case DAV_PROPID_getcontentlength:
      {
        apr_off_t len = 0;
        
        /* our property, but not defined on collection resources */
        if (resource->collection || resource->baselined)
          return DAV_PROP_INSERT_NOTSUPP;

        serr = svn_fs_file_length(&len, resource->info->root.root,
                                  resource->info->repos_path, p);
        if (serr != NULL)
          {
            value = "0";  /* ### what to do? */
            break;
          }

        value = apr_psprintf(p, "%" APR_OFF_T_FMT, len);
        break;
      }

    case DAV_PROPID_getcontenttype:
      {
        /* The subversion client assumes that any file without an
           svn:mime-type property is of type text/plain.  So it seems
           safe (and consistent) to assume the same on the server.  */
        svn_string_t *pval;

        if (resource->baselined && resource->type == DAV_RESOURCE_TYPE_VERSION)
          return DAV_PROP_INSERT_NOTSUPP;

        serr = svn_fs_node_prop (&pval, resource->info->root.root,
                                 resource->info->repos_path,
                                 SVN_PROP_MIME_TYPE, p);

        if ((serr != NULL) || (pval == NULL))
          value = "text/plain"; /* assume default */        
        else
          {
            serr = svn_mime_type_validate (pval->data, p);
            if (serr)
              {
                /* Probably serr->apr == SVN_ERR_BAD_MIME_TYPE, but
                   there's no point even checking.  No matter what the
                   error is, we can't claim to have a mime type for
                   this resource. */
                  return DAV_PROP_INSERT_NOTDEF;
              }
            else
              value = pval->data;
          }

        break;
      }

    case DAV_PROPID_getetag:
      value = dav_svn_getetag(resource);
      break;

    case DAV_PROPID_auto_version:
      /* we only support one autoversioning behavior, and thus only
         return this one static value; someday when we support
         locking, there are other possible values/behaviors for this. */
      if (resource->info->repos->autoversioning)
        value = "DAV:checkout-checkin";
      else
        return DAV_PROP_INSERT_NOTDEF;
      break;

    case DAV_PROPID_baseline_collection:
      /* only defined for Baselines */
      /* ### whoops. also defined for a VCC. deal with it later. */
      if (resource->type != DAV_RESOURCE_TYPE_VERSION || !resource->baselined)
        return DAV_PROP_INSERT_NOTSUPP;
      value = dav_svn_build_uri(resource->info->repos, DAV_SVN_BUILD_URI_BC,
                                resource->info->root.rev, NULL,
                                1 /* add_href */, p);
      break;

    case DAV_PROPID_checked_in:
      /* only defined for VCRs (in the public space and in a BC space) */
      /* ### note that a VCC (a special VCR) is defined as _PRIVATE for now */
      if (resource->type == DAV_RESOURCE_TYPE_PRIVATE
          && resource->info->restype == DAV_SVN_RESTYPE_VCC)
        {
          svn_revnum_t revnum;

          serr = svn_fs_youngest_rev(&revnum, resource->info->repos->fs, p);
          if (serr != NULL)
            {
              /* ### what to do? */
              value = "###error###";
              break;
            }
          s = dav_svn_build_uri(resource->info->repos,
                                DAV_SVN_BUILD_URI_BASELINE, 
                                revnum, NULL, 0 /* add_href */, p);
          value = apr_psprintf(p, "<D:href>%s</D:href>", 
                               apr_xml_quote_string(p, s, 1));
        }
      else if (resource->type != DAV_RESOURCE_TYPE_REGULAR)
        {
          /* not defined for this resource type */
          return DAV_PROP_INSERT_NOTSUPP;
        }
      else
        {
          svn_revnum_t rev_to_use =
            dav_svn_get_safe_cr(resource->info->root.root,
                                resource->info->repos_path, p);

          s = dav_svn_build_uri(resource->info->repos,
                                DAV_SVN_BUILD_URI_VERSION,
                                rev_to_use, resource->info->repos_path,
                                0 /* add_href */, p);
          value = apr_psprintf(p, "<D:href>%s</D:href>", 
                               apr_xml_quote_string(p, s, 1));
        }
      break;

    case DAV_PROPID_version_controlled_configuration:
      /* only defined for VCRs */
      /* ### VCRs within the BC should not have this property! */
      /* ### note that a VCC (a special VCR) is defined as _PRIVATE for now */
      if (resource->type != DAV_RESOURCE_TYPE_REGULAR)
        return DAV_PROP_INSERT_NOTSUPP;
      value = dav_svn_build_uri(resource->info->repos, DAV_SVN_BUILD_URI_VCC,
                                SVN_IGNORED_REVNUM, NULL, 
                                1 /* add_href */, p);
      break;

    case DAV_PROPID_version_name:
      /* only defined for Version Resources and Baselines */
      /* ### whoops. also defined for VCRs. deal with it later. */
      if ((resource->type != DAV_RESOURCE_TYPE_VERSION)
          && (! resource->versioned))
        return DAV_PROP_INSERT_NOTSUPP;

      if (resource->baselined)
        {
          /* just the revision number for baselines */
          value = apr_psprintf(p, "%" SVN_REVNUM_T_FMT,
                               resource->info->root.rev);
        }
      else
        {
          svn_revnum_t committed_rev = SVN_INVALID_REVNUM;
          
          /* Get the CR field out of the node's skel.  Notice that the
             root object might be an ID root -or- a revision root. */
          serr = svn_fs_node_created_rev(&committed_rev,
                                         resource->info->root.root,
                                         resource->info->repos_path, p);
          if (serr != NULL)
            {
              /* ### what to do? */
              value = "###error###";
              break;
            }
          
          /* Convert the revision into a quoted string */
          s = apr_psprintf(p, "%" SVN_REVNUM_T_FMT, committed_rev);
          value = apr_xml_quote_string(p, s, 1);
        }
      break;

#ifdef SVN_DAV_FEATURE_USE_OLD_NAMESPACES
    case SVN_OLD_PROPID_baseline_relative_path:
#endif /* SVN_DAV_FEATURE_USE_OLD_NAMESPACES */
    case SVN_PROPID_baseline_relative_path:
      /* only defined for VCRs */
      /* ### VCRs within the BC should not have this property! */
      /* ### note that a VCC (a special VCR) is defined as _PRIVATE for now */
      if (resource->type != DAV_RESOURCE_TYPE_REGULAR)
        return DAV_PROP_INSERT_NOTSUPP;

      /* drop the leading slash, so it is relative */
      s = resource->info->repos_path + 1;
      value = apr_xml_quote_string(p, s, 1);
      break;

    default:
      /* ### what the heck was this property? */
      return DAV_PROP_INSERT_NOTDEF;
    }

  /* assert: value != NULL */

  /* get the information and global NS index for the property */
  global_ns = dav_get_liveprop_info(propid, &dav_svn_liveprop_group, &info);

  /* assert: info != NULL && info->name != NULL */

  if (what == DAV_PROP_INSERT_NAME
      || (what == DAV_PROP_INSERT_VALUE && *value == '\0')) {
    s = apr_psprintf(response_pool, "<lp%d:%s/>" DEBUG_CR, global_ns,
                     info->name);
  }
  else if (what == DAV_PROP_INSERT_VALUE) {
    s = apr_psprintf(response_pool, "<lp%d:%s>%s</lp%d:%s>" DEBUG_CR,
                     global_ns, info->name, value, global_ns, info->name);
  }
  else {
    /* assert: what == DAV_PROP_INSERT_SUPPORTED */
    s = apr_psprintf(response_pool,
                     "<D:supported-live-property D:name=\"%s\" "
                     "D:namespace=\"%s\"/>" DEBUG_CR,
                     info->name, dav_svn_namespace_uris[info->ns]);
  }
  apr_text_append(response_pool, phdr, s);

  /* we inserted whatever was asked for */
  return what;
}

static int dav_svn_is_writable(const dav_resource *resource, int propid)
{
  const dav_liveprop_spec *info;

  (void) dav_get_liveprop_info(propid, &dav_svn_liveprop_group, &info);
  return info->is_writable;
}

static dav_error * dav_svn_patch_validate(const dav_resource *resource,
                                          const apr_xml_elem *elem,
                                          int operation, void **context,
                                          int *defer_to_dead)
{
  /* NOTE: this function will not be called unless/until we have
     modifiable (writable) live properties. */
  return NULL;
}

static dav_error * dav_svn_patch_exec(const dav_resource *resource,
                                      const apr_xml_elem *elem,
                                      int operation, void *context,
                                      dav_liveprop_rollback **rollback_ctx)
{
  /* NOTE: this function will not be called unless/until we have
     modifiable (writable) live properties. */
  return NULL;
}

static void dav_svn_patch_commit(const dav_resource *resource,
                                 int operation, void *context,
                                 dav_liveprop_rollback *rollback_ctx)
{
  /* NOTE: this function will not be called unless/until we have
     modifiable (writable) live properties. */
}

static dav_error * dav_svn_patch_rollback(const dav_resource *resource,
                                          int operation, void *context,
                                          dav_liveprop_rollback *rollback_ctx)
{
  /* NOTE: this function will not be called unless/until we have
     modifiable (writable) live properties. */
  return NULL;
}

const dav_hooks_liveprop dav_svn_hooks_liveprop = {
  dav_svn_insert_prop,
  dav_svn_is_writable,
  dav_svn_namespace_uris,
  dav_svn_patch_validate,
  dav_svn_patch_exec,
  dav_svn_patch_commit,
  dav_svn_patch_rollback,
};

void dav_svn_gather_propsets(apr_array_header_t *uris)
{
  /* ### what should we use for a URL to describe the available prop set? */
  /* ### for now... nothing. we will *only* have DAV properties */
#if 0
    *(const char **)apr_array_push(uris) =
        "<http://subversion.tigris.org/dav/propset/svn/1>";
#endif
}

int dav_svn_find_liveprop(const dav_resource *resource,
                          const char *ns_uri, const char *name,
                          const dav_hooks_liveprop **hooks)
{
  /* don't try to find any liveprops if this isn't "our" resource */
  if (resource->hooks != &dav_svn_hooks_repos)
    return 0;

  return dav_do_find_liveprop(ns_uri, name, &dav_svn_liveprop_group, hooks);
}

void dav_svn_insert_all_liveprops(request_rec *r, const dav_resource *resource,
                                  dav_prop_insert what, apr_text_header *phdr)
{
    const dav_liveprop_spec *spec;
    apr_pool_t *pool;
    apr_pool_t *subpool;

    /* don't insert any liveprops if this isn't "our" resource */
    if (resource->hooks != &dav_svn_hooks_repos)
        return;

    if (!resource->exists) {
	/* a lock-null resource */
	/*
	** ### technically, we should insert empty properties. dunno offhand
	** ### what part of the spec said this, but it was essentially thus:
	** ### "the properties should be defined, but may have no value".
	*/
	return;
    }

    pool = resource->info->pool;
    subpool = svn_pool_create(pool);
    resource->info->pool = subpool;

    for (spec = dav_svn_props; spec->name != NULL; ++spec)
      {
        (void) dav_svn_insert_prop(resource, spec->propid, what, phdr);
        svn_pool_clear(subpool);
      }

    resource->info->pool = pool;
    svn_pool_destroy(subpool);

    /* ### we know the others aren't defined as liveprops */
}

void dav_svn_register_uris(apr_pool_t *p)
{
    /* register the namespace URIs */
    dav_register_liveprop_group(p, &dav_svn_liveprop_group);
}
=======
/*
 * liveprops.c: mod_dav_svn live property provider functions for Subversion
 *
 * ====================================================================
 * Copyright (c) 2000-2003 CollabNet.  All rights reserved.
 *
 * This software is licensed as described in the file COPYING, which
 * you should have received as part of this distribution.  The terms
 * are also available at http://subversion.tigris.org/license-1.html.
 * If newer versions of this license are posted there, you may use a
 * newer version instead, at your option.
 *
 * This software consists of voluntary contributions made by many
 * individuals.  For exact contribution history, see the revision
 * history and logs, available at http://subversion.tigris.org/.
 * ====================================================================
 */



#include <httpd.h>
#include <util_xml.h>
#include <apr_tables.h>
#include <apr_md5.h>
#include <mod_dav.h>

#include "dav_svn.h"
#include "svn_pools.h"
#include "svn_time.h"
#include "svn_dav.h"
#include "svn_md5.h"

/*
** The namespace URIs that we use. This list and the enumeration must
** stay in sync.
*/
static const char * const dav_svn_namespace_uris[] =
{
    "DAV:",
    SVN_DAV_PROP_NS_DAV,
#ifdef SVN_DAV_FEATURE_USE_OLD_NAMESPACES
    SVN_PROP_PREFIX,
#endif /* SVN_DAV_FEATURE_USE_OLD_NAMESPACES */

    NULL	/* sentinel */
};
enum {
    DAV_SVN_NAMESPACE_URI_DAV,  /* the DAV: namespace URI */
    DAV_SVN_NAMESPACE_URI,      /* the dav<->ra_dav namespace URI */
#ifdef SVN_DAV_FEATURE_USE_OLD_NAMESPACES
    DAV_SVN_NAMESPACE_URI_OLD   /* the OLD dav<->ra_dav namespace URI */
#endif /* SVN_DAV_FEATURE_USE_OLD_NAMESPACES */
};

#define SVN_RO_DAV_PROP(name) \
	{ DAV_SVN_NAMESPACE_URI_DAV, #name, DAV_PROPID_##name, 0 }
#define SVN_RW_DAV_PROP(name) \
	{ DAV_SVN_NAMESPACE_URI_DAV, #name, DAV_PROPID_##name, 1 }
#define SVN_RO_DAV_PROP2(sym,name) \
	{ DAV_SVN_NAMESPACE_URI_DAV, #name, DAV_PROPID_##sym, 0 }
#define SVN_RW_DAV_PROP2(sym,name) \
	{ DAV_SVN_NAMESPACE_URI_DAV, #name, DAV_PROPID_##sym, 1 }

#define SVN_RO_SVN_PROP(sym,name) \
	{ DAV_SVN_NAMESPACE_URI, #name, SVN_PROPID_##sym, 0 }
#define SVN_RW_SVN_PROP(sym,name) \
	{ DAV_SVN_NAMESPACE_URI, #name, SVN_PROPID_##sym, 1 }

#ifdef SVN_DAV_FEATURE_USE_OLD_NAMESPACES
#define SVN_RO_SVN_OLD_PROP(sym,name) \
	{ DAV_SVN_NAMESPACE_URI_OLD, #name, SVN_OLD_PROPID_##sym, 0 }
#define SVN_RW_SVN_OLD_PROP(sym,name) \
	{ DAV_SVN_NAMESPACE_URI_OLD, #name, SVN_OLD_PROPID_##sym, 1 }
#endif /* SVN_DAV_FEATURE_USE_OLD_NAMESPACES */

enum {
  SVN_PROPID_baseline_relative_path = 1,
#ifdef SVN_DAV_FEATURE_USE_OLD_NAMESPACES
  SVN_OLD_PROPID_baseline_relative_path,
#endif /* SVN_DAV_FEATURE_USE_OLD_NAMESPACES */
  SVN_PROPID_md5_checksum
};

static const dav_liveprop_spec dav_svn_props[] =
{
  /* ### don't worry about these for a bit */
#if 0
  /* WebDAV properties */
  SVN_RO_DAV_PROP(getcontentlanguage),  /* ### make this r/w? */
#endif
  SVN_RO_DAV_PROP(getcontentlength),
  SVN_RO_DAV_PROP(getcontenttype),      /* ### make this r/w? */
  SVN_RO_DAV_PROP(getetag),
  SVN_RO_DAV_PROP(creationdate),
  SVN_RO_DAV_PROP(getlastmodified),

  /* DeltaV properties */
  SVN_RO_DAV_PROP2(baseline_collection, baseline-collection),
  SVN_RO_DAV_PROP2(checked_in, checked-in),
  SVN_RO_DAV_PROP2(version_controlled_configuration,
                   version-controlled-configuration),
  SVN_RO_DAV_PROP2(version_name, version-name),
  SVN_RO_DAV_PROP2(creator_displayname, creator-displayname),
  SVN_RO_DAV_PROP2(auto_version, auto-version),

  /* SVN properties */
  SVN_RO_SVN_PROP(baseline_relative_path, baseline-relative-path),
#ifdef SVN_DAV_FEATURE_USE_OLD_NAMESPACES
  SVN_RO_SVN_OLD_PROP(baseline_relative_path, baseline-relative-path),
#endif /* SVN_DAV_FEATURE_USE_OLD_NAMESPACES */
  SVN_RO_SVN_PROP(md5_checksum, md5-checksum),

  { 0 } /* sentinel */
};

static const dav_liveprop_group dav_svn_liveprop_group =
{
    dav_svn_props,
    dav_svn_namespace_uris,
    &dav_svn_hooks_liveprop
};


static dav_prop_insert dav_svn_insert_prop(const dav_resource *resource,
                                           int propid, dav_prop_insert what,
                                           apr_text_header *phdr)
{
  const char *value = NULL;
  const char *s;
  apr_pool_t *response_pool = resource->pool;
  apr_pool_t *p = resource->info->pool;
  const dav_liveprop_spec *info;
  int global_ns;
  svn_error_t *serr;

  /*
  ** None of SVN provider properties are defined if the resource does not
  ** exist. Just bail for this case.
  **
  ** Even though we state that the SVN properties are not defined, the
  ** client cannot store dead values -- we deny that thru the is_writable
  ** hook function.
  */
  if (!resource->exists)
    return DAV_PROP_INSERT_NOTSUPP;

  /* ### we may want to respond to DAV_PROPID_resourcetype for PRIVATE
     ### resources. need to think on "proper" interaction with mod_dav */

  switch (propid)
    {
    case DAV_PROPID_getlastmodified:
    case DAV_PROPID_creationdate:
      {
        /* In subversion terms, the date attached to a file's CR is
           the true "last modified" time.  However, we're defining
           creationdate in the same way.  IMO, the "creationdate" is
           really the date attached to the revision in which the item
           *first* came into existence; this would found by tracing
           back through the log of the file -- probably via
           svn_fs_revisions_changed.  gstein, is it a bad thing that
           we're currently using 'creationdate' to mean the same thing
           as 'last modified date'?  */
        svn_revnum_t committed_rev = SVN_INVALID_REVNUM;
        svn_string_t *committed_date = NULL;

        if (resource->baselined && resource->type == DAV_RESOURCE_TYPE_VERSION)
          {
            /* A baseline URI. */
            committed_rev = resource->info->root.rev;
          }
        else if (resource->type == DAV_RESOURCE_TYPE_REGULAR
                 || resource->type == DAV_RESOURCE_TYPE_WORKING
                 || resource->type == DAV_RESOURCE_TYPE_VERSION)
          {
            /* Get the CR field out of the node's skel.  Notice that the
               root object might be an ID root -or- a revision root. */
            serr = svn_fs_node_created_rev(&committed_rev,
                                           resource->info->root.root,
                                           resource->info->repos_path, p);
            if (serr != NULL)
              {
                /* ### what to do? */
                value = "###error###";
                break;
              }
          }        
        else
          {
            return DAV_PROP_INSERT_NOTSUPP;
          }
        
        /* Get the date property of the created revision. */
        serr = svn_fs_revision_prop(&committed_date,
                                    resource->info->repos->fs,
                                    committed_rev,
                                    SVN_PROP_REVISION_DATE, p);
        if (serr != NULL)
          {
            /* ### what to do? */
            value = "###error###";
            break;
          }
        
        if (committed_date == NULL)
          return DAV_PROP_INSERT_NOTDEF;

        if (propid == DAV_PROPID_creationdate)
          {
            /* Return an ISO8601 date; this is what the svn client
               expects, and rfc2518 demands it. */

            /* Revision datestamps are already ISO8601 format. */
            value = apr_xml_quote_string(p, committed_date->data, 1);
          }

        else if (propid == DAV_PROPID_getlastmodified)
          {
            /* Return an rfc1123 date string, as rfc2518 demands an
               'http date' for this property.  */
            apr_time_t timeval;
            apr_time_exp_t tms;
            apr_status_t status;
            const char *nicedate;

            /* convert the ISO8601 date into an apr_time_t */
            serr = svn_time_from_cstring(&timeval, committed_date->data, p);
            if (serr != NULL)
              {
                value = "###error###";
                break;
              }
            
            /* convert the apr_time_t into a apr_time_exp_t */
            status = apr_time_exp_gmt(&tms, timeval);
            if (status != APR_SUCCESS)
              {
                value = "###error###";
                break;
              }
              
            /* stolen from dav/fs/repos.c   :-)  */
            nicedate = apr_psprintf(p, "%s, %.2d %s %d %.2d:%.2d:%.2d GMT",
                                    apr_day_snames[tms.tm_wday],
                                    tms.tm_mday, apr_month_snames[tms.tm_mon],
                                    tms.tm_year + 1900,
                                    tms.tm_hour, tms.tm_min, tms.tm_sec);

            value = apr_xml_quote_string(p, nicedate, 1);
          }

        break;
      }

    case DAV_PROPID_creator_displayname:
      {        
        svn_revnum_t committed_rev = SVN_INVALID_REVNUM;
        svn_string_t *last_author = NULL;

        if (resource->baselined && resource->type == DAV_RESOURCE_TYPE_VERSION)
          {
            /* A baseline URI. */
            committed_rev = resource->info->root.rev;
          }
        else if (resource->type == DAV_RESOURCE_TYPE_REGULAR
                 || resource->type == DAV_RESOURCE_TYPE_WORKING
                 || resource->type == DAV_RESOURCE_TYPE_VERSION)
          {
            /* Get the CR field out of the node's skel.  Notice that the
               root object might be an ID root -or- a revision root. */
            serr = svn_fs_node_created_rev(&committed_rev,
                                           resource->info->root.root,
                                           resource->info->repos_path, p);
            if (serr != NULL)
              {
                /* ### what to do? */
                value = "###error###";
                break;
              }
          }        
        else
          {
            return DAV_PROP_INSERT_NOTSUPP;
          }
        
        /* Get the date property of the created revision. */
        serr = svn_fs_revision_prop(&last_author,
                                    resource->info->repos->fs,
                                    committed_rev,
                                    SVN_PROP_REVISION_AUTHOR, p);
        if (serr != NULL)
          {
            /* ### what to do? */
            value = "###error###";
            break;
          }

        if (last_author == NULL)
          return DAV_PROP_INSERT_NOTDEF;

        value = apr_xml_quote_string(p, last_author->data, 1);
        break;
      }

    case DAV_PROPID_getcontentlanguage:
      /* ### need something here */
      return DAV_PROP_INSERT_NOTSUPP;
      break;

    case DAV_PROPID_getcontentlength:
      {
        apr_off_t len = 0;
        
        /* our property, but not defined on collection resources */
        if (resource->collection || resource->baselined)
          return DAV_PROP_INSERT_NOTSUPP;

        serr = svn_fs_file_length(&len, resource->info->root.root,
                                  resource->info->repos_path, p);
        if (serr != NULL)
          {
            value = "0";  /* ### what to do? */
            break;
          }

        value = apr_psprintf(p, "%" APR_OFF_T_FMT, len);
        break;
      }

    case DAV_PROPID_getcontenttype:
      {
        /* The subversion client assumes that any file without an
           svn:mime-type property is of type text/plain.  So it seems
           safe (and consistent) to assume the same on the server.  */
        svn_string_t *pval;

        if (resource->baselined && resource->type == DAV_RESOURCE_TYPE_VERSION)
          return DAV_PROP_INSERT_NOTSUPP;

        serr = svn_fs_node_prop (&pval, resource->info->root.root,
                                 resource->info->repos_path,
                                 SVN_PROP_MIME_TYPE, p);

        if ((serr != NULL) || (pval == NULL))
          value = "text/plain"; /* assume default */        
        else
          {
            serr = svn_mime_type_validate (pval->data, p);
            if (serr)
              {
                /* Probably serr->apr == SVN_ERR_BAD_MIME_TYPE, but
                   there's no point even checking.  No matter what the
                   error is, we can't claim to have a mime type for
                   this resource. */
                  return DAV_PROP_INSERT_NOTDEF;
              }
            else
              value = pval->data;
          }

        break;
      }

    case DAV_PROPID_getetag:
      value = dav_svn_getetag(resource);
      break;

    case DAV_PROPID_auto_version:
      /* we only support one autoversioning behavior, and thus only
         return this one static value; someday when we support
         locking, there are other possible values/behaviors for this. */
      if (resource->info->repos->autoversioning)
        value = "DAV:checkout-checkin";
      else
        return DAV_PROP_INSERT_NOTDEF;
      break;

    case DAV_PROPID_baseline_collection:
      /* only defined for Baselines */
      /* ### whoops. also defined for a VCC. deal with it later. */
      if (resource->type != DAV_RESOURCE_TYPE_VERSION || !resource->baselined)
        return DAV_PROP_INSERT_NOTSUPP;
      value = dav_svn_build_uri(resource->info->repos, DAV_SVN_BUILD_URI_BC,
                                resource->info->root.rev, NULL,
                                1 /* add_href */, p);
      break;

    case DAV_PROPID_checked_in:
      /* only defined for VCRs (in the public space and in a BC space) */
      /* ### note that a VCC (a special VCR) is defined as _PRIVATE for now */
      if (resource->type == DAV_RESOURCE_TYPE_PRIVATE
          && resource->info->restype == DAV_SVN_RESTYPE_VCC)
        {
          svn_revnum_t revnum;

          serr = svn_fs_youngest_rev(&revnum, resource->info->repos->fs, p);
          if (serr != NULL)
            {
              /* ### what to do? */
              value = "###error###";
              break;
            }
          s = dav_svn_build_uri(resource->info->repos,
                                DAV_SVN_BUILD_URI_BASELINE, 
                                revnum, NULL, 0 /* add_href */, p);
          value = apr_psprintf(p, "<D:href>%s</D:href>", 
                               apr_xml_quote_string(p, s, 1));
        }
      else if (resource->type != DAV_RESOURCE_TYPE_REGULAR)
        {
          /* not defined for this resource type */
          return DAV_PROP_INSERT_NOTSUPP;
        }
      else
        {
          svn_revnum_t rev_to_use =
            dav_svn_get_safe_cr(resource->info->root.root,
                                resource->info->repos_path, p);

          s = dav_svn_build_uri(resource->info->repos,
                                DAV_SVN_BUILD_URI_VERSION,
                                rev_to_use, resource->info->repos_path,
                                0 /* add_href */, p);
          value = apr_psprintf(p, "<D:href>%s</D:href>", 
                               apr_xml_quote_string(p, s, 1));
        }
      break;

    case DAV_PROPID_version_controlled_configuration:
      /* only defined for VCRs */
      /* ### VCRs within the BC should not have this property! */
      /* ### note that a VCC (a special VCR) is defined as _PRIVATE for now */
      if (resource->type != DAV_RESOURCE_TYPE_REGULAR)
        return DAV_PROP_INSERT_NOTSUPP;
      value = dav_svn_build_uri(resource->info->repos, DAV_SVN_BUILD_URI_VCC,
                                SVN_IGNORED_REVNUM, NULL, 
                                1 /* add_href */, p);
      break;

    case DAV_PROPID_version_name:
      /* only defined for Version Resources and Baselines */
      /* ### whoops. also defined for VCRs. deal with it later. */
      if ((resource->type != DAV_RESOURCE_TYPE_VERSION)
          && (! resource->versioned))
        return DAV_PROP_INSERT_NOTSUPP;

      if (resource->baselined)
        {
          /* just the revision number for baselines */
          value = apr_psprintf(p, "%" SVN_REVNUM_T_FMT,
                               resource->info->root.rev);
        }
      else
        {
          svn_revnum_t committed_rev = SVN_INVALID_REVNUM;
          
          /* Get the CR field out of the node's skel.  Notice that the
             root object might be an ID root -or- a revision root. */
          serr = svn_fs_node_created_rev(&committed_rev,
                                         resource->info->root.root,
                                         resource->info->repos_path, p);
          if (serr != NULL)
            {
              /* ### what to do? */
              value = "###error###";
              break;
            }
          
          /* Convert the revision into a quoted string */
          s = apr_psprintf(p, "%" SVN_REVNUM_T_FMT, committed_rev);
          value = apr_xml_quote_string(p, s, 1);
        }
      break;

#ifdef SVN_DAV_FEATURE_USE_OLD_NAMESPACES
    case SVN_OLD_PROPID_baseline_relative_path:
#endif /* SVN_DAV_FEATURE_USE_OLD_NAMESPACES */
    case SVN_PROPID_baseline_relative_path:
      /* only defined for VCRs */
      /* ### VCRs within the BC should not have this property! */
      /* ### note that a VCC (a special VCR) is defined as _PRIVATE for now */
      if (resource->type != DAV_RESOURCE_TYPE_REGULAR)
        return DAV_PROP_INSERT_NOTSUPP;

      /* drop the leading slash, so it is relative */
      s = resource->info->repos_path + 1;
      value = apr_xml_quote_string(p, s, 1);
      break;

    case SVN_PROPID_md5_checksum:
      if ((! resource->collection)
          && (resource->type == DAV_RESOURCE_TYPE_REGULAR
              || resource->type == DAV_RESOURCE_TYPE_WORKING
              || resource->type == DAV_RESOURCE_TYPE_VERSION))
        {
          unsigned char digest[MD5_DIGESTSIZE];

          serr = svn_fs_file_md5_checksum(digest,
                                          resource->info->root.root,
                                          resource->info->repos_path, p);
          if (serr != NULL)
            {
              /* ### what to do? */
              value = "###error###";
              break;
            }

          value = svn_md5_digest_to_cstring (digest, p);

          if (! value)
            return DAV_PROP_INSERT_NOTSUPP;
        }
      else
        return DAV_PROP_INSERT_NOTSUPP;

      break;

    default:
      /* ### what the heck was this property? */
      return DAV_PROP_INSERT_NOTDEF;
    }

  /* assert: value != NULL */

  /* get the information and global NS index for the property */
  global_ns = dav_get_liveprop_info(propid, &dav_svn_liveprop_group, &info);

  /* assert: info != NULL && info->name != NULL */

  if (what == DAV_PROP_INSERT_NAME
      || (what == DAV_PROP_INSERT_VALUE && *value == '\0')) {
    s = apr_psprintf(response_pool, "<lp%d:%s/>" DEBUG_CR, global_ns,
                     info->name);
  }
  else if (what == DAV_PROP_INSERT_VALUE) {
    s = apr_psprintf(response_pool, "<lp%d:%s>%s</lp%d:%s>" DEBUG_CR,
                     global_ns, info->name, value, global_ns, info->name);
  }
  else {
    /* assert: what == DAV_PROP_INSERT_SUPPORTED */
    s = apr_psprintf(response_pool,
                     "<D:supported-live-property D:name=\"%s\" "
                     "D:namespace=\"%s\"/>" DEBUG_CR,
                     info->name, dav_svn_namespace_uris[info->ns]);
  }
  apr_text_append(response_pool, phdr, s);

  /* we inserted whatever was asked for */
  return what;
}

static int dav_svn_is_writable(const dav_resource *resource, int propid)
{
  const dav_liveprop_spec *info;

  (void) dav_get_liveprop_info(propid, &dav_svn_liveprop_group, &info);
  return info->is_writable;
}

static dav_error * dav_svn_patch_validate(const dav_resource *resource,
                                          const apr_xml_elem *elem,
                                          int operation, void **context,
                                          int *defer_to_dead)
{
  /* NOTE: this function will not be called unless/until we have
     modifiable (writable) live properties. */
  return NULL;
}

static dav_error * dav_svn_patch_exec(const dav_resource *resource,
                                      const apr_xml_elem *elem,
                                      int operation, void *context,
                                      dav_liveprop_rollback **rollback_ctx)
{
  /* NOTE: this function will not be called unless/until we have
     modifiable (writable) live properties. */
  return NULL;
}

static void dav_svn_patch_commit(const dav_resource *resource,
                                 int operation, void *context,
                                 dav_liveprop_rollback *rollback_ctx)
{
  /* NOTE: this function will not be called unless/until we have
     modifiable (writable) live properties. */
}

static dav_error * dav_svn_patch_rollback(const dav_resource *resource,
                                          int operation, void *context,
                                          dav_liveprop_rollback *rollback_ctx)
{
  /* NOTE: this function will not be called unless/until we have
     modifiable (writable) live properties. */
  return NULL;
}

const dav_hooks_liveprop dav_svn_hooks_liveprop = {
  dav_svn_insert_prop,
  dav_svn_is_writable,
  dav_svn_namespace_uris,
  dav_svn_patch_validate,
  dav_svn_patch_exec,
  dav_svn_patch_commit,
  dav_svn_patch_rollback,
};

void dav_svn_gather_propsets(apr_array_header_t *uris)
{
  /* ### what should we use for a URL to describe the available prop set? */
  /* ### for now... nothing. we will *only* have DAV properties */
#if 0
    *(const char **)apr_array_push(uris) =
        "<http://subversion.tigris.org/dav/propset/svn/1>";
#endif
}

int dav_svn_find_liveprop(const dav_resource *resource,
                          const char *ns_uri, const char *name,
                          const dav_hooks_liveprop **hooks)
{
  /* don't try to find any liveprops if this isn't "our" resource */
  if (resource->hooks != &dav_svn_hooks_repos)
    return 0;

  return dav_do_find_liveprop(ns_uri, name, &dav_svn_liveprop_group, hooks);
}

void dav_svn_insert_all_liveprops(request_rec *r, const dav_resource *resource,
                                  dav_prop_insert what, apr_text_header *phdr)
{
    const dav_liveprop_spec *spec;
    apr_pool_t *pool;
    apr_pool_t *subpool;

    /* don't insert any liveprops if this isn't "our" resource */
    if (resource->hooks != &dav_svn_hooks_repos)
        return;

    if (!resource->exists) {
	/* a lock-null resource */
	/*
	** ### technically, we should insert empty properties. dunno offhand
	** ### what part of the spec said this, but it was essentially thus:
	** ### "the properties should be defined, but may have no value".
	*/
	return;
    }

    pool = resource->info->pool;
    subpool = svn_pool_create(pool);
    resource->info->pool = subpool;

    for (spec = dav_svn_props; spec->name != NULL; ++spec)
      {
        (void) dav_svn_insert_prop(resource, spec->propid, what, phdr);
        svn_pool_clear(subpool);
      }

    resource->info->pool = pool;
    svn_pool_destroy(subpool);

    /* ### we know the others aren't defined as liveprops */
}

void dav_svn_register_uris(apr_pool_t *p)
{
    /* register the namespace URIs */
    dav_register_liveprop_group(p, &dav_svn_liveprop_group);
}
>>>>>>> 568fa1e5
<|MERGE_RESOLUTION|>--- conflicted
+++ resolved
@@ -1,4 +1,3 @@
-<<<<<<< HEAD
 /*
  * liveprops.c: mod_dav_svn live property provider functions for Subversion
  *
@@ -23,12 +22,14 @@
 #include <httpd.h>
 #include <util_xml.h>
 #include <apr_tables.h>
+#include <apr_md5.h>
 #include <mod_dav.h>
 
 #include "dav_svn.h"
 #include "svn_pools.h"
 #include "svn_time.h"
 #include "svn_dav.h"
+#include "svn_md5.h"
 
 /*
 ** The namespace URIs that we use. This list and the enumeration must
@@ -76,8 +77,9 @@
 enum {
   SVN_PROPID_baseline_relative_path = 1,
 #ifdef SVN_DAV_FEATURE_USE_OLD_NAMESPACES
-  SVN_OLD_PROPID_baseline_relative_path
+  SVN_OLD_PROPID_baseline_relative_path,
 #endif /* SVN_DAV_FEATURE_USE_OLD_NAMESPACES */
+  SVN_PROPID_md5_checksum
 };
 
 static const dav_liveprop_spec dav_svn_props[] =
@@ -107,6 +109,7 @@
 #ifdef SVN_DAV_FEATURE_USE_OLD_NAMESPACES
   SVN_RO_SVN_OLD_PROP(baseline_relative_path, baseline-relative-path),
 #endif /* SVN_DAV_FEATURE_USE_OLD_NAMESPACES */
+  SVN_RO_SVN_PROP(md5_checksum, md5-checksum),
 
   { 0 } /* sentinel */
 };
@@ -485,6 +488,34 @@
       value = apr_xml_quote_string(p, s, 1);
       break;
 
+    case SVN_PROPID_md5_checksum:
+      if ((! resource->collection)
+          && (resource->type == DAV_RESOURCE_TYPE_REGULAR
+              || resource->type == DAV_RESOURCE_TYPE_WORKING
+              || resource->type == DAV_RESOURCE_TYPE_VERSION))
+        {
+          unsigned char digest[MD5_DIGESTSIZE];
+
+          serr = svn_fs_file_md5_checksum(digest,
+                                          resource->info->root.root,
+                                          resource->info->repos_path, p);
+          if (serr != NULL)
+            {
+              /* ### what to do? */
+              value = "###error###";
+              break;
+            }
+
+          value = svn_md5_digest_to_cstring (digest, p);
+
+          if (! value)
+            return DAV_PROP_INSERT_NOTSUPP;
+        }
+      else
+        return DAV_PROP_INSERT_NOTSUPP;
+
+      break;
+
     default:
       /* ### what the heck was this property? */
       return DAV_PROP_INSERT_NOTDEF;
@@ -636,676 +667,4 @@
 {
     /* register the namespace URIs */
     dav_register_liveprop_group(p, &dav_svn_liveprop_group);
-}
-=======
-/*
- * liveprops.c: mod_dav_svn live property provider functions for Subversion
- *
- * ====================================================================
- * Copyright (c) 2000-2003 CollabNet.  All rights reserved.
- *
- * This software is licensed as described in the file COPYING, which
- * you should have received as part of this distribution.  The terms
- * are also available at http://subversion.tigris.org/license-1.html.
- * If newer versions of this license are posted there, you may use a
- * newer version instead, at your option.
- *
- * This software consists of voluntary contributions made by many
- * individuals.  For exact contribution history, see the revision
- * history and logs, available at http://subversion.tigris.org/.
- * ====================================================================
- */
-
--
-
-#include <httpd.h>
-#include <util_xml.h>
-#include <apr_tables.h>
-#include <apr_md5.h>
-#include <mod_dav.h>
-
-#include "dav_svn.h"
-#include "svn_pools.h"
-#include "svn_time.h"
-#include "svn_dav.h"
-#include "svn_md5.h"
-
-/*
-** The namespace URIs that we use. This list and the enumeration must
-** stay in sync.
-*/
-static const char * const dav_svn_namespace_uris[] =
-{
-    "DAV:",
-    SVN_DAV_PROP_NS_DAV,
-#ifdef SVN_DAV_FEATURE_USE_OLD_NAMESPACES
-    SVN_PROP_PREFIX,
-#endif /* SVN_DAV_FEATURE_USE_OLD_NAMESPACES */
-
-    NULL	/* sentinel */
-};
-enum {
-    DAV_SVN_NAMESPACE_URI_DAV,  /* the DAV: namespace URI */
-    DAV_SVN_NAMESPACE_URI,      /* the dav<->ra_dav namespace URI */
-#ifdef SVN_DAV_FEATURE_USE_OLD_NAMESPACES
-    DAV_SVN_NAMESPACE_URI_OLD   /* the OLD dav<->ra_dav namespace URI */
-#endif /* SVN_DAV_FEATURE_USE_OLD_NAMESPACES */
-};
-
-#define SVN_RO_DAV_PROP(name) \
-	{ DAV_SVN_NAMESPACE_URI_DAV, #name, DAV_PROPID_##name, 0 }
-#define SVN_RW_DAV_PROP(name) \
-	{ DAV_SVN_NAMESPACE_URI_DAV, #name, DAV_PROPID_##name, 1 }
-#define SVN_RO_DAV_PROP2(sym,name) \
-	{ DAV_SVN_NAMESPACE_URI_DAV, #name, DAV_PROPID_##sym, 0 }
-#define SVN_RW_DAV_PROP2(sym,name) \
-	{ DAV_SVN_NAMESPACE_URI_DAV, #name, DAV_PROPID_##sym, 1 }
-
-#define SVN_RO_SVN_PROP(sym,name) \
-	{ DAV_SVN_NAMESPACE_URI, #name, SVN_PROPID_##sym, 0 }
-#define SVN_RW_SVN_PROP(sym,name) \
-	{ DAV_SVN_NAMESPACE_URI, #name, SVN_PROPID_##sym, 1 }
-
-#ifdef SVN_DAV_FEATURE_USE_OLD_NAMESPACES
-#define SVN_RO_SVN_OLD_PROP(sym,name) \
-	{ DAV_SVN_NAMESPACE_URI_OLD, #name, SVN_OLD_PROPID_##sym, 0 }
-#define SVN_RW_SVN_OLD_PROP(sym,name) \
-	{ DAV_SVN_NAMESPACE_URI_OLD, #name, SVN_OLD_PROPID_##sym, 1 }
-#endif /* SVN_DAV_FEATURE_USE_OLD_NAMESPACES */
-
-enum {
-  SVN_PROPID_baseline_relative_path = 1,
-#ifdef SVN_DAV_FEATURE_USE_OLD_NAMESPACES
-  SVN_OLD_PROPID_baseline_relative_path,
-#endif /* SVN_DAV_FEATURE_USE_OLD_NAMESPACES */
-  SVN_PROPID_md5_checksum
-};
-
-static const dav_liveprop_spec dav_svn_props[] =
-{
-  /* ### don't worry about these for a bit */
-#if 0
-  /* WebDAV properties */
-  SVN_RO_DAV_PROP(getcontentlanguage),  /* ### make this r/w? */
-#endif
-  SVN_RO_DAV_PROP(getcontentlength),
-  SVN_RO_DAV_PROP(getcontenttype),      /* ### make this r/w? */
-  SVN_RO_DAV_PROP(getetag),
-  SVN_RO_DAV_PROP(creationdate),
-  SVN_RO_DAV_PROP(getlastmodified),
-
-  /* DeltaV properties */
-  SVN_RO_DAV_PROP2(baseline_collection, baseline-collection),
-  SVN_RO_DAV_PROP2(checked_in, checked-in),
-  SVN_RO_DAV_PROP2(version_controlled_configuration,
-                   version-controlled-configuration),
-  SVN_RO_DAV_PROP2(version_name, version-name),
-  SVN_RO_DAV_PROP2(creator_displayname, creator-displayname),
-  SVN_RO_DAV_PROP2(auto_version, auto-version),
-
-  /* SVN properties */
-  SVN_RO_SVN_PROP(baseline_relative_path, baseline-relative-path),
-#ifdef SVN_DAV_FEATURE_USE_OLD_NAMESPACES
-  SVN_RO_SVN_OLD_PROP(baseline_relative_path, baseline-relative-path),
-#endif /* SVN_DAV_FEATURE_USE_OLD_NAMESPACES */
-  SVN_RO_SVN_PROP(md5_checksum, md5-checksum),
-
-  { 0 } /* sentinel */
-};
-
-static const dav_liveprop_group dav_svn_liveprop_group =
-{
-    dav_svn_props,
-    dav_svn_namespace_uris,
-    &dav_svn_hooks_liveprop
-};
-
-
-static dav_prop_insert dav_svn_insert_prop(const dav_resource *resource,
-                                           int propid, dav_prop_insert what,
-                                           apr_text_header *phdr)
-{
-  const char *value = NULL;
-  const char *s;
-  apr_pool_t *response_pool = resource->pool;
-  apr_pool_t *p = resource->info->pool;
-  const dav_liveprop_spec *info;
-  int global_ns;
-  svn_error_t *serr;
-
-  /*
-  ** None of SVN provider properties are defined if the resource does not
-  ** exist. Just bail for this case.
-  **
-  ** Even though we state that the SVN properties are not defined, the
-  ** client cannot store dead values -- we deny that thru the is_writable
-  ** hook function.
-  */
-  if (!resource->exists)
-    return DAV_PROP_INSERT_NOTSUPP;
-
-  /* ### we may want to respond to DAV_PROPID_resourcetype for PRIVATE
-     ### resources. need to think on "proper" interaction with mod_dav */
-
-  switch (propid)
-    {
-    case DAV_PROPID_getlastmodified:
-    case DAV_PROPID_creationdate:
-      {
-        /* In subversion terms, the date attached to a file's CR is
-           the true "last modified" time.  However, we're defining
-           creationdate in the same way.  IMO, the "creationdate" is
-           really the date attached to the revision in which the item
-           *first* came into existence; this would found by tracing
-           back through the log of the file -- probably via
-           svn_fs_revisions_changed.  gstein, is it a bad thing that
-           we're currently using 'creationdate' to mean the same thing
-           as 'last modified date'?  */
-        svn_revnum_t committed_rev = SVN_INVALID_REVNUM;
-        svn_string_t *committed_date = NULL;
-
-        if (resource->baselined && resource->type == DAV_RESOURCE_TYPE_VERSION)
-          {
-            /* A baseline URI. */
-            committed_rev = resource->info->root.rev;
-          }
-        else if (resource->type == DAV_RESOURCE_TYPE_REGULAR
-                 || resource->type == DAV_RESOURCE_TYPE_WORKING
-                 || resource->type == DAV_RESOURCE_TYPE_VERSION)
-          {
-            /* Get the CR field out of the node's skel.  Notice that the
-               root object might be an ID root -or- a revision root. */
-            serr = svn_fs_node_created_rev(&committed_rev,
-                                           resource->info->root.root,
-                                           resource->info->repos_path, p);
-            if (serr != NULL)
-              {
-                /* ### what to do? */
-                value = "###error###";
-                break;
-              }
-          }        
-        else
-          {
-            return DAV_PROP_INSERT_NOTSUPP;
-          }
-        
-        /* Get the date property of the created revision. */
-        serr = svn_fs_revision_prop(&committed_date,
-                                    resource->info->repos->fs,
-                                    committed_rev,
-                                    SVN_PROP_REVISION_DATE, p);
-        if (serr != NULL)
-          {
-            /* ### what to do? */
-            value = "###error###";
-            break;
-          }
-        
-        if (committed_date == NULL)
-          return DAV_PROP_INSERT_NOTDEF;
-
-        if (propid == DAV_PROPID_creationdate)
-          {
-            /* Return an ISO8601 date; this is what the svn client
-               expects, and rfc2518 demands it. */
-
-            /* Revision datestamps are already ISO8601 format. */
-            value = apr_xml_quote_string(p, committed_date->data, 1);
-          }
-
-        else if (propid == DAV_PROPID_getlastmodified)
-          {
-            /* Return an rfc1123 date string, as rfc2518 demands an
-               'http date' for this property.  */
-            apr_time_t timeval;
-            apr_time_exp_t tms;
-            apr_status_t status;
-            const char *nicedate;
-
-            /* convert the ISO8601 date into an apr_time_t */
-            serr = svn_time_from_cstring(&timeval, committed_date->data, p);
-            if (serr != NULL)
-              {
-                value = "###error###";
-                break;
-              }
-            
-            /* convert the apr_time_t into a apr_time_exp_t */
-            status = apr_time_exp_gmt(&tms, timeval);
-            if (status != APR_SUCCESS)
-              {
-                value = "###error###";
-                break;
-              }
-              
-            /* stolen from dav/fs/repos.c   :-)  */
-            nicedate = apr_psprintf(p, "%s, %.2d %s %d %.2d:%.2d:%.2d GMT",
-                                    apr_day_snames[tms.tm_wday],
-                                    tms.tm_mday, apr_month_snames[tms.tm_mon],
-                                    tms.tm_year + 1900,
-                                    tms.tm_hour, tms.tm_min, tms.tm_sec);
-
-            value = apr_xml_quote_string(p, nicedate, 1);
-          }
-
-        break;
-      }
-
-    case DAV_PROPID_creator_displayname:
-      {        
-        svn_revnum_t committed_rev = SVN_INVALID_REVNUM;
-        svn_string_t *last_author = NULL;
-
-        if (resource->baselined && resource->type == DAV_RESOURCE_TYPE_VERSION)
-          {
-            /* A baseline URI. */
-            committed_rev = resource->info->root.rev;
-          }
-        else if (resource->type == DAV_RESOURCE_TYPE_REGULAR
-                 || resource->type == DAV_RESOURCE_TYPE_WORKING
-                 || resource->type == DAV_RESOURCE_TYPE_VERSION)
-          {
-            /* Get the CR field out of the node's skel.  Notice that the
-               root object might be an ID root -or- a revision root. */
-            serr = svn_fs_node_created_rev(&committed_rev,
-                                           resource->info->root.root,
-                                           resource->info->repos_path, p);
-            if (serr != NULL)
-              {
-                /* ### what to do? */
-                value = "###error###";
-                break;
-              }
-          }        
-        else
-          {
-            return DAV_PROP_INSERT_NOTSUPP;
-          }
-        
-        /* Get the date property of the created revision. */
-        serr = svn_fs_revision_prop(&last_author,
-                                    resource->info->repos->fs,
-                                    committed_rev,
-                                    SVN_PROP_REVISION_AUTHOR, p);
-        if (serr != NULL)
-          {
-            /* ### what to do? */
-            value = "###error###";
-            break;
-          }
-
-        if (last_author == NULL)
-          return DAV_PROP_INSERT_NOTDEF;
-
-        value = apr_xml_quote_string(p, last_author->data, 1);
-        break;
-      }
-
-    case DAV_PROPID_getcontentlanguage:
-      /* ### need something here */
-      return DAV_PROP_INSERT_NOTSUPP;
-      break;
-
-    case DAV_PROPID_getcontentlength:
-      {
-        apr_off_t len = 0;
-        
-        /* our property, but not defined on collection resources */
-        if (resource->collection || resource->baselined)
-          return DAV_PROP_INSERT_NOTSUPP;
-
-        serr = svn_fs_file_length(&len, resource->info->root.root,
-                                  resource->info->repos_path, p);
-        if (serr != NULL)
-          {
-            value = "0";  /* ### what to do? */
-            break;
-          }
-
-        value = apr_psprintf(p, "%" APR_OFF_T_FMT, len);
-        break;
-      }
-
-    case DAV_PROPID_getcontenttype:
-      {
-        /* The subversion client assumes that any file without an
-           svn:mime-type property is of type text/plain.  So it seems
-           safe (and consistent) to assume the same on the server.  */
-        svn_string_t *pval;
-
-        if (resource->baselined && resource->type == DAV_RESOURCE_TYPE_VERSION)
-          return DAV_PROP_INSERT_NOTSUPP;
-
-        serr = svn_fs_node_prop (&pval, resource->info->root.root,
-                                 resource->info->repos_path,
-                                 SVN_PROP_MIME_TYPE, p);
-
-        if ((serr != NULL) || (pval == NULL))
-          value = "text/plain"; /* assume default */        
-        else
-          {
-            serr = svn_mime_type_validate (pval->data, p);
-            if (serr)
-              {
-                /* Probably serr->apr == SVN_ERR_BAD_MIME_TYPE, but
-                   there's no point even checking.  No matter what the
-                   error is, we can't claim to have a mime type for
-                   this resource. */
-                  return DAV_PROP_INSERT_NOTDEF;
-              }
-            else
-              value = pval->data;
-          }
-
-        break;
-      }
-
-    case DAV_PROPID_getetag:
-      value = dav_svn_getetag(resource);
-      break;
-
-    case DAV_PROPID_auto_version:
-      /* we only support one autoversioning behavior, and thus only
-         return this one static value; someday when we support
-         locking, there are other possible values/behaviors for this. */
-      if (resource->info->repos->autoversioning)
-        value = "DAV:checkout-checkin";
-      else
-        return DAV_PROP_INSERT_NOTDEF;
-      break;
-
-    case DAV_PROPID_baseline_collection:
-      /* only defined for Baselines */
-      /* ### whoops. also defined for a VCC. deal with it later. */
-      if (resource->type != DAV_RESOURCE_TYPE_VERSION || !resource->baselined)
-        return DAV_PROP_INSERT_NOTSUPP;
-      value = dav_svn_build_uri(resource->info->repos, DAV_SVN_BUILD_URI_BC,
-                                resource->info->root.rev, NULL,
-                                1 /* add_href */, p);
-      break;
-
-    case DAV_PROPID_checked_in:
-      /* only defined for VCRs (in the public space and in a BC space) */
-      /* ### note that a VCC (a special VCR) is defined as _PRIVATE for now */
-      if (resource->type == DAV_RESOURCE_TYPE_PRIVATE
-          && resource->info->restype == DAV_SVN_RESTYPE_VCC)
-        {
-          svn_revnum_t revnum;
-
-          serr = svn_fs_youngest_rev(&revnum, resource->info->repos->fs, p);
-          if (serr != NULL)
-            {
-              /* ### what to do? */
-              value = "###error###";
-              break;
-            }
-          s = dav_svn_build_uri(resource->info->repos,
-                                DAV_SVN_BUILD_URI_BASELINE, 
-                                revnum, NULL, 0 /* add_href */, p);
-          value = apr_psprintf(p, "<D:href>%s</D:href>", 
-                               apr_xml_quote_string(p, s, 1));
-        }
-      else if (resource->type != DAV_RESOURCE_TYPE_REGULAR)
-        {
-          /* not defined for this resource type */
-          return DAV_PROP_INSERT_NOTSUPP;
-        }
-      else
-        {
-          svn_revnum_t rev_to_use =
-            dav_svn_get_safe_cr(resource->info->root.root,
-                                resource->info->repos_path, p);
-
-          s = dav_svn_build_uri(resource->info->repos,
-                                DAV_SVN_BUILD_URI_VERSION,
-                                rev_to_use, resource->info->repos_path,
-                                0 /* add_href */, p);
-          value = apr_psprintf(p, "<D:href>%s</D:href>", 
-                               apr_xml_quote_string(p, s, 1));
-        }
-      break;
-
-    case DAV_PROPID_version_controlled_configuration:
-      /* only defined for VCRs */
-      /* ### VCRs within the BC should not have this property! */
-      /* ### note that a VCC (a special VCR) is defined as _PRIVATE for now */
-      if (resource->type != DAV_RESOURCE_TYPE_REGULAR)
-        return DAV_PROP_INSERT_NOTSUPP;
-      value = dav_svn_build_uri(resource->info->repos, DAV_SVN_BUILD_URI_VCC,
-                                SVN_IGNORED_REVNUM, NULL, 
-                                1 /* add_href */, p);
-      break;
-
-    case DAV_PROPID_version_name:
-      /* only defined for Version Resources and Baselines */
-      /* ### whoops. also defined for VCRs. deal with it later. */
-      if ((resource->type != DAV_RESOURCE_TYPE_VERSION)
-          && (! resource->versioned))
-        return DAV_PROP_INSERT_NOTSUPP;
-
-      if (resource->baselined)
-        {
-          /* just the revision number for baselines */
-          value = apr_psprintf(p, "%" SVN_REVNUM_T_FMT,
-                               resource->info->root.rev);
-        }
-      else
-        {
-          svn_revnum_t committed_rev = SVN_INVALID_REVNUM;
-          
-          /* Get the CR field out of the node's skel.  Notice that the
-             root object might be an ID root -or- a revision root. */
-          serr = svn_fs_node_created_rev(&committed_rev,
-                                         resource->info->root.root,
-                                         resource->info->repos_path, p);
-          if (serr != NULL)
-            {
-              /* ### what to do? */
-              value = "###error###";
-              break;
-            }
-          
-          /* Convert the revision into a quoted string */
-          s = apr_psprintf(p, "%" SVN_REVNUM_T_FMT, committed_rev);
-          value = apr_xml_quote_string(p, s, 1);
-        }
-      break;
-
-#ifdef SVN_DAV_FEATURE_USE_OLD_NAMESPACES
-    case SVN_OLD_PROPID_baseline_relative_path:
-#endif /* SVN_DAV_FEATURE_USE_OLD_NAMESPACES */
-    case SVN_PROPID_baseline_relative_path:
-      /* only defined for VCRs */
-      /* ### VCRs within the BC should not have this property! */
-      /* ### note that a VCC (a special VCR) is defined as _PRIVATE for now */
-      if (resource->type != DAV_RESOURCE_TYPE_REGULAR)
-        return DAV_PROP_INSERT_NOTSUPP;
-
-      /* drop the leading slash, so it is relative */
-      s = resource->info->repos_path + 1;
-      value = apr_xml_quote_string(p, s, 1);
-      break;
-
-    case SVN_PROPID_md5_checksum:
-      if ((! resource->collection)
-          && (resource->type == DAV_RESOURCE_TYPE_REGULAR
-              || resource->type == DAV_RESOURCE_TYPE_WORKING
-              || resource->type == DAV_RESOURCE_TYPE_VERSION))
-        {
-          unsigned char digest[MD5_DIGESTSIZE];
-
-          serr = svn_fs_file_md5_checksum(digest,
-                                          resource->info->root.root,
-                                          resource->info->repos_path, p);
-          if (serr != NULL)
-            {
-              /* ### what to do? */
-              value = "###error###";
-              break;
-            }
-
-          value = svn_md5_digest_to_cstring (digest, p);
-
-          if (! value)
-            return DAV_PROP_INSERT_NOTSUPP;
-        }
-      else
-        return DAV_PROP_INSERT_NOTSUPP;
-
-      break;
-
-    default:
-      /* ### what the heck was this property? */
-      return DAV_PROP_INSERT_NOTDEF;
-    }
-
-  /* assert: value != NULL */
-
-  /* get the information and global NS index for the property */
-  global_ns = dav_get_liveprop_info(propid, &dav_svn_liveprop_group, &info);
-
-  /* assert: info != NULL && info->name != NULL */
-
-  if (what == DAV_PROP_INSERT_NAME
-      || (what == DAV_PROP_INSERT_VALUE && *value == '\0')) {
-    s = apr_psprintf(response_pool, "<lp%d:%s/>" DEBUG_CR, global_ns,
-                     info->name);
-  }
-  else if (what == DAV_PROP_INSERT_VALUE) {
-    s = apr_psprintf(response_pool, "<lp%d:%s>%s</lp%d:%s>" DEBUG_CR,
-                     global_ns, info->name, value, global_ns, info->name);
-  }
-  else {
-    /* assert: what == DAV_PROP_INSERT_SUPPORTED */
-    s = apr_psprintf(response_pool,
-                     "<D:supported-live-property D:name=\"%s\" "
-                     "D:namespace=\"%s\"/>" DEBUG_CR,
-                     info->name, dav_svn_namespace_uris[info->ns]);
-  }
-  apr_text_append(response_pool, phdr, s);
-
-  /* we inserted whatever was asked for */
-  return what;
-}
-
-static int dav_svn_is_writable(const dav_resource *resource, int propid)
-{
-  const dav_liveprop_spec *info;
-
-  (void) dav_get_liveprop_info(propid, &dav_svn_liveprop_group, &info);
-  return info->is_writable;
-}
-
-static dav_error * dav_svn_patch_validate(const dav_resource *resource,
-                                          const apr_xml_elem *elem,
-                                          int operation, void **context,
-                                          int *defer_to_dead)
-{
-  /* NOTE: this function will not be called unless/until we have
-     modifiable (writable) live properties. */
-  return NULL;
-}
-
-static dav_error * dav_svn_patch_exec(const dav_resource *resource,
-                                      const apr_xml_elem *elem,
-                                      int operation, void *context,
-                                      dav_liveprop_rollback **rollback_ctx)
-{
-  /* NOTE: this function will not be called unless/until we have
-     modifiable (writable) live properties. */
-  return NULL;
-}
-
-static void dav_svn_patch_commit(const dav_resource *resource,
-                                 int operation, void *context,
-                                 dav_liveprop_rollback *rollback_ctx)
-{
-  /* NOTE: this function will not be called unless/until we have
-     modifiable (writable) live properties. */
-}
-
-static dav_error * dav_svn_patch_rollback(const dav_resource *resource,
-                                          int operation, void *context,
-                                          dav_liveprop_rollback *rollback_ctx)
-{
-  /* NOTE: this function will not be called unless/until we have
-     modifiable (writable) live properties. */
-  return NULL;
-}
-
-const dav_hooks_liveprop dav_svn_hooks_liveprop = {
-  dav_svn_insert_prop,
-  dav_svn_is_writable,
-  dav_svn_namespace_uris,
-  dav_svn_patch_validate,
-  dav_svn_patch_exec,
-  dav_svn_patch_commit,
-  dav_svn_patch_rollback,
-};
-
-void dav_svn_gather_propsets(apr_array_header_t *uris)
-{
-  /* ### what should we use for a URL to describe the available prop set? */
-  /* ### for now... nothing. we will *only* have DAV properties */
-#if 0
-    *(const char **)apr_array_push(uris) =
-        "<http://subversion.tigris.org/dav/propset/svn/1>";
-#endif
-}
-
-int dav_svn_find_liveprop(const dav_resource *resource,
-                          const char *ns_uri, const char *name,
-                          const dav_hooks_liveprop **hooks)
-{
-  /* don't try to find any liveprops if this isn't "our" resource */
-  if (resource->hooks != &dav_svn_hooks_repos)
-    return 0;
-
-  return dav_do_find_liveprop(ns_uri, name, &dav_svn_liveprop_group, hooks);
-}
-
-void dav_svn_insert_all_liveprops(request_rec *r, const dav_resource *resource,
-                                  dav_prop_insert what, apr_text_header *phdr)
-{
-    const dav_liveprop_spec *spec;
-    apr_pool_t *pool;
-    apr_pool_t *subpool;
-
-    /* don't insert any liveprops if this isn't "our" resource */
-    if (resource->hooks != &dav_svn_hooks_repos)
-        return;
-
-    if (!resource->exists) {
-	/* a lock-null resource */
-	/*
-	** ### technically, we should insert empty properties. dunno offhand
-	** ### what part of the spec said this, but it was essentially thus:
-	** ### "the properties should be defined, but may have no value".
-	*/
-	return;
-    }
-
-    pool = resource->info->pool;
-    subpool = svn_pool_create(pool);
-    resource->info->pool = subpool;
-
-    for (spec = dav_svn_props; spec->name != NULL; ++spec)
-      {
-        (void) dav_svn_insert_prop(resource, spec->propid, what, phdr);
-        svn_pool_clear(subpool);
-      }
-
-    resource->info->pool = pool;
-    svn_pool_destroy(subpool);
-
-    /* ### we know the others aren't defined as liveprops */
-}
-
-void dav_svn_register_uris(apr_pool_t *p)
-{
-    /* register the namespace URIs */
-    dav_register_liveprop_group(p, &dav_svn_liveprop_group);
-}
->>>>>>> 568fa1e5
+}