--- conflicted
+++ resolved
@@ -1243,8 +1243,6 @@
   return NULL;
 }
 
-<<<<<<< HEAD
-=======
 /* --------------- Borrowed from httpd's mod_negotiation.c -------------- */
 
 typedef struct accept_rec {
@@ -1422,7 +1420,6 @@
         }
     } 
 }
->>>>>>> c2b624c0
 
 
 static dav_error * dav_svn_get_resource(request_rec *r,
@@ -2565,11 +2562,7 @@
         const char *fs_parent_path = 
           dav_svn_get_fs_parent_path(resource->info->r);
 
-<<<<<<< HEAD
-        serr = svn_io_get_dirents(&dirents, fs_parent_path, resource->pool);
-=======
         serr = svn_io_get_dirents2(&dirents, fs_parent_path, resource->pool);
->>>>>>> c2b624c0
         if (serr != NULL)
           return dav_svn_convert_err(serr, HTTP_INTERNAL_SERVER_ERROR,
                                      "couldn't fetch dirents of SVNParentPath",
@@ -2578,24 +2571,11 @@
         /* convert an io dirent hash to an fs dirent hash. */
         entries = apr_hash_make(resource->pool);
         for (hi = apr_hash_first(resource->pool, dirents);
-<<<<<<< HEAD
-             hi; hi = apr_hash_next (hi))
-=======
              hi; hi = apr_hash_next(hi))
->>>>>>> c2b624c0
           {
             const void *key;
             apr_ssize_t klen;
             void *val;
-<<<<<<< HEAD
-            svn_node_kind_t *path_kind;
-            svn_fs_dirent_t *ent = apr_pcalloc(resource->pool, sizeof(*ent));
-
-            apr_hash_this(hi, &key, &klen, &val);
-            path_kind = val;
-
-            if (*path_kind != svn_node_dir)
-=======
             svn_io_dirent_t *dirent;
             svn_fs_dirent_t *ent = apr_pcalloc(resource->pool, sizeof(*ent));
 
@@ -2603,16 +2583,11 @@
             dirent = val;
 
             if (dirent->kind != svn_node_dir)
->>>>>>> c2b624c0
               continue;
 
             ent->name = key;
             ent->id = NULL;     /* ### does it matter? */
-<<<<<<< HEAD
-            ent->kind = *path_kind;
-=======
             ent->kind = dirent->kind;
->>>>>>> c2b624c0
 
             apr_hash_set(entries, key, APR_HASH_KEY_STRING, ent);
           }
@@ -3316,12 +3291,8 @@
   apr_table_set(ctx->info.r->subprocess_env, "SVN-ACTION",
                 apr_psprintf(params->pool,
                              "list-dir '%s'",
-<<<<<<< HEAD
-                             ctx->info.repos_path));
-=======
                              svn_path_uri_encode(ctx->info.repos_path,
                                                  params->pool)));
->>>>>>> c2b624c0
 
   /* fetch this collection's children */
   serr = svn_fs_dir_entries(&children, ctx->info.root.root,
