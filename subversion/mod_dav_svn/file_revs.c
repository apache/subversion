--- conflicted
+++ resolved
@@ -302,12 +302,8 @@
 
   /* We've detected a 'high level' svn action to log. */
   apr_table_set(resource->info->r->subprocess_env, "SVN-ACTION",
-<<<<<<< HEAD
-                apr_psprintf(resource->pool, "blame '%s'", path));
-=======
                 apr_psprintf(resource->pool, "blame '%s'",
                              svn_path_uri_encode(path, resource->pool)));
->>>>>>> c2b624c0
 
   /* Flush the contents of the brigade (returning an error only if we
      don't already have one). */
