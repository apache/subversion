/*
 * dav_svn.h: types, functions, macros for the DAV/SVN Apache module
 *
 * ====================================================================
 *    Licensed to the Subversion Corporation (SVN Corp.) under one
 *    or more contributor license agreements.  See the NOTICE file
 *    distributed with this work for additional information
 *    regarding copyright ownership.  The SVN Corp. licenses this file
 *    to you under the Apache License, Version 2.0 (the
 *    "License"); you may not use this file except in compliance
 *    with the License.  You may obtain a copy of the License at
 *
 *      http://www.apache.org/licenses/LICENSE-2.0
 *
 *    Unless required by applicable law or agreed to in writing,
 *    software distributed under the License is distributed on an
 *    "AS IS" BASIS, WITHOUT WARRANTIES OR CONDITIONS OF ANY
 *    KIND, either express or implied.  See the License for the
 *    specific language governing permissions and limitations
 *    under the License.
 * ====================================================================
 */

#ifndef DAV_SVN_H
#define DAV_SVN_H

#include <apr_tables.h>
#include <apr_xml.h>

#include <httpd.h>
#include <http_log.h>
#include <mod_dav.h>

#include "svn_error.h"
#include "svn_fs.h"
#include "svn_repos.h"
#include "svn_path.h"
#include "svn_xml.h"
#include "private/svn_dav_protocol.h"
#include "mod_authz_svn.h"

#ifdef __cplusplus
extern "C" {
#endif /* __cplusplus */



/* what the one VCC is called */
#define DAV_SVN__DEFAULT_VCC_NAME        "default"

/* a pool-key for the shared dav_svn_root used by autoversioning  */
#define DAV_SVN__AUTOVERSIONING_ACTIVITY "svn-autoversioning-activity"


/* dav_svn_repos
 *
 * Record information about the repository that a resource belongs to.
 * This structure will be shared between multiple resources so that we
 * can optimized our FS access.
 *
 * Note that we do not refcount this structure. Presumably, we will need
 * it throughout the life of the request. Therefore, we can just leave it
 * for the request pool to cleanup/close.
 *
 * Also, note that it is possible that two resources may have distinct
 * dav_svn_repos structures, yet refer to the same repository. This is
 * allowed by the SVN FS interface.
 *
 * ### should we attempt to merge them when we detect this situation in
 * ### places like is_same_resource, is_parent_resource, or copy/move?
 * ### I say yes: the FS will certainly have an easier time if there is
 * ### only a single FS open; otherwise, it will have to work a bit harder
 * ### to keep the things in sync.
 */
typedef struct {
  apr_pool_t *pool;     /* request_rec -> pool */

  /* Remember the root URL path of this repository (just a path; no
     scheme, host, or port).

     Example: the URI is "http://host/repos/file", this will be "/repos".

     This always starts with "/", and if there are any components
     beyond that, then it does not end with "/".
  */
  const char *root_path;

  /* Remember an absolute URL for constructing other URLs. In the above
     example, this would be "http://host" (note: no trailing slash)
  */
  const char *base_url;

  /* Remember the special URI component for this repository */
  const char *special_uri;

  /* This records the filesystem path to the SVN FS */
  const char *fs_path;

  /* The name of this repository */
  const char *repo_name;

  /* The repository filesystem basename */
  const char *repo_basename;

  /* The URI of the XSL transform for directory indexes */
  const char *xslt_uri;

  /* Whether autoversioning is active for this repository. */
  svn_boolean_t autoversioning;

  /* Whether bulk updates are allowed for this repository. */
  svn_boolean_t bulk_updates;

  /* Whether HTTP protocol version 2 is allowed to be used. */
  svn_boolean_t v2_protocol;

  /* the open repository */
  svn_repos_t *repos;

  /* a cached copy of REPOS->fs above. */
  svn_fs_t *fs;

  /* the user operating against this repository */
  const char *username;

  /* is the client a Subversion client? */
  svn_boolean_t is_svn_client;

  /* The client's capabilities.  Maps SVN_RA_CAPABILITY_* keys to
     "yes" or "no" values.  If a capability is not yet discovered, it
     is absent from the table.  The table itself is allocated in this
     structure's 'pool' field, and the keys and values must have at
     least that lifetime.  Most likely the keys and values are
     constants anyway (and sufficiently well-informed internal code
     may therefore compare against those constants' addresses).  If
     'is_svn_client' is false, then 'capabilities' should be empty. */
<<<<<<< HEAD
  apr_hash_t *capabilities;
=======
  apr_hash_t *client_capabilities;
>>>>>>> 79d0a718

  /* The path to the activities db */
  const char *activities_db;

} dav_svn_repos;


/*
** dav_svn_private_restype: identifiers for our different private resources
**
** There are some resources within mod_dav_svn that are "privately defined".
** This isn't so much to prevent other people from knowing what they are,
** but merely that mod_dav doesn't have a standard name for them.
*/
enum dav_svn_private_restype {
  DAV_SVN_RESTYPE_UNSET,

  DAV_SVN_RESTYPE_ROOT_COLLECTION,      /* .../!svn/     */
  DAV_SVN_RESTYPE_VER_COLLECTION,       /* .../!svn/ver/ */
  DAV_SVN_RESTYPE_HIS_COLLECTION,       /* .../!svn/his/ */
  DAV_SVN_RESTYPE_WRK_COLLECTION,       /* .../!svn/wrk/ */
  DAV_SVN_RESTYPE_ACT_COLLECTION,       /* .../!svn/act/ */
  DAV_SVN_RESTYPE_VCC_COLLECTION,       /* .../!svn/vcc/ */
  DAV_SVN_RESTYPE_BC_COLLECTION,        /* .../!svn/bc/  */
  DAV_SVN_RESTYPE_BLN_COLLECTION,       /* .../!svn/bln/ */
  DAV_SVN_RESTYPE_WBL_COLLECTION,       /* .../!svn/wbl/ */
  DAV_SVN_RESTYPE_VCC,                  /* .../!svn/vcc/NAME */
  DAV_SVN_RESTYPE_PARENTPATH_COLLECTION,/* see SVNParentPath directive */

  /* new types in HTTP protocol v2: */
  DAV_SVN_RESTYPE_ME,                   /* .../!svn/me   */
  DAV_SVN_RESTYPE_REV_COLLECTION,       /* .../!svn/rev/ */
  DAV_SVN_RESTYPE_REVROOT_COLLECTION,   /* .../!svn/rvr/ */
  DAV_SVN_RESTYPE_TXN_COLLECTION,       /* .../!svn/txn/ */
  DAV_SVN_RESTYPE_TXNROOT_COLLECTION    /* .../!svn/txr/ */
};


/* store info about a root in a repository */
typedef struct {
  /* If a root within the FS has been opened, the value is stored here.
     Otherwise, this field is NULL. */
  svn_fs_root_t *root;

  /* If the root has been opened, and it was opened for a specific revision,
     then it is contained in REV. If the root is unopened or corresponds to
     a transaction, then REV will be SVN_INVALID_REVNUM. */
  svn_revnum_t rev;

  /* If this resource is an activity or part of an activity, this specifies
     the ID of that activity. It may not (yet) correspond to a transaction
     in the FS.

     WORKING and ACTIVITY resources use this field.
  */
  const char *activity_id;

  /* If the root is part of a transaction, this contains the FS's tranaction
     name. It may be NULL if this root corresponds to a specific revision.
     It may also be NULL if we have not opened the root yet.

     WORKING and ACTIVITY resources use this field, as well as PRIVATE
     resources that directly represent either a txn or txn-root.
  */
  const char *txn_name;

  /* If the root is part of a transaction, this contains the FS's transaction
     handle. It may be NULL if this root corresponds to a specific revision.
     It may also be NULL if we have not opened the transaction yet.

     WORKING resources use this field.
  */
  svn_fs_txn_t *txn;

} dav_svn_root;


/* internal structure to hold information about this resource */
struct dav_resource_private {
  /* Path from the SVN repository root to this resource. This value has
     a leading slash. It will never have a trailing slash, even if the
     resource represents a collection.

     For example: URI is http://host/repos/file -- path will be "/file".

     NOTE: this path is from the URI and does NOT necessarily correspond
           to a path within the FS repository.
  */
  svn_stringbuf_t *uri_path;

  /* The FS repository path to this resource, with a leading "/". Note
     that this is "/" the root. This value will be NULL for resources
     that have no corresponding resource within the repository (such as
     the PRIVATE resources, Baselines, or Working Baselines). */
  const char *repos_path;

  /* the FS repository this resource is associated with */
  dav_svn_repos *repos;

  /* what FS root this resource occurs within */
  dav_svn_root root;

  /* for PRIVATE resources: the private resource type */
  enum dav_svn_private_restype restype;

  /* The request which created this resource.  We need this to
     generate subrequests. */
  request_rec *r;

  /* ### hack to deal with the Content-Type header on a PUT */
  int is_svndiff;

  /* ### record the base for computing a delta during a GET */
  const char *delta_base;

  /* SVNDIFF version we can transmit to the client.  */
  int svndiff_version;

  /* the value of any SVN_DAV_OPTIONS_HEADER that came in the request */
  const char *svn_client_options;

  /* the revnum value from a possible SVN_DAV_VERSION_NAME_HEADER */
  svn_revnum_t version_name;

  /* Hex MD5 digests for base text and resultant fulltext.
     Either or both of these may be null, in which case ignored. */
  const char *base_checksum;
  const char *result_checksum;

  /* was this resource auto-checked-out? */
  svn_boolean_t auto_checked_out;

  /* was this resource fetched using our public peg-/working-rev CGI
     interface (ie: /path/to/item?p=PEGREV]? */
  svn_boolean_t pegged;

  /* Pool to allocate temporary data from */
  apr_pool_t *pool;
};


/* Every provider needs to define an opaque locktoken type. */
struct dav_locktoken
{
  /* This is identical to the 'token' field of an svn_lock_t. */
  const char *uuid_str;
};


/* for the repository referred to by this request, where is the SVN FS? */
const char *dav_svn__get_fs_path(request_rec *r);
const char *dav_svn__get_fs_parent_path(request_rec *r);

/* for the repository referred to by this request, is autoversioning active? */
svn_boolean_t dav_svn__get_autoversioning_flag(request_rec *r);

/* for the repository referred to by this request, are bulk updates allowed? */
svn_boolean_t dav_svn__get_bulk_updates_flag(request_rec *r);

/* for the repository referred to by this request, are bulk updates allowed? */
svn_boolean_t dav_svn__get_v2_protocol_flag(request_rec *r);

/* for the repository referred to by this request, are subrequests active? */
svn_boolean_t dav_svn__get_pathauthz_flag(request_rec *r);

/* for the repository referred to by this request, are subrequests bypassed?
 * A function pointer if yes, NULL if not.
 */
authz_svn__subreq_bypass_func_t dav_svn__get_pathauthz_bypass(request_rec *r);

/* for the repository referred to by this request, is a GET of
   SVNParentPath allowed? */
svn_boolean_t dav_svn__get_list_parentpath_flag(request_rec *r);


/* SPECIAL URI

   SVN needs to create many types of "pseudo resources" -- resources
   that don't correspond to the users' files/directories in the
   repository. Specifically, these are:

   - working resources
   - activities
   - version resources
   - version history resources

   Each of these will be placed under a portion of the URL namespace
   that defines the SVN repository. For example, let's say the user
   has configured an SVN repository at http://host/svn/repos. The
   special resources could be configured to live at .../!svn/ under
   that repository. Thus, an activity might be located at
   http://host/svn/repos/!svn/act/1234.

   The special URI is configurable on a per-server basis and defaults
   to "!svn".

   NOTE: the special URI is RELATIVE to the "root" of the
   repository. The root is generally available only to
   dav_svn_get_resource(). This is okay, however, because we can cache
   the root_dir when the resource structure is built.
*/

/* Return the special URI to be used for this resource. */
const char *dav_svn__get_special_uri(request_rec *r);

/* Return a descriptive name for the repository */
const char *dav_svn__get_repo_name(request_rec *r);

/* Return the URI of an XSL transform stylesheet */
const char *dav_svn__get_xslt_uri(request_rec *r);

/* Return the master URI (for mirroring) */
const char * dav_svn__get_master_uri(request_rec *r);

/* Return the activities db */
const char * dav_svn__get_activities_db(request_rec *r);

/* Return the root directory */
const char * dav_svn__get_root_dir(request_rec *r);


/** For HTTP protocol v2, these are the new URIs and URI stubs
    returned to the client in our OPTIONS response.  They all depend
    on the 'special uri', which is configurable in httpd.conf.  **/

/* Where REPORT requests are sent (typically "!svn/me") */
const char *dav_svn__get_me_resource_uri(request_rec *r);

/* For accessing revision resources (typically "!svn/rev") */
const char *dav_svn__get_rev_stub(request_rec *r);

/* For accessing REV/PATH pairs (typically "!svn/bc") */
const char *dav_svn__get_rev_root_stub(request_rec *r);

/* For accessing transaction resources (typically "!svn/txn") */
const char *dav_svn__get_txn_stub(request_rec *r);

/* For accessing transaction properties (typically "!svn/txr") */
const char *dav_svn__get_txn_root_stub(request_rec *r);


/*** activity.c ***/

/* Create a new transaction based on HEAD in REPOS, setting *PTXN_NAME
   to the name of that transaction.  Use POOL for allocations. */
dav_error *
dav_svn__create_txn(const dav_svn_repos *repos,
                    const char **ptxn_name,
                    apr_pool_t *pool);

/* If it exists, abort the transaction named TXN_NAME from REPOS.  Use
   POOL for allocations. */
dav_error *
dav_svn__abort_txn(const dav_svn_repos *repos,
                   const char *txn_name,
                   apr_pool_t *pool);

/* Functions for looking up, storing, and deleting ACTIVITY->TXN mappings.  */
const char *
dav_svn__get_txn(const dav_svn_repos *repos, const char *activity_id);

dav_error *
dav_svn__delete_activity(const dav_svn_repos *repos, const char *activity_id);

dav_error *
dav_svn__store_activity(const dav_svn_repos *repos,
                        const char *activity_id,
                        const char *txn_name);


/* HTTP protocol v2:  client does POST against 'me' resource. */
int dav_svn__method_post(request_rec *r);


/*** repos.c ***/

/* generate an ETag for RESOURCE and return it, allocated in POOL. */
const char *
dav_svn__getetag(const dav_resource *resource, apr_pool_t *pool);

/*
  Construct a working resource for a given resource.

  The internal information (repository, URL parts, etc) for the new
  resource comes from BASE, the activity to use is specified by
  ACTIVITY_ID, and the name of the transaction is specified by
  TXN_NAME. These will be assembled into a new dav_resource and
  returned.

  If TWEAK_IN_PLACE is non-zero, then directly tweak BASE into a
  working resource and return NULL.
*/
dav_resource *
dav_svn__create_working_resource(dav_resource *base,
                                 const char *activity_id,
                                 const char *txn_name,
                                 int tweak_in_place);
/*
   Convert a working RESOURCE back into a regular one, in-place.

   In particular: change the resource type to regular, removing the
   'working' flag, change the fs root from a txn-root to a rev-root,
   and set the URL back into either a public URL or bc URL.
*/
dav_error *
dav_svn__working_to_regular_resource(dav_resource *resource);

/*
   Given a version-resource URI, construct a new version-resource in
   POOL and return it in  *VERSION_RES.
*/
dav_error *
dav_svn__create_version_resource(dav_resource **version_res,
                                 const char *uri,
                                 apr_pool_t *pool);

extern const dav_hooks_repository dav_svn__hooks_repository;


/*** deadprops.c ***/
extern const dav_hooks_propdb dav_svn__hooks_propdb;


/*** lock.c ***/
extern const dav_hooks_locks dav_svn__hooks_locks;


/*** version.c ***/

/* For an autoversioning commit, a helper function which attaches an
   auto-generated 'svn:log' property to a txn, as well as a property
   that indicates the revision was made via autoversioning. */
svn_error_t *
dav_svn__attach_auto_revprops(svn_fs_txn_t *txn,
                              const char *fs_path,
                              apr_pool_t *pool);


/* Hook function of types 'checkout' and 'checkin', as defined in
   mod_dav.h's versioning provider hooks table (see dav_hooks_vsn).  */
dav_error *
dav_svn__checkout(dav_resource *resource,
                  int auto_checkout,
                  int is_unreserved,
                  int is_fork_ok,
                  int create_activity,
                  apr_array_header_t *activities,
                  dav_resource **working_resource);

dav_error *
dav_svn__checkin(dav_resource *resource,
                 int keep_checked_out,
                 dav_resource **version_resource);


/* Helper for reading lock-tokens out of request bodies, by looking
   for cached body in R->pool's userdata.

   Return a hash that maps (const char *) absolute fs paths to (const
   char *) locktokens.  Allocate the hash and all keys/vals in POOL.
   PATH_PREFIX is the prefix we need to prepend to each relative
   'lock-path' in the xml in order to create an absolute fs-path.  */
dav_error *
dav_svn__build_lock_hash(apr_hash_t **locks,
                         request_rec *r,
                         const char *path_prefix,
                         apr_pool_t *pool);


/* Helper: push all of the lock-tokens (hash values) in LOCKS into
   RESOURCE's already-open svn_fs_t. */
dav_error *
dav_svn__push_locks(dav_resource *resource,
                    apr_hash_t *locks,
                    apr_pool_t *pool);


extern const dav_hooks_vsn dav_svn__hooks_vsn;


/*** liveprops.c ***/

extern const dav_liveprop_group dav_svn__liveprop_group;

/*
  LIVE PROPERTY HOOKS

  These are standard hooks defined by mod_dav. We implement them to expose
  various live properties on the resources under our control.

  gather_propsets: appends URIs into the array; the property set URIs are
                   used to specify which sets of custom properties we
                   define/expose.
  find_liveprop: given a namespace and name, return the hooks for the
                 provider who defines that property.
  insert_all_liveprops: for a given resource, insert all of the live
                        properties defined on that resource. The properties
                        are inserted according to the WHAT parameter.
*/
void dav_svn__gather_propsets(apr_array_header_t *uris);

int
dav_svn__find_liveprop(const dav_resource *resource,
                       const char *ns_uri,
                       const char *name,
                       const dav_hooks_liveprop **hooks);

void
dav_svn__insert_all_liveprops(request_rec *r,
                              const dav_resource *resource,
                              dav_prop_insert what,
                              apr_text_header *phdr);


/*** merge.c ***/

/* Generate the HTTP response body for a successful MERGE. */
/* ### more docco */
dav_error *
dav_svn__merge_response(ap_filter_t *output,
                        const dav_svn_repos *repos,
                        svn_revnum_t new_rev,
                        char *post_commit_err,
                        apr_xml_elem *prop_elem,
                        svn_boolean_t disable_merge_response,
                        apr_pool_t *pool);


/*** reports/ ***/

/* The list of Subversion's custom REPORTs. */
/* ### should move these report names to a public header to share with
   ### the client (and third parties). */
static const dav_report_elem dav_svn__reports_list[] = {
  { SVN_XML_NAMESPACE, "update-report" },
  { SVN_XML_NAMESPACE, "log-report" },
  { SVN_XML_NAMESPACE, "dated-rev-report" },
  { SVN_XML_NAMESPACE, "get-locations" },
  { SVN_XML_NAMESPACE, "get-location-segments" },
  { SVN_XML_NAMESPACE, "file-revs-report" },
  { SVN_XML_NAMESPACE, "get-locks-report" },
  { SVN_XML_NAMESPACE, "replay-report" },
  { SVN_XML_NAMESPACE, "get-deleted-rev-report" },
  { SVN_XML_NAMESPACE, SVN_DAV__MERGEINFO_REPORT },
  { NULL, NULL },
};


/* The various report handlers, defined in reports/, and used by version.c.  */
dav_error *
dav_svn__update_report(const dav_resource *resource,
                       const apr_xml_doc *doc,
                       ap_filter_t *output);
dav_error *
dav_svn__log_report(const dav_resource *resource,
                    const apr_xml_doc *doc,
                    ap_filter_t *output);
dav_error *
dav_svn__dated_rev_report(const dav_resource *resource,
                          const apr_xml_doc *doc,
                          ap_filter_t *output);
dav_error *
dav_svn__get_locations_report(const dav_resource *resource,
                              const apr_xml_doc *doc,
                              ap_filter_t *output);
dav_error *
dav_svn__get_location_segments_report(const dav_resource *resource,
                                      const apr_xml_doc *doc,
                                      ap_filter_t *output);
dav_error *
dav_svn__file_revs_report(const dav_resource *resource,
                          const apr_xml_doc *doc,
                          ap_filter_t *output);
dav_error *
dav_svn__replay_report(const dav_resource *resource,
                       const apr_xml_doc *doc,
                       ap_filter_t *output);
dav_error *
dav_svn__get_mergeinfo_report(const dav_resource *resource,
                              const apr_xml_doc *doc,
                              ap_filter_t *output);
dav_error *
dav_svn__get_locks_report(const dav_resource *resource,
                          const apr_xml_doc *doc,
                          ap_filter_t *output);

dav_error *
dav_svn__get_deleted_rev_report(const dav_resource *resource,
                                const apr_xml_doc *doc,
                                ap_filter_t *output);

/*** authz.c ***/

/* A baton needed by dav_svn__authz_read_func(). */
typedef struct
{
  /* The original request, needed to generate a subrequest. */
  request_rec *r;

  /* We need this to construct a URI based on a repository abs path. */
  const dav_svn_repos *repos;

} dav_svn__authz_read_baton;


/* Convert incoming RESOURCE and revision REV into a version-resource URI and
   perform a GET subrequest on it.  This will invoke any authz modules loaded
   into apache. Return TRUE if the subrequest succeeds, FALSE otherwise.

   If REV is SVN_INVALID_REVNUM, then we look at HEAD.
   Use POOL for any temporary allocation.
*/
svn_boolean_t
dav_svn__allow_read(const dav_resource *resource,
                   svn_revnum_t rev,
                   apr_pool_t *pool);

/* If authz is enabled in the specified BATON, return a read authorization
   function. Otherwise, return NULL. */
svn_repos_authz_func_t
dav_svn__authz_read_func(dav_svn__authz_read_baton *baton);


/*** util.c ***/

/* A wrapper around mod_dav's dav_new_error_tag, mod_dav_svn uses this
   instead of the mod_dav function to enable special mod_dav_svn specific
   processing.  See dav_new_error_tag for parameter documentation.
   Note that DESC may be null (it's hard to track this down from
   dav_new_error_tag()'s documentation, but see the dav_error type,
   which says that its desc field may be NULL). */
dav_error *
dav_svn__new_error_tag(apr_pool_t *pool,
                       int status,
                       int errno_id,
                       const char *desc,
                       const char *namespace,
                       const char *tagname);


/* Convert an svn_error_t into a dav_error, pushing another error based on
   MESSAGE if MESSAGE is not NULL.  Use the provided HTTP status for the
   DAV errors.  Allocate new DAV errors from POOL.

   NOTE: this function destroys (cleanly, of course) SERR after it has
   copied/converted its data to the new DAV error.

   NOTE: MESSAGE needs to hang around for the lifetime of the error since
   the current implementation doesn't copy it!  Lots of callers pass static
   string constant. */
dav_error *
dav_svn__convert_err(svn_error_t *serr,
                    int status,
                    const char *message,
                    apr_pool_t *pool);


/* Compare (PATH in ROOT) to (PATH in ROOT/PATH's created_rev).

   If these nodes are identical, then return the created_rev.

   If the nodes aren't identical, or if PATH simply doesn't exist in
   the created_rev, then return the revision represented by ROOT.

   (This is a helper to functions that want to build version-urls and
    use the CR if possible.) */
svn_revnum_t
dav_svn__get_safe_cr(svn_fs_root_t *root, const char *path, apr_pool_t *pool);


/* Construct various kinds of URIs.

   REPOS is always required, as all URIs will be built to refer to elements
   within that repository. WHAT specifies the type of URI to build. The
   ADD_HREF flag determines whether the URI is to be wrapped inside of
   <D:href>uri</D:href> elements (for inclusion in a response).

   Different pieces of information are required for the various URI types:

   ACT_COLLECTION: no additional params required
   BASELINE:       REVISION should be specified
   BC:             REVISION should be specified
   PUBLIC:         PATH should be specified with a leading slash
   VERSION:        REVISION and PATH should be specified
   VCC:            no additional params required
*/
enum dav_svn__build_what {
  DAV_SVN__BUILD_URI_ACT_COLLECTION, /* the collection of activities */
  DAV_SVN__BUILD_URI_BASELINE,   /* a Baseline */
  DAV_SVN__BUILD_URI_BC,         /* a Baseline Collection */
  DAV_SVN__BUILD_URI_PUBLIC,     /* the "public" VCR */
  DAV_SVN__BUILD_URI_VERSION,    /* a Version Resource */
  DAV_SVN__BUILD_URI_VCC         /* a Version Controlled Configuration */
};

const char *
dav_svn__build_uri(const dav_svn_repos *repos,
                   enum dav_svn__build_what what,
                   svn_revnum_t revision,
                   const char *path,
                   int add_href,
                   apr_pool_t *pool);


/* Simple parsing of a URI. This is used for URIs which appear within a
   request body. It enables us to verify and break out the necessary pieces
   to figure out what is being referred to.

   ### this is horribly duplicative with the parsing functions in repos.c
   ### for now, this implements only a minor subset of the full range of
   ### URIs which we may need to parse. it also ignores any scheme, host,
   ### and port in the URI and simply assumes it refers to the same server.
*/
typedef struct {
  svn_revnum_t rev;
  const char *repos_path;
  const char *activity_id;
} dav_svn__uri_info;

svn_error_t *
dav_svn__simple_parse_uri(dav_svn__uri_info *info,
                          const dav_resource *relative,
                          const char *uri,
                          apr_pool_t *pool);


int dav_svn__find_ns(apr_array_header_t *namespaces, const char *uri);



/*** Brigade I/O wrappers ***/

/* Write LEN bytes from DATA to OUTPUT using BB.  */
svn_error_t *dav_svn__brigade_write(apr_bucket_brigade *bb,
                                    ap_filter_t *output,
                                    const char *buf,
                                    apr_size_t len);

/* Write NULL-terminated string STR to OUTPUT using BB.  */
svn_error_t *dav_svn__brigade_puts(apr_bucket_brigade *bb,
                                   ap_filter_t *output,
                                   const char *str);


/* Write data to OUTPUT using BB, using FMT as the output format string.  */
svn_error_t *dav_svn__brigade_printf(apr_bucket_brigade *bb,
                                     ap_filter_t *output,
                                     const char *fmt,
                                     ...)
  __attribute__((format(printf, 3, 4)));




/* Test PATH for canonicalness (defined as "what won't make the
   svn_path_* functions immediately explode"), returning an
   HTTP_BAD_REQUEST error tag if the test fails. */
dav_error *dav_svn__test_canonical(const char *path, apr_pool_t *pool);


/* Convert @a serr into a dav_error.  If @a new_msg is non-NULL, use
   @a new_msg in the returned error, and write the original
   @a serr->message to httpd's log.  Destroy the passed-in @a serr,
   similarly to dav_svn__convert_err().

   @a new_msg is usually a "sanitized" version of @a serr->message.
   That is, if @a serr->message contains security-sensitive data,
   @a new_msg does not.

   The purpose of sanitization is to prevent security-sensitive data
   from being transmitted over the network to the client.  The error
   messages produced by various APIs (e.g., svn_fs, svn_repos) may
   contain security-sensitive data such as the actual server file
   system's path to the repository.  We don't want to send that to the
   client, but we do want to log the real error on the server side.
 */
dav_error *
dav_svn__sanitize_error(svn_error_t *serr,
                        const char *new_msg,
                        int http_status,
                        request_rec *r);


/* Return a writable generic stream that will encode its output to base64
   and send it to the Apache filter OUTPUT using BB.  Allocate the stream in
   POOL. */
svn_stream_t *
dav_svn__make_base64_output_stream(apr_bucket_brigade *bb,
                                   ap_filter_t *output,
                                   apr_pool_t *pool);

/* In INFO->r->subprocess_env set "SVN-ACTION" to LINE, "SVN-REPOS" to
 * INFO->repos->fs_path, and "SVN-REPOS-NAME" to INFO->repos->repo_basename. */
void
dav_svn__operational_log(struct dav_resource_private *info, const char *line);

<<<<<<< HEAD
=======
/* Flush BB if it's okay and useful to do so, but treat PREFERRED_ERR
 * as a more important error to return (if it is non-NULL).
 *
 * This is intended to be used at the end of response processing,
 * probably called as a direct return generator, like so:
 *
 *   return dav_svn__final_flush_or_error(r, bb, output, derr, resource->pool);
 *
 * SOME BACKGROUND INFO:
 *
 * We don't flush the brigade unless there's something in it to
 * flush; that way, we have the opportunity to package a dav_error up
 * for transmission back to the client.
 *
 * To understand this, see mod_dav.c:dav_method_report(): as long as
 * it doesn't think we've sent anything to the client, it'll send
 * the real error, which is what we'd prefer.  This situation is
 * described in httpd-2.2.6/modules/dav/main/mod_dav.c, line 4066,
 * in the comment in dav_method_report() that says:
 *
 *    If an error occurred during the report delivery, there's
 *    basically nothing we can do but abort the connection and
 *    log an error.  This is one of the limitations of HTTP; it
 *    needs to "know" the entire status of the response before
 *    generating it, which is just impossible in these streamy
 *    response situations.
 *
 * In other words, flushing the brigade causes r->sent_bodyct (see
 * dav_method_report()) to become non-zero, even if we hadn't tried to
 * send any data to the brigade yet.  So we don't flush unless data
 * was actually sent.
 */
dav_error *
dav_svn__final_flush_or_error(request_rec *r, apr_bucket_brigade *bb,
                              ap_filter_t *output, dav_error *preferred_err,
                              apr_pool_t *pool);

/* Send a "standardized" DAV error response based on the ERR's
 * namespace and tag.
 *
 * NOTE:  This was copied pretty much directory from mod_dav's
 * dav_error_response_tag() function which is, sadly, not public.
 */
int dav_svn__error_response_tag(request_rec *r, dav_error *err);

>>>>>>> 79d0a718
/*** mirror.c ***/

/* Perform the fixup hook for the R request.  */
int dav_svn__proxy_merge_fixup(request_rec *r);

/* An Apache input filter which rewrites the locations in headers and
   request body.  It reads from filter F using BB data, MODE mode, BLOCK
   blocking strategy, and READBYTES. */
apr_status_t dav_svn__location_in_filter(ap_filter_t *f,
                                         apr_bucket_brigade *bb,
                                         ap_input_mode_t mode,
                                         apr_read_type_e block,
                                         apr_off_t readbytes);

/* An Apache output filter F which rewrites the response headers for
 * location headers.  It will modify the stream in BB. */
apr_status_t dav_svn__location_header_filter(ap_filter_t *f,
                                             apr_bucket_brigade *bb);

/* An Apache output filter F which rewrites the response body for
 * location headers.  It will modify the stream in BB. */
apr_status_t dav_svn__location_body_filter(ap_filter_t *f,
                                           apr_bucket_brigade *bb);


#ifdef __cplusplus
}
#endif /* __cplusplus */

#endif /* DAV_SVN_H */<|MERGE_RESOLUTION|>--- conflicted
+++ resolved
@@ -135,11 +135,7 @@
      constants anyway (and sufficiently well-informed internal code
      may therefore compare against those constants' addresses).  If
      'is_svn_client' is false, then 'capabilities' should be empty. */
-<<<<<<< HEAD
-  apr_hash_t *capabilities;
-=======
   apr_hash_t *client_capabilities;
->>>>>>> 79d0a718
 
   /* The path to the activities db */
   const char *activities_db;
@@ -838,8 +834,6 @@
 void
 dav_svn__operational_log(struct dav_resource_private *info, const char *line);
 
-<<<<<<< HEAD
-=======
 /* Flush BB if it's okay and useful to do so, but treat PREFERRED_ERR
  * as a more important error to return (if it is non-NULL).
  *
@@ -885,7 +879,6 @@
  */
 int dav_svn__error_response_tag(request_rec *r, dav_error *err);
 
->>>>>>> 79d0a718
 /*** mirror.c ***/
 
 /* Perform the fixup hook for the R request.  */
