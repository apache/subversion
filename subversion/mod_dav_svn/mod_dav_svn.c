/*
 * mod_dav_svn.c: an Apache mod_dav sub-module to provide a Subversion
 *                repository.
 *
 * ====================================================================
 * Copyright (c) 2000-2004 CollabNet.  All rights reserved.
 *
 * This software is licensed as described in the file COPYING, which
 * you should have received as part of this distribution.  The terms
 * are also available at http://subversion.tigris.org/license-1.html.
 * If newer versions of this license are posted there, you may use a
 * newer version instead, at your option.
 *
 * This software consists of voluntary contributions made by many
 * individuals.  For exact contribution history, see the revision
 * history and logs, available at http://subversion.tigris.org/.
 * ====================================================================
 */

#include <apr_strings.h>

#include <httpd.h>
#include <http_config.h>
#include <http_request.h>
#include <http_log.h>
#include <ap_provider.h>
#include <mod_dav.h>

#include "svn_version.h"
#include "svn_fs.h"
#include "svn_utf.h"
#include "svn_dso.h"
#include "mod_dav_svn.h"

#include "dav_svn.h"


/* This is the default "special uri" used for SVN's special resources
   (e.g. working resources, activities) */
#define SVN_DEFAULT_SPECIAL_URI "!svn"


/* per-server configuration */
typedef struct {
  const char *special_uri;
} server_conf_t;


/* A tri-state enum used for per directory on/off flags.  Note that
   it's important that CONF_FLAG_DEFAULT is 0 to make
   dav_svn_merge_dir_config do the right thing. */
enum conf_flag {
  CONF_FLAG_DEFAULT,
  CONF_FLAG_ON,
  CONF_FLAG_OFF
};


/* per-dir configuration */
typedef struct {
  const char *fs_path;               /* path to the SVN FS */
  const char *repo_name;             /* repository name */
  const char *xslt_uri;              /* XSL transform URI */
  const char *fs_parent_path;        /* path to parent of SVN FS'es  */
  enum conf_flag autoversioning;  /* whether autoversioning is active */
  enum conf_flag do_path_authz;   /* whether GET subrequests are active */
  enum conf_flag list_parentpath; /* whether to allow GET of parentpath */
<<<<<<< HEAD
  const char *native_authz_file;     /* rule file for native authz */
=======
  const char *root_dir;              /* our top-level directory */
  const char *master_uri;            /* URI to the master SVN repos */
>>>>>>> 65dc779d
} dir_conf_t;


#define INHERIT_VALUE(parent, child, field) \
                ((child)->field ? (child)->field : (parent)->field)


extern module AP_MODULE_DECLARE_DATA dav_svn_module;


static int
init(apr_pool_t *p, apr_pool_t *plog, apr_pool_t *ptemp, server_rec *s)
{
  svn_error_t *serr;
  ap_add_version_component(p, "SVN/" SVN_VER_NUMBER);

  serr = svn_fs_initialize(p);
  if (serr)
    {
      ap_log_perror(APLOG_MARK, APLOG_ERR, serr->apr_err, p,
                    "mod_dav_svn: error calling svn_fs_initialize: '%s'",
                    serr->message ? serr->message : "(no more info)");
      return HTTP_INTERNAL_SERVER_ERROR;
    }

  /* This returns void, so we can't check for error. */
  svn_utf_initialize(p);

  return OK;
}

static int
init_dso(apr_pool_t *pconf, apr_pool_t *plog, apr_pool_t *ptemp)
{
  /* This isn't ideal, we're not actually being called before any
     pool is created, but we are being called before the server or
     request pools are created, which is probably good enough for
     98% of cases. */

  svn_dso_initialize();

  return OK;
}

static void *
create_server_config(apr_pool_t *p, server_rec *s)
{
  return apr_pcalloc(p, sizeof(server_conf_t));
}


static void *
merge_server_config(apr_pool_t *p, void *base, void *overrides)
{
  server_conf_t *parent = base;
  server_conf_t *child = overrides;
  server_conf_t *newconf;

  newconf = apr_pcalloc(p, sizeof(*newconf));

  newconf->special_uri = INHERIT_VALUE(parent, child, special_uri);

  return newconf;
}


static void *
create_dir_config(apr_pool_t *p, char *dir)
{
  /* NOTE: dir==NULL creates the default per-dir config */
  dir_conf_t *conf = apr_pcalloc(p, sizeof(*conf));

  conf->root_dir = dir;

  return conf;
}


static void *
merge_dir_config(apr_pool_t *p, void *base, void *overrides)
{
  dir_conf_t *parent = base;
  dir_conf_t *child = overrides;
  dir_conf_t *newconf;

  newconf = apr_pcalloc(p, sizeof(*newconf));

  newconf->fs_path = INHERIT_VALUE(parent, child, fs_path);
  newconf->master_uri = INHERIT_VALUE(parent, child, master_uri);
  newconf->repo_name = INHERIT_VALUE(parent, child, repo_name);
  newconf->xslt_uri = INHERIT_VALUE(parent, child, xslt_uri);
  newconf->fs_parent_path = INHERIT_VALUE(parent, child, fs_parent_path);
  newconf->autoversioning = INHERIT_VALUE(parent, child, autoversioning);
  newconf->do_path_authz = INHERIT_VALUE(parent, child, do_path_authz);
  newconf->list_parentpath = INHERIT_VALUE(parent, child, list_parentpath);
<<<<<<< HEAD
  newconf->native_authz_file = INHERIT_VALUE(parent, child, native_authz_file);
=======
  /* Prefer our parent's value over our new one - hence the swap. */
  newconf->root_dir = INHERIT_VALUE(child, parent, root_dir);
>>>>>>> 65dc779d

  return newconf;
}


static const char *
SVNReposName_cmd(cmd_parms *cmd, void *config, const char *arg1)
{
  dir_conf_t *conf = config;

  conf->repo_name = apr_pstrdup(cmd->pool, arg1);

  return NULL;
}


static const char *
SVNMasterURI_cmd(cmd_parms *cmd, void *config, const char *arg1)
{
  dir_conf_t *conf = config;

  conf->master_uri = apr_pstrdup(cmd->pool, arg1);

  return NULL;
}


static const char *
SVNIndexXSLT_cmd(cmd_parms *cmd, void *config, const char *arg1)
{
  dir_conf_t *conf = config;

  conf->xslt_uri = apr_pstrdup(cmd->pool, arg1);

  return NULL;
}


static const char *
SVNAutoversioning_cmd(cmd_parms *cmd, void *config, int arg)
{
  dir_conf_t *conf = config;

  if (arg)
    conf->autoversioning = CONF_FLAG_ON;
  else
    conf->autoversioning = CONF_FLAG_OFF;

  return NULL;
}


static const char *
SVNPathAuthz_cmd(cmd_parms *cmd, void *config, int arg)
{
  dir_conf_t *conf = config;

  if (arg)
    conf->do_path_authz = CONF_FLAG_ON;
  else
    conf->do_path_authz = CONF_FLAG_OFF;

  return NULL;
}


static const char *
SVNListParentPath_cmd(cmd_parms *cmd, void *config, int arg)
{
  dir_conf_t *conf = config;

  if (arg)
    conf->list_parentpath = CONF_FLAG_ON;
  else
    conf->list_parentpath = CONF_FLAG_OFF;

  return NULL;
}


static const char *
SVNPath_cmd(cmd_parms *cmd, void *config, const char *arg1)
{
  dir_conf_t *conf = config;

  if (conf->fs_parent_path != NULL)
    return "SVNPath cannot be defined at same time as SVNParentPath.";

  conf->fs_path
    = svn_path_internal_style(apr_pstrdup(cmd->pool, arg1), cmd->pool);

  return NULL;
}


static const char *
SVNParentPath_cmd(cmd_parms *cmd, void *config, const char *arg1)
{
  dir_conf_t *conf = config;

  if (conf->fs_path != NULL)
    return "SVNParentPath cannot be defined at same time as SVNPath.";

  conf->fs_parent_path
    = svn_path_internal_style(apr_pstrdup(cmd->pool, arg1), cmd->pool);

  return NULL;
}


static const char *
SVNSpecialURI_cmd(cmd_parms *cmd, void *config, const char *arg1)
{
  server_conf_t *conf;
  char *uri;
  apr_size_t len;

  uri = apr_pstrdup(cmd->pool, arg1);

  /* apply a bit of processing to the thing:
     - eliminate .. and . components
     - eliminate double slashes
     - eliminate leading and trailing slashes
     */
  ap_getparents(uri);
  ap_no2slash(uri);
  if (*uri == '/')
    ++uri;
  len = strlen(uri);
  if (len > 0 && uri[len - 1] == '/')
    uri[--len] = '\0';
  if (len == 0)
    return "The special URI path must have at least one component.";

  conf = ap_get_module_config(cmd->server->module_config,
                              &dav_svn_module);
  conf->special_uri = uri;

  return NULL;
}

static const char *
SVNNativeAuthzFile_cmd(cmd_parms *cmd, void *config, const char *arg1)
{
  dir_conf_t *conf = config;

  conf->native_authz_file
      = svn_path_canonicalize(apr_pstrdup(cmd->pool, arg1), cmd->pool);

  return NULL;
}


/** Accessor functions for the module's configuration state **/

const char *
dav_svn__get_fs_path(request_rec *r)
{
  dir_conf_t *conf;

  conf = ap_get_module_config(r->per_dir_config, &dav_svn_module);
  return conf->fs_path;
}


const char *
dav_svn__get_fs_parent_path(request_rec *r)
{
  dir_conf_t *conf;

  conf = ap_get_module_config(r->per_dir_config, &dav_svn_module);
  return conf->fs_parent_path;
}


AP_MODULE_DECLARE(dav_error *)
dav_svn_get_repos_path(request_rec *r,
                       const char *root_path,
                       const char **repos_path)
{

  const char *fs_path;        
  const char *fs_parent_path; 
  const char *repos_name;
  const char *ignored_path_in_repos;
  const char *ignored_cleaned_uri;
  const char *ignored_relative;
  int ignored_had_slash;
  dav_error *derr;

  /* Handle the SVNPath case. */
  fs_path = dav_svn__get_fs_path(r);

  if (fs_path != NULL)
    {
      *repos_path = fs_path;
      return NULL;
    }

  /* Handle the SVNParentPath case.  If neither directive was used,
     dav_svn_split_uri will throw a suitable error for us - we do
     not need to check that here. */
  fs_parent_path = dav_svn__get_fs_parent_path(r);

  /* Split the svn URI to get the name of the repository below
     the parent path. */
  derr = dav_svn_split_uri(r, r->uri, root_path,
                           &ignored_cleaned_uri, &ignored_had_slash,
                           &repos_name,
                           &ignored_relative, &ignored_path_in_repos);
  if (derr)
    return derr;

  /* Construct the full path from the parent path base directory
     and the repository name. */
  *repos_path = svn_path_join(fs_parent_path, repos_name, r->pool);
  return NULL;
}


const char *
dav_svn__get_repo_name(request_rec *r)
{
  dir_conf_t *conf;

  conf = ap_get_module_config(r->per_dir_config, &dav_svn_module);
  return conf->repo_name;
}


const char *
dav_svn__get_root_dir(request_rec *r)
{
  dir_conf_t *conf;

  conf = ap_get_module_config(r->per_dir_config, &dav_svn_module);
  return conf->root_dir;
}


const char *
dav_svn__get_master_uri(request_rec *r)
{
  dir_conf_t *conf;

  conf = ap_get_module_config(r->per_dir_config, &dav_svn_module);
  return conf->master_uri;
}


const char *
dav_svn__get_xslt_uri(request_rec *r)
{
  dir_conf_t *conf;

  conf = ap_get_module_config(r->per_dir_config, &dav_svn_module);
  return conf->xslt_uri;
}


const char *
dav_svn__get_special_uri(request_rec *r)
{
  server_conf_t *conf;

  conf = ap_get_module_config(r->server->module_config,
                              &dav_svn_module);
  return conf->special_uri ? conf->special_uri : SVN_DEFAULT_SPECIAL_URI;
}


svn_boolean_t
dav_svn__get_autoversioning_flag(request_rec *r)
{
  dir_conf_t *conf;

  conf = ap_get_module_config(r->per_dir_config, &dav_svn_module);
  return conf->autoversioning == CONF_FLAG_ON;
}


svn_boolean_t
dav_svn__get_pathauthz_flag(request_rec *r)
{
  dir_conf_t *conf;

  conf = ap_get_module_config(r->per_dir_config, &dav_svn_module);
  return conf->do_path_authz != CONF_FLAG_OFF;
}


svn_boolean_t
dav_svn__get_list_parentpath_flag(request_rec *r)
{
  dir_conf_t *conf;

  conf = ap_get_module_config(r->per_dir_config, &dav_svn_module);
  return conf->list_parentpath == CONF_FLAG_ON;
}


const char *
dav_svn__get_native_authz_file(request_rec *r)
{
    dir_conf_t *conf;

    conf = ap_get_module_config(r->per_dir_config, &dav_svn_module);
    return conf->native_authz_file;
}


static void
merge_xml_filter_insert(request_rec *r)
{
  /* We only care about MERGE and DELETE requests. */
  if ((r->method_number == M_MERGE)
      || (r->method_number == M_DELETE))
    {
      dir_conf_t *conf;
      conf = ap_get_module_config(r->per_dir_config, &dav_svn_module);

      /* We only care if we are configured. */
      if (conf->fs_path || conf->fs_parent_path)
        {
          ap_add_input_filter("SVN-MERGE", NULL, r, r->connection);
        }
    }
}


typedef struct {
  apr_bucket_brigade *bb;
  apr_xml_parser *parser;
  apr_pool_t *pool;
} merge_ctx_t;


static apr_status_t
merge_xml_in_filter(ap_filter_t *f,
                    apr_bucket_brigade *bb,
                    ap_input_mode_t mode,
                    apr_read_type_e block,
                    apr_off_t readbytes)
{
  apr_status_t rv;
  request_rec *r = f->r;
  merge_ctx_t *ctx = f->ctx;
  apr_bucket *bucket;
  int seen_eos = 0;

  /* We shouldn't be added if we're not a MERGE/DELETE, but double check. */
  if ((r->method_number != M_MERGE)
      && (r->method_number != M_DELETE))
    {
      ap_remove_input_filter(f);
      return ap_get_brigade(f->next, bb, mode, block, readbytes);
    }

  if (!ctx)
    {
      f->ctx = ctx = apr_palloc(r->pool, sizeof(*ctx));
      ctx->parser = apr_xml_parser_create(r->pool);
      ctx->bb = apr_brigade_create(r->pool, r->connection->bucket_alloc);
      apr_pool_create(&ctx->pool, r->pool);
    }

  rv = ap_get_brigade(f->next, ctx->bb, mode, block, readbytes);

  if (rv != APR_SUCCESS)
    return rv;

  for (bucket = APR_BRIGADE_FIRST(ctx->bb);
       bucket != APR_BRIGADE_SENTINEL(ctx->bb);
       bucket = APR_BUCKET_NEXT(bucket))
    {
      const char *data;
      apr_size_t len;

      if (APR_BUCKET_IS_EOS(bucket))
        {
          seen_eos = 1;
          break;
        }

      if (APR_BUCKET_IS_METADATA(bucket))
        continue;

      rv = apr_bucket_read(bucket, &data, &len, APR_BLOCK_READ);
      if (rv != APR_SUCCESS)
        return rv;

      rv = apr_xml_parser_feed(ctx->parser, data, len);
      if (rv != APR_SUCCESS)
        {
          /* Clean up the parser. */
          (void) apr_xml_parser_done(ctx->parser, NULL);
          break;
        }
    }

  /* This will clear-out the ctx->bb as well. */
  APR_BRIGADE_CONCAT(bb, ctx->bb);

  if (seen_eos)
    {
      apr_xml_doc *pdoc;

      /* Remove ourselves now. */
      ap_remove_input_filter(f);

      /* tell the parser that we're done */
      rv = apr_xml_parser_done(ctx->parser, &pdoc);
      if (rv == APR_SUCCESS)
        {
#if APR_CHARSET_EBCDIC
          apr_xml_parser_convert_doc(r->pool, pdoc, ap_hdrs_from_ascii);
#endif
          /* stash the doc away for mod_dav_svn's later use. */
          rv = apr_pool_userdata_set(pdoc, "svn-request-body",
                                     NULL, r->pool);
          if (rv != APR_SUCCESS)
            return rv;

        }
    }

  return APR_SUCCESS;
}



/** Module framework stuff **/

static const command_rec cmds[] =
{
  /* per directory/location */
  AP_INIT_TAKE1("SVNPath", SVNPath_cmd, NULL, ACCESS_CONF,
                "specifies the location in the filesystem for a Subversion "
                "repository's files."),

  /* per server */
  AP_INIT_TAKE1("SVNSpecialURI", SVNSpecialURI_cmd, NULL, RSRC_CONF,
                "specify the URI component for special Subversion "
                "resources"),

  /* per directory/location */
  AP_INIT_TAKE1("SVNReposName", SVNReposName_cmd, NULL, ACCESS_CONF,
                "specify the name of a Subversion repository"),

  /* per directory/location */
  AP_INIT_TAKE1("SVNIndexXSLT", SVNIndexXSLT_cmd, NULL, ACCESS_CONF,
                "specify the URI of an XSL transformation for "
                "directory indexes"),

  /* per directory/location */
  AP_INIT_TAKE1("SVNParentPath", SVNParentPath_cmd, NULL, ACCESS_CONF,
                "specifies the location in the filesystem whose "
                "subdirectories are assumed to be Subversion repositories."),

  /* per directory/location */
  AP_INIT_FLAG("SVNAutoversioning", SVNAutoversioning_cmd, NULL,
               ACCESS_CONF|RSRC_CONF, "turn on deltaV autoversioning."),

  /* per directory/location */
  AP_INIT_FLAG("SVNPathAuthz", SVNPathAuthz_cmd, NULL,
               ACCESS_CONF|RSRC_CONF,
               "control path-based authz by enabling/disabling subrequests"),

  /* per directory/location */
  AP_INIT_FLAG("SVNListParentPath", SVNListParentPath_cmd, NULL,
               ACCESS_CONF|RSRC_CONF, "allow GET of SVNParentPath."),

  /* per directory/location */
<<<<<<< HEAD
  AP_INIT_TAKE1("SVNNativeAuthzFile", SVNNativeAuthzFile_cmd, NULL,
                ACCESS_CONF|RSRC_CONF,
                "Text file containing permissions of repository paths "
                "for mod_dav_svn native path-based authorization"),
=======
  AP_INIT_TAKE1("SVNMasterURI", SVNMasterURI_cmd, NULL, ACCESS_CONF,
                "specifies a URI to access a master Subversion repository"),
>>>>>>> 65dc779d

  { NULL }
};


static dav_provider provider =
{
  &dav_svn__hooks_repository,
  &dav_svn__hooks_propdb,
  &dav_svn__hooks_locks,
  &dav_svn__hooks_vsn,
  NULL,                       /* binding */
  NULL                        /* search */
};


static void
register_hooks(apr_pool_t *pconf)
{
  ap_hook_pre_config(init_dso, NULL, NULL, APR_HOOK_REALLY_FIRST);
  ap_hook_post_config(init, NULL, NULL, APR_HOOK_MIDDLE);

  /* our provider */
  dav_register_provider(pconf, "svn", &provider);

  /* input filter to read MERGE bodies. */
  ap_register_input_filter("SVN-MERGE", merge_xml_in_filter, NULL,
                           AP_FTYPE_RESOURCE);
  ap_hook_insert_filter(merge_xml_filter_insert, NULL, NULL,
                        APR_HOOK_MIDDLE);

  /* live property handling */
  dav_hook_gather_propsets(dav_svn__gather_propsets, NULL, NULL,
                           APR_HOOK_MIDDLE);
  dav_hook_find_liveprop(dav_svn__find_liveprop, NULL, NULL, APR_HOOK_MIDDLE);
  dav_hook_insert_all_liveprops(dav_svn__insert_all_liveprops, NULL, NULL,
                                APR_HOOK_MIDDLE);
  dav_register_liveprop_group(pconf, &dav_svn__liveprop_group);

  /* Proxy / mirroring filters and fixups */
  ap_register_output_filter("LocationRewrite", dav_svn__location_header_filter,
                            NULL, AP_FTYPE_CONTENT_SET);
  ap_register_output_filter("ReposRewrite", dav_svn__location_body_filter,
                            NULL, AP_FTYPE_CONTENT_SET);
  ap_register_input_filter("IncomingRewrite", dav_svn__location_in_filter,
                           NULL, AP_FTYPE_CONTENT_SET);
  ap_hook_fixups(dav_svn__proxy_merge_fixup, NULL, NULL, APR_HOOK_MIDDLE);
}


module AP_MODULE_DECLARE_DATA dav_svn_module =
{
  STANDARD20_MODULE_STUFF,
  create_dir_config,    /* dir config creater */
  merge_dir_config,     /* dir merger --- default is to override */
  create_server_config, /* server config */
  merge_server_config,  /* merge server config */
  cmds,                 /* command table */
  register_hooks,       /* register hooks */
};<|MERGE_RESOLUTION|>--- conflicted
+++ resolved
@@ -65,12 +65,8 @@
   enum conf_flag autoversioning;  /* whether autoversioning is active */
   enum conf_flag do_path_authz;   /* whether GET subrequests are active */
   enum conf_flag list_parentpath; /* whether to allow GET of parentpath */
-<<<<<<< HEAD
-  const char *native_authz_file;     /* rule file for native authz */
-=======
   const char *root_dir;              /* our top-level directory */
   const char *master_uri;            /* URI to the master SVN repos */
->>>>>>> 65dc779d
 } dir_conf_t;
 
 
@@ -166,12 +162,8 @@
   newconf->autoversioning = INHERIT_VALUE(parent, child, autoversioning);
   newconf->do_path_authz = INHERIT_VALUE(parent, child, do_path_authz);
   newconf->list_parentpath = INHERIT_VALUE(parent, child, list_parentpath);
-<<<<<<< HEAD
-  newconf->native_authz_file = INHERIT_VALUE(parent, child, native_authz_file);
-=======
   /* Prefer our parent's value over our new one - hence the swap. */
   newconf->root_dir = INHERIT_VALUE(child, parent, root_dir);
->>>>>>> 65dc779d
 
   return newconf;
 }
@@ -313,17 +305,6 @@
   return NULL;
 }
 
-static const char *
-SVNNativeAuthzFile_cmd(cmd_parms *cmd, void *config, const char *arg1)
-{
-  dir_conf_t *conf = config;
-
-  conf->native_authz_file
-      = svn_path_canonicalize(apr_pstrdup(cmd->pool, arg1), cmd->pool);
-
-  return NULL;
-}
-
  
 /** Accessor functions for the module's configuration state **/
@@ -471,16 +452,6 @@
 
   conf = ap_get_module_config(r->per_dir_config, &dav_svn_module);
   return conf->list_parentpath == CONF_FLAG_ON;
-}
-
-
-const char *
-dav_svn__get_native_authz_file(request_rec *r)
-{
-    dir_conf_t *conf;
-
-    conf = ap_get_module_config(r->per_dir_config, &dav_svn_module);
-    return conf->native_authz_file;
 }
 
 
@@ -648,15 +619,8 @@
                ACCESS_CONF|RSRC_CONF, "allow GET of SVNParentPath."),
 
   /* per directory/location */
-<<<<<<< HEAD
-  AP_INIT_TAKE1("SVNNativeAuthzFile", SVNNativeAuthzFile_cmd, NULL,
-                ACCESS_CONF|RSRC_CONF,
-                "Text file containing permissions of repository paths "
-                "for mod_dav_svn native path-based authorization"),
-=======
   AP_INIT_TAKE1("SVNMasterURI", SVNMasterURI_cmd, NULL, ACCESS_CONF,
                 "specifies a URI to access a master Subversion repository"),
->>>>>>> 65dc779d
 
   { NULL }
 };
