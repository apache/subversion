/*
 * mod_dav_svn.c: an Apache mod_dav sub-module to provide a Subversion
 *                repository.
 *
 * ====================================================================
 *    Licensed to the Apache Software Foundation (ASF) under one
 *    or more contributor license agreements.  See the NOTICE file
 *    distributed with this work for additional information
 *    regarding copyright ownership.  The ASF licenses this file
 *    to you under the Apache License, Version 2.0 (the
 *    "License"); you may not use this file except in compliance
 *    with the License.  You may obtain a copy of the License at
 *
 *      http://www.apache.org/licenses/LICENSE-2.0
 *
 *    Unless required by applicable law or agreed to in writing,
 *    software distributed under the License is distributed on an
 *    "AS IS" BASIS, WITHOUT WARRANTIES OR CONDITIONS OF ANY
 *    KIND, either express or implied.  See the License for the
 *    specific language governing permissions and limitations
 *    under the License.
 * ====================================================================
 */

#include <apr_strings.h>

#include <httpd.h>
#include <http_config.h>
#include <http_request.h>
#include <http_log.h>
#include <ap_provider.h>
#include <mod_dav.h>

#include "svn_version.h"
#include "svn_fs.h"
#include "svn_utf.h"
#include "svn_ctype.h"
#include "svn_dso.h"
#include "mod_dav_svn.h"

#include "private/svn_fspath.h"

#include "dav_svn.h"
#include "mod_authz_svn.h"


/* This is the default "special uri" used for SVN's special resources
   (e.g. working resources, activities) */
#define SVN_DEFAULT_SPECIAL_URI "!svn"

/* This is the value to be given to SVNPathAuthz to bypass the apache
 * subreq mechanism and make a call directly to mod_authz_svn. */
#define PATHAUTHZ_BYPASS_ARG "short_circuit"

/* per-server configuration */
typedef struct server_conf_t {
  const char *special_uri;
} server_conf_t;


/* A tri-state enum used for per directory on/off flags.  Note that
   it's important that CONF_FLAG_DEFAULT is 0 to make
   dav_svn_merge_dir_config do the right thing. */
enum conf_flag {
  CONF_FLAG_DEFAULT,
  CONF_FLAG_ON,
  CONF_FLAG_OFF
};

/* An enum used for the per directory configuration path_authz_method. */
enum path_authz_conf {
  CONF_PATHAUTHZ_DEFAULT,
  CONF_PATHAUTHZ_ON,
  CONF_PATHAUTHZ_OFF,
  CONF_PATHAUTHZ_BYPASS
};

/* per-dir configuration */
typedef struct dir_conf_t {
  const char *fs_path;               /* path to the SVN FS */
  const char *repo_name;             /* repository name */
  const char *xslt_uri;              /* XSL transform URI */
  const char *fs_parent_path;        /* path to parent of SVN FS'es  */
  enum conf_flag autoversioning;     /* whether autoversioning is active */
  enum conf_flag bulk_updates;       /* whether bulk updates are allowed */
  enum conf_flag v2_protocol;        /* whether HTTP v2 is advertised */
  enum path_authz_conf path_authz_method; /* how GET subrequests are handled */
  enum conf_flag list_parentpath;    /* whether to allow GET of parentpath */
  const char *root_dir;              /* our top-level directory */
  const char *master_uri;            /* URI to the master SVN repos */
  const char *activities_db;         /* path to activities database(s) */
} dir_conf_t;


#define INHERIT_VALUE(parent, child, field) \
                ((child)->field ? (child)->field : (parent)->field)


extern module AP_MODULE_DECLARE_DATA dav_svn_module;

/* The authz_svn provider for bypassing path authz. */
static authz_svn__subreq_bypass_func_t pathauthz_bypass_func = NULL;

static int
init(apr_pool_t *p, apr_pool_t *plog, apr_pool_t *ptemp, server_rec *s)
{
  svn_error_t *serr;
  ap_add_version_component(p, "SVN/" SVN_VER_NUMBER);

  serr = svn_fs_initialize(p);
  if (serr)
    {
      ap_log_perror(APLOG_MARK, APLOG_ERR, serr->apr_err, p,
                    "mod_dav_svn: error calling svn_fs_initialize: '%s'",
                    serr->message ? serr->message : "(no more info)");
      return HTTP_INTERNAL_SERVER_ERROR;
    }

  /* This returns void, so we can't check for error. */
  svn_utf_initialize(p);

  return OK;
}

static int
init_dso(apr_pool_t *pconf, apr_pool_t *plog, apr_pool_t *ptemp)
{
  /* This isn't ideal, we're not actually being called before any
     pool is created, but we are being called before the server or
     request pools are created, which is probably good enough for
     98% of cases. */

  svn_error_t *serr = svn_dso_initialize2();

  if (serr)
    {
      ap_log_perror(APLOG_MARK, APLOG_ERR, serr->apr_err, plog,
                    "mod_dav_svn: error calling svn_dso_initialize2: '%s'",
                    serr->message ? serr->message : "(no more info)");
      svn_error_clear(serr);
      return HTTP_INTERNAL_SERVER_ERROR;
    }

  return OK;
}

/* Implements the #create_server_config method of Apache's #module vtable. */
static void *
create_server_config(apr_pool_t *p, server_rec *s)
{
  return apr_pcalloc(p, sizeof(server_conf_t));
}


/* Implements the #merge_server_config method of Apache's #module vtable. */
static void *
merge_server_config(apr_pool_t *p, void *base, void *overrides)
{
  server_conf_t *parent = base;
  server_conf_t *child = overrides;
  server_conf_t *newconf;

  newconf = apr_pcalloc(p, sizeof(*newconf));

  newconf->special_uri = INHERIT_VALUE(parent, child, special_uri);

  return newconf;
}


/* Implements the #create_dir_config method of Apache's #module vtable. */
static void *
create_dir_config(apr_pool_t *p, char *dir)
{
  /* NOTE: dir==NULL creates the default per-dir config */
  dir_conf_t *conf = apr_pcalloc(p, sizeof(*conf));

  /* In subversion context dir is always considered to be coming from
     <Location /blah> directive. So we treat it as a urlpath. */
  if (dir)
    conf->root_dir = svn_urlpath__canonicalize(dir, p);
  conf->bulk_updates = CONF_FLAG_ON;
  conf->v2_protocol = CONF_FLAG_ON;

  return conf;
}


/* Implements the #merge_dir_config method of Apache's #module vtable. */
static void *
merge_dir_config(apr_pool_t *p, void *base, void *overrides)
{
  dir_conf_t *parent = base;
  dir_conf_t *child = overrides;
  dir_conf_t *newconf;

  newconf = apr_pcalloc(p, sizeof(*newconf));

  newconf->fs_path = INHERIT_VALUE(parent, child, fs_path);
  newconf->master_uri = INHERIT_VALUE(parent, child, master_uri);
  newconf->activities_db = INHERIT_VALUE(parent, child, activities_db);
  newconf->repo_name = INHERIT_VALUE(parent, child, repo_name);
  newconf->xslt_uri = INHERIT_VALUE(parent, child, xslt_uri);
  newconf->fs_parent_path = INHERIT_VALUE(parent, child, fs_parent_path);
  newconf->autoversioning = INHERIT_VALUE(parent, child, autoversioning);
  newconf->bulk_updates = INHERIT_VALUE(parent, child, bulk_updates);
  newconf->v2_protocol = INHERIT_VALUE(parent, child, v2_protocol);
  newconf->path_authz_method = INHERIT_VALUE(parent, child, path_authz_method);
  newconf->list_parentpath = INHERIT_VALUE(parent, child, list_parentpath);
  /* Prefer our parent's value over our new one - hence the swap. */
  newconf->root_dir = INHERIT_VALUE(child, parent, root_dir);

  return newconf;
}


static const char *
SVNReposName_cmd(cmd_parms *cmd, void *config, const char *arg1)
{
  dir_conf_t *conf = config;

  conf->repo_name = apr_pstrdup(cmd->pool, arg1);

  return NULL;
}


static const char *
SVNMasterURI_cmd(cmd_parms *cmd, void *config, const char *arg1)
{
  dir_conf_t *conf = config;
  apr_uri_t parsed_uri;
  const char *uri_base_name = "";

  /* SVNMasterURI requires mod_proxy and mod_proxy_http
   * (r->handler = "proxy-server" in mirror.c), make sure
   * they are present. */
  if (ap_find_linked_module("mod_proxy.c") == NULL)
    return "module mod_proxy not loaded, required for SVNMasterURI";
  if (ap_find_linked_module("mod_proxy_http.c") == NULL)
    return "module mod_proxy_http not loaded, required for SVNMasterURI";
  if (APR_SUCCESS != apr_uri_parse(cmd->pool, arg1, &parsed_uri))
    return "unable to parse SVNMasterURI value";
  if (parsed_uri.path)
    uri_base_name = svn_urlpath__basename(
                        svn_urlpath__canonicalize(parsed_uri.path, cmd->pool),
                        cmd->pool);
  if (! *uri_base_name)
    return "SVNMasterURI value must not be a server root";
  
  conf->master_uri = apr_pstrdup(cmd->pool, arg1);

  return NULL;
}


static const char *
SVNActivitiesDB_cmd(cmd_parms *cmd, void *config, const char *arg1)
{
  dir_conf_t *conf = config;

  conf->activities_db = apr_pstrdup(cmd->pool, arg1);

  return NULL;
}


static const char *
SVNIndexXSLT_cmd(cmd_parms *cmd, void *config, const char *arg1)
{
  dir_conf_t *conf = config;

  conf->xslt_uri = apr_pstrdup(cmd->pool, arg1);

  return NULL;
}


static const char *
SVNAutoversioning_cmd(cmd_parms *cmd, void *config, int arg)
{
  dir_conf_t *conf = config;

  if (arg)
    conf->autoversioning = CONF_FLAG_ON;
  else
    conf->autoversioning = CONF_FLAG_OFF;

  return NULL;
}


static const char *
SVNAllowBulkUpdates_cmd(cmd_parms *cmd, void *config, int arg)
{
  dir_conf_t *conf = config;

  if (arg)
    conf->bulk_updates = CONF_FLAG_ON;
  else
    conf->bulk_updates = CONF_FLAG_OFF;

  return NULL;
}


static const char *
SVNAdvertiseV2Protocol_cmd(cmd_parms *cmd, void *config, int arg)
{
  dir_conf_t *conf = config;

  if (arg)
    conf->v2_protocol = CONF_FLAG_ON;
  else
    conf->v2_protocol = CONF_FLAG_OFF;

  return NULL;
}


static const char *
SVNPathAuthz_cmd(cmd_parms *cmd, void *config, const char *arg1)
{
  dir_conf_t *conf = config;

  if (apr_strnatcasecmp("off", arg1) == 0)
    {
      conf->path_authz_method = CONF_PATHAUTHZ_OFF;
    }
  else if (apr_strnatcasecmp(PATHAUTHZ_BYPASS_ARG, arg1) == 0)
    {
      conf->path_authz_method = CONF_PATHAUTHZ_BYPASS;
      if (pathauthz_bypass_func == NULL)
        {
          pathauthz_bypass_func =
            ap_lookup_provider(AUTHZ_SVN__SUBREQ_BYPASS_PROV_GRP,
                               AUTHZ_SVN__SUBREQ_BYPASS_PROV_NAME,
                               AUTHZ_SVN__SUBREQ_BYPASS_PROV_VER);
        }
    }
  else
    {
      conf->path_authz_method = CONF_PATHAUTHZ_ON;
    }

  return NULL;
}


static const char *
SVNListParentPath_cmd(cmd_parms *cmd, void *config, int arg)
{
  dir_conf_t *conf = config;

  if (arg)
    conf->list_parentpath = CONF_FLAG_ON;
  else
    conf->list_parentpath = CONF_FLAG_OFF;

  return NULL;
}


static const char *
SVNPath_cmd(cmd_parms *cmd, void *config, const char *arg1)
{
  dir_conf_t *conf = config;

  if (conf->fs_parent_path != NULL)
    return "SVNPath cannot be defined at same time as SVNParentPath.";

  conf->fs_path = svn_dirent_internal_style(arg1, cmd->pool);

  return NULL;
}


static const char *
SVNParentPath_cmd(cmd_parms *cmd, void *config, const char *arg1)
{
  dir_conf_t *conf = config;

  if (conf->fs_path != NULL)
    return "SVNParentPath cannot be defined at same time as SVNPath.";

  conf->fs_parent_path = svn_dirent_internal_style(arg1, cmd->pool);

  return NULL;
}


static const char *
SVNSpecialURI_cmd(cmd_parms *cmd, void *config, const char *arg1)
{
  server_conf_t *conf;
  char *uri;
  apr_size_t len;

  uri = apr_pstrdup(cmd->pool, arg1);

  /* apply a bit of processing to the thing:
     - eliminate .. and . components
     - eliminate double slashes
     - eliminate leading and trailing slashes
     */
  ap_getparents(uri);
  ap_no2slash(uri);
  if (*uri == '/')
    ++uri;
  len = strlen(uri);
  if (len > 0 && uri[len - 1] == '/')
    uri[--len] = '\0';
  if (len == 0)
    return "The special URI path must have at least one component.";

  conf = ap_get_module_config(cmd->server->module_config,
                              &dav_svn_module);
  conf->special_uri = uri;

  return NULL;
}

<<<<<<< HEAD

=======
>>>>>>> fa3d1836
static apr_uint64_t
parse_number(const char *arg)
{
  const char *c;
  for (c = arg; *c != 0; ++c)
    if (!svn_ctype_isdigit (*c))
      return (apr_uint64_t)(-1);

  return apr_strtoi64(arg, NULL, 0);
}

static const char *
SVNInMemoryCacheSize_cmd(cmd_parms *cmd, void *config, const char *arg1)
{
  svn_fs_cache_config_t settings = *svn_fs_get_cache_config();

  apr_uint64_t value = parse_number(arg1);
  if (value == (apr_uint64_t)(-1))
    return "Invalid decimal number for the SVN cache size.";

  settings.cache_size = value * 0x100000;

  svn_fs_set_cache_config(&settings);

  return NULL;
}

<<<<<<< HEAD
static const char *
SVNMaxOpenFileHandles_cmd(cmd_parms *cmd, void *config, const char *arg1)
{
  svn_fs_cache_config_t settings = *svn_fs_get_cache_config();

  apr_uint64_t value = parse_number(arg1);
  if (value == (apr_uint64_t)(-1))
    return "Invalid decimal number for the open file handle count.";

  settings.file_handle_count = (apr_size_t)value;

  svn_fs_set_cache_config(&settings);

  return NULL;
}

=======
>>>>>>> fa3d1836

/** Accessor functions for the module's configuration state **/

const char *
dav_svn__get_fs_path(request_rec *r)
{
  dir_conf_t *conf;

  conf = ap_get_module_config(r->per_dir_config, &dav_svn_module);
  return conf->fs_path;
}


const char *
dav_svn__get_fs_parent_path(request_rec *r)
{
  dir_conf_t *conf;

  conf = ap_get_module_config(r->per_dir_config, &dav_svn_module);
  return conf->fs_parent_path;
}


AP_MODULE_DECLARE(dav_error *)
dav_svn_get_repos_path(request_rec *r,
                       const char *root_path,
                       const char **repos_path)
{

  const char *fs_path;
  const char *fs_parent_path;
  const char *repos_name;
  const char *ignored_path_in_repos;
  const char *ignored_cleaned_uri;
  const char *ignored_relative;
  int ignored_had_slash;
  dav_error *derr;

  /* Handle the SVNPath case. */
  fs_path = dav_svn__get_fs_path(r);

  if (fs_path != NULL)
    {
      *repos_path = fs_path;
      return NULL;
    }

  /* Handle the SVNParentPath case.  If neither directive was used,
     dav_svn_split_uri will throw a suitable error for us - we do
     not need to check that here. */
  fs_parent_path = dav_svn__get_fs_parent_path(r);

  /* Split the svn URI to get the name of the repository below
     the parent path. */
  derr = dav_svn_split_uri(r, r->uri, root_path,
                           &ignored_cleaned_uri, &ignored_had_slash,
                           &repos_name,
                           &ignored_relative, &ignored_path_in_repos);
  if (derr)
    return derr;

  /* Construct the full path from the parent path base directory
     and the repository name. */
  *repos_path = svn_urlpath__join(fs_parent_path, repos_name, r->pool);
  return NULL;
}


const char *
dav_svn__get_repo_name(request_rec *r)
{
  dir_conf_t *conf;

  conf = ap_get_module_config(r->per_dir_config, &dav_svn_module);
  return conf->repo_name;
}


const char *
dav_svn__get_root_dir(request_rec *r)
{
  dir_conf_t *conf;

  conf = ap_get_module_config(r->per_dir_config, &dav_svn_module);
  return conf->root_dir;
}


const char *
dav_svn__get_master_uri(request_rec *r)
{
  dir_conf_t *conf;

  conf = ap_get_module_config(r->per_dir_config, &dav_svn_module);
  return conf->master_uri;
}


const char *
dav_svn__get_xslt_uri(request_rec *r)
{
  dir_conf_t *conf;

  conf = ap_get_module_config(r->per_dir_config, &dav_svn_module);
  return conf->xslt_uri;
}


const char *
dav_svn__get_special_uri(request_rec *r)
{
  server_conf_t *conf;

  conf = ap_get_module_config(r->server->module_config,
                              &dav_svn_module);
  return conf->special_uri ? conf->special_uri : SVN_DEFAULT_SPECIAL_URI;
}


const char *
dav_svn__get_me_resource_uri(request_rec *r)
{
  return apr_pstrcat(r->pool, dav_svn__get_special_uri(r), "/me",
                     (char *)NULL);
}


const char *
dav_svn__get_rev_stub(request_rec *r)
{
  return apr_pstrcat(r->pool, dav_svn__get_special_uri(r), "/rev",
                     (char *)NULL);
}


const char *
dav_svn__get_rev_root_stub(request_rec *r)
{
  return apr_pstrcat(r->pool, dav_svn__get_special_uri(r), "/rvr",
                     (char *)NULL);
}


const char *
dav_svn__get_txn_stub(request_rec *r)
{
  return apr_pstrcat(r->pool, dav_svn__get_special_uri(r), "/txn",
                     (char *)NULL);
}


const char *
dav_svn__get_txn_root_stub(request_rec *r)
{
  return apr_pstrcat(r->pool, dav_svn__get_special_uri(r), "/txr", (char *)NULL);
}


svn_boolean_t
dav_svn__get_autoversioning_flag(request_rec *r)
{
  dir_conf_t *conf;

  conf = ap_get_module_config(r->per_dir_config, &dav_svn_module);
  return conf->autoversioning == CONF_FLAG_ON;
}


svn_boolean_t
dav_svn__get_bulk_updates_flag(request_rec *r)
{
  dir_conf_t *conf;

  conf = ap_get_module_config(r->per_dir_config, &dav_svn_module);
  return conf->bulk_updates == CONF_FLAG_ON;
}


svn_boolean_t
dav_svn__get_v2_protocol_flag(request_rec *r)
{
  dir_conf_t *conf;

  conf = ap_get_module_config(r->per_dir_config, &dav_svn_module);
  return conf->v2_protocol == CONF_FLAG_ON;
}


/* FALSE if path authorization should be skipped.
 * TRUE if either the bypass or the apache subrequest methods should be used.
 */
svn_boolean_t
dav_svn__get_pathauthz_flag(request_rec *r)
{
  dir_conf_t *conf;

  conf = ap_get_module_config(r->per_dir_config, &dav_svn_module);
  return conf->path_authz_method != CONF_PATHAUTHZ_OFF;
}

/* Function pointer if we should use the bypass directly to mod_authz_svn.
 * NULL otherwise. */
authz_svn__subreq_bypass_func_t
dav_svn__get_pathauthz_bypass(request_rec *r)
{
  dir_conf_t *conf;

  conf = ap_get_module_config(r->per_dir_config, &dav_svn_module);

  if (conf->path_authz_method == CONF_PATHAUTHZ_BYPASS)
    return pathauthz_bypass_func;
  return NULL;
}


svn_boolean_t
dav_svn__get_list_parentpath_flag(request_rec *r)
{
  dir_conf_t *conf;

  conf = ap_get_module_config(r->per_dir_config, &dav_svn_module);
  return conf->list_parentpath == CONF_FLAG_ON;
}


const char *
dav_svn__get_activities_db(request_rec *r)
{
  dir_conf_t *conf;

  conf = ap_get_module_config(r->per_dir_config, &dav_svn_module);
  return conf->activities_db;
}


static void
merge_xml_filter_insert(request_rec *r)
{
  /* We only care about MERGE and DELETE requests. */
  if ((r->method_number == M_MERGE)
      || (r->method_number == M_DELETE))
    {
      dir_conf_t *conf;
      conf = ap_get_module_config(r->per_dir_config, &dav_svn_module);

      /* We only care if we are configured. */
      if (conf->fs_path || conf->fs_parent_path)
        {
          ap_add_input_filter("SVN-MERGE", NULL, r, r->connection);
        }
    }
}


typedef struct merge_ctx_t {
  apr_bucket_brigade *bb;
  apr_xml_parser *parser;
  apr_pool_t *pool;
} merge_ctx_t;


static apr_status_t
merge_xml_in_filter(ap_filter_t *f,
                    apr_bucket_brigade *bb,
                    ap_input_mode_t mode,
                    apr_read_type_e block,
                    apr_off_t readbytes)
{
  apr_status_t rv;
  request_rec *r = f->r;
  merge_ctx_t *ctx = f->ctx;
  apr_bucket *bucket;
  int seen_eos = 0;

  /* We shouldn't be added if we're not a MERGE/DELETE, but double check. */
  if ((r->method_number != M_MERGE)
      && (r->method_number != M_DELETE))
    {
      ap_remove_input_filter(f);
      return ap_get_brigade(f->next, bb, mode, block, readbytes);
    }

  if (!ctx)
    {
      f->ctx = ctx = apr_palloc(r->pool, sizeof(*ctx));
      ctx->parser = apr_xml_parser_create(r->pool);
      ctx->bb = apr_brigade_create(r->pool, r->connection->bucket_alloc);
      apr_pool_create(&ctx->pool, r->pool);
    }

  rv = ap_get_brigade(f->next, ctx->bb, mode, block, readbytes);

  if (rv != APR_SUCCESS)
    return rv;

  for (bucket = APR_BRIGADE_FIRST(ctx->bb);
       bucket != APR_BRIGADE_SENTINEL(ctx->bb);
       bucket = APR_BUCKET_NEXT(bucket))
    {
      const char *data;
      apr_size_t len;

      if (APR_BUCKET_IS_EOS(bucket))
        {
          seen_eos = 1;
          break;
        }

      if (APR_BUCKET_IS_METADATA(bucket))
        continue;

      rv = apr_bucket_read(bucket, &data, &len, APR_BLOCK_READ);
      if (rv != APR_SUCCESS)
        return rv;

      rv = apr_xml_parser_feed(ctx->parser, data, len);
      if (rv != APR_SUCCESS)
        {
          /* Clean up the parser. */
          (void) apr_xml_parser_done(ctx->parser, NULL);
          break;
        }
    }

  /* This will clear-out the ctx->bb as well. */
  APR_BRIGADE_CONCAT(bb, ctx->bb);

  if (seen_eos)
    {
      apr_xml_doc *pdoc;

      /* Remove ourselves now. */
      ap_remove_input_filter(f);

      /* tell the parser that we're done */
      rv = apr_xml_parser_done(ctx->parser, &pdoc);
      if (rv == APR_SUCCESS)
        {
#if APR_CHARSET_EBCDIC
          apr_xml_parser_convert_doc(r->pool, pdoc, ap_hdrs_from_ascii);
#endif
          /* stash the doc away for mod_dav_svn's later use. */
          rv = apr_pool_userdata_set(pdoc, "svn-request-body",
                                     NULL, r->pool);
          if (rv != APR_SUCCESS)
            return rv;

        }
    }

  return APR_SUCCESS;
}


/* Response handler for POST requests (protocol-v2 commits).  */
static int dav_svn__handler(request_rec *r)
{
  /* HTTP-defined Methods we handle */
  r->allowed = 0
    | (AP_METHOD_BIT << M_POST);

  if (r->method_number == M_POST) {
    return dav_svn__method_post(r);
  }

  return DECLINED;
}





/** Module framework stuff **/

/* Implements the #cmds member of Apache's #module vtable. */
static const command_rec cmds[] =
{
  /* per directory/location */
  AP_INIT_TAKE1("SVNPath", SVNPath_cmd, NULL, ACCESS_CONF,
                "specifies the location in the filesystem for a Subversion "
                "repository's files."),

  /* per server */
  AP_INIT_TAKE1("SVNSpecialURI", SVNSpecialURI_cmd, NULL, RSRC_CONF,
                "specify the URI component for special Subversion "
                "resources"),

  /* per directory/location */
  AP_INIT_TAKE1("SVNReposName", SVNReposName_cmd, NULL, ACCESS_CONF,
                "specify the name of a Subversion repository"),

  /* per directory/location */
  AP_INIT_TAKE1("SVNIndexXSLT", SVNIndexXSLT_cmd, NULL, ACCESS_CONF,
                "specify the URI of an XSL transformation for "
                "directory indexes"),

  /* per directory/location */
  AP_INIT_TAKE1("SVNParentPath", SVNParentPath_cmd, NULL, ACCESS_CONF,
                "specifies the location in the filesystem whose "
                "subdirectories are assumed to be Subversion repositories."),

  /* per directory/location */
  AP_INIT_FLAG("SVNAutoversioning", SVNAutoversioning_cmd, NULL,
               ACCESS_CONF|RSRC_CONF, "turn on deltaV autoversioning."),

  /* per directory/location */
  AP_INIT_TAKE1("SVNPathAuthz", SVNPathAuthz_cmd, NULL,
               ACCESS_CONF|RSRC_CONF,
               "control path-based authz by enabling subrequests(On,default), "
               "disabling subrequests(Off), or"
               "querying mod_authz_svn directly(" PATHAUTHZ_BYPASS_ARG ")"),

  /* per directory/location */
  AP_INIT_FLAG("SVNListParentPath", SVNListParentPath_cmd, NULL,
               ACCESS_CONF|RSRC_CONF, "allow GET of SVNParentPath."),

  /* per directory/location */
  AP_INIT_TAKE1("SVNMasterURI", SVNMasterURI_cmd, NULL, ACCESS_CONF,
                "specifies a URI to access a master Subversion repository"),

  /* per directory/location */
  AP_INIT_TAKE1("SVNActivitiesDB", SVNActivitiesDB_cmd, NULL, ACCESS_CONF,
                "specifies the location in the filesystem in which the "
                "activities database(s) should be stored"),

  /* per directory/location */
  AP_INIT_FLAG("SVNAllowBulkUpdates", SVNAllowBulkUpdates_cmd, NULL,
               ACCESS_CONF|RSRC_CONF,
               "enables support for bulk update-style requests (as opposed to "
               "only skeletal reports that require additional per-file "
               "downloads."),

  /* per directory/location */
  AP_INIT_FLAG("SVNAdvertiseV2Protocol", SVNAdvertiseV2Protocol_cmd, NULL,
               ACCESS_CONF|RSRC_CONF,
               "enables server advertising of support for version 2 of "
               "Subversion's HTTP protocol (default values is On)."),

  /* per server */
  AP_INIT_TAKE1("SVNInMemoryCacheSize", SVNInMemoryCacheSize_cmd, NULL,
               RSRC_CONF,
               "specify the maximum size im MB per process of Subversion's "
               "in-memory object cache (default values is 128 if threading "
               "is supported, 16 if not; 0 deactivates the cache)."),

<<<<<<< HEAD
  /* per server */
  AP_INIT_TAKE1("SVNMaxOpenFileHandles", SVNMaxOpenFileHandles_cmd, NULL,
               RSRC_CONF,
               "specify the maximum of unused file handles kept open per "
               "process (default values is 16)."),

=======
>>>>>>> fa3d1836
  { NULL }
};


static dav_provider provider =
{
  &dav_svn__hooks_repository,
  &dav_svn__hooks_propdb,
  &dav_svn__hooks_locks,
  &dav_svn__hooks_vsn,
  NULL,                       /* binding */
  NULL                        /* search */
};


/* Implements the #register_hooks method of Apache's #module vtable. */
static void
register_hooks(apr_pool_t *pconf)
{
  ap_hook_pre_config(init_dso, NULL, NULL, APR_HOOK_REALLY_FIRST);
  ap_hook_post_config(init, NULL, NULL, APR_HOOK_MIDDLE);

  /* our provider */
  dav_register_provider(pconf, "svn", &provider);

  /* input filter to read MERGE bodies. */
  ap_register_input_filter("SVN-MERGE", merge_xml_in_filter, NULL,
                           AP_FTYPE_RESOURCE);
  ap_hook_insert_filter(merge_xml_filter_insert, NULL, NULL,
                        APR_HOOK_MIDDLE);

  /* general request handler for methods which mod_dav DECLINEs. */
  ap_hook_handler(dav_svn__handler, NULL, NULL, APR_HOOK_LAST);

  /* live property handling */
  dav_hook_gather_propsets(dav_svn__gather_propsets, NULL, NULL,
                           APR_HOOK_MIDDLE);
  dav_hook_find_liveprop(dav_svn__find_liveprop, NULL, NULL, APR_HOOK_MIDDLE);
  dav_hook_insert_all_liveprops(dav_svn__insert_all_liveprops, NULL, NULL,
                                APR_HOOK_MIDDLE);
  dav_register_liveprop_group(pconf, &dav_svn__liveprop_group);

  /* Proxy / mirroring filters and fixups */
  ap_register_output_filter("LocationRewrite", dav_svn__location_header_filter,
                            NULL, AP_FTYPE_CONTENT_SET);
  ap_register_output_filter("ReposRewrite", dav_svn__location_body_filter,
                            NULL, AP_FTYPE_CONTENT_SET);
  ap_register_input_filter("IncomingRewrite", dav_svn__location_in_filter,
                           NULL, AP_FTYPE_CONTENT_SET);
  ap_hook_fixups(dav_svn__proxy_request_fixup, NULL, NULL, APR_HOOK_MIDDLE);
}


module AP_MODULE_DECLARE_DATA dav_svn_module =
{
  STANDARD20_MODULE_STUFF,
  create_dir_config,    /* dir config creater */
  merge_dir_config,     /* dir merger --- default is to override */
  create_server_config, /* server config */
  merge_server_config,  /* merge server config */
  cmds,                 /* command table */
  register_hooks,       /* register hooks */
};<|MERGE_RESOLUTION|>--- conflicted
+++ resolved
@@ -420,10 +420,6 @@
   return NULL;
 }
 
-<<<<<<< HEAD
-
-=======
->>>>>>> fa3d1836
 static apr_uint64_t
 parse_number(const char *arg)
 {
@@ -451,7 +447,6 @@
   return NULL;
 }
 
-<<<<<<< HEAD
 static const char *
 SVNMaxOpenFileHandles_cmd(cmd_parms *cmd, void *config, const char *arg1)
 {
@@ -468,8 +463,6 @@
   return NULL;
 }
 
-=======
->>>>>>> fa3d1836
  
 /** Accessor functions for the module's configuration state **/
@@ -918,15 +911,12 @@
                "in-memory object cache (default values is 128 if threading "
                "is supported, 16 if not; 0 deactivates the cache)."),
 
-<<<<<<< HEAD
   /* per server */
   AP_INIT_TAKE1("SVNMaxOpenFileHandles", SVNMaxOpenFileHandles_cmd, NULL,
                RSRC_CONF,
                "specify the maximum of unused file handles kept open per "
                "process (default values is 16)."),
 
-=======
->>>>>>> fa3d1836
   { NULL }
 };
 
