--- conflicted
+++ resolved
@@ -2,22 +2,17 @@
  * commit.c :  routines for committing changes to the server
  *
  * ====================================================================
- *    Licensed to the Apache Software Foundation (ASF) under one
- *    or more contributor license agreements.  See the NOTICE file
- *    distributed with this work for additional information
- *    regarding copyright ownership.  The ASF licenses this file
- *    to you under the Apache License, Version 2.0 (the
- *    "License"); you may not use this file except in compliance
- *    with the License.  You may obtain a copy of the License at
+ * Copyright (c) 2000-2008 CollabNet.  All rights reserved.
  *
- *      http://www.apache.org/licenses/LICENSE-2.0
+ * This software is licensed as described in the file COPYING, which
+ * you should have received as part of this distribution.  The terms
+ * are also available at http://subversion.tigris.org/license-1.html.
+ * If newer versions of this license are posted there, you may use a
+ * newer version instead, at your option.
  *
- *    Unless required by applicable law or agreed to in writing,
- *    software distributed under the License is distributed on an
- *    "AS IS" BASIS, WITHOUT WARRANTIES OR CONDITIONS OF ANY
- *    KIND, either express or implied.  See the License for the
- *    specific language governing permissions and limitations
- *    under the License.
+ * This software consists of voluntary contributions made by many
+ * individuals.  For exact contribution history, see the revision
+ * history and logs, available at http://subversion.tigris.org/.
  * ====================================================================
  */
 
@@ -38,7 +33,6 @@
 #include "svn_io.h"
 #include "svn_ra.h"
 #include "../libsvn_ra/ra_loader.h"
-#include "svn_dirent_uri.h"
 #include "svn_path.h"
 #include "svn_xml.h"
 #include "svn_dav.h"
@@ -205,9 +199,9 @@
          the version resource URL of RSRC. */
       if (parent && parent->vsn_url && parent->revision == rsrc->revision)
         {
-          rsrc->vsn_url = svn_path_url_add_component2(parent->vsn_url,
-                                                      rsrc->name,
-                                                      rsrc->pool);
+          rsrc->vsn_url = svn_path_url_add_component(parent->vsn_url,
+                                                     rsrc->name,
+                                                     rsrc->pool);
           return SVN_NO_ERROR;
         }
 
@@ -233,7 +227,7 @@
                                              rsrc->revision,
                                              pool));
 
-      url = svn_path_url_add_component2(bc_url.data, bc_relative.data, pool);
+      url = svn_path_url_add_component(bc_url.data, bc_relative.data, pool);
     }
 
   /* Get the DAV:checked-in property, which contains the URL of the
@@ -327,8 +321,8 @@
      the activity, and create the activity.  The URL for our activity
      will be ACTIVITY_COLL/UUID */
   SVN_ERR(get_activity_collection(cc, &activity_collection, FALSE, pool));
-  url = svn_path_url_add_component2(activity_collection->data,
-                                    uuid_buf, pool);
+  url = svn_path_url_add_component(activity_collection->data,
+                                   uuid_buf, pool);
   SVN_ERR(svn_ra_neon__simple_request(&code, cc->ras,
                                       "MKACTIVITY", url, NULL, NULL,
                                       201 /* Created */,
@@ -340,8 +334,8 @@
   if (code == 404)
     {
       SVN_ERR(get_activity_collection(cc, &activity_collection, TRUE, pool));
-      url = svn_path_url_add_component2(activity_collection->data,
-                                        uuid_buf, pool);
+      url = svn_path_url_add_component(activity_collection->data,
+                                       uuid_buf, pool);
       SVN_ERR(svn_ra_neon__simple_request(&code, cc->ras,
                                           "MKACTIVITY", url, NULL, NULL,
                                           201, 0, pool));
@@ -375,7 +369,7 @@
   rsrc->pool = pool;
   rsrc->revision = revision;
   rsrc->name = name;
-  rsrc->url = svn_path_url_add_component2(parent->url, name, pool);
+  rsrc->url = svn_path_url_add_component(parent->url, name, pool);
   rsrc->local_path = svn_path_join(parent->local_path, name, pool);
 
   /* Case 1:  the resource is truly "new".  Either it was added as a
@@ -384,7 +378,7 @@
      URL by the rules of deltaV:  "copy structure is preserved below
      the WR you COPY to."  */
   if (created || (parent->vsn_url == NULL))
-    rsrc->wr_url = svn_path_url_add_component2(parent->wr_url, name, pool);
+    rsrc->wr_url = svn_path_url_add_component(parent->wr_url, name, pool);
 
   /* Case 2: the resource is already under version-control somewhere.
      This means it has a VR URL already, and the WR URL won't exist
@@ -701,7 +695,7 @@
                                          apr_pool_t *pool)
 {
   resource_baton_t *parent = parent_baton;
-  const char *name = svn_relpath_basename(path, pool);
+  const char *name = svn_path_basename(path, pool);
   apr_hash_t *extra_headers = NULL;
   const char *child;
   int code;
@@ -723,7 +717,7 @@
                             NULL, FALSE, pool));
 
   /* create the URL for the child resource */
-  child = svn_path_url_add_component2(parent->rsrc->wr_url, name, pool);
+  child = svn_path_url_add_component(parent->rsrc->wr_url, name, pool);
 
   /* Start out assuming that we're deleting a file;  try to lookup the
      path itself in the token-hash, and if found, attach it to the If:
@@ -738,8 +732,8 @@
           const char *token_header_val;
           const char *token_uri;
 
-          token_uri = svn_path_url_add_component2(parent->cc->ras->url->data,
-                                                  path, pool);
+          token_uri = svn_path_url_add_component(parent->cc->ras->url->data,
+                                                 path, pool);
           token_header_val = apr_psprintf(pool, "<%s> (<%s>)",
                                           token_uri, token);
           extra_headers = apr_hash_make(pool);
@@ -850,7 +844,7 @@
   resource_baton_t *parent = parent_baton;
   resource_baton_t *child;
   int code;
-  const char *name = svn_relpath_basename(path, dir_pool);
+  const char *name = svn_path_basename(path, dir_pool);
   apr_pool_t *workpool = svn_pool_create(dir_pool);
   version_rsrc_t *rsrc = NULL;
 
@@ -898,9 +892,9 @@
          "source" argument to the COPY request.  The "Destination:"
          header given to COPY is simply the wr_url that is already
          part of the child object. */
-      copy_src = svn_path_url_add_component2(bc_url.data,
-                                             bc_relative.data,
-                                             workpool);
+      copy_src = svn_path_url_add_component(bc_url.data,
+                                            bc_relative.data,
+                                            workpool);
 
       /* Have neon do the COPY. */
       SVN_ERR(svn_ra_neon__copy(parent->cc->ras,
@@ -931,7 +925,7 @@
 {
   resource_baton_t *parent = parent_baton;
   resource_baton_t *child = apr_pcalloc(dir_pool, sizeof(*child));
-  const char *name = svn_relpath_basename(path, dir_pool);
+  const char *name = svn_path_basename(path, dir_pool);
   apr_pool_t *workpool = svn_pool_create(dir_pool);
   version_rsrc_t *rsrc = NULL;
 
@@ -996,13 +990,13 @@
 {
   resource_baton_t *parent = parent_baton;
   resource_baton_t *file;
-  const char *name = svn_relpath_basename(path, file_pool);
+  const char *name = svn_path_basename(path, file_pool);
   apr_pool_t *workpool = svn_pool_create(file_pool);
   version_rsrc_t *rsrc = NULL;
 
   /*
   ** To add a new file into the repository, we CHECKOUT the parent
-  ** collection, then PUT the file as a member of the resulting working
+  ** collection, then PUT the file as a member of the resuling working
   ** collection.
   **
   ** If the file was copied from elsewhere, then we will use the COPY
@@ -1099,9 +1093,9 @@
          "source" argument to the COPY request.  The "Destination:"
          header given to COPY is simply the wr_url that is already
          part of the file_baton. */
-      copy_src = svn_path_url_add_component2(bc_url.data,
-                                             bc_relative.data,
-                                             workpool);
+      copy_src = svn_path_url_add_component(bc_url.data,
+                                            bc_relative.data,
+                                            workpool);
 
       /* Have neon do the COPY. */
       SVN_ERR(svn_ra_neon__copy(parent->cc->ras,
@@ -1134,7 +1128,7 @@
 {
   resource_baton_t *parent = parent_baton;
   resource_baton_t *file;
-  const char *name = svn_relpath_basename(path, file_pool);
+  const char *name = svn_path_basename(path, file_pool);
   apr_pool_t *workpool = svn_pool_create(file_pool);
   version_rsrc_t *rsrc = NULL;
 
@@ -1215,11 +1209,6 @@
   /* ### oh, hell. Neon's request body support is either text (a C string),
      ### or a FILE*. since we are getting binary data, we must use a FILE*
      ### for now. isn't that special? */
-<<<<<<< HEAD
-  SVN_ERR(svn_io_open_unique_file3(&baton->tmpfile, NULL, NULL,
-                                   svn_io_file_del_on_pool_cleanup,
-                                   file->pool, pool));
-=======
 
   /* Create a temp file in the system area to hold the contents. Note that
      we need a file since we will be rewinding it. The file will be closed
@@ -1238,7 +1227,6 @@
                                      tempfile_name, ".tmp",
                                      svn_io_file_del_on_pool_cleanup,
                                      file->pool, pool));
->>>>>>> 3392406b
 
   stream = svn_stream_create(baton, pool);
   svn_stream_set_write(stream, commit_stream_write);
@@ -1306,9 +1294,9 @@
         svn_ra_neon__set_header
           (extra_headers, "If",
            apr_psprintf(pool, "<%s> (<%s>)",
-                        svn_path_url_add_component2(cc->ras->url->data,
-                                                    file->rsrc->url,
-                                                    request->pool),
+                        svn_path_url_add_component(cc->ras->url->data,
+                                                   file->rsrc->url,
+                                                   request->pool),
                         file->token));
 
       if (pb->base_checksum)
