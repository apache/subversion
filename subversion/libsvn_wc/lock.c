/*
 * lock.c:  routines for locking working copy subdirectories.
 *
 * ====================================================================
<<<<<<< HEAD
 * Copyright (c) 2000-2007 CollabNet.  All rights reserved.
=======
 *    Licensed to the Subversion Corporation (SVN Corp.) under one
 *    or more contributor license agreements.  See the NOTICE file
 *    distributed with this work for additional information
 *    regarding copyright ownership.  The SVN Corp. licenses this file
 *    to you under the Apache License, Version 2.0 (the
 *    "License"); you may not use this file except in compliance
 *    with the License.  You may obtain a copy of the License at
>>>>>>> 79d0a718
 *
 *      http://www.apache.org/licenses/LICENSE-2.0
 *
 *    Unless required by applicable law or agreed to in writing,
 *    software distributed under the License is distributed on an
 *    "AS IS" BASIS, WITHOUT WARRANTIES OR CONDITIONS OF ANY
 *    KIND, either express or implied.  See the License for the
 *    specific language governing permissions and limitations
 *    under the License.
 * ====================================================================
 */

#include <apr_pools.h>
#include <apr_time.h>

#include "svn_pools.h"
#include "svn_dirent_uri.h"
#include "svn_path.h"
#include "svn_sorts.h"
<<<<<<< HEAD
=======
#include "svn_hash.h"
>>>>>>> 79d0a718
#include "svn_types.h"

#include "wc.h"
#include "adm_files.h"
#include "lock.h"
#include "props.h"
#include "log.h"
#include "entries.h"
#include "wc_db.h"

#include "svn_private_config.h"
#include "private/svn_wc_private.h"




struct svn_wc_adm_access_t
{
  /* PATH to directory which contains the administrative area */
  const char *path;

  /* And the absolute form of the path.  */
  const char *abspath;

  /* Indicates that the baton has been closed. */
  svn_boolean_t closed;

  /* Handle to the administrative database. */
  svn_wc__db_t *db;

  /* Was the DB provided to us? If so, then we'll never close it.  */
  svn_boolean_t db_provided;

  /* ENTRIES_HIDDEN is all cached entries including those in
     state deleted or state absent. It may be NULL. */
  apr_hash_t *entries_all;

  /* POOL is used to allocate cached items, they need to persist for the
     lifetime of this access baton */
  apr_pool_t *pool;

};


/* This is a placeholder used in the set hash to represent missing
   directories.  Only its address is important, it contains no useful
   data. */
static const svn_wc_adm_access_t missing;
#define IS_MISSING(lock) ((lock) == &missing)

/* ### hack for now. future functionality coming in a future revision.  */
#define svn_wc__db_is_closed(db) FALSE



/* ### these functions are here for forward references. generally, they're
   ### here to avoid the code churn from moving the definitions.  */

static svn_error_t *
do_close(svn_wc_adm_access_t *adm_access, svn_boolean_t preserve_lock,
         apr_pool_t *scratch_pool);

static svn_error_t *
add_to_shared(svn_wc_adm_access_t *lock, apr_pool_t *scratch_pool);

static svn_error_t *
close_single(svn_wc_adm_access_t *adm_access,
             svn_boolean_t preserve_lock,
             apr_pool_t *scratch_pool);

static svn_error_t *
alloc_db(svn_wc__db_t **db,
         svn_config_t *config,
         apr_pool_t *result_pool,
         apr_pool_t *scratch_pool);


svn_error_t *
svn_wc__internal_check_wc(int *wc_format,
                          svn_wc__db_t *db,
                          const char *local_abspath,
                          apr_pool_t *scratch_pool)
{
  svn_error_t *err;

  err = svn_wc__db_temp_get_format(wc_format, db, local_abspath, scratch_pool);
  if (err)
    {
      svn_node_kind_t kind;

      if (err->apr_err != SVN_ERR_WC_MISSING)
        return svn_error_return(err);
      svn_error_clear(err);

      /* ### the stuff below seems to be redundant. get_format() probably
         ### does all this.
         ###
         ### investigate all callers. DEFINITELY keep in mind the
         ### svn_wc_check_wc() entrypoint.
      */

      /* If the format file does not exist or path not directory, then for
         our purposes this is not a working copy, so return 0. */
      *wc_format = 0;

      /* Check path itself exists. */
      SVN_ERR(svn_io_check_path(local_abspath, &kind, scratch_pool));
      if (kind == svn_node_none)
        {
          return svn_error_createf(APR_ENOENT, NULL, _("'%s' does not exist"),
                                   svn_dirent_local_style(local_abspath,
                                                          scratch_pool));
        }
    }

  return SVN_NO_ERROR;
}


svn_error_t *
svn_wc_check_wc2(int *wc_format,
                 svn_wc_context_t *wc_ctx,
                 const char *local_abspath,
                 apr_pool_t *pool)
{
  return svn_error_return(
    svn_wc__internal_check_wc(wc_format, wc_ctx->db, local_abspath, pool));
}


/* Cleanup for a locked access baton.

   This handles closing access batons when their pool gets destroyed.
   The physical locks associated with such batons remain in the working
   copy if they are protecting work items in the workqueue.  */
static apr_status_t
pool_cleanup_locked(void *p)
{
  svn_wc_adm_access_t *lock = p;
  apr_uint64_t id;
  svn_skel_t *work_item;
  svn_error_t *err;

  if (lock->closed)
    return APR_SUCCESS;

  /* If the DB is closed, then we have a bunch of extra work to do.  */
  if (svn_wc__db_is_closed(lock->db))
    {
      apr_pool_t *scratch_pool;
      svn_wc__db_t *db;

      lock->closed = TRUE;

      /* If there is no ADM area, then we definitely have no work items
         or physical locks to worry about. Bail out.  */
      if (!svn_wc__adm_area_exists(lock, lock->pool))
        return APR_SUCCESS;

      /* Creating a subpool is safe within a pool cleanup, as long as
         we're absolutely sure to destroy it before we exit this function.

         We avoid using LOCK->POOL to keep the following functions from
         hanging cleanups or subpools from it. (the cleanups *might* get
         run, but the subpools will NOT be destroyed)  */
      scratch_pool = svn_pool_create(lock->pool);

      err = alloc_db(&db, NULL /* config */, scratch_pool, scratch_pool);
      if (!err)
        {
          err = svn_wc__db_wq_fetch(&id, &work_item, db, lock->abspath,
                                    scratch_pool, scratch_pool);
          if (!err && work_item == NULL)
            {
              /* There is no remaining work, so we're good to remove any
                 potential "physical" lock.  */
              err = svn_wc__db_wclock_remove(db, lock->abspath, scratch_pool);
            }
        }
      svn_error_clear(err);

      /* Closes the DB, too.  */
      svn_pool_destroy(scratch_pool);

      return APR_SUCCESS;
    }

  /* ### should we create an API that just looks, but doesn't return?  */
  err = svn_wc__db_wq_fetch(&id, &work_item, lock->db, lock->abspath,
                            lock->pool, lock->pool);

  /* Close just this access baton. The pool cleanup will close the rest.  */
  if (!err)
    err = close_single(lock,
                       work_item != NULL /* preserve_lock */,
                       lock->pool);

  if (err)
    {
      apr_status_t apr_err = err->apr_err;
      svn_error_clear(err);
      return apr_err;
    }

  return APR_SUCCESS;
}


/* Cleanup for a readonly access baton.  */
static apr_status_t
pool_cleanup_readonly(void *data)
{
  svn_wc_adm_access_t *lock = data;
  svn_error_t *err;

  if (lock->closed)
    return APR_SUCCESS;

  /* If the DB is closed, then we have nothing to do. There are no
     "physical" locks to remove, and we don't care whether this baton
     is registered with the DB.  */
  if (svn_wc__db_is_closed(lock->db))
    return APR_SUCCESS;

  /* Close this baton. No lock to preserve. Since this is part of the
     pool cleanup, we don't need to close children -- the cleanup process
     will close all children.  */
  err = close_single(lock, FALSE /* preserve_lock */, lock->pool);
  if (err)
    {
      apr_status_t result = err->apr_err;
      svn_error_clear(err);
      return result;
    }

  return APR_SUCCESS;
}


/* An APR pool cleanup handler.  This is a child handler, it removes the
   main pool handler. */
static apr_status_t
pool_cleanup_child(void *p)
{
  svn_wc_adm_access_t *lock = p;

  apr_pool_cleanup_kill(lock->pool, lock, pool_cleanup_locked);
  apr_pool_cleanup_kill(lock->pool, lock, pool_cleanup_readonly);

  return APR_SUCCESS;
}


/* Allocate from POOL, initialise and return an access baton. TYPE and PATH
   are used to initialise the baton.  If STEAL_LOCK, steal the lock if path
   is already locked */
static svn_error_t *
adm_access_alloc(svn_wc_adm_access_t **adm_access,
                 const char *path,
                 svn_wc__db_t *db,
                 svn_boolean_t db_provided,
                 svn_boolean_t write_lock,
                 apr_pool_t *result_pool,
                 apr_pool_t *scratch_pool)
{
  svn_error_t *err;
  svn_wc_adm_access_t *lock = apr_palloc(result_pool, sizeof(*lock));

  lock->closed = FALSE;
  lock->entries_all = NULL;
  lock->db = db;
  lock->db_provided = db_provided;
  lock->path = apr_pstrdup(result_pool, path);
  lock->pool = result_pool;

  SVN_ERR(svn_dirent_get_absolute(&lock->abspath, path, result_pool));

  *adm_access = lock;

  if (write_lock)
    {
      SVN_ERR(svn_wc__db_wclock_set(db, lock->abspath, scratch_pool));
      SVN_ERR(svn_wc__db_temp_mark_locked(db, lock->abspath, scratch_pool));
    }

  err = add_to_shared(lock, scratch_pool);

  if (err)
    return svn_error_compose_create(
                err,
                svn_wc__db_wclock_remove(db, lock->abspath, scratch_pool));

  /* ### does this utf8 thing really/still apply??  */
  /* It's important that the cleanup handler is registered *after* at least
     one UTF8 conversion has been done, since such a conversion may create
     the apr_xlate_t object in the pool, and that object must be around
     when the cleanup handler runs.  If the apr_xlate_t cleanup handler
     were to run *before* the access baton cleanup handler, then the access
     baton's handler won't work. */

  /* Register an appropriate cleanup handler, based on the whether this
     access baton is locked or not.  */
  apr_pool_cleanup_register(lock->pool, lock,
                            write_lock
                              ? pool_cleanup_locked
                              : pool_cleanup_readonly,
                            pool_cleanup_child);

  return SVN_NO_ERROR;
}


static svn_error_t *
alloc_db(svn_wc__db_t **db,
         svn_config_t *config,
         apr_pool_t *result_pool,
         apr_pool_t *scratch_pool)
{
  svn_wc__db_openmode_t mode;

  /* ### need to determine MODE based on callers' needs.  */
  mode = svn_wc__db_openmode_default;
  SVN_ERR(svn_wc__db_open(db, mode, config, TRUE, TRUE,
                          result_pool, scratch_pool));

  return SVN_NO_ERROR;
}


static svn_error_t *
add_to_shared(svn_wc_adm_access_t *lock, apr_pool_t *scratch_pool)
{
  /* ### sometimes we replace &missing with a now-valid lock.  */
  {
    svn_wc_adm_access_t *prior = svn_wc__db_temp_get_access(lock->db,
                                                            lock->abspath,
                                                            scratch_pool);
    if (IS_MISSING(prior))
      SVN_ERR(svn_wc__db_temp_close_access(lock->db, lock->abspath,
                                           (svn_wc_adm_access_t *)&missing,
                                           scratch_pool));
  }

  svn_wc__db_temp_set_access(lock->db, lock->abspath, lock,
                             scratch_pool);

  return SVN_NO_ERROR;
}


static svn_wc_adm_access_t *
get_from_shared(const char *abspath,
                svn_wc__db_t *db,
                apr_pool_t *scratch_pool)
{
  /* We closed the DB when it became empty. ABSPATH is not present.  */
  if (db == NULL)
    return NULL;
  return svn_wc__db_temp_get_access(db, abspath, scratch_pool);
}


static svn_error_t *
probe(svn_wc__db_t *db,
      const char **dir,
      const char *path,
      apr_pool_t *pool)
{
  svn_node_kind_t kind;
  int wc_format = 0;

  SVN_ERR(svn_io_check_path(path, &kind, pool));
  if (kind == svn_node_dir)
    {
      const char *local_abspath;

      SVN_ERR(svn_dirent_get_absolute(&local_abspath, path, pool));
      SVN_ERR(svn_wc__internal_check_wc(&wc_format, db, local_abspath, pool));
    }

  /* a "version" of 0 means a non-wc directory */
  if (kind != svn_node_dir || wc_format == 0)
    {
      /* Passing a path ending in "." or ".." to svn_dirent_dirname() is
         probably always a bad idea; certainly it is in this case.
         Unfortunately, svn_dirent_dirname()'s current signature can't
         return an error, so we have to insert the protection in this
         caller, ideally the API needs a change.  See issue #1617. */
      const char *base_name = svn_dirent_basename(path, pool);
      if ((strcmp(base_name, "..") == 0)
          || (strcmp(base_name, ".") == 0))
        {
          return svn_error_createf
            (SVN_ERR_WC_BAD_PATH, NULL,
             _("Path '%s' ends in '%s', "
               "which is unsupported for this operation"),
             svn_dirent_local_style(path, pool), base_name);
        }

      *dir = svn_dirent_dirname(path, pool);
    }
  else
    *dir = path;

  return SVN_NO_ERROR;
}


static svn_error_t *
open_single(svn_wc_adm_access_t **adm_access,
            const char *path,
            svn_boolean_t write_lock,
            svn_wc__db_t *db,
            svn_boolean_t db_provided,
            apr_pool_t *result_pool,
            apr_pool_t *scratch_pool)
{
  const char *local_abspath;
  int wc_format = 0;
  svn_error_t *err;
  svn_wc_adm_access_t *lock;

  SVN_ERR(svn_dirent_get_absolute(&local_abspath, path, scratch_pool));
  err = svn_wc__internal_check_wc(&wc_format, db, local_abspath, scratch_pool);
  if (wc_format == 0 || (err && APR_STATUS_IS_ENOENT(err->apr_err)))
    {
      return svn_error_createf(SVN_ERR_WC_NOT_WORKING_COPY, err,
                               _("'%s' is not a working copy"),
                               svn_dirent_local_style(path, scratch_pool));
    }
  SVN_ERR(err);

  /* The format version must match exactly. Note that wc_db will perform
     an auto-upgrade if allowed. If it does *not*, then it has decided a
     manual upgrade is required.

     Note: if it decided on a manual upgrade, then we "should" never even
     reach this code. An error should have been raised earlier.  */
  if (wc_format != SVN_WC__VERSION)
    {
      return svn_error_createf(SVN_ERR_WC_UPGRADE_REQUIRED, NULL,
                               _("Working copy format of '%s' is too old (%d); "
                                 "please run 'svn upgrade'"),
                               svn_dirent_local_style(path, scratch_pool),
                               wc_format);
    }

  /* Need to create a new lock */
  SVN_ERR(adm_access_alloc(&lock, path, db, db_provided, write_lock,
                           result_pool, scratch_pool));

  /* ### recurse was here */
  *adm_access = lock;

  return SVN_NO_ERROR;
}


static svn_error_t *
close_single(svn_wc_adm_access_t *adm_access,
             svn_boolean_t preserve_lock,
             apr_pool_t *scratch_pool)
{
  svn_boolean_t locked;

  if (adm_access->closed)
    return SVN_NO_ERROR;

  /* Physically unlock if required */
  SVN_ERR(svn_wc__db_temp_own_lock(&locked, adm_access->db,
                                   adm_access->abspath, scratch_pool));
  if (locked)
    {
      if (!preserve_lock)
        {
          /* Remove the physical lock in the admin directory for
             PATH. It is acceptable for the administrative area to
             have disappeared, such as when the directory is removed
             from the working copy.  It is an error for the lock to
             have disappeared if the administrative area still exists. */

          svn_error_t *err = svn_wc__db_wclock_remove(adm_access->db,
                                                      adm_access->abspath,
                                                      scratch_pool);
          if (err)
            {
              if (svn_wc__adm_area_exists(adm_access, scratch_pool))
                return err;
              svn_error_clear(err);
            }
        }
    }

  /* Reset to prevent further use of the lock. */
  adm_access->closed = TRUE;

  /* Detach from set */
  SVN_ERR(svn_wc__db_temp_close_access(adm_access->db, adm_access->abspath,
                                       adm_access, scratch_pool));

  /* Possibly close the underlying wc_db. */
  if (!adm_access->db_provided)
    {
      apr_hash_t *opened = svn_wc__db_temp_get_all_access(adm_access->db,
                                                          scratch_pool);
      if (apr_hash_count(opened) == 0)
        {
          SVN_ERR(svn_wc__db_close(adm_access->db));
          adm_access->db = NULL;
        }
    }

  return SVN_NO_ERROR;
}

svn_error_t *
svn_wc__adm_available(svn_boolean_t *available,
                      svn_wc__db_kind_t *kind,
                      svn_boolean_t *obstructed,
                      svn_wc__db_t *db,
                      const char *local_abspath,
                      apr_pool_t *scratch_pool)
{
  svn_wc__db_status_t status;
  svn_depth_t depth;

  *available = TRUE;
  if (obstructed)
    *obstructed = FALSE;
  if (kind)
    *kind = svn_wc__db_kind_unknown;

  SVN_ERR(svn_wc__db_read_info(&status, kind, NULL, NULL, NULL, NULL, NULL,
                               NULL, NULL, NULL, &depth, NULL, NULL, NULL,
                               NULL, NULL, NULL, NULL, NULL, NULL, NULL,
                               NULL, NULL, NULL,
                               db, local_abspath, scratch_pool, scratch_pool));

  if (status == svn_wc__db_status_obstructed ||
      status == svn_wc__db_status_obstructed_add ||
      status == svn_wc__db_status_obstructed_delete)
    {
      *available = FALSE;
      if (obstructed)
        *obstructed = TRUE;
    }
  else if (status == svn_wc__db_status_absent ||
           status == svn_wc__db_status_excluded ||
           status == svn_wc__db_status_not_present ||
           depth == svn_depth_exclude)
    {
      *available = FALSE;
    }

  return SVN_NO_ERROR;
}
/* This is essentially the guts of svn_wc_adm_open3.
 *
 * If the working copy is already locked, return SVN_ERR_WC_LOCKED; if
 * it is not a versioned directory, return SVN_ERR_WC_NOT_DIRECTORY.
 */
static svn_error_t *
do_open(svn_wc_adm_access_t **adm_access,
        const char *path,
        svn_wc__db_t *db,
        svn_boolean_t db_provided,
        apr_array_header_t *rollback,
        svn_boolean_t write_lock,
        int levels_to_lock,
        svn_cancel_func_t cancel_func,
        void *cancel_baton,
        apr_pool_t *result_pool,
        apr_pool_t *scratch_pool)
{
  svn_wc_adm_access_t *lock;
  apr_pool_t *iterpool = svn_pool_create(scratch_pool);

  SVN_ERR(open_single(&lock, path, write_lock, db, db_provided,
                      result_pool, iterpool));

  /* Add self to the rollback list in case of error.  */
  APR_ARRAY_PUSH(rollback, svn_wc_adm_access_t *) = lock;

  if (levels_to_lock != 0)
    {
      const apr_array_header_t *children;
      const char *local_abspath = svn_wc__adm_access_abspath(lock);
      int i;

      /* Reduce levels_to_lock since we are about to recurse */
      if (levels_to_lock > 0)
        levels_to_lock--;

      SVN_ERR(svn_wc__db_read_children(&children, db, local_abspath,
                                       scratch_pool, iterpool));

      /* Open the tree */
      for (i = 0; i < children->nelts; i++)
        {
          const char *node_abspath;
          svn_wc__db_kind_t kind;
          svn_boolean_t available, obstructed;
          const char *name = APR_ARRAY_IDX(children, i, const char *);

          svn_pool_clear(iterpool);

          /* See if someone wants to cancel this operation. */
          if (cancel_func)
            SVN_ERR(cancel_func(cancel_baton));

          node_abspath = svn_dirent_join(local_abspath, name, iterpool);

          SVN_ERR(svn_wc__adm_available(&available,
                                        &kind,
                                        &obstructed,
                                        db,
                                        node_abspath,
                                        scratch_pool));

          if (kind != svn_wc__db_kind_dir)
            continue;

          if (available)
            {
              const char *node_path = svn_dirent_join(path, name, iterpool);
              svn_wc_adm_access_t *node_access;

              SVN_ERR(do_open(&node_access, node_path, db, db_provided,
                              rollback, write_lock, levels_to_lock,
                              cancel_func, cancel_baton,
                              lock->pool, iterpool));
              /* node_access has been registered in DB, so we don't need
                 to do anything with it.  */
            }
          else if (obstructed)
            {
              svn_wc__db_temp_set_access(lock->db, node_abspath,
                                         (svn_wc_adm_access_t *)&missing,
                                         iterpool);
            }
        }
    }
  svn_pool_destroy(iterpool);

  *adm_access = lock;

  return SVN_NO_ERROR;
}


static svn_error_t *
open_all(svn_wc_adm_access_t **adm_access,
         const char *path,
         svn_wc__db_t *db,
         svn_boolean_t db_provided,
         svn_boolean_t write_lock,
         int levels_to_lock,
         svn_cancel_func_t cancel_func,
         void *cancel_baton,
         apr_pool_t *pool)
{
  apr_array_header_t *rollback;
  svn_error_t *err;

  rollback = apr_array_make(pool, 10, sizeof(svn_wc_adm_access_t *));

  err = do_open(adm_access, path, db, db_provided, rollback,
                write_lock, levels_to_lock,
                cancel_func, cancel_baton, pool, pool);
  if (err)
    {
      int i;

      for (i = rollback->nelts; i--; )
        {
          svn_wc_adm_access_t *lock = APR_ARRAY_IDX(rollback, i,
                                                    svn_wc_adm_access_t *);
          SVN_ERR_ASSERT(!IS_MISSING(lock));

          svn_error_clear(close_single(lock, FALSE /* preserve_lock */, pool));
        }
    }

  return svn_error_return(err);
}


svn_error_t *
svn_wc_adm_open3(svn_wc_adm_access_t **adm_access,
                 svn_wc_adm_access_t *associated,
                 const char *path,
                 svn_boolean_t write_lock,
                 int levels_to_lock,
                 svn_cancel_func_t cancel_func,
                 void *cancel_baton,
                 apr_pool_t *pool)
{
  svn_wc__db_t *db;
  svn_boolean_t db_provided;

  /* Make sure that ASSOCIATED has a set of access batons, so that we can
     glom a reference to self into it. */
  if (associated)
    {
      const char *abspath;
      svn_wc_adm_access_t *lock;

      SVN_ERR(svn_dirent_get_absolute(&abspath, path, pool));
      lock = get_from_shared(abspath, associated->db, pool);
      if (lock && !IS_MISSING(lock))
        /* Already locked.  The reason we don't return the existing baton
           here is that the user is supposed to know whether a directory is
           locked: if it's not locked call svn_wc_adm_open, if it is locked
           call svn_wc_adm_retrieve.  */
        return svn_error_createf(SVN_ERR_WC_LOCKED, NULL,
                                 _("Working copy '%s' locked"),
                                 svn_dirent_local_style(path, pool));
      db = associated->db;
      db_provided = associated->db_provided;
    }
  else
    {
      /* Any baton creation is going to need a shared structure for holding
         data across the entire set. The caller isn't providing one, so we
         do it here.  */
      /* ### we could optimize around levels_to_lock==0, but much of this
         ### is going to be simplified soon anyways.  */
      SVN_ERR(alloc_db(&db, NULL /* ### config. need! */, pool, pool));
      db_provided = FALSE;
    }

  return svn_error_return(open_all(adm_access, path, db, db_provided,
                                   write_lock, levels_to_lock,
                                   cancel_func, cancel_baton, pool));
}


svn_error_t *
svn_wc_adm_probe_open3(svn_wc_adm_access_t **adm_access,
                       svn_wc_adm_access_t *associated,
                       const char *path,
                       svn_boolean_t write_lock,
                       int levels_to_lock,
                       svn_cancel_func_t cancel_func,
                       void *cancel_baton,
                       apr_pool_t *pool)
{
  svn_error_t *err;
  const char *dir;

  if (associated == NULL)
    {
      svn_wc__db_t *db;

      /* Ugh. Too bad about having to open a DB.  */
      SVN_ERR(svn_wc__db_open(&db, svn_wc__db_openmode_readonly,
                              NULL /* ### config */, TRUE, TRUE, pool, pool));
      err = probe(db, &dir, path, pool);
      svn_error_clear(svn_wc__db_close(db));
      SVN_ERR(err);
    }
  else
    {
      SVN_ERR(probe(associated->db, &dir, path, pool));
    }

  /* If we moved up a directory, then the path is not a directory, or it
     is not under version control. In either case, the notion of
     levels_to_lock does not apply to the provided path.  Disable it so
     that we don't end up trying to lock more than we need.  */
  if (dir != path)
    levels_to_lock = 0;

  err = svn_wc_adm_open3(adm_access, associated, dir, write_lock,
                         levels_to_lock, cancel_func, cancel_baton, pool);
  if (err)
    {
      svn_error_t *err2;

      /* If we got an error on the parent dir, that means we failed to
         get an access baton for the child in the first place.  And if
         the reason we couldn't get the child access baton is that the
         child is not a versioned directory, then return an error
         about the child, not the parent. */
      svn_node_kind_t child_kind;
      if ((err2 = svn_io_check_path(path, &child_kind, pool)))
        {
          svn_error_compose(err, err2);
          return err;
        }

      if ((dir != path)
          && (child_kind == svn_node_dir)
          && (err->apr_err == SVN_ERR_WC_NOT_WORKING_COPY))
        {
          svn_error_clear(err);
          return svn_error_createf(SVN_ERR_WC_NOT_WORKING_COPY, NULL,
                                   _("'%s' is not a working copy"),
                                   svn_dirent_local_style(path, pool));
        }

      return err;
    }

  return SVN_NO_ERROR;
}


svn_wc_adm_access_t *
svn_wc__adm_retrieve_internal2(svn_wc__db_t *db,
                               const char *abspath,
                               apr_pool_t *scratch_pool)
{
  svn_wc_adm_access_t *adm_access = get_from_shared(abspath, db, scratch_pool);

  /* If the entry is marked as "missing", then return nothing.  */
  if (IS_MISSING(adm_access))
    adm_access = NULL;

  return adm_access;
}


svn_error_t *
svn_wc_adm_retrieve(svn_wc_adm_access_t **adm_access,
                    svn_wc_adm_access_t *associated,
                    const char *path,
                    apr_pool_t *pool)
{
  if (strcmp(associated->path, path) == 0)
    {
      *adm_access = associated;
    }
  else
    {
      const char *abspath;

      SVN_ERR(svn_dirent_get_absolute(&abspath, path, pool));

      *adm_access = svn_wc__adm_retrieve_internal2(associated->db, abspath,
                                                   pool);

      /* Relative paths can play stupid games with the lookup, and we might
         try to return the wrong baton. Look for that case, and zap it.

         The specific case observed happened during "svn status .. -u -v".
         svn_wc_status2() would do dirname("..") returning "". When that
         came into this function, we'd map it to an absolute path and find
         it in the DB, then return it. The (apparently) *desired* behavior
         is to not find "" in the set of batons.

         Sigh.  */
      if (*adm_access != NULL
          && strcmp(path, (*adm_access)->path) != 0)
        *adm_access = NULL;
    }

  /* Most of the code expects access batons to exist, so returning an error
     generally makes the calling code simpler as it doesn't need to check
     for NULL batons. */
  if (! *adm_access)
    {
      /* We are going to send a SVN_ERR_WC_NOT_LOCKED, but let's provide
         a bit more information to our caller */

      const char *local_abspath;
      svn_wc__db_kind_t kind = svn_wc__db_kind_unknown;
      svn_node_kind_t wckind;
      svn_error_t *err;

      err = svn_io_check_path(path, &wckind, pool);

      /* If we can't check the path, we can't make a good error
         message.  */
      if (err)
        {
          return svn_error_createf(SVN_ERR_WC_NOT_LOCKED, err,
                                   _("Unable to check path existence for '%s'"),
                                   svn_dirent_local_style(path, pool));
        }

      SVN_ERR(svn_dirent_get_absolute(&local_abspath, path, pool));

      if (associated)
        {
          err = svn_wc__db_read_kind(&kind, svn_wc__adm_get_db(associated),
                                     local_abspath, TRUE, pool);

          if (err)
            {
              kind = svn_wc__db_kind_unknown;
              svn_error_clear(err);
            }
        }

      if (kind == svn_wc__db_kind_dir && wckind == svn_node_file)
        {
          err = svn_error_createf(
                   SVN_ERR_WC_NOT_WORKING_COPY, NULL,
                   _("Expected '%s' to be a directory but found a file"),
                   svn_dirent_local_style(path, pool));

          return svn_error_create(SVN_ERR_WC_NOT_LOCKED, err, err->message);
        }
      else if (kind != svn_wc__db_kind_dir && kind != svn_wc__db_kind_unknown)
        {
          err = svn_error_createf(
                   SVN_ERR_WC_NOT_WORKING_COPY, NULL,
                   _("Can't retrieve an access baton for non-directory '%s'"),
                   svn_dirent_local_style(path, pool));

          return svn_error_create(SVN_ERR_WC_NOT_LOCKED, err, err->message);
        }
      else if (kind == svn_wc__db_kind_unknown || wckind == svn_node_none)
        {
          err = svn_error_createf(SVN_ERR_WC_PATH_NOT_FOUND, NULL,
                                  _("Directory '%s' is missing"),
                                  svn_dirent_local_style(path, pool));

          return svn_error_create(SVN_ERR_WC_NOT_LOCKED, err, err->message);
        }

      /* If all else fails, return our useless generic error.  */
      return svn_error_createf(SVN_ERR_WC_NOT_LOCKED, NULL,
                               _("Working copy '%s' is not locked"),
                               svn_dirent_local_style(path, pool));
    }

  return SVN_NO_ERROR;
}


svn_error_t *
svn_wc_adm_probe_retrieve(svn_wc_adm_access_t **adm_access,
                          svn_wc_adm_access_t *associated,
                          const char *path,
                          apr_pool_t *pool)
{
  const char *dir;
  const char *local_abspath;
  svn_wc__db_kind_t kind;
  svn_error_t *err;

  SVN_ERR_ASSERT(associated != NULL);

  SVN_ERR(svn_dirent_get_absolute(&local_abspath, path, pool));
  SVN_ERR(svn_wc__db_read_kind(&kind, associated->db, local_abspath, TRUE, pool));

  if (kind == svn_wc__db_kind_dir)
    dir = path;
  else if (kind != svn_wc__db_kind_unknown)
    dir = svn_dirent_dirname(path, pool);
  else
    /* Not a versioned item, probe it */
    SVN_ERR(probe(associated->db, &dir, path, pool));

  err = svn_wc_adm_retrieve(adm_access, associated, dir, pool);
  if (err && err->apr_err == SVN_ERR_WC_NOT_LOCKED)
    {
      /* We'll receive a NOT LOCKED error for various reasons,
         including the reason we'll actually want to test for:
         The path is a versioned directory, but missing, in which case
         we want its parent's adm_access (which holds minimal data
         on the child) */
      svn_error_clear(err);
      SVN_ERR(probe(associated->db, &dir, path, pool));
      SVN_ERR(svn_wc_adm_retrieve(adm_access, associated, dir, pool));
    }
  else
    return svn_error_return(err);

  return SVN_NO_ERROR;
}

svn_error_t *
svn_wc_adm_probe_try3(svn_wc_adm_access_t **adm_access,
                      svn_wc_adm_access_t *associated,
                      const char *path,
                      svn_boolean_t write_lock,
                      int levels_to_lock,
                      svn_cancel_func_t cancel_func,
                      void *cancel_baton,
                      apr_pool_t *pool)
{
  svn_error_t *err;

  err = svn_wc_adm_probe_retrieve(adm_access, associated, path, pool);

  /* SVN_ERR_WC_NOT_LOCKED would mean there was no access baton for
     path in associated, in which case we want to open an access
     baton and add it to associated. */
  if (err && (err->apr_err == SVN_ERR_WC_NOT_LOCKED))
    {
      svn_error_clear(err);
      err = svn_wc_adm_probe_open3(adm_access, associated,
                                   path, write_lock, levels_to_lock,
                                   cancel_func, cancel_baton,
                                   svn_wc_adm_access_pool(associated));

      /* If the path is not a versioned directory, we just return a
         null access baton with no error.  Note that of the errors we
         do report, the most important (and probably most likely) is
         SVN_ERR_WC_LOCKED.  That error would mean that someone else
         has this area locked, and we definitely want to bail in that
         case. */
      if (err && (err->apr_err == SVN_ERR_WC_NOT_WORKING_COPY))
        {
          svn_error_clear(err);
          *adm_access = NULL;
          err = NULL;
        }
    }

  return err;
}


static svn_error_t *
child_is_disjoint(svn_boolean_t *disjoint,
                  svn_wc__db_t *db,
                  const char *local_abspath,
                  apr_pool_t *scratch_pool)
{
  const char *node_repos_root, *node_repos_relpath, *node_repos_uuid;
  const char *parent_repos_root, *parent_repos_relpath, *parent_repos_uuid;
  svn_wc__db_status_t parent_status;
  const apr_array_header_t *children;
  const char *parent_abspath, *base;
  svn_error_t *err;
  svn_boolean_t found_in_parent = FALSE;
  int i;

  svn_dirent_split(local_abspath, &parent_abspath, &base, scratch_pool);

  /* Check if the parent directory knows about this node */
  err = svn_wc__db_read_children(&children, db, parent_abspath, scratch_pool,
                                 scratch_pool);

  if (err && err->apr_err == SVN_ERR_WC_PATH_NOT_FOUND)
    {
      svn_error_clear(err);
      *disjoint = TRUE;
      return SVN_NO_ERROR;
    }
  else
    SVN_ERR(err);

  for (i = 0; i < children->nelts; i++)
    {
      const char *name = APR_ARRAY_IDX(children, i, const char *);

      if (strcmp(name, base) == 0)
        {
          found_in_parent = TRUE;
          break;
        }
    }

  if (!found_in_parent)
    {
      *disjoint = TRUE;
      return SVN_NO_ERROR;
    }

  SVN_ERR(svn_wc__db_read_info(NULL, NULL, NULL, &node_repos_relpath,
                               &node_repos_root, &node_repos_uuid, NULL, NULL,
                               NULL, NULL, NULL, NULL, NULL, NULL, NULL, NULL,
                               NULL, NULL, NULL, NULL, NULL, NULL, NULL, NULL,
                               db, local_abspath,
                               scratch_pool, scratch_pool));

  /* If the node does not have its own relpath, its value is inherited
     which tells us that it is not disjoint. */
  if (node_repos_relpath == NULL)
    {
      *disjoint = FALSE;
      return SVN_NO_ERROR;
    }

  SVN_ERR(svn_wc__db_read_info(&parent_status, NULL, NULL,
                               &parent_repos_relpath, &parent_repos_root,
                               &parent_repos_uuid, NULL, NULL,
                               NULL, NULL, NULL, NULL, NULL, NULL, NULL, NULL,
                               NULL, NULL, NULL, NULL, NULL, NULL, NULL, NULL,
                               db, parent_abspath,
                               scratch_pool, scratch_pool));

  if (parent_repos_relpath == NULL)
    {
      if (parent_status == svn_wc__db_status_added)
        SVN_ERR(svn_wc__db_scan_addition(NULL, NULL, &parent_repos_relpath,
                                         &parent_repos_root,
                                         &parent_repos_uuid,
                                         NULL, NULL, NULL, NULL,
                                         db, parent_abspath,
                                         scratch_pool, scratch_pool));
      else
        SVN_ERR(svn_wc__db_scan_base_repos(&parent_repos_relpath,
                                           &parent_repos_root,
                                           &parent_repos_uuid,
                                           db, parent_abspath,
                                           scratch_pool, scratch_pool));
    }

  if (strcmp(parent_repos_root, node_repos_root) != 0 ||
      strcmp(parent_repos_uuid, node_repos_uuid) != 0 ||
      strcmp(svn_relpath_join(parent_repos_relpath, base, scratch_pool),
             node_repos_relpath) != 0)
    {
      *disjoint = TRUE;
    }
  else
    *disjoint = FALSE;

  return SVN_NO_ERROR;
}


static svn_error_t *
open_anchor(svn_wc_adm_access_t **anchor_access,
            svn_wc_adm_access_t **target_access,
            const char **target,
            svn_wc__db_t *db,
            svn_boolean_t db_provided,
            const char *path,
            svn_boolean_t write_lock,
            int levels_to_lock,
            svn_cancel_func_t cancel_func,
            void *cancel_baton,
            apr_pool_t *pool)
{
  const char *base_name = svn_dirent_basename(path, pool);

  /* Any baton creation is going to need a shared structure for holding
     data across the entire set. The caller isn't providing one, so we
     do it here.  */
  /* ### we could maybe skip the shared struct for levels_to_lock==0, but
     ### given that we need DB for format detection, may as well keep this.
     ### in any case, much of this is going to be simplified soon anyways.  */
  if (!db_provided)
    SVN_ERR(alloc_db(&db, NULL /* ### config. need! */, pool, pool));

  if (svn_path_is_empty(path)
      || svn_dirent_is_root(path, strlen(path))
      || ! strcmp(base_name, ".."))
    {
      SVN_ERR(open_all(anchor_access, path, db, db_provided,
                       write_lock, levels_to_lock,
                       cancel_func, cancel_baton, pool));
      *target_access = *anchor_access;
      *target = "";
    }
  else
    {
      svn_error_t *err;
      svn_wc_adm_access_t *p_access = NULL;
      svn_wc_adm_access_t *t_access = NULL;
      const char *parent = svn_dirent_dirname(path, pool);
      const char *local_abspath;
      svn_error_t *p_access_err = SVN_NO_ERROR;

      SVN_ERR(svn_dirent_get_absolute(&local_abspath, path, pool));

      /* Try to open parent of PATH to setup P_ACCESS */
      err = open_single(&p_access, parent, write_lock, db, db_provided,
                        pool, pool);
      if (err)
        {
          const char *abspath = svn_dirent_dirname(local_abspath, pool);
          svn_wc_adm_access_t *existing_adm = svn_wc__db_temp_get_access(db, abspath, pool);

          if (IS_MISSING(existing_adm))
            svn_wc__db_temp_clear_access(db, abspath, pool);
          else
            SVN_ERR_ASSERT(existing_adm == NULL);

          if (err->apr_err == SVN_ERR_WC_NOT_WORKING_COPY)
            {
              svn_error_clear(err);
              p_access = NULL;
            }
          else if (write_lock && (err->apr_err == SVN_ERR_WC_LOCKED
                                  || APR_STATUS_IS_EACCES(err->apr_err)))
            {
              /* If P_ACCESS isn't to be returned then a read-only baton
                 will do for now, but keep the error in case we need it. */
              svn_error_t *err2 = open_single(&p_access, parent, FALSE,
                                              db, db_provided, pool, pool);
              if (err2)
                {
                  svn_error_clear(err2);
                  return err;
                }
              p_access_err = err;
            }
          else
            return err;
        }

      /* Try to open PATH to setup T_ACCESS */
      err = open_all(&t_access, path, db, db_provided, write_lock,
                     levels_to_lock, cancel_func, cancel_baton, pool);
      if (err)
        {
          if (p_access == NULL)
            {
              /* Couldn't open the parent or the target. Bail out.  */
              svn_error_clear(p_access_err);
              return svn_error_return(err);
            }

          if (err->apr_err != SVN_ERR_WC_NOT_WORKING_COPY)
            {
              if (p_access)
                svn_error_clear(svn_wc_adm_close2(p_access, pool));
              svn_error_clear(p_access_err);
              return svn_error_return(err);
            }

          /* This directory is not under version control. Ignore it.  */
          svn_error_clear(err);
          t_access = NULL;
        }

      /* At this stage might have P_ACCESS, T_ACCESS or both */

      /* Check for switched or disjoint P_ACCESS and T_ACCESS */
      if (p_access && t_access)
        {
          svn_boolean_t disjoint;

          err = child_is_disjoint(&disjoint, db, local_abspath, pool);
          if (err)
            {
              svn_error_clear(p_access_err);
              svn_error_clear(svn_wc_adm_close2(p_access, pool));
              svn_error_clear(svn_wc_adm_close2(t_access, pool));
              return svn_error_return(err);
            }

          if (disjoint)
            {
              /* Switched or disjoint, so drop P_ACCESS. Don't close any
                 descendents, or we might blast the child.  */
              err = close_single(p_access, FALSE /* preserve_lock */, pool);
              if (err)
                {
                  svn_error_clear(p_access_err);
                  svn_error_clear(svn_wc_adm_close2(t_access, pool));
                  return svn_error_return(err);
                }
              p_access = NULL;
            }
        }

      /* We have a parent baton *and* we have an error related to opening
         the baton. That means we have a readonly baton, but that isn't
         going to work for us. (p_access would have been set to NULL if
         a writable parent baton is not required)  */
      if (p_access && p_access_err)
        {
          if (t_access)
            svn_error_clear(svn_wc_adm_close2(t_access, pool));
          svn_error_clear(svn_wc_adm_close2(p_access, pool));
          return svn_error_return(p_access_err);
        }
      svn_error_clear(p_access_err);

      if (! t_access)
        {
          svn_boolean_t available, obstructed;
          svn_wc__db_kind_t kind;

          err = svn_wc__adm_available(&available, &kind, &obstructed,
                                      db, local_abspath, pool);

          if (err && err->apr_err == SVN_ERR_WC_PATH_NOT_FOUND)
            svn_error_clear(err);
          else if (err)
            {
              svn_error_clear(svn_wc_adm_close2(p_access, pool));
              return svn_error_return(err);
            }
          if (obstructed && kind == svn_wc__db_kind_dir)
            {
              /* Child PATH is missing.  */
              svn_wc__db_temp_set_access(db, local_abspath,
                                         (svn_wc_adm_access_t *)&missing,
                                         pool);
            }
        }

      *anchor_access = p_access ? p_access : t_access;
      *target_access = t_access ? t_access : p_access;

      if (! p_access)
        *target = "";
      else
        *target = base_name;
    }

  return SVN_NO_ERROR;
}


svn_error_t *
svn_wc_adm_open_anchor(svn_wc_adm_access_t **anchor_access,
                       svn_wc_adm_access_t **target_access,
                       const char **target,
                       const char *path,
                       svn_boolean_t write_lock,
                       int levels_to_lock,
                       svn_cancel_func_t cancel_func,
                       void *cancel_baton,
                       apr_pool_t *pool)
{
  return svn_error_return(open_anchor(anchor_access, target_access, target,
                                      NULL, FALSE, path, write_lock,
                                      levels_to_lock, cancel_func,
                                      cancel_baton, pool));
}

svn_error_t *
svn_wc__adm_open_anchor_in_context(svn_wc_adm_access_t **anchor_access,
                                   svn_wc_adm_access_t **target_access,
                                   const char **target,
                                   svn_wc_context_t *wc_ctx,
                                   const char *path,
                                   svn_boolean_t write_lock,
                                   int levels_to_lock,
                                   svn_cancel_func_t cancel_func,
                                   void *cancel_baton,
                                   apr_pool_t *pool)
{
  return svn_error_return(open_anchor(anchor_access, target_access, target,
                                      wc_ctx->db, TRUE, path, write_lock,
                                      levels_to_lock, cancel_func,
                                      cancel_baton, pool));
}

svn_error_t *
svn_wc__adm_retrieve_from_context(svn_wc_adm_access_t **adm_access,
                                  svn_wc_context_t *wc_ctx,
                                  const char *local_abspath,
                                  apr_pool_t *pool)
{
  SVN_ERR_ASSERT(svn_dirent_is_absolute(local_abspath));

  *adm_access = svn_wc__adm_retrieve_internal2(wc_ctx->db,
                                               local_abspath,
                                               pool);

  return SVN_NO_ERROR;
}

/* Does the work of closing the access baton ADM_ACCESS.  Any physical
   locks are removed from the working copy if PRESERVE_LOCK is FALSE, or
   are left if PRESERVE_LOCK is TRUE.  Any associated access batons that
   are direct descendants will also be closed.
<<<<<<< HEAD

   ### FIXME: If the set has a "hole", say it contains locks for the
   ### directories A, A/B, A/B/C/X but not A/B/C then closing A/B will not
   ### reach A/B/C/X .
=======
>>>>>>> 79d0a718
 */
static svn_error_t *
do_close(svn_wc_adm_access_t *adm_access,
         svn_boolean_t preserve_lock,
         apr_pool_t *scratch_pool)
{
  svn_wc_adm_access_t *look;

  if (adm_access->closed)
    return SVN_NO_ERROR;

  /* If we are part of the shared set, then close descendant batons.  */
  look = get_from_shared(adm_access->abspath, adm_access->db, scratch_pool);
  if (look != NULL)
    {
      apr_hash_t *opened;
      apr_hash_index_t *hi;

      /* Gather all the opened access batons from the DB.  */
      opened = svn_wc__db_temp_get_all_access(adm_access->db, scratch_pool);

      /* Close any that are descendents of this baton.  */
      for (hi = apr_hash_first(scratch_pool, opened);
           hi;
           hi = apr_hash_next(hi))
        {
          const char *abspath = svn_apr_hash_index_key(hi);
          svn_wc_adm_access_t *child = svn_apr_hash_index_val(hi);
          const char *path = child->path;

          if (IS_MISSING(child))
            {
              /* We don't close the missing entry, but get rid of it from
                 the set. */
              svn_wc__db_temp_clear_access(adm_access->db, abspath,
                                           scratch_pool);
              continue;
            }

          if (! svn_dirent_is_ancestor(adm_access->path, path)
              || strcmp(adm_access->path, path) == 0)
            continue;

          SVN_ERR(close_single(child, preserve_lock, scratch_pool));
        }
    }

  return svn_error_return(close_single(adm_access, preserve_lock,
                                       scratch_pool));
}

svn_error_t *
svn_wc_adm_close2(svn_wc_adm_access_t *adm_access, apr_pool_t *scratch_pool)
{
  return svn_error_return(do_close(adm_access, FALSE, scratch_pool));
}

svn_boolean_t
svn_wc_adm_locked(const svn_wc_adm_access_t *adm_access)
{
  svn_boolean_t locked;
  apr_pool_t *subpool = svn_pool_create(adm_access->pool);
  svn_error_t *err = svn_wc__db_temp_own_lock(&locked, adm_access->db,
                                              adm_access->abspath,
                                              subpool);
  svn_pool_destroy(subpool);

  if (err)
    {
      svn_error_clear(err);
      /* ### is this right? */
      return FALSE;
    }

  return locked;
}

svn_error_t *
svn_wc__write_check(svn_wc__db_t *db,
                    const char *local_abspath,
                    apr_pool_t *scratch_pool)
{
  svn_boolean_t locked;

  SVN_ERR(svn_wc__db_temp_own_lock(&locked, db, local_abspath, scratch_pool));
  if (!locked)
    return svn_error_createf(SVN_ERR_WC_NOT_LOCKED, NULL,
                             _("No write-lock in '%s'"),
                             svn_dirent_local_style(local_abspath,
                                                    scratch_pool));

  return SVN_NO_ERROR;
}

svn_error_t *
svn_wc_locked2(svn_boolean_t *locked_here,
               svn_boolean_t *locked,
               svn_wc_context_t *wc_ctx,
               const char *local_abspath,
               apr_pool_t *scratch_pool)
{
  SVN_ERR_ASSERT(svn_dirent_is_absolute(local_abspath));

  if (locked_here != NULL)
    SVN_ERR(svn_wc__db_temp_own_lock(locked_here, wc_ctx->db, local_abspath,
                                     scratch_pool));
  if (locked != NULL)
    SVN_ERR(svn_wc__db_wclocked(locked, wc_ctx->db, local_abspath,
                                scratch_pool));

  return SVN_NO_ERROR;
}


const char *
svn_wc_adm_access_path(const svn_wc_adm_access_t *adm_access)
{
  return adm_access->path;
}


const char *
svn_wc__adm_access_abspath(const svn_wc_adm_access_t *adm_access)
{
  return adm_access->abspath;
}


apr_pool_t *
svn_wc_adm_access_pool(const svn_wc_adm_access_t *adm_access)
{
  return adm_access->pool;
}


void
svn_wc__adm_access_set_entries(svn_wc_adm_access_t *adm_access,
                               apr_hash_t *entries)
{
  adm_access->entries_all = entries;
}


apr_hash_t *
svn_wc__adm_access_entries(svn_wc_adm_access_t *adm_access)
{
  return adm_access->entries_all;
}


svn_wc__db_t *
svn_wc__adm_get_db(const svn_wc_adm_access_t *adm_access)
{
  return adm_access->db;
}


svn_boolean_t
svn_wc__adm_missing(svn_wc__db_t *db,
                    const char *local_abspath,
                    apr_pool_t *scratch_pool)
{
  const svn_wc_adm_access_t *look;
  svn_boolean_t available, obstructed;
  svn_wc__db_kind_t kind;

  look = get_from_shared(local_abspath, db, scratch_pool);

  if (look != NULL)
    return IS_MISSING(look);

  /* When we switch to a single database an access baton can't be
     missing, but until then it can. But if there are no access batons we
     would always return FALSE.
     For this case we check if an access baton could be opened

*/

  /* This check must match the check in do_open() */
  svn_error_clear(svn_wc__adm_available(&available, &kind, &obstructed,
                                        db, local_abspath,
                                        scratch_pool));

  return (kind == svn_wc__db_kind_dir) && !available && obstructed;
}


/* Extend the scope of the svn_wc_adm_access_t * instances in WALK_BATON
   for the entire WC tree below LOCAL_ABSPATH.
   An implementation of svn_wc__node_found_func_t */
static svn_error_t *
extend_lock_cb(const char *local_abspath,
               void *walk_baton,
               apr_pool_t *scratch_pool)
{
  svn_wc__db_t *db = walk_baton;
  svn_wc__db_kind_t kind;
  svn_wc_adm_access_t *parent_access, *adm_access;
  const char *parent_abspath, *base;

  SVN_ERR(svn_wc__db_read_kind(&kind, db, local_abspath, FALSE, scratch_pool));

  if (kind != svn_wc__db_kind_dir)
    return SVN_NO_ERROR;

  if (NULL != svn_wc__adm_retrieve_internal2(db, local_abspath, scratch_pool))
    return SVN_NO_ERROR;

  svn_dirent_split(local_abspath, &parent_abspath, &base, scratch_pool);

  parent_access = svn_wc__adm_retrieve_internal2(db, parent_abspath,
                                                 scratch_pool);

  /* We are EXTENDING the lock, so we must have the parent locked */
  SVN_ERR_ASSERT(parent_access != NULL);

  /* Open the child baton in the same pool as the parent, because it
     would be closed directly if we would open it in the scratch
     pool. And this way it is always cleaned up with the parent. */
  SVN_ERR(svn_wc_adm_open3(&adm_access, parent_access,
                           svn_dirent_join(
                               svn_wc_adm_access_path(parent_access),
                               base, scratch_pool),
                           TRUE, -1, NULL, NULL,
                           svn_wc_adm_access_pool(parent_access)));

  return SVN_NO_ERROR;
}

svn_error_t *
svn_wc__adm_extend_lock_to_tree(svn_wc__db_t *db,
                                const char *adm_abspath,
                                apr_pool_t *pool)
{
  return svn_error_return(
      svn_wc__internal_walk_children(db, adm_abspath, FALSE,
                                     extend_lock_cb, db, svn_depth_infinity,
                                     NULL, NULL, pool));
}

svn_error_t *
svn_wc__adm_open_in_context(svn_wc_adm_access_t **adm_access,
                            svn_wc_context_t *wc_ctx,
                            const char *path,
                            svn_boolean_t write_lock,
                            int levels_to_lock,
                            svn_cancel_func_t cancel_func,
                            void *cancel_baton,
                            apr_pool_t *pool)
{
  SVN_ERR_ASSERT(wc_ctx != NULL);

  SVN_ERR(open_all(adm_access, path, wc_ctx->db, TRUE, write_lock,
                   levels_to_lock, cancel_func, cancel_baton, pool));

  return SVN_NO_ERROR;
}

/* The following is largely cribbed from svn_wc_adm_probe_open3(). */
svn_error_t *
svn_wc__adm_probe_in_context(svn_wc_adm_access_t **adm_access,
                             svn_wc_context_t *wc_ctx,
                             const char *path,
                             svn_boolean_t write_lock,
                             int levels_to_lock,
                             svn_cancel_func_t cancel_func,
                             void *cancel_baton,
                             apr_pool_t *pool)
{
  const char *dir;
  svn_error_t *err;

  SVN_ERR_ASSERT(wc_ctx != NULL);

  SVN_ERR(probe(wc_ctx->db, &dir, path, pool));

  /* If we moved up a directory, then the path is not a directory, or it
     is not under version control. In either case, the notion of
     levels_to_lock does not apply to the provided path.  Disable it so
     that we don't end up trying to lock more than we need.  */
  if (dir != path)
    levels_to_lock = 0;

  err = svn_wc__adm_open_in_context(adm_access, wc_ctx, dir, write_lock,
                                    levels_to_lock, cancel_func, cancel_baton,
                                    pool);

  if (err)
    {
      svn_error_t *err2;

      /* If we got an error on the parent dir, that means we failed to
         get an access baton for the child in the first place.  And if
         the reason we couldn't get the child access baton is that the
         child is not a versioned directory, then return an error
         about the child, not the parent. */
      svn_node_kind_t child_kind;
      if ((err2 = svn_io_check_path(path, &child_kind, pool)))
        {
          svn_error_compose(err, err2);
          return err;
        }

      if ((dir != path)
          && (child_kind == svn_node_dir)
          && (err->apr_err == SVN_ERR_WC_NOT_WORKING_COPY))
        {
          svn_error_clear(err);
          return svn_error_createf(SVN_ERR_WC_NOT_WORKING_COPY, NULL,
                                   _("'%s' is not a working copy"),
                                   svn_dirent_local_style(path, pool));
        }

      return err;
    }

  return SVN_NO_ERROR;
}

svn_error_t *
svn_wc__temp_get_relpath(const char **rel_path,
                         svn_wc__db_t *db,
                         const char *local_abspath,
                         apr_pool_t *result_pool,
                         apr_pool_t *scratch_pool)
{
  const char *suffix = "";
  const char *abspath = local_abspath;

  SVN_ERR_ASSERT(svn_dirent_is_absolute(local_abspath));

  while (TRUE)
  {
    svn_wc_adm_access_t *adm_access =
        svn_wc__adm_retrieve_internal2(db, abspath, scratch_pool);

    if (adm_access != NULL)
      {
        *rel_path = svn_dirent_join(svn_wc_adm_access_path(adm_access),
                                    suffix, result_pool);
        return SVN_NO_ERROR;
      }

    if (svn_dirent_is_root(abspath, strlen(abspath)))
      {
        /* Not found, so no problem calling it abspath */
        *rel_path = apr_pstrdup(result_pool, local_abspath);
        return SVN_NO_ERROR;
      }

<<<<<<< HEAD
  return FALSE;
}


/* Extend the scope of the svn_adm_access_t * passed in as WALK_BATON
   for its entire WC tree.  An implementation of
   svn_wc_entry_callbacks2_t's found_entry() API. */
static svn_error_t *
extend_lock_found_entry(const char *path,
                        const svn_wc_entry_t *entry,
                        void *walk_baton,
                        apr_pool_t *pool)
{
  /* If PATH is a directory, and it's not already locked, lock it all
     the way down to its leaf nodes. */
  if (entry->kind == svn_node_dir &&
      strcmp(entry->name, SVN_WC_ENTRY_THIS_DIR) != 0)
    {
      svn_wc_adm_access_t *anchor_access = walk_baton, *adm_access;
      svn_boolean_t write_lock =
        (anchor_access->type == svn_wc__adm_access_write_lock);
      svn_error_t *err = svn_wc_adm_probe_try3(&adm_access, anchor_access, path,
                                               write_lock, -1, NULL, NULL, pool);
      if (err)
        {
          if (err->apr_err == SVN_ERR_WC_LOCKED)
            /* Good!  The directory is *already* locked... */
            svn_error_clear(err);
          else
            return err;
        }
    }
  return SVN_NO_ERROR;
}


/* WC entry walker callbacks for svn_wc__adm_extend_lock_to_tree(). */
static svn_wc_entry_callbacks2_t extend_lock_walker =
  {
    extend_lock_found_entry,
    svn_wc__walker_default_error_handler
  };


svn_error_t *
svn_wc__adm_extend_lock_to_tree(svn_wc_adm_access_t *adm_access,
                                apr_pool_t *pool)
{
  return svn_wc_walk_entries3(adm_access->path, adm_access,
                              &extend_lock_walker, adm_access,
                              svn_depth_infinity, FALSE, NULL, NULL, pool);
}
=======
    suffix = svn_dirent_join(suffix, svn_dirent_basename(local_abspath, NULL),
                             scratch_pool);
    abspath = svn_dirent_dirname(abspath, scratch_pool);
  }
}
>>>>>>> 79d0a718
<|MERGE_RESOLUTION|>--- conflicted
+++ resolved
@@ -2,9 +2,6 @@
  * lock.c:  routines for locking working copy subdirectories.
  *
  * ====================================================================
-<<<<<<< HEAD
- * Copyright (c) 2000-2007 CollabNet.  All rights reserved.
-=======
  *    Licensed to the Subversion Corporation (SVN Corp.) under one
  *    or more contributor license agreements.  See the NOTICE file
  *    distributed with this work for additional information
@@ -12,7 +9,6 @@
  *    to you under the Apache License, Version 2.0 (the
  *    "License"); you may not use this file except in compliance
  *    with the License.  You may obtain a copy of the License at
->>>>>>> 79d0a718
  *
  *      http://www.apache.org/licenses/LICENSE-2.0
  *
@@ -32,10 +28,7 @@
 #include "svn_dirent_uri.h"
 #include "svn_path.h"
 #include "svn_sorts.h"
-<<<<<<< HEAD
-=======
 #include "svn_hash.h"
->>>>>>> 79d0a718
 #include "svn_types.h"
 
 #include "wc.h"
@@ -1397,13 +1390,6 @@
    locks are removed from the working copy if PRESERVE_LOCK is FALSE, or
    are left if PRESERVE_LOCK is TRUE.  Any associated access batons that
    are direct descendants will also be closed.
-<<<<<<< HEAD
-
-   ### FIXME: If the set has a "hole", say it contains locks for the
-   ### directories A, A/B, A/B/C/X but not A/B/C then closing A/B will not
-   ### reach A/B/C/X .
-=======
->>>>>>> 79d0a718
  */
 static svn_error_t *
 do_close(svn_wc_adm_access_t *adm_access,
@@ -1754,63 +1740,8 @@
         return SVN_NO_ERROR;
       }
 
-<<<<<<< HEAD
-  return FALSE;
-}
-
-
-/* Extend the scope of the svn_adm_access_t * passed in as WALK_BATON
-   for its entire WC tree.  An implementation of
-   svn_wc_entry_callbacks2_t's found_entry() API. */
-static svn_error_t *
-extend_lock_found_entry(const char *path,
-                        const svn_wc_entry_t *entry,
-                        void *walk_baton,
-                        apr_pool_t *pool)
-{
-  /* If PATH is a directory, and it's not already locked, lock it all
-     the way down to its leaf nodes. */
-  if (entry->kind == svn_node_dir &&
-      strcmp(entry->name, SVN_WC_ENTRY_THIS_DIR) != 0)
-    {
-      svn_wc_adm_access_t *anchor_access = walk_baton, *adm_access;
-      svn_boolean_t write_lock =
-        (anchor_access->type == svn_wc__adm_access_write_lock);
-      svn_error_t *err = svn_wc_adm_probe_try3(&adm_access, anchor_access, path,
-                                               write_lock, -1, NULL, NULL, pool);
-      if (err)
-        {
-          if (err->apr_err == SVN_ERR_WC_LOCKED)
-            /* Good!  The directory is *already* locked... */
-            svn_error_clear(err);
-          else
-            return err;
-        }
-    }
-  return SVN_NO_ERROR;
-}
-
-
-/* WC entry walker callbacks for svn_wc__adm_extend_lock_to_tree(). */
-static svn_wc_entry_callbacks2_t extend_lock_walker =
-  {
-    extend_lock_found_entry,
-    svn_wc__walker_default_error_handler
-  };
-
-
-svn_error_t *
-svn_wc__adm_extend_lock_to_tree(svn_wc_adm_access_t *adm_access,
-                                apr_pool_t *pool)
-{
-  return svn_wc_walk_entries3(adm_access->path, adm_access,
-                              &extend_lock_walker, adm_access,
-                              svn_depth_infinity, FALSE, NULL, NULL, pool);
-}
-=======
     suffix = svn_dirent_join(suffix, svn_dirent_basename(local_abspath, NULL),
                              scratch_pool);
     abspath = svn_dirent_dirname(abspath, scratch_pool);
   }
 }
->>>>>>> 79d0a718
