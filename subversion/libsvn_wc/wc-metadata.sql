/* wc-metadata.sql -- schema used in the wc-metadata SQLite database
 *     This is intended for use with SQLite 3
 *
 * ====================================================================
 *    Licensed to the Apache Software Foundation (ASF) under one
 *    or more contributor license agreements.  See the NOTICE file
 *    distributed with this work for additional information
 *    regarding copyright ownership.  The ASF licenses this file
 *    to you under the Apache License, Version 2.0 (the
 *    "License"); you may not use this file except in compliance
 *    with the License.  You may obtain a copy of the License at
 *
 *      http://www.apache.org/licenses/LICENSE-2.0
 *
 *    Unless required by applicable law or agreed to in writing,
 *    software distributed under the License is distributed on an
 *    "AS IS" BASIS, WITHOUT WARRANTIES OR CONDITIONS OF ANY
 *    KIND, either express or implied.  See the License for the
 *    specific language governing permissions and limitations
 *    under the License.
 * ====================================================================
 */

/*
 * the KIND column in these tables has one of the following values
 * (documented in the corresponding C type #svn_kind_t):
 *   "file"
 *   "dir"
 *   "symlink"
 *   "unknown"
 *
 * the PRESENCE column in these tables has one of the following values
 * (see also the C type #svn_wc__db_status_t):
 *   "normal"
 *   "server-excluded" -- server has declared it excluded (ie. authz failure)
 *   "excluded" -- administratively excluded (ie. sparse WC)
 *   "not-present" -- node not present at this REV
 *   "incomplete" -- state hasn't been filled in
 *   "base-deleted" -- node represents a delete of a BASE node
 */

/* One big list of statements to create our initial schema.

   STMT_CREATE_SCHEMA creates the schema for the minimum WC format
   supported by the client (SVN_WC__SUPPORTED_VERSION).

   When we're creating a new working copy, we first execute
   STMT_CREATE_SCHEMA, and then use the normal WC upgrade code (using
   STMT_UPGRADE_TO_xx) to bring the schema up to any higher requested
   format.
 */
-- STMT_CREATE_SCHEMA

/* ------------------------------------------------------------------------- */

CREATE TABLE REPOSITORY (
  id INTEGER PRIMARY KEY AUTOINCREMENT,

  /* The root URL of the repository. This value is URI-encoded.  */
  root  TEXT UNIQUE NOT NULL,

  /* the UUID of the repository */
  uuid  TEXT NOT NULL
  );

/* Note: a repository (identified by its UUID) may appear at multiple URLs.
   For example, http://example.com/repos/ and https://example.com/repos/.  */
CREATE INDEX I_UUID ON REPOSITORY (uuid);
CREATE INDEX I_ROOT ON REPOSITORY (root);


/* ------------------------------------------------------------------------- */

CREATE TABLE WCROOT (
  id  INTEGER PRIMARY KEY AUTOINCREMENT,

  /* absolute path in the local filesystem.  NULL if storing metadata in
     the wcroot itself. */
  local_abspath  TEXT UNIQUE
  );

CREATE UNIQUE INDEX I_LOCAL_ABSPATH ON WCROOT (local_abspath);


/* ------------------------------------------------------------------------- */

/* The PRISTINE table keeps track of pristine texts.  Each row describes a
   single pristine text.  The text itself is stored in a file whose name is
   derived from the 'checksum' column.  Each pristine text is referenced by
   any number of rows in the NODES and ACTUAL_NODE tables.

   In future, the pristine text file may be compressed.
 */
CREATE TABLE PRISTINE (
  /* The SHA-1 checksum of the pristine text. This is a unique key. The
     SHA-1 checksum of a pristine text is assumed to be unique among all
     pristine texts referenced from this database. */
  checksum  TEXT NOT NULL PRIMARY KEY,

  /* Enumerated values specifying type of compression. The only value
     supported so far is NULL, meaning that no compression has been applied
     and the pristine text is stored verbatim in the file. */
  compression  INTEGER,

  /* The size in bytes of the file in which the pristine text is stored.
     Used to verify the pristine file is "proper". */
  size  INTEGER NOT NULL,

  /* The number of rows in the NODES table that have a 'checksum' column
     value that refers to this row.  (References in other places, such as
     in the ACTUAL_NODE table, are not counted.) */
  refcount  INTEGER NOT NULL,

  /* Alternative MD5 checksum used for communicating with older
     repositories. Not strictly guaranteed to be unique among table rows. */
  md5_checksum  TEXT NOT NULL
  );

CREATE INDEX I_PRISTINE_MD5 ON PRISTINE (md5_checksum);

/* ------------------------------------------------------------------------- */

/* The ACTUAL_NODE table describes text changes and property changes
   on each node in the WC, relative to the NODES table row for the
   same path. (A NODES row must exist if this node exists, but an
   ACTUAL_NODE row can exist on its own if it is just recording info
   on a non-present node - a tree conflict or a changelist, for
   example.)

   The ACTUAL_NODE table row for a given path exists if the node at that
   path is known to have text or property changes relative to its
   NODES row. ("Is known" because a text change on disk may not yet
   have been discovered and recorded here.)

   The ACTUAL_NODE table row for a given path may also exist in other cases,
   including if the "changelist" or any of the conflict columns have a
   non-null value.
 */
CREATE TABLE ACTUAL_NODE (
  /* specifies the location of this node in the local filesystem */
  wc_id  INTEGER NOT NULL REFERENCES WCROOT (id),
  local_relpath  TEXT NOT NULL,

  /* parent's local_relpath for aggregating children of a given parent.
     this will be "" if the parent is the wcroot. NULL if this is the
     wcroot node. */
  parent_relpath  TEXT,

  /* serialized skel of this node's properties. NULL implies no change to
     the properties, relative to WORKING/BASE as appropriate. */
  properties  BLOB,

  /* relpaths of the conflict files. */
  /* ### These columns will eventually be merged into conflict_data below. */
  conflict_old  TEXT,
  conflict_new  TEXT,
  conflict_working  TEXT,
  prop_reject  TEXT,

  /* if not NULL, this node is part of a changelist. */
  changelist  TEXT,

  /* ### need to determine values. "unknown" (no info), "admin" (they
     ### used something like 'svn edit'), "noticed" (saw a mod while
     ### scanning the filesystem). */
  text_mod  TEXT,

  /* if a directory, serialized data for all of tree conflicts therein.
     ### This column will eventually be merged into the conflict_data column,
     ### but within the ACTUAL node of the tree conflict victim itself, rather
     ### than the node of the tree conflict victim's parent directory. */
  tree_conflict_data  TEXT,

  /* A skel containing the conflict details.  */
  conflict_data  BLOB,

  /* Three columns containing the checksums of older, left and right conflict
     texts.  Stored in a column to allow storing them in the pristine store  */
  /* stsp: This is meant for text conflicts, right? What about property
           conflicts? Why do we need these in a column to refer to the
           pristine store? Can't we just parse the checksums from
           conflict_data as well?
     rhuijben: Because that won't allow triggers to handle refcounts.
               We would have to scan all conflict skels before cleaning up the
               a single file from the pristine stor */
  older_checksum  TEXT REFERENCES PRISTINE (checksum),
  left_checksum  TEXT REFERENCES PRISTINE (checksum),
  right_checksum  TEXT REFERENCES PRISTINE (checksum),

  PRIMARY KEY (wc_id, local_relpath)
  );

CREATE UNIQUE INDEX I_ACTUAL_PARENT ON ACTUAL_NODE (wc_id, parent_relpath,
                                                    local_relpath);


/* ------------------------------------------------------------------------- */

/* This table is a cache of information about repository locks. */
CREATE TABLE LOCK (
  /* what repository location is locked */
  repos_id  INTEGER NOT NULL REFERENCES REPOSITORY (id),
  repos_relpath  TEXT NOT NULL,

  /* Information about the lock. Note: these values are just caches from
     the server, and are not authoritative. */
  lock_token  TEXT NOT NULL,
  /* ### make the following fields NOT NULL ? */
  lock_owner  TEXT,
  lock_comment  TEXT,
  lock_date  INTEGER,   /* an APR date/time (usec since 1970) */

  PRIMARY KEY (repos_id, repos_relpath)
  );


/* ------------------------------------------------------------------------- */

CREATE TABLE WORK_QUEUE (
  /* Work items are identified by this value.  */
  id  INTEGER PRIMARY KEY AUTOINCREMENT,

  /* A serialized skel specifying the work item.  */
  work  BLOB NOT NULL
  );


/* ------------------------------------------------------------------------- */

CREATE TABLE WC_LOCK (
  /* specifies the location of this node in the local filesystem */
  wc_id  INTEGER NOT NULL  REFERENCES WCROOT (id),
  local_dir_relpath  TEXT NOT NULL,

  locked_levels  INTEGER NOT NULL DEFAULT -1,

  PRIMARY KEY (wc_id, local_dir_relpath)
 );

/* ------------------------------------------------------------------------- */

/* The NODES table describes the way WORKING nodes are layered on top of
   BASE nodes and on top of other WORKING nodes, due to nested tree structure
   changes. The layers are modelled using the "op_depth" column.

   An 'operation depth' refers to the number of directory levels down from
   the WC root at which a tree-change operation (delete, add?, copy, move)
   was performed.  A row's 'op_depth' does NOT refer to the depth of its own
   'local_relpath', but rather to the depth of the nearest tree change that
   affects that node.

   The row with op_depth=0 for any given local relpath represents the "base"
   node that is created and updated by checkout, update, switch and commit
   post-processing.  The row with the highest op_depth for a particular
   local_relpath represents the working version.  Any rows with intermediate
   op_depth values are not normally visible to the user but may become
   visible after reverting local changes.

   This table contains full node descriptions for nodes in either the BASE
   or WORKING trees as described in notes/wc-ng/design. Fields relate
   both to BASE and WORKING trees, unless documented otherwise.

   For illustration, with a scenario like this:

     # (0)
     svn rm foo
     svn cp ^/moo foo   # (1)
     svn rm foo/bar
     touch foo/bar
     svn add foo/bar    # (2)

   , these are the NODES table rows for the path foo/bar:

   (0)  "BASE" --->  NODES (op_depth == 0)
   (1)               NODES (op_depth == 1)
   (2)               NODES (op_depth == 2)

   0 is the original data for foo/bar before 'svn rm foo' (if it existed).
   1 is the data for foo/bar copied in from ^/moo/bar.
   2 is the to-be-committed data for foo/bar, created by 'svn add foo/bar'.

   An 'svn revert foo/bar' would remove the NODES of (2).

 */
CREATE TABLE NODES (
  /* Working copy location related fields */

  wc_id  INTEGER NOT NULL REFERENCES WCROOT (id),
  local_relpath  TEXT NOT NULL,

  /* Contains the depth (= number of path segments) of the operation
     modifying the working copy tree structure. All nodes below the root
     of the operation (aka operation root, aka oproot) affected by the
     operation will be assigned the same op_depth.

     op_depth == 0 designates the initial checkout; the BASE tree.

   */
  op_depth INTEGER NOT NULL,

  /* parent's local_relpath for aggregating children of a given parent.
     this will be "" if the parent is the wcroot.  Since a wcroot will
     never have a WORKING node the parent_relpath will never be null,
     except when op_depth == 0 and the node is a wcroot. */
  parent_relpath  TEXT,


  /* Repository location fields */

  /* When op_depth == 0, these fields refer to the repository location of the
     BASE node, the location of the initial checkout.

     When op_depth != 0, they indicate where this node was copied/moved from.
     In this case, the fields are set for the root of the operation and for all
     children. */
  repos_id  INTEGER REFERENCES REPOSITORY (id),
  repos_path  TEXT,
  revision  INTEGER,


  /* WC state fields */

  /* The tree state of the node.

     In case 'op_depth' is equal to 0, this node is part of the 'BASE'
     tree.  The 'BASE' represents pristine nodes that are in the
     repository; it is obtained and modified by commands such as
     checkout/update/switch.

     In case 'op_depth' is greater than 0, this node is part of a
     layer of working nodes.  The 'WORKING' tree is obtained and
     modified by commands like delete/copy/revert.

     The 'BASE' and 'WORKING' trees use the same literal values for
     the 'presence' but the meaning of each value can vary depending
     on the tree.

     normal: in the 'BASE' tree this is an ordinary node for which we
       have full information.  In the 'WORKING' tree it's an added or
       copied node for which we have full information.

     not-present: in the 'BASE' tree this is a node that is implied to
       exist by the parent node, but is not present in the working
       copy.  Typically obtained by delete/commit, or by update to
       revision in which the node does not exist.  In the 'WORKING'
       tree this is a copy of a 'not-present' node from the 'BASE'
       tree, and it will be deleted on commit.  Such a node cannot be
       copied directly, but can be copied as a descendant.

     incomplete: in the 'BASE' tree this is an ordinary node for which
       we do not have full information.  Only the name is guaranteed;
       we may not have all its children, we may not have its checksum,
       etc.  In the 'WORKING' tree this is a copied node for which we
       do not have the full information.  This state is generally
       obtained when an operation was interrupted.

     base-deleted: not valid in 'BASE' tree.  In the 'WORKING' tree
       this represents a node that is deleted from the tree below the
       current 'op_depth'.  This state is badly named, it should be
       something like 'deleted'.

     server-excluded: in the 'BASE' tree this is a node that is excluded by
       authz.  The name of the node is known from the parent, but no
       other information is available.  Not valid in the 'WORKING'
       tree as there is no way to commit such a node.

     excluded: in the 'BASE' tree this node is administratively
       excluded by the user (sparse WC).  In the 'WORKING' tree this
       is a copy of an excluded node from the 'BASE' tree.  Such a
       node cannot be copied directly but can be copied as a
       descendant. */

  presence  TEXT NOT NULL,

  /* ### JF: For an old-style move, "copyfrom" info stores its source, but a
     new WC-NG "move" is intended to be a "true rename" so its copyfrom
     revision is implicit, being in effect (new head - 1) at commit time.
     For a (new) move, we need to store or deduce the copyfrom local-relpath;
     perhaps add a column called "moved_from". */

  /* Boolean value, specifying if this node was moved here (rather than just
     copied). This is set on all the nodes in the moved tree.  The source of
     the move is implied by a different node with a moved_to column pointing
     at the root node of the moved tree. */
  moved_here  INTEGER,

  /* If the underlying node was moved away (rather than just deleted), this
     specifies the local_relpath of where the node was moved to.
     This is set only on the root of a move, and is NULL for all children.

     The op-depth of the moved-to node is not recorded. A moved_to path
     always points at a node within the highest op-depth layer at the
     destination. This invariant must be maintained by operations which
     change existing move information. */
  moved_to  TEXT,


  /* Content fields */

  /* the kind of the new node. may be "unknown" if the node is not present. */
  kind  TEXT NOT NULL,

  /* serialized skel of this node's properties (when presence is 'normal' or
     'incomplete'); an empty skel or NULL indicates no properties.  NULL if
     we have no information about the properties (any other presence).
     TODO: Choose & require a single representation for 'no properties'.
  */
  properties  BLOB,

  /* NULL depth means "default" (typically svn_depth_infinity) */
  /* ### depth on WORKING? seems this is a BASE-only concept. how do
     ### you do "files" on an added-directory? can't really ignore
     ### the subdirs! */
  /* ### maybe a WC-to-WC copy can retain a depth?  */
  depth  TEXT,

  /* The SHA-1 checksum of the pristine text, if this node is a file and was
     moved here or copied here, else NULL. */
  checksum  TEXT REFERENCES PRISTINE (checksum),

  /* for kind==symlink, this specifies the target. */
  symlink_target  TEXT,


  /* Last-Change fields */

  /* If this node was moved here or copied here, then the following fields may
     have information about their source node.  changed_rev must be not-null
     if this node has presence=="normal". changed_date and changed_author may
     be null if the corresponding revprops are missing.

     For an added or not-present node, these are null.  */
  changed_revision  INTEGER,
  changed_date      INTEGER,  /* an APR date/time (usec since 1970) */
  changed_author    TEXT,


  /* Various cache fields */

  /* The size in bytes of the working file when it had no local text
     modifications. This means the size of the text when translated from
     repository-normal format to working copy format with EOL style
     translated and keywords expanded according to the properties in the
     "properties" column of this row.

     NULL if this node is not a file or if the size has not (yet) been
     computed. */
  translated_size  INTEGER,

  /* The mod-time of the working file when it was last determined to be
     logically unmodified relative to its base, taking account of keywords
     and EOL style. This value is used in the change detection heuristic
     used by the status command.

     NULL if this node is not a file or if this info has not yet been
     determined.
   */
  last_mod_time  INTEGER,  /* an APR date/time (usec since 1970) */

  /* serialized skel of this node's dav-cache.  could be NULL if the
     node does not have any dav-cache. */
  dav_cache  BLOB,

  /* Is there a file external in this location. NULL if there
     is no file external, otherwise '1'  */
  /* ### Originally we had a wc-1.0 like skel in this place, so we
     ### check for NULL.
     ### In Subversion 1.7 we defined this column as TEXT, but Sqlite
     ### only uses this information for deciding how to optimize
     ### anyway. */
  file_external  INTEGER,

  /* serialized skel of this node's inherited properties. NULL if this
     is not the BASE of a WC root node. */
  inherited_props  BLOB,

  PRIMARY KEY (wc_id, local_relpath, op_depth)

  );

CREATE UNIQUE INDEX I_NODES_PARENT ON NODES (wc_id, parent_relpath,
                                             local_relpath, op_depth);
/* I_NODES_MOVED is introduced in format 30 */
CREATE UNIQUE INDEX I_NODES_MOVED ON NODES (wc_id, moved_to, op_depth);

/* Many queries have to filter the nodes table to pick only that version
   of each node with the highest (most "current") op_depth.  This view
   does the heavy lifting for such queries.

   Note that this view includes a row for each and every path that is known
   in the WC, including, for example, paths that were children of a base- or
   lower-op-depth directory that has been replaced by something else in the
   current view.
 */
CREATE VIEW NODES_CURRENT AS
  SELECT * FROM nodes AS n
    WHERE op_depth = (SELECT MAX(op_depth) FROM nodes AS n2
                      WHERE n2.wc_id = n.wc_id
                        AND n2.local_relpath = n.local_relpath);

/* Many queries have to filter the nodes table to pick only that version
   of each node with the BASE ("as checked out") op_depth.  This view
   does the heavy lifting for such queries. */
CREATE VIEW NODES_BASE AS
  SELECT * FROM nodes
  WHERE op_depth = 0;

CREATE TRIGGER nodes_insert_trigger
AFTER INSERT ON nodes
WHEN NEW.checksum IS NOT NULL
BEGIN
  UPDATE pristine SET refcount = refcount + 1
  WHERE checksum = NEW.checksum;
END;

CREATE TRIGGER nodes_delete_trigger
AFTER DELETE ON nodes
WHEN OLD.checksum IS NOT NULL
BEGIN
  UPDATE pristine SET refcount = refcount - 1
  WHERE checksum = OLD.checksum;
END;

CREATE TRIGGER nodes_update_checksum_trigger
AFTER UPDATE OF checksum ON nodes
WHEN NEW.checksum IS NOT OLD.checksum
  /* AND (NEW.checksum IS NOT NULL OR OLD.checksum IS NOT NULL) */
BEGIN
  UPDATE pristine SET refcount = refcount + 1
  WHERE checksum = NEW.checksum;
  UPDATE pristine SET refcount = refcount - 1
  WHERE checksum = OLD.checksum;
END;

CREATE TABLE EXTERNALS (
  /* Working copy location related fields (like NODES)*/

  wc_id  INTEGER NOT NULL REFERENCES WCROOT (id),
  local_relpath  TEXT NOT NULL,

  /* The working copy root can't be recorded as an external in itself
     so this will never be NULL. ### ATM only inserted, never queried */
  parent_relpath  TEXT NOT NULL,

  /* Repository location fields */
  repos_id  INTEGER NOT NULL REFERENCES REPOSITORY (id),

  /* Either MAP_NORMAL or MAP_EXCLUDED */
  presence  TEXT NOT NULL,

  /* the kind of the external. */
  kind  TEXT NOT NULL,

  /* The local relpath of the directory NODE defining this external
     (Defaults to the parent directory of the file external after upgrade) */
  def_local_relpath         TEXT NOT NULL,

  /* The url of the external as used in the definition */
  def_repos_relpath         TEXT NOT NULL,

  /* The operational (peg) and node revision if this is a revision fixed
     external; otherwise NULL. (Usually these will both have the same value) */
  def_operational_revision  TEXT,
  def_revision              TEXT,

  PRIMARY KEY (wc_id, local_relpath)
);

CREATE UNIQUE INDEX I_EXTERNALS_DEFINED ON EXTERNALS (wc_id,
                                                      def_local_relpath,
                                                      local_relpath);

/* ------------------------------------------------------------------------- */

/* Identify the WC format corresponding to the schema we have created. */
PRAGMA user_version =
-- define: SVN_WC__SUPPORTED_VERSION
;


/* ------------------------------------------------------------------------- */
/* This statement provides SQLite with the necessary information about our
   indexes to make better decisions in the query planner.

   For every interesting index this contains a number of rows where the
   statistics are calculated for and then for every column in the index the
   average number of rows with the same value in all columns left of this
   column including the column itself.

   See http://www.sqlite.org/fileformat2.html#stat1tab for more details.

   The important thing here is that this tells Sqlite that the wc_id column
   of the NODES and ACTUAL_NODE table is usually a single value, so queries
   should use more than one column for index usage.

   The current hints describe NODES+ACTUAL_NODE as a working copy with
   8000 nodes in 1 a single working copy(=wc_id), 10 nodes per directory
   and an average of 2 op-depth layers per node.

   The number of integers must be number of index columns + 1, which is
   verified via the test_schema_statistics() test.
 */
-- STMT_INSTALL_SCHEMA_STATISTICS
ANALYZE sqlite_master; /* Creates empty sqlite_stat1 if necessary */

DELETE FROM sqlite_stat1
WHERE tbl in ('NODES', 'ACTUAL_NODE', 'LOCK', 'WC_LOCK', 'EXTERNALS');

INSERT INTO sqlite_stat1(tbl, idx, stat) VALUES
    ('NODES', 'sqlite_autoindex_NODES_1',               '8000 8000 2 1');
INSERT INTO sqlite_stat1(tbl, idx, stat) VALUES
    ('NODES', 'I_NODES_PARENT',                         '8000 8000 10 2 1');
/* Tell a lie: We ignore that 99.9% of all moved_to values are NULL */
INSERT INTO sqlite_stat1(tbl, idx, stat) VALUES
    ('NODES', 'I_NODES_MOVED',                          '8000 8000 1 1');

INSERT INTO sqlite_stat1(tbl, idx, stat) VALUES
    ('ACTUAL_NODE', 'sqlite_autoindex_ACTUAL_NODE_1',   '8000 8000 1');
INSERT INTO sqlite_stat1(tbl, idx, stat) VALUES
    ('ACTUAL_NODE', 'I_ACTUAL_PARENT',                  '8000 8000 10 1');

INSERT INTO sqlite_stat1(tbl, idx, stat) VALUES
    ('LOCK', 'sqlite_autoindex_LOCK_1',                 '100 100 1');

INSERT INTO sqlite_stat1(tbl, idx, stat) VALUES
    ('WC_LOCK', 'sqlite_autoindex_WC_LOCK_1',           '100 100 1');

INSERT INTO sqlite_stat1(tbl, idx, stat) VALUES
    ('EXTERNALS','sqlite_autoindex_EXTERNALS_1',        '100 100 1');
INSERT INTO sqlite_stat1(tbl, idx, stat) VALUES
    ('EXTERNALS','I_EXTERNALS_DEFINED',                 '100 100 3 1');

/* sqlite_autoindex_WORK_QUEUE_1 doesn't exist because WORK_QUEUE is
   a INTEGER PRIMARY KEY AUTOINCREMENT table */

ANALYZE sqlite_master; /* Loads sqlite_stat1 data for query optimizer */
/* ------------------------------------------------------------------------- */

/* Format 30 creates a new NODES index for move information, and a new
   PRISTINE index for the md5_checksum column. It also activates use of
   skel-based conflict storage -- see notes/wc-ng/conflict-storage-2.0.
   It also renames the "absent" presence to "server-excluded". */
-- STMT_UPGRADE_TO_30
CREATE UNIQUE INDEX IF NOT EXISTS I_NODES_MOVED
ON NODES (wc_id, moved_to, op_depth);

CREATE INDEX IF NOT EXISTS I_PRISTINE_MD5 ON PRISTINE (md5_checksum);

UPDATE nodes SET presence = 'server-excluded' WHERE presence = 'absent';

/* Just to be sure clear out file external skels from pre 1.7.0 development
   working copies that were never updated by 1.7.0+ style clients */
UPDATE nodes SET file_external=1 WHERE file_external IS NOT NULL;

-- STMT_UPGRADE_30_SELECT_CONFLICT_SEPARATE
SELECT wc_id, local_relpath,
  conflict_old, conflict_working, conflict_new, prop_reject, tree_conflict_data
FROM actual_node
WHERE conflict_old IS NOT NULL
   OR conflict_working IS NOT NULL
   OR conflict_new IS NOT NULL
   OR prop_reject IS NOT NULL
   OR tree_conflict_data IS NOT NULL
ORDER by wc_id, local_relpath

-- STMT_UPGRADE_30_SET_CONFLICT
UPDATE actual_node SET conflict_data = ?3, conflict_old = NULL,
  conflict_working = NULL, conflict_new = NULL, prop_reject = NULL,
  tree_conflict_data = NULL
WHERE wc_id = ?1 and local_relpath = ?2

/* ------------------------------------------------------------------------- */

/* Format 31 adds the inherited_props column to the NODES table. C code then
   initializes the update/switch roots to make sure future updates fetch the
   inherited properties */
-- STMT_UPGRADE_TO_31
ALTER TABLE NODES ADD COLUMN inherited_props BLOB;

DROP INDEX IF EXISTS I_ACTUAL_CHANGELIST;
DROP INDEX IF EXISTS I_EXTERNALS_PARENT;

DROP INDEX I_NODES_PARENT;
CREATE UNIQUE INDEX I_NODES_PARENT ON NODES (wc_id, parent_relpath,
                                             local_relpath, op_depth);

DROP INDEX I_ACTUAL_PARENT;
CREATE UNIQUE INDEX I_ACTUAL_PARENT ON ACTUAL_NODE (wc_id, parent_relpath,
                                                    local_relpath);

PRAGMA user_version = 31;

-- STMT_UPGRADE_31_SELECT_WCROOT_NODES
/* Select all base nodes which are the root of a WC, including
   switched subtrees, but excluding those which map to the root
   of the repos.

   ### IPROPS: Is this query horribly inefficient?  Quite likely,
   ### but it only runs during an upgrade, so do we care? */
SELECT l.wc_id, l.local_relpath FROM nodes as l
LEFT OUTER JOIN nodes as r
ON l.wc_id = r.wc_id
   AND r.local_relpath = l.parent_relpath
   AND r.op_depth = 0
WHERE l.op_depth = 0
  AND l.repos_path != ''
  AND ((l.repos_id IS NOT r.repos_id)
       OR (l.repos_path IS NOT RELPATH_SKIP_JOIN(r.local_relpath, r.repos_path, l.local_relpath)))

/* ------------------------------------------------------------------------- */
<<<<<<< HEAD

/* Format 32 adds support for optional text-base contents with the
   following schema changes:
   - Add the 'hydrated' column to the PRISTINE table.
   - Add the I_PRISTINE_UNREFERENCED index.
   - Add the TEXTBASE_REFS table. */
=======
/* Format 32 is identical to format 31.
   Its purpose is as a place-holder in developing and testing the
   multi-wc-format support feature. */
>>>>>>> 9b0c63a8
-- STMT_UPGRADE_TO_32
/* True iff the pristine contents are currently available on disk. */
ALTER TABLE PRISTINE ADD COLUMN hydrated INTEGER NOT NULL DEFAULT 1;

  /* Note: we use checksums to detect if the file contents have been modified
     in textbase.c and in the svn_wc__internal_file_modified_p() function.

     The new working copy format SHOULD incorporate a switch to a different
     checksum type without known collisions.

     For the updated pristine table schema, we MAY want to add a new column
     containing a checksum of the first 8KB of the file to allow saying that
     the file is modified without reading all its content.  That could speed
     up the check for large modified files whose size did not change, for
     example if they are allocated in certain extents.
   */

CREATE INDEX I_PRISTINE_UNREFERENCED ON PRISTINE (refcount, refcount=0);

/* This table contains references to the on disk text-base contents.
   Every row corresponds to a row in NODES table with the same key.
   While a row is present is this table, the contents identified by the
   corresponding NODES.checksum cannot be dehydrated from the pristine store.
 */
CREATE TABLE TEXTBASE_REFS (
  /* Same key columns as in the NODES table */
  wc_id  INTEGER NOT NULL,
  local_relpath  TEXT NOT NULL,
  op_depth  INTEGER NOT NULL,

  PRIMARY KEY (wc_id, local_relpath, op_depth)
  );

DROP TRIGGER nodes_delete_trigger;

CREATE TRIGGER nodes_delete_trigger
AFTER DELETE ON nodes
WHEN OLD.checksum IS NOT NULL
BEGIN
  UPDATE pristine SET refcount = refcount - 1
  WHERE checksum = OLD.checksum;
  DELETE FROM textbase_refs
  WHERE wc_id = OLD.wc_id
    AND local_relpath = OLD.local_relpath
    AND op_depth = OLD.op_depth;
END;

DROP TRIGGER nodes_update_checksum_trigger;

CREATE TRIGGER nodes_update_checksum_trigger
AFTER UPDATE OF checksum ON nodes
WHEN NEW.checksum IS NOT OLD.checksum
  /* AND (NEW.checksum IS NOT NULL OR OLD.checksum IS NOT NULL) */
BEGIN
  UPDATE pristine SET refcount = refcount + 1
  WHERE checksum = NEW.checksum;
  UPDATE pristine SET refcount = refcount - 1
  WHERE checksum = OLD.checksum;
  DELETE FROM textbase_refs
  WHERE wc_id = OLD.wc_id
    AND local_relpath = OLD.local_relpath
    AND op_depth = OLD.op_depth;
END;

PRAGMA user_version = 32;

/* ------------------------------------------------------------------------- */
/* Format 33 ....  */
/* -- STMT_UPGRADE_TO_33
PRAGMA user_version = 33; */


/* ------------------------------------------------------------------------- */
/* When bumping the format, also update:
 *
 *   * subversion/tests/libsvn_wc/wc-queries-test.c
 *     (schema_statements, create_memory_db)
 */


/* ------------------------------------------------------------------------- */

/* Format 99 drops all columns not needed due to previous format upgrades.
   Before we release 1.7, these statements will be pulled into a format bump
   and all the tables will be cleaned up. We don't know what that format
   number will be, however, so we're just marking it as 99 for now.  */
-- format: 99

/* TODO: Un-confuse *_revision column names in the EXTERNALS table to
   "-r<operative> foo@<peg>", as suggested by the patch attached to
   http://svn.haxx.se/dev/archive-2011-09/0478.shtml */
/* TODO: Remove column parent_relpath from EXTERNALS. We're not using it and
   never will. It's not interesting like in the NODES table: the external's
   parent path may be *anything*: unversioned, "behind" a another WC... */

/* Now "drop" the tree_conflict_data column from actual_node. */
CREATE TABLE ACTUAL_NODE_BACKUP (
  wc_id  INTEGER NOT NULL,
  local_relpath  TEXT NOT NULL,
  parent_relpath  TEXT,
  properties  BLOB,
  conflict_old  TEXT,
  conflict_new  TEXT,
  conflict_working  TEXT,
  prop_reject  TEXT,
  changelist  TEXT,
  text_mod  TEXT
  );

INSERT INTO ACTUAL_NODE_BACKUP SELECT
  wc_id, local_relpath, parent_relpath, properties, conflict_old,
  conflict_new, conflict_working, prop_reject, changelist, text_mod
FROM ACTUAL_NODE;

DROP TABLE ACTUAL_NODE;

CREATE TABLE ACTUAL_NODE (
  wc_id  INTEGER NOT NULL REFERENCES WCROOT (id),
  local_relpath  TEXT NOT NULL,
  parent_relpath  TEXT,
  properties  BLOB,
  conflict_old  TEXT,
  conflict_new  TEXT,
  conflict_working  TEXT,
  prop_reject  TEXT,
  changelist  TEXT,
  text_mod  TEXT,

  PRIMARY KEY (wc_id, local_relpath)
  );

CREATE UNIQUE INDEX I_ACTUAL_PARENT ON ACTUAL_NODE (wc_id, parent_relpath,
                                                    local_relpath);

INSERT INTO ACTUAL_NODE SELECT
  wc_id, local_relpath, parent_relpath, properties, conflict_old,
  conflict_new, conflict_working, prop_reject, changelist, text_mod
FROM ACTUAL_NODE_BACKUP;

DROP TABLE ACTUAL_NODE_BACKUP;

/* Note: Other differences between the schemas of an upgraded and a
 * fresh WC.
 *
 * While format 22 was current, "NOT NULL" was added to the
 * columns PRISTINE.size and PRISTINE.md5_checksum.  The format was not
 * bumped because it is a forward- and backward-compatible change.
 *
 * While format 23 was current, "REFERENCES PRISTINE" was added to the
 * columns ACTUAL_NODE.older_checksum, ACTUAL_NODE.left_checksum,
 * ACTUAL_NODE.right_checksum, NODES.checksum.
 *
 * The "NODES_BASE" view was originally implemented with a more complex (but
 * functionally equivalent) statement using a 'JOIN'.  WCs that were created
 * at or upgraded to format 26 before it was changed will still have the old
 * version.
 */
<|MERGE_RESOLUTION|>--- conflicted
+++ resolved
@@ -708,18 +708,12 @@
        OR (l.repos_path IS NOT RELPATH_SKIP_JOIN(r.local_relpath, r.repos_path, l.local_relpath)))
 
 /* ------------------------------------------------------------------------- */
-<<<<<<< HEAD
 
 /* Format 32 adds support for optional text-base contents with the
    following schema changes:
    - Add the 'hydrated' column to the PRISTINE table.
    - Add the I_PRISTINE_UNREFERENCED index.
    - Add the TEXTBASE_REFS table. */
-=======
-/* Format 32 is identical to format 31.
-   Its purpose is as a place-holder in developing and testing the
-   multi-wc-format support feature. */
->>>>>>> 9b0c63a8
 -- STMT_UPGRADE_TO_32
 /* True iff the pristine contents are currently available on disk. */
 ALTER TABLE PRISTINE ADD COLUMN hydrated INTEGER NOT NULL DEFAULT 1;
@@ -790,7 +784,6 @@
 /* Format 33 ....  */
 /* -- STMT_UPGRADE_TO_33
 PRAGMA user_version = 33; */
-
 
 /* ------------------------------------------------------------------------- */
 /* When bumping the format, also update:
