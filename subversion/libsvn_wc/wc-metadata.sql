--- conflicted
+++ resolved
@@ -228,17 +228,6 @@
   PRIMARY KEY (wc_id, local_dir_relpath)
  );
 
-<<<<<<< HEAD
-/* When we're creating a new working copy, the default schema creates
-   the earliest supported format.  The normal WC upgrade code is used
-   to bring the format up to SVN_WC__VERSION. */
-PRAGMA user_version =
--- define: SVN_WC__SUPPORTED_VERSION
-;
-
-=======
->>>>>>> 2a8c94cc
-
 /* ------------------------------------------------------------------------- */
 
 /* The NODES table describes the way WORKING nodes are layered on top of
@@ -573,8 +562,11 @@
                                                       local_relpath);
 
 
+/* When we're creating a new working copy, the default schema creates
+   the earliest supported format.  The normal WC upgrade code is used
+   to bring the format up to SVN_WC__VERSION. */
 PRAGMA user_version =
--- define: SVN_WC__VERSION
+-- define: SVN_WC__SUPPORTED_VERSION
 ;
 
 
@@ -710,32 +702,8 @@
 
 /* ------------------------------------------------------------------------- */
 /* Format 32 ....  */
-<<<<<<< HEAD
 -- STMT_UPGRADE_TO_32
-
-/* Drop old index. ### Remove this part from the upgrade to 31 once bumped */
-DROP INDEX IF EXISTS I_ACTUAL_CHANGELIST;
-DROP INDEX IF EXISTS I_EXTERNALS_PARENT;
-CREATE INDEX I_EXTERNALS_PARENT ON EXTERNALS (wc_id, parent_relpath);
-
-DROP INDEX I_NODES_PARENT;
-CREATE UNIQUE INDEX I_NODES_PARENT ON NODES (wc_id, parent_relpath,
-                                             local_relpath, op_depth);
-
-DROP INDEX I_ACTUAL_PARENT;
-CREATE UNIQUE INDEX I_ACTUAL_PARENT ON ACTUAL_NODE (wc_id, parent_relpath,
-                                                    local_relpath);
-
 PRAGMA user_version = 32;
-
-/* ------------------------------------------------------------------------- */
-
-/* Format YYY introduces new handling for conflict information.  */
--- format: YYY
-=======
-/* -- STMT_UPGRADE_TO_32
-PRAGMA user_version = 32; */
->>>>>>> 2a8c94cc
 
 
 /* ------------------------------------------------------------------------- */
