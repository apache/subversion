/*
 * diff.c -- The diff editor for comparing the working copy against the
 *           repository.
 *
 * ====================================================================
 * Copyright (c) 2000-2007 CollabNet.  All rights reserved.
 *
 * This software is licensed as described in the file COPYING, which
 * you should have received as part of this distribution.  The terms
 * are also available at http://subversion.tigris.org/license-1.html.
 * If newer versions of this license are posted there, you may use a
 * newer version instead, at your option.
 *
 * This software consists of voluntary contributions made by many
 * individuals.  For exact contribution history, see the revision
 * history and logs, available at http://subversion.tigris.org/.
 * ====================================================================
 */

/*
 * This code uses an svn_delta_editor_t editor driven by
 * svn_wc_crawl_revisions (like the update command) to retrieve the
 * differences between the working copy and the requested repository
 * version. Rather than updating the working copy, this new editor creates
 * temporary files that contain the pristine repository versions. When the
 * crawler closes the files the editor calls back to a client layer
 * function to compare the working copy and the temporary file. There is
 * only ever one temporary file in existence at any time.
 *
 * When the crawler closes a directory, the editor then calls back to the
 * client layer to compare any remaining files that may have been modified
 * locally. Added directories do not have corresponding temporary
 * directories created, as they are not needed.
 *
 * ### TODO: Replacements where the node kind changes needs support. It
 * mostly works when the change is in the repository, but not when it is
 * in the working copy.
 *
 * ### TODO: Do we need to support copyfrom?
 *
 */

#include <apr_hash.h>
#include <apr_md5.h>

#include "svn_error.h"
#include "svn_pools.h"
#include "svn_path.h"
#include "svn_md5.h"
#include "svn_hash.h"

#include "private/svn_wc_private.h"

#include "wc.h"
#include "props.h"
#include "adm_files.h"

#include "svn_private_config.h"


/*-------------------------------------------------------------------------*/
/* A little helper function.

   You see, when we ask the server to update us to a certain revision,
   we construct the new fulltext, and then run

         'diff <repos_fulltext> <working_fulltext>'

   which is, of course, actually backwards from the repository's point
   of view.  It thinks we want to move from working->repos.

   So when the server sends property changes, they're effectively
   backwards from what we want.  We don't want working->repos, but
   repos->working.  So this little helper "reverses" the value in
   BASEPROPS and PROPCHANGES before we pass them off to the
   prop_changed() diff-callback.  */
static void
reverse_propchanges(apr_hash_t *baseprops,
                    apr_array_header_t *propchanges,
                    apr_pool_t *pool)
{
  int i;

  /* ### todo: research lifetimes for property values below */

  for (i = 0; i < propchanges->nelts; i++)
    {
      svn_prop_t *propchange
        = &APR_ARRAY_IDX(propchanges, i, svn_prop_t);

      const svn_string_t *original_value =
        apr_hash_get(baseprops, propchange->name, APR_HASH_KEY_STRING);

      if ((original_value == NULL) && (propchange->value != NULL))
        {
          /* found an addition.  make it look like a deletion. */
          apr_hash_set(baseprops, propchange->name, APR_HASH_KEY_STRING,
                       svn_string_dup(propchange->value, pool));
          propchange->value = NULL;
        }

      else if ((original_value != NULL) && (propchange->value == NULL))
        {
          /* found a deletion.  make it look like an addition. */
          propchange->value = svn_string_dup(original_value, pool);
          apr_hash_set(baseprops, propchange->name, APR_HASH_KEY_STRING,
                       NULL);
        }

      else if ((original_value != NULL) && (propchange->value != NULL))
        {
          /* found a change.  just swap the values.  */
          const svn_string_t *str = svn_string_dup(propchange->value, pool);
          propchange->value = svn_string_dup(original_value, pool);
          apr_hash_set(baseprops, propchange->name, APR_HASH_KEY_STRING, str);
        }
    }
}


/*-------------------------------------------------------------------------*/


/* Overall crawler editor baton.
 */
struct edit_baton {
  /* ANCHOR/TARGET represent the base of the hierarchy to be compared. */
  svn_wc_adm_access_t *anchor;
  const char *anchor_path;
  const char *target;

  /* Target revision */
  svn_revnum_t revnum;

  /* Was the root opened? */
  svn_boolean_t root_opened;

  /* The callbacks and callback argument that implement the file comparison
     functions */
  const svn_wc_diff_callbacks3_t *callbacks;
  void *callback_baton;

  /* How does this diff descend? */
  svn_depth_t depth;

  /* Should this diff ignore node ancestry. */
  svn_boolean_t ignore_ancestry;

  /* Possibly diff repos against text-bases instead of working files. */
  svn_boolean_t use_text_base;

  /* Possibly show the diffs backwards. */
  svn_boolean_t reverse_order;

  /* Empty file used to diff adds / deletes */
  const char *empty_file;

  /* The stream attached to an @c svnpatch_file.  This is to avoid
   * allocating <tt>svn_stream_t *</tt> every now and then. */
  svn_stream_t *svnpatch_stream;

  /* The list of diffable files of interest to svnpatch. */
  apr_array_header_t *diff_targets;

  /* Diff editor baton */
  svn_delta_editor_t *diff_editor;

  /* A token holder, helps to build the svnpatch. */
  int next_token;

  /* Hash whose keys are const char * changelist names. */
  apr_hash_t *changelist_hash;

  apr_pool_t *pool;
};

/* Directory level baton.
 */
struct dir_baton {
  /* Gets set if the directory is added rather than replaced/unchanged. */
  svn_boolean_t added;

  /* The depth at which this directory should be diffed. */
  svn_depth_t depth;

  /* The "correct" path of the directory, but it may not exist in the
     working copy. */
  const char *path;

  /* Identifies those directory elements that get compared while running
     the crawler.  These elements should not be compared again when
     recursively looking for local modifications.

     This hash maps the full path of the entry to an unimportant value
     (presence in the hash is the important factor here, not the value
     itself).

     If the directory's properties have been compared, an item with hash
     key of "" (an empty string) will be present in the hash. */
  apr_hash_t *compared;

  /* The baton for the parent directory, or null if this is the root of the
     hierarchy to be compared. */
  struct dir_baton *dir_baton;

  /* The list of incoming BASE->repos propchanges. */
  apr_array_header_t *propchanges;

  /* The overall crawler editor baton. */
  struct edit_baton *edit_baton;

  /* Set when dealing with svnpatch diff. */
  const char *token;

  apr_pool_t *pool;
};

/* File level baton.
 */
struct file_baton {
  /* Gets set if the file is added rather than replaced. */
  svn_boolean_t added;

  /* PATH is the "correct" path of the file, but it may not exist in the
     working copy.  WC_PATH is a path we can use to make temporary files
     or open empty files; it doesn't necessarily exist either, but the
     directory part of it does. */
  const char *path;
  const char *wc_path;

 /* When constructing the requested repository version of the file,
    ORIGINAL_FILE is version of the file in the working copy. TEMP_FILE is
    the pristine repository file obtained by applying the repository diffs
    to ORIGINAL_FILE. */
  apr_file_t *original_file;
  apr_file_t *temp_file;
  const char *temp_file_path;

  /* The list of incoming BASE->repos propchanges. */
  apr_array_header_t *propchanges;

  /* APPLY_HANDLER/APPLY_BATON represent the delta applcation baton. */
  svn_txdelta_window_handler_t apply_handler;
  void *apply_baton;

  /* The overall crawler editor baton. */
  struct edit_baton *edit_baton;

  /* The directory that contains the file. */
  struct dir_baton *dir_baton;

  /* Set when dealing with svnpatch diff. */
  const char *token;

  apr_pool_t *pool;
};

/* Used to wrap svn_wc_diff_callbacks_t. */
struct callbacks_wrapper_baton {
  const svn_wc_diff_callbacks_t *callbacks;
  void *baton;
};

/* Create a new edit baton. TARGET/ANCHOR are working copy paths that
 * describe the root of the comparison. CALLBACKS/CALLBACK_BATON
 * define the callbacks to compare files. DEPTH defines if and how to
 * descend into subdirectories; see public doc string for exactly how.
 * IGNORE_ANCESTRY defines whether to utilize node ancestry when
 * calculating diffs.  USE_TEXT_BASE defines whether to compare
 * against working files or text-bases.  REVERSE_ORDER defines which
 * direction to perform the diff.
 *
 * CHANGELISTS is a list of const char * changelist names, used to
 * filter diff output responses to only those items in one of the
 * specified changelists, empty (or NULL altogether) if no changelist
 * filtering is requested.
 */
static svn_error_t *
make_editor_baton(struct edit_baton **edit_baton,
                  svn_wc_adm_access_t *anchor,
                  const char *target,
                  const svn_wc_diff_callbacks3_t *callbacks,
                  void *callback_baton,
                  svn_depth_t depth,
                  svn_boolean_t ignore_ancestry,
                  svn_boolean_t use_text_base,
                  svn_boolean_t reverse_order,
                  const apr_array_header_t *changelists,
                  apr_pool_t *pool)
{
  apr_hash_t *changelist_hash = NULL;
  struct edit_baton *eb;

  if (changelists && changelists->nelts)
    SVN_ERR(svn_hash_from_cstring_keys(&changelist_hash, changelists, pool));

  eb = apr_pcalloc(pool, sizeof(*eb));
  eb->anchor = anchor;
  eb->anchor_path = svn_wc_adm_access_path(anchor);
  eb->target = apr_pstrdup(pool, target);
  eb->callbacks = callbacks;
  eb->callback_baton = callback_baton;
  eb->depth = depth;
  eb->ignore_ancestry = ignore_ancestry;
  eb->use_text_base = use_text_base;
  eb->reverse_order = reverse_order;
  eb->diff_targets = apr_array_make(pool, 1, sizeof(const char *));
  eb->next_token = 0;
  eb->svnpatch_stream = NULL;
  eb->changelist_hash = changelist_hash;
  eb->pool = pool;

  *edit_baton = eb;
  return SVN_NO_ERROR;
}

static const char *
make_token(char type,
           struct edit_baton *eb,
           apr_pool_t *pool)
{
  return apr_psprintf(pool, "%c%d", type, eb->next_token++);
}

/* Create a new directory baton.  PATH is the directory path,
 * including anchor_path.  ADDED is set if this directory is being
 * added rather than replaced.  PARENT_BATON is the baton of the
 * parent directory, it will be null if this is the root of the
 * comparison hierarchy.  The directory and its parent may or may not
 * exist in the working copy.  EDIT_BATON is the overall crawler
 * editor baton.
 */
static struct dir_baton *
make_dir_baton(const char *path,
               struct dir_baton *parent_baton,
               struct edit_baton *edit_baton,
               svn_boolean_t added,
               const char *token,
               svn_depth_t depth,
               apr_pool_t *pool)
{
  struct dir_baton *dir_baton = apr_pcalloc(pool, sizeof(*dir_baton));

  dir_baton->dir_baton = parent_baton;
  dir_baton->edit_baton = edit_baton;
  dir_baton->added = added;
  dir_baton->depth = depth;
  dir_baton->pool = pool;
  dir_baton->propchanges = apr_array_make(pool, 1, sizeof(svn_prop_t));
  dir_baton->compared = apr_hash_make(dir_baton->pool);
  dir_baton->path = path;
  dir_baton->token = token;

  return dir_baton;
}

/* Create a new file baton.  PATH is the file path, including
 * anchor_path.  ADDED is set if this file is being added rather than
 * replaced.  PARENT_BATON is the baton of the parent directory.  TOKEN
 * is used when dealing with svnpatch.  The directory and its parent
 * may or may not exist in the working copy.
 */
static struct file_baton *
make_file_baton(const char *path,
                svn_boolean_t added,
                struct dir_baton *parent_baton,
                const char *token,
                apr_pool_t *pool)
{
  struct file_baton *file_baton = apr_pcalloc(pool, sizeof(*file_baton));
  struct edit_baton *edit_baton = parent_baton->edit_baton;

  file_baton->edit_baton = edit_baton;
  file_baton->added = added;
  file_baton->pool = pool;
  file_baton->propchanges  = apr_array_make(pool, 1, sizeof(svn_prop_t));
  file_baton->path = path;
  file_baton->token = token;
  file_baton->dir_baton = parent_baton;

  /* If the parent directory is added rather than replaced it does not
     exist in the working copy.  Determine a working copy path whose
     directory part does exist; we can use that to create temporary
     files.  It doesn't matter whether the file part exists in the
     directory. */
  if (parent_baton->added)
    {
      struct dir_baton *wc_dir_baton = parent_baton;

      /* Ascend until a directory is not being added, this will be a
         directory that does exist. This must terminate since the root of
         the comparison cannot be added. */
      while (wc_dir_baton->added)
        wc_dir_baton = wc_dir_baton->dir_baton;

      file_baton->wc_path = svn_path_join(wc_dir_baton->path, "unimportant",
                                          file_baton->pool);
    }
  else
    {
      file_baton->wc_path = file_baton->path;
    }

  return file_baton;
}

/* Get the empty file associated with the edit baton. This is cached so
 * that it can be reused, all empty files are the same.
 */
static svn_error_t *
get_empty_file(struct edit_baton *b,
               const char **empty_file)
{
  /* Create the file if it does not exist */
  /* Note that we tried to use /dev/null in r17220, but
     that won't work on Windows: it's impossible to stat NUL */
  if (!b->empty_file)
    {
      const char *temp_dir;

      SVN_ERR(svn_io_temp_dir(&temp_dir, b->pool));
      SVN_ERR(svn_io_open_unique_file2
              (NULL, &(b->empty_file),
               svn_path_join(temp_dir, "tmp", b->pool),
               "", svn_io_file_del_on_pool_cleanup,
               b->pool));
    }

  *empty_file = b->empty_file;

  return SVN_NO_ERROR;
}


/* Return the value of the svn:mime-type property held in PROPS, or NULL
   if no such property exists. */
static const char *
get_prop_mimetype(apr_hash_t *props)
{
  const svn_string_t *mimetype_val;

  mimetype_val = apr_hash_get(props,
                              SVN_PROP_MIME_TYPE,
                              strlen(SVN_PROP_MIME_TYPE));
  return (mimetype_val) ? mimetype_val->data : NULL;
}


/* Set *MIMETYPE to the BASE version of the svn:mime-type property of
   file PATH, using ADM_ACCESS, or to NULL if no such property exists.
   BASEPROPS is optional: if present, use it to cache the BASE properties
   of the file.

   Return the property value and property hash allocated in POOL.
*/
static svn_error_t *
get_base_mimetype(const char **mimetype,
                  apr_hash_t **baseprops,
                  svn_wc_adm_access_t *adm_access,
                  const char *path,
                  apr_pool_t *pool)
{
  apr_hash_t *props = NULL;

  if (baseprops == NULL)
    baseprops = &props;

  if (*baseprops == NULL)
    SVN_ERR(svn_wc_get_prop_diffs(NULL, baseprops, path, adm_access, pool));

  *mimetype = get_prop_mimetype(*baseprops);

  return SVN_NO_ERROR;
}


/* Set *MIMETYPE to the WORKING version of the svn:mime-type property
   of file PATH, using ADM_ACCESS, or to NULL if no such property exists.
   WORKINGPROPS is optional: if present, use it to cache the WORKING
   properties of the file.

   Return the property value and property hash allocated in POOL.
*/
static svn_error_t *
get_working_mimetype(const char **mimetype,
                     apr_hash_t **workingprops,
                     svn_wc_adm_access_t *adm_access,
                     const char *path,
                     apr_pool_t *pool)
{
  apr_hash_t *props = NULL;

  if (workingprops == NULL)
    workingprops = &props;

  if (*workingprops == NULL)
    SVN_ERR(svn_wc_prop_list(workingprops, path, adm_access, pool));

  *mimetype = get_prop_mimetype(*workingprops);

  return SVN_NO_ERROR;
}

/* Return the property hash resulting from combining PROPS and PROPCHANGES.
 *
 * A note on pool usage: The returned hash and hash keys are allocated in
 * the same pool as PROPS, but the hash values will be taken directly from
 * either PROPS or PROPCHANGES, as appropriate.  Caller must therefore
 * ensure that the returned hash is only used for as long as PROPS and
 * PROPCHANGES remain valid.
 */
static apr_hash_t *
apply_propchanges(apr_hash_t *props,
                  apr_array_header_t *propchanges)
{
  apr_hash_t *newprops = apr_hash_copy(apr_hash_pool_get(props), props);
  int i;

  for (i = 0; i < propchanges->nelts; ++i)
    {
      const svn_prop_t *prop = &APR_ARRAY_IDX(propchanges, i, svn_prop_t);
      apr_hash_set(newprops, prop->name, APR_HASH_KEY_STRING, prop->value);
    }

  return newprops;
}


/* Called by directory_elements_diff when a file is to be compared. At this
 * stage we are dealing with a file that does exist in the working copy.
 *
 * DIR_BATON is the parent directory baton, PATH is the path to the file to
 * be compared. ENTRY is the working copy entry for the file.
 *
 * Do all allocation in POOL.
 *
 * ### TODO: Need to work on replace if the new filename used to be a
 * directory.
 */
static svn_error_t *
file_diff(struct dir_baton *dir_baton,
          const char *path,
          const svn_wc_entry_t *entry,
          apr_pool_t *pool)
{
  struct edit_baton *eb = dir_baton->edit_baton;
  const char *textbase, *empty_file;
  svn_boolean_t modified;
  enum svn_wc_schedule_t schedule = entry->schedule;
  svn_boolean_t copied = entry->copied;
  svn_wc_adm_access_t *adm_access;
  const char *base_mimetype, *working_mimetype;
  const char *translated = NULL;
  apr_array_header_t *propchanges = NULL;
  apr_hash_t *baseprops = NULL;
  svn_boolean_t file_to_diff = FALSE; /* whether or not to push to diffables */

  SVN_ERR_ASSERT(! eb->use_text_base);

  SVN_ERR(svn_wc_adm_retrieve(&adm_access, dir_baton->edit_baton->anchor,
                              dir_baton->path, pool));

  /* If the item is not a member of a specified changelist (and there are
     some specified changelists), skip it. */
  if (! SVN_WC__CL_MATCH(dir_baton->edit_baton->changelist_hash, entry))
    return SVN_NO_ERROR;

  /* If the item is schedule-add *with history*, then we don't want to
     see a comparison to the empty file;  we want the usual working
     vs. text-base comparision. */
  if (copied)
    {
      const svn_wc_entry_t *parent_entry;

      schedule = svn_wc_schedule_normal;

      /* Regarding svnpatch, when this file is only copied we only want
       * to consider it when its parent was *not* copied as well.  This
       * allows loose fuzzing and prevent adding the file to diffables
       * when it doesn't need to.  This is also true for move ops. */
      SVN_ERR(svn_wc_entry(&parent_entry, dir_baton->path,
                           adm_access, TRUE, dir_baton->pool));

      if (! parent_entry->copied)
        file_to_diff = TRUE;
    }

  /* If this was scheduled replace and we are ignoring ancestry,
     report it as a normal file modification. */
  if (eb->ignore_ancestry && (schedule == svn_wc_schedule_replace))
    schedule = svn_wc_schedule_normal;

  /* Prep these two paths early. */
  textbase = svn_wc__text_base_path(path, FALSE, pool);

  /* If the regular text base is not there, we fall back to the revert
     text base (if that's not present either, we'll error later).  But
     the logic here is subtler than one might at first expect.

     When the file has some non-replacement scheduling, then it can be
     expected to still have its regular text base.  But what about
     when it's replaced or replaced-with-history?  In both cases, a
     revert text-base will be present; in the latter case only, a
     regular text-base be present as well.  So which text-base do we
     want to use for the diff?
     
     One could argue that we should never diff against the revert
     base, and instead diff against the empty-file for both types of
     replacement.  After all, there is no ancestry relationship
     between the working file and the base file.  But my guess is that
     in practice, users want to see the diff between their working
     file and "the nearest versioned thing", whatever that is.  I'm
     not 100% sure this is the right decision, but it at least seems
     to match our test suite's expectations. */
  {
    svn_node_kind_t kind;
    SVN_ERR(svn_io_check_path(textbase, &kind, pool));
    if (kind == svn_node_none)
      textbase = svn_wc__text_revert_path(path, FALSE, pool);
  }

  SVN_ERR(get_empty_file(eb, &empty_file));

  /* Get property diffs if this is not schedule delete. */
  if (schedule != svn_wc_schedule_delete)
    {
      SVN_ERR(svn_wc_props_modified_p(&modified, path, adm_access, pool));
      if (modified)
        SVN_ERR(svn_wc_get_prop_diffs(&propchanges, &baseprops, path,
                                      adm_access, pool));
      else
        propchanges = apr_array_make(pool, 1, sizeof(svn_prop_t));
    }
  else
    {
      SVN_ERR(svn_wc_get_prop_diffs(NULL, &baseprops, path,
                                    adm_access, pool));
    }

  switch (schedule)
    {
      /* Replace is treated like a delete plus an add: two
         comparisons are generated, first one for the delete and
         then one for the add. */
    case svn_wc_schedule_replace:
    case svn_wc_schedule_delete:
      /* Delete compares text-base against empty file, modifications to the
         working-copy version of the deleted file are not wanted. */

      /* Get svn:mime-type from BASE props of PATH. */
      SVN_ERR(get_base_mimetype(&base_mimetype, &baseprops,
                                adm_access, path, pool));

      SVN_ERR(dir_baton->edit_baton->callbacks->file_deleted
              (NULL, NULL, path,
               textbase,
               empty_file,
               base_mimetype,
               NULL,
               baseprops,
               dir_baton->edit_baton->callback_baton));

      file_to_diff = TRUE;

      /* Replace will fallthrough! */
      if (schedule == svn_wc_schedule_delete)
        break;

    case svn_wc_schedule_add:
      /* Get svn:mime-type from working props of PATH. */
      SVN_ERR(get_working_mimetype(&working_mimetype, NULL,
                                   adm_access, path, pool));

      SVN_ERR(svn_wc_translated_file2
              (&translated, path, path, adm_access,
               SVN_WC_TRANSLATE_TO_NF
               | SVN_WC_TRANSLATE_USE_GLOBAL_TMP,
               pool));

      SVN_ERR(dir_baton->edit_baton->callbacks->file_added
              (NULL, NULL, NULL, path,
               empty_file,
               translated,
               0, entry->revision,
               NULL,
               working_mimetype,
               NULL, SVN_INVALID_REVNUM, /* XXX make use of new 1.6 API */
               propchanges, baseprops,
               dir_baton->edit_baton->callback_baton));

      file_to_diff = TRUE;

      break;

    default:
      SVN_ERR(svn_wc_text_modified_p(&modified, path, FALSE,
                                     adm_access, pool));
      if (modified)
        {
          /* Note that this might be the _second_ time we translate
             the file, as svn_wc_text_modified_p() might have used a
             tmp translated copy too.  But what the heck, diff is
             already expensive, translating twice for the sake of code
             modularity is liveable. */
          SVN_ERR(svn_wc_translated_file2
                  (&translated, path,
                   path, adm_access,
                   SVN_WC_TRANSLATE_TO_NF
                   | SVN_WC_TRANSLATE_USE_GLOBAL_TMP,
                   pool));
        }

      if (modified || propchanges->nelts > 0)
        {
          svn_boolean_t mt_binary, mt1_binary, mt2_binary;

          /* Get svn:mime-type for both base and working file. */
          SVN_ERR(get_base_mimetype(&base_mimetype, &baseprops,
                                    adm_access, path, pool));
          SVN_ERR(get_working_mimetype(&working_mimetype, NULL,
                                       adm_access, path, pool));

          SVN_ERR(dir_baton->edit_baton->callbacks->file_changed
                  (NULL, NULL, NULL,
                   path,
                   modified ? textbase : NULL,
                   translated,
                   entry->revision,
                   SVN_INVALID_REVNUM,
                   base_mimetype,
                   working_mimetype,
                   propchanges, baseprops,
                   dir_baton->edit_baton->callback_baton));

          /* As far as svnpatch is concerned, we only grab binary stuff
           * and prop changes here.  In other words, no grab if this is
           * a non-binary file that carries text changes only as this
           * is left to the unidiff part. */
          mt1_binary = mt2_binary = FALSE;
          if (base_mimetype)
            mt1_binary = svn_mime_type_is_binary(base_mimetype);
          if (working_mimetype)
            mt1_binary = svn_mime_type_is_binary(working_mimetype);

          mt_binary = (mt1_binary || mt2_binary);
          if (mt_binary || (propchanges->nelts > 0 && ! mt_binary))
            file_to_diff = TRUE;
        }
    }

  if (file_to_diff)
    APR_ARRAY_PUSH(eb->diff_targets, const char *)
      = apr_pstrdup(eb->pool, path);

  return SVN_NO_ERROR;
}

/* Called from directory_elements_diff to trigger callbacks when
 * svnpatch format is enabled. */
static svn_error_t *
dir_diff(struct dir_baton *dir_baton,
         const char *path,
         const svn_wc_entry_t *entry,
         apr_pool_t *pool)
{
  struct edit_baton *eb = dir_baton->edit_baton;
  svn_boolean_t dir_to_diff = FALSE; /* whether or not to push to diffables */

  switch (entry->schedule)
    {
      case svn_wc_schedule_replace:
      case svn_wc_schedule_delete:
        SVN_ERR(eb->callbacks->dir_deleted
                (NULL,
                 NULL,
                 path,
                 eb->callback_baton));

        dir_to_diff = TRUE;

        /* So that 'replace' falls through */
        if (entry->schedule == svn_wc_schedule_delete)
          break;

      case svn_wc_schedule_add:
        SVN_ERR(eb->callbacks->dir_added
                (NULL,
                 NULL,
                 path,
                 entry->revision,
                 NULL, SVN_INVALID_REVNUM, /* XXX make use of new 1.6 API */
                 eb->callback_baton));

        dir_to_diff = TRUE;

        break;

      default:
        break;
    }

  if (dir_to_diff)
    APR_ARRAY_PUSH(eb->diff_targets, const char *)
      = apr_pstrdup(eb->pool, path);

  return SVN_NO_ERROR;
}

/* Called when the directory is closed to compare any elements that have
 * not yet been compared.  This identifies local, working copy only
 * changes.  At this stage we are dealing with files/directories that do
 * exist in the working copy.
 *
 * DIR_BATON is the baton for the directory.
 */
static svn_error_t *
directory_elements_diff(struct dir_baton *dir_baton)
{
  apr_hash_t *entries;
  apr_hash_index_t *hi;
  const svn_wc_entry_t *this_dir_entry;
  svn_boolean_t in_anchor_not_target;
  apr_pool_t *subpool;
  svn_wc_adm_access_t *adm_access;
  struct edit_baton *eb = dir_baton->edit_baton;

  /* This directory should have been unchanged or replaced, not added,
     since an added directory can only contain added files and these will
     already have been compared. */
  SVN_ERR_ASSERT(!dir_baton->added);

  /* Everything we do below is useless if we are comparing to BASE. */
  if (dir_baton->edit_baton->use_text_base)
    return SVN_NO_ERROR;

  /* Determine if this is the anchor directory if the anchor is different
     to the target. When the target is a file, the anchor is the parent
     directory and if this is that directory the non-target entries must be
     skipped. */
  in_anchor_not_target =
    (*dir_baton->edit_baton->target
     && (! svn_path_compare_paths
         (dir_baton->path,
          svn_wc_adm_access_path(dir_baton->edit_baton->anchor))));

  SVN_ERR(svn_wc_adm_retrieve(&adm_access, dir_baton->edit_baton->anchor,
                              dir_baton->path, dir_baton->pool));

  SVN_ERR(svn_wc_entries_read(&entries, adm_access, FALSE, dir_baton->pool));
  this_dir_entry = apr_hash_get(entries, SVN_WC_ENTRY_THIS_DIR,
                                APR_HASH_KEY_STRING);

  /* Check for local property mods on this directory, if we haven't
     already reported them and we aren't changelist-filted. */
  if (SVN_WC__CL_MATCH(dir_baton->edit_baton->changelist_hash, this_dir_entry)
      && (! in_anchor_not_target)
      && (! apr_hash_get(dir_baton->compared, "", 0)))
    {
      svn_boolean_t modified;

      SVN_ERR(svn_wc_props_modified_p(&modified,
                                      dir_baton->path, adm_access,
                                      dir_baton->pool));
      if (modified)
        {
          apr_array_header_t *propchanges;
          apr_hash_t *baseprops;

          SVN_ERR(svn_wc_get_prop_diffs(&propchanges, &baseprops,
                                        dir_baton->path, adm_access,
                                        dir_baton->pool));

          SVN_ERR(dir_baton->edit_baton->callbacks->dir_props_changed
                  (adm_access, NULL,
                   dir_baton->path,
                   propchanges, baseprops,
                   dir_baton->edit_baton->callback_baton));

          if (eb->svnpatch_stream)
            {
              const svn_wc_entry_t *this_entry;
              SVN_ERR(svn_wc_entry(&this_entry, dir_baton->path,
                                   adm_access, TRUE, dir_baton->pool));

              /* If scheduled for addition, this dir has already
               * been pushed to our array, see dir_diff. */
              if (this_entry->schedule != svn_wc_schedule_add)
                APR_ARRAY_PUSH(eb->diff_targets, const char *)
                  = apr_pstrdup(eb->pool, dir_baton->path);
            }
        }
    }

  if (dir_baton->depth == svn_depth_empty && !in_anchor_not_target)
    return SVN_NO_ERROR;

  subpool = svn_pool_create(dir_baton->pool);

  for (hi = apr_hash_first(dir_baton->pool, entries); hi;
       hi = apr_hash_next(hi))
    {
      const void *key;
      void *val;
      const svn_wc_entry_t *entry;
      struct dir_baton *subdir_baton;
      const char *name, *path;

      svn_pool_clear(subpool);

      apr_hash_this(hi, &key, NULL, &val);
      name = key;
      entry = val;

      /* Skip entry for the directory itself. */
      if (strcmp(key, SVN_WC_ENTRY_THIS_DIR) == 0)
        continue;

      /* In the anchor directory, if the anchor is not the target then all
         entries other than the target should not be diff'd. Running diff
         on one file in a directory should not diff other files in that
         directory. */
      if (in_anchor_not_target
          && strcmp(dir_baton->edit_baton->target, name))
        continue;

      path = svn_path_join(dir_baton->path, name, subpool);

      /* Skip entry if it is in the list of entries already diff'd. */
      if (apr_hash_get(dir_baton->compared, path, APR_HASH_KEY_STRING))
        continue;

      switch (entry->kind)
        {
        case svn_node_file:
          SVN_ERR(file_diff(dir_baton, path, entry, subpool));
          break;

        case svn_node_dir:
          if (entry->schedule == svn_wc_schedule_replace)
            {
              /* ### TODO: Don't know how to do this bit. How do I get
                 information about what is being replaced? If it was a
                 directory then the directory elements are also going to be
                 deleted. We need to show deletion diffs for these
                 files. If it was a file we need to show a deletion diff
                 for that file. */
            }

          /* Check the subdir if in the anchor (the subdir is the target), or
             if recursive */
          if (in_anchor_not_target
              || (dir_baton->depth > svn_depth_files)
              || (dir_baton->depth == svn_depth_unknown))
            {
              svn_depth_t depth_below_here = dir_baton->depth;

              if (depth_below_here == svn_depth_immediates)
                depth_below_here = svn_depth_empty;

              subdir_baton = make_dir_baton(path, dir_baton,
                                            dir_baton->edit_baton,
                                            FALSE,
                                            NULL,
                                            depth_below_here,
                                            subpool);

              /* Before we recurse, let's trigger directory's callbacks */
              SVN_ERR(dir_diff(subdir_baton, path, entry, subpool));

              /* And if this is a schedule-delete directory, no need to
               * recurse any deeper down the rabbit hole. */
              if (entry->schedule == svn_wc_schedule_delete)
                break;

              SVN_ERR(directory_elements_diff(subdir_baton));
            }
          break;

        default:
          break;
        }
    }

  svn_pool_destroy(subpool);

  return SVN_NO_ERROR;
}

/* Drive @a editor against @a path's content modifications. */
static svn_error_t *
transmit_svndiff(const char *path,
                 svn_wc_adm_access_t *adm_access,
                 const svn_delta_editor_t *editor,
                 void *file_baton,
                 apr_pool_t *pool)
{
  struct file_baton *fb = file_baton;
  struct edit_baton *eb = fb->edit_baton;
  svn_txdelta_window_handler_t handler;
  svn_txdelta_stream_t *txdelta_stream;
  svn_stream_t *base_stream;
  svn_stream_t *local_stream;
  void *wh_baton;

  /* Initialize window_handler/baton to produce svndiff from txdelta
   * windows. */
  SVN_ERR(eb->diff_editor->apply_textdelta
          (fb, NULL, pool, &handler, &wh_baton));

  base_stream = svn_stream_empty(pool);

  SVN_ERR(svn_wc_translated_stream(&local_stream, path, path,
                                   adm_access, SVN_WC_TRANSLATE_TO_NF,
                                   pool));

  svn_txdelta(&txdelta_stream, base_stream, local_stream, pool);
  SVN_ERR(svn_txdelta_send_txstream(txdelta_stream, handler,
                                    wh_baton, pool));
  return SVN_NO_ERROR;
}

/* Call @a change_prop_fn against the list of property changes @a
 * propchanges.  This can be used for files and directories as their
 * change_prop callbacks have the same prototype. */
static svn_error_t *
transmit_prop_deltas(apr_array_header_t *propchanges,
                     apr_hash_t *originalprops,
                     void *baton,
                     struct edit_baton *eb,
                     svn_error_t *(*change_prop_fn)
                                   (void *baton,
                                    const char *name,
                                    const svn_string_t *value,
                                    apr_pool_t *pool),
                     apr_pool_t *pool)
{
  int i;
  apr_array_header_t *props;

  SVN_ERR(svn_categorize_props(propchanges, NULL, NULL, &props, pool));
  for (i = 0; i < props->nelts; ++i)
    {
      const svn_string_t *original_value;
      const svn_prop_t *propchange
        = &APR_ARRAY_IDX(props, i, svn_prop_t);

      if (originalprops)
        original_value = apr_hash_get(originalprops, 
            propchange->name, APR_HASH_KEY_STRING);
      else
        original_value = NULL;

      /* The property was removed. */
      if (original_value != NULL)
        SVN_ERR(change_prop_fn(baton, propchange->name, NULL, pool));

      if (propchange->value != NULL)
        SVN_ERR(change_prop_fn(baton, propchange->name,
                               propchange->value, pool));
    }

  return SVN_NO_ERROR;
}

/* Report an existing file in the working copy (either in BASE or WORKING)
 * as having been added.
 *
 * DIR_BATON is the parent directory baton, ADM_ACCESS/PATH is the path
 * to the file to be compared. ENTRY is the working copy entry for
 * the file.
 *
 * Do all allocation in POOL.
 */
static svn_error_t *
report_wc_file_as_added(struct dir_baton *dir_baton,
                        svn_wc_adm_access_t *adm_access,
                        const char *path,
                        const svn_wc_entry_t *entry,
                        apr_pool_t *pool)
{
  struct edit_baton *eb = dir_baton->edit_baton;
  apr_hash_t *emptyprops;
  const char *mimetype;
  apr_hash_t *wcprops = NULL;
  void *fb = NULL; /* file baton */
  apr_array_header_t *propchanges;
  const char *empty_file;
  const char *source_file;
  const char *translated_file;
  svn_boolean_t file_need_close = TRUE;

  /* If this entry is filtered by changelist specification, do nothing. */
  if (! SVN_WC__CL_MATCH(dir_baton->edit_baton->changelist_hash, entry))
    return SVN_NO_ERROR;

  SVN_ERR(get_empty_file(eb, &empty_file));

  /* We can't show additions for files that don't exist. */
  SVN_ERR_ASSERT(!(entry->schedule == svn_wc_schedule_delete && !eb->use_text_base));

  /* If the file was added *with history*, then we don't want to
     see a comparison to the empty file;  we want the usual working
     vs. text-base comparision. */
  if (entry->copied)
    {
      /* Don't show anything if we're comparing to BASE, since by
         definition there can't be any local modifications. */
      if (eb->use_text_base)
        return SVN_NO_ERROR;

      /* Otherwise show just the local modifications. */
      return file_diff(dir_baton, path, entry, pool);
    }

  emptyprops = apr_hash_make(pool);

  if (eb->use_text_base)
    SVN_ERR(get_base_mimetype(&mimetype, &wcprops,
                              adm_access, path, pool));
  else
    SVN_ERR(get_working_mimetype(&mimetype, &wcprops,
                                 adm_access, path, pool));

  SVN_ERR(svn_prop_diffs(&propchanges,
                         wcprops, emptyprops, pool));


  if (eb->use_text_base)
    source_file = svn_wc__text_base_path(path, FALSE, pool);
  else
    source_file = path;

  SVN_ERR(svn_wc_translated_file2
          (&translated_file,
           source_file, path, adm_access,
           SVN_WC_TRANSLATE_TO_NF
           | SVN_WC_TRANSLATE_USE_GLOBAL_TMP,
           pool));

  return eb->callbacks->file_added
          (adm_access, NULL, NULL,
           path,
           empty_file, translated_file,
           0, entry->revision,
           NULL, mimetype,
           NULL, SVN_INVALID_REVNUM, /* XXX make use of new 1.6 API */
           propchanges, emptyprops,
<<<<<<< HEAD
           eb->callback_baton));

  if (eb->svnpatch_stream)
    {
      /* There can't be any copy-path here since we're actually dealing with
       * a file that's already deleted in the future (yes Subversion is also
       * known as The Oracle).  This was reversed here into a file-addition
       * as we're ... returning from the future. */ 
      SVN_ERR(eb->diff_editor->add_file(path, dir_baton, NULL,
                                        SVN_INVALID_REVNUM, pool, &fb));
      if (propchanges->nelts > 0)
        SVN_ERR(svn_wc_transmit_prop_deltas
                (path, adm_access, entry, eb->diff_editor,
                 fb, NULL, pool));

      if (mimetype && svn_mime_type_is_binary(mimetype))
        {
          SVN_ERR(svn_wc_transmit_text_deltas2
                  (NULL,
                   NULL,/* TODO:digest bin stuff */
                   path, adm_access, TRUE,
                   eb->diff_editor, fb, pool));
          /* svn_wc_transmit_text_deltas2() does the close itself. */
          file_need_close = FALSE; 
        }

      if (file_need_close)
        SVN_ERR(eb->diff_editor->close_file(fb, NULL, pool));
    }

  return SVN_NO_ERROR;
=======
           eb->callback_baton);
>>>>>>> d96ec1ec
}

/* Report an existing directory in the working copy (either in BASE
 * or WORKING) as having been added.  If recursing, also report any
 * subdirectories as added.
 *
 * DIR_BATON is the baton for the directory.
 *
 * Do all allocation in POOL.
 */
static svn_error_t *
report_wc_directory_as_added(struct dir_baton *dir_baton,
                             const svn_wc_entry_t *dir_entry,
                             apr_pool_t *pool)
{
  struct edit_baton *eb = dir_baton->edit_baton;
  svn_wc_adm_access_t *adm_access;
  apr_hash_t *emptyprops = apr_hash_make(pool), *wcprops = NULL;
  const svn_wc_entry_t *this_dir_entry;
  apr_array_header_t *propchanges;
  apr_hash_t *entries;
  apr_hash_index_t *hi;
  apr_pool_t *subpool;

  SVN_ERR(svn_wc_adm_retrieve(&adm_access, eb->anchor,
                              dir_baton->path, pool));

  SVN_ERR(svn_wc_entries_read(&entries, adm_access, FALSE, pool));
  this_dir_entry = apr_hash_get(entries, SVN_WC_ENTRY_THIS_DIR,
                                APR_HASH_KEY_STRING);

  /* If this directory passes changelist filtering, get its BASE or
     WORKING properties, as appropriate, and simulate their
     addition. */
  if (SVN_WC__CL_MATCH(dir_baton->edit_baton->changelist_hash, this_dir_entry))
    {
      if (eb->use_text_base)
        SVN_ERR(svn_wc_get_prop_diffs(NULL, &wcprops,
                                      dir_baton->path, adm_access, pool));
      else
        SVN_ERR(svn_wc_prop_list(&wcprops,
                                 dir_baton->path, adm_access, pool));

      SVN_ERR(svn_prop_diffs(&propchanges,
                             wcprops, emptyprops, pool));

      if (eb->svnpatch_stream)
        {
          /* No copy-path, see report_wc_file_as_added() inner-docstrings. */
          SVN_ERR(eb->diff_editor->add_directory
                  (dir_baton->path, dir_baton->dir_baton, NULL,
                   SVN_INVALID_REVNUM, pool, (void **)&dir_baton));

          if (propchanges->nelts > 0)
            SVN_ERR(svn_wc_transmit_prop_deltas
                    (dir_baton->path, adm_access, dir_entry, eb->diff_editor,
                     dir_baton, NULL, pool));
        }

      if (propchanges->nelts > 0)
        SVN_ERR(eb->callbacks->dir_props_changed
                (adm_access, NULL,
                 dir_baton->path,
                 propchanges, emptyprops,
                 eb->callback_baton));
    }

  /* Report the addition of the directory's contents. */
  subpool = svn_pool_create(pool);

  for (hi = apr_hash_first(pool, entries); hi;
       hi = apr_hash_next(hi))
    {
      const void *key;
      void *val;
      const char *name, *path;
      const svn_wc_entry_t *entry;

      svn_pool_clear(subpool);

      apr_hash_this(hi, &key, NULL, &val);
      name = key;
      entry = val;

      /* Skip entry for the directory itself. */
      if (strcmp(key, SVN_WC_ENTRY_THIS_DIR) == 0)
        continue;

      /* If comparing against WORKING, skip entries that are
         schedule-deleted - they don't really exist. */
      if (!eb->use_text_base && entry->schedule == svn_wc_schedule_delete)
        continue;

      path = svn_path_join(dir_baton->path, name, subpool);

      switch (entry->kind)
        {
        case svn_node_file:
          SVN_ERR(report_wc_file_as_added(dir_baton,
                                          adm_access, path, entry, subpool));
          break;

        case svn_node_dir:
          if (dir_baton->depth > svn_depth_files
              || dir_baton->depth == svn_depth_unknown)
            {
              svn_depth_t depth_below_here = dir_baton->depth;
              struct dir_baton *subdir_baton;

              if (depth_below_here == svn_depth_immediates)
                depth_below_here = svn_depth_empty;

              subdir_baton = make_dir_baton(path, dir_baton, eb, FALSE,
                                            NULL, depth_below_here,
                                            subpool);

              SVN_ERR(report_wc_directory_as_added(subdir_baton, entry,
                                                   subpool));
            }
          break;

        default:
          break;
        }
    }
  
  svn_pool_destroy(subpool);

  if (eb->svnpatch_stream)
    SVN_ERR(eb->diff_editor->close_directory
            (dir_baton, pool));

  return SVN_NO_ERROR;
}


/* svnpatch-specific editor functions follow */

static svn_error_t *
svnpatch_open_root(void *edit_baton,
                   svn_revnum_t base_revision,
                   apr_pool_t *dir_pool,
                   void **root_baton)
{
  struct edit_baton *eb = edit_baton;
  const char *token = make_token('d', eb, dir_pool);

  SVN_ERR(svn_wc_write_cmd(eb->svnpatch_stream, eb->pool,
                           "open-root", "c", token));

  eb->root_opened = TRUE;
  *root_baton = make_dir_baton(eb->anchor_path, NULL, eb,
                               FALSE, token, eb->depth, dir_pool);
  return SVN_NO_ERROR;
}

static svn_error_t *
svnpatch_open_directory(const char *path,
                        void *parent_baton,
                        svn_revnum_t base_revision,
                        apr_pool_t *dir_pool,
                        void **child_baton)
{
  struct dir_baton *pb = parent_baton;
  struct edit_baton *eb = pb->edit_baton;
  const char *token = make_token('d', eb, dir_pool);
  svn_depth_t subdir_depth = (pb->depth == svn_depth_immediates)
                              ? svn_depth_empty : pb->depth;

  SVN_ERR(svn_wc_write_cmd(eb->svnpatch_stream, eb->pool,
                           "open-dir", "ccc", path, pb->token, token));
  *child_baton = make_dir_baton(path, pb, eb, FALSE, token,
                                subdir_depth, dir_pool);
  return SVN_NO_ERROR;
}

static svn_error_t *
svnpatch_close_directory(void *dir_baton,
                         apr_pool_t *pool)
{
  struct dir_baton *b = dir_baton;
  struct edit_baton *eb = b->edit_baton;

  SVN_ERR(svn_wc_write_cmd(eb->svnpatch_stream, eb->pool,
                           "close-dir", "c", b->token));
  return SVN_NO_ERROR;
}

static svn_error_t *
svnpatch_add_directory(const char *path,
                       void *parent_baton,
                       const char *copyfrom_path,
                       svn_revnum_t copyfrom_revision,
                       apr_pool_t *dir_pool,
                       void **child_baton)
{
  struct dir_baton *pb = parent_baton;
  struct edit_baton *eb = pb->edit_baton;
  const char *token = make_token('d', eb, dir_pool);
  svn_depth_t subdir_depth = (pb->depth == svn_depth_immediates)
                              ? svn_depth_empty : pb->depth;

  SVN_ERR(svn_wc_write_cmd(eb->svnpatch_stream, eb->pool,
                           "add-dir", "ccc(?c)", path, pb->token,
                           token, copyfrom_path));
  *child_baton = make_dir_baton(path, pb, eb, TRUE, token,
                                subdir_depth, dir_pool);
  return SVN_NO_ERROR;
}

static svn_error_t *
svnpatch_change_dir_prop(void *dir_baton,
                         const char *name,
                         const svn_string_t *value,
                         apr_pool_t *pool)
{
  struct dir_baton *pb = dir_baton;
  struct edit_baton *eb = pb->edit_baton;

  SVN_ERR(svn_wc_write_cmd(eb->svnpatch_stream, eb->pool,
                           "change-dir-prop", "cc(?s)", pb->token, name,
                           value));
  return SVN_NO_ERROR;
}

static svn_error_t *
svnpatch_open_file(const char *path,
                   void *parent_baton,
                   svn_revnum_t base_revision,
                   apr_pool_t *file_pool,
                   void **file_baton)
{
  struct dir_baton *pb = parent_baton;
  struct edit_baton *eb = pb->edit_baton;
  const char *token = make_token('c', eb, file_pool);

  SVN_ERR(svn_wc_write_cmd(eb->svnpatch_stream, eb->pool,
                           "open-file", "ccc", path, pb->token,
                           token));
  *file_baton = make_file_baton(path, FALSE, pb, token, file_pool);
  return SVN_NO_ERROR;
}

static svn_error_t *
svnpatch_add_file(const char *path,
                  void *parent_baton,
                  const char *copyfrom_path,
                  svn_revnum_t copyfrom_revision,
                  apr_pool_t *file_pool,
                  void **file_baton)
{
  struct dir_baton *pb = parent_baton;
  struct edit_baton *eb = pb->edit_baton;
  const char *token = make_token('c', eb, file_pool);

  SVN_ERR(svn_wc_write_cmd(eb->svnpatch_stream, eb->pool,
                           "add-file", "ccc(?c)", path, pb->token,
                           token, copyfrom_path));
  *file_baton = make_file_baton(path, TRUE, pb, token, file_pool);
  return SVN_NO_ERROR;
}

static svn_error_t *
svnpatch_close_file(void *file_baton,
                    const char *text_checksum,
                    apr_pool_t *pool)
{
  struct file_baton *b = file_baton;
  struct edit_baton *eb = b->edit_baton;
  SVN_ERR(svn_wc_write_cmd(eb->svnpatch_stream, eb->pool,
                           "close-file", "c(?c)",
                           b->token, text_checksum));
  return SVN_NO_ERROR;
}

static svn_error_t *
svnpatch_change_file_prop(void *file_baton,
                          const char *name,
                          const svn_string_t *value,
                          apr_pool_t *pool)
{
  struct file_baton *b = file_baton;
  struct edit_baton *eb = b->edit_baton;

  SVN_ERR(svn_wc_write_cmd(eb->svnpatch_stream, eb->pool,
                           "change-file-prop", "cc(?s)",
                           b->token, name, value));
  return SVN_NO_ERROR;
}

static svn_error_t *
svnpatch_delete_entry(const char *path,
                      svn_revnum_t base_revision,
                      void *parent_baton,
                      apr_pool_t *pool)
{
  struct dir_baton *pb = parent_baton;
  struct edit_baton *eb = pb->edit_baton;

  if (eb->reverse_order)
    SVN_ERR(svn_wc_write_cmd(eb->svnpatch_stream, eb->pool,
                             "delete-entry", "cc",
                             path, pb->token));
  return SVN_NO_ERROR;
}

/* Used in svnpatch_apply_textdelta() to set up the diff_stream. */
static svn_error_t *
svndiff_write_handler(void *baton,
                      const char *data,
                      apr_size_t *len)
{
  struct file_baton *f = baton;
  struct edit_baton *eb = f->edit_baton;
  svn_string_t str;

  str.data = data;
  str.len = *len;
  SVN_ERR(svn_wc_write_cmd(eb->svnpatch_stream, eb->pool,
                           "textdelta-chunk", "cs", f->token, &str));
  return SVN_NO_ERROR;
}

/* Used in svnpatch_apply_textdelta() to set up the diff_stream. */
static svn_error_t *
svndiff_close_handler(void *baton)
{
  struct file_baton *f = baton;
  struct edit_baton *eb = f->edit_baton;

  SVN_ERR(svn_wc_write_cmd(eb->svnpatch_stream, eb->pool,
                           "textdelta-end", "c", f->token));
  return SVN_NO_ERROR;
  
}
static svn_error_t *
svnpatch_apply_textdelta(void *file_baton,
                         const char *base_checksum,
                         apr_pool_t *pool,
                         svn_txdelta_window_handler_t *handler,
                         void **handler_baton)
{
  struct file_baton *f = file_baton;
  struct edit_baton *eb = f->edit_baton;
  svn_stream_t *diff_stream;

  SVN_ERR(svn_wc_write_cmd(eb->svnpatch_stream, eb->pool,
                           "apply-textdelta", "c(?c)", f->token,
                           base_checksum));
  diff_stream = svn_stream_create(f, pool);
  svn_stream_set_write(diff_stream, svndiff_write_handler);
  svn_stream_set_close(diff_stream, svndiff_close_handler);
  svn_txdelta_to_svndiff2(handler, handler_baton, diff_stream, 1, pool);
  return SVN_NO_ERROR;
}

static svn_error_t *
svnpatch_close_edit(void *edit_baton,
                    apr_pool_t *pool)
{
  struct edit_baton *eb = edit_baton;
  
  SVN_ERR_ASSERT(eb->root_opened);
  SVN_ERR(svn_wc_write_cmd(eb->svnpatch_stream, eb->pool,
                           "close-edit", ""));
  return SVN_NO_ERROR;
}

/* Create an editor, close to what svn_wc_get_diff_editor4() does for
 * rep/wc diff.  As svnpatch is revisionless, no need for @c
 * set_target_revision callback.  No cancel facility here as this is
 * wc/wc diff. */
static void /* Only invoked in this same file, yet. */
get_svnpatch_diff_editor(svn_delta_editor_t **editor,
                         apr_pool_t *pool)
{
  svn_delta_editor_t *diff_editor;

  diff_editor = svn_delta_default_editor(pool);

  diff_editor->open_root = svnpatch_open_root;
  diff_editor->delete_entry = svnpatch_delete_entry;
  diff_editor->add_directory = svnpatch_add_directory;
  diff_editor->open_directory = svnpatch_open_directory;
  diff_editor->close_directory = svnpatch_close_directory;
  diff_editor->add_file = svnpatch_add_file;
  diff_editor->open_file = svnpatch_open_file;
  diff_editor->apply_textdelta = svnpatch_apply_textdelta;
  diff_editor->change_file_prop = svnpatch_change_file_prop;
  diff_editor->change_dir_prop = svnpatch_change_dir_prop;
  diff_editor->close_file = svnpatch_close_file;
  diff_editor->close_edit = svnpatch_close_edit;

  *editor = diff_editor;
}

struct path_driver_cb_baton
{
  svn_wc_adm_access_t *adm_access;     /* top-level access baton */
  const svn_delta_editor_t *editor;    /* diff editor */
  void *edit_baton;                    /* diff editor's baton */
  apr_hash_t *diffable_entries;        /* diff targets (svnpatch) */

  /* This is a workaround to mislead svn_delta_path_driver() when
   * performing a relative drive, as opposed to an absolute drive when
   * starting from WC's Root.  The point is to be able to start an
   * editor drive from within a sub-directory, different from the usual
   * WC's Root, and avoid open-root and close-edit calls.  When set,
   * this baton will cause @c path_driver_cb_func to:
   *  - set its @a *dir_baton argument to @c join_dir_baton in order to
   *  avoid an open-root call.  @c join_dir_baton is acting as the root
   *  of the drive.
   *  - join relative @a path argument with @c join_dir_baton->path. */
  struct dir_baton *join_dir_baton;
};

/* This function is directly related to svnpatch and implements @c
 * svn_delta_path_driver_cb_func_t callback needed by
 * svn_delta_path_driver() to achieve an editor drive.  It is in many
 * ways similar to do_item_commit() in a sense that it looks up
 * <tt>svn_wc_entry_t *</tt> objects from a hashmap of diffables (as in
 * 'commitables') keyed on their path and do what needs to be done by
 * invoking editor functions against them, which in turn write ra_svn
 * protocol bytes to the pipe.  Except the pipe is a temporary file we
 * dump to stdout when done, rather than a network connection.  */
static svn_error_t *
path_driver_cb_func(void **dir_baton,
                    void *parent_baton,
                    void *callback_baton,
                    const char *path,
                    apr_pool_t *pool)
{
  struct path_driver_cb_baton *cb_baton = callback_baton;
  const svn_delta_editor_t *editor = cb_baton->editor;
  svn_wc_adm_access_t *adm_access = cb_baton->adm_access;
  svn_wc_entry_t *entry = apr_hash_get(cb_baton->diffable_entries,
                                       path, APR_HASH_KEY_STRING);
  struct edit_baton *eb = cb_baton->edit_baton;
  struct dir_baton *pb = parent_baton;
  void *fb = NULL; /* file baton */
  const char *copyfrom_url = NULL;
  svn_boolean_t file_modified; /* text modifications */
  svn_boolean_t file_is_binary;
  svn_boolean_t file_need_close = FALSE;

  *dir_baton = NULL;
  if (entry->copyfrom_url)
    copyfrom_url = svn_path_is_child(entry->repos, entry->copyfrom_url, NULL);

  /* If the join baton is set we're performing a drive relative to the
   * directory @c join_dir_baton holds. */
  if (cb_baton->join_dir_baton)
    path = svn_path_join(cb_baton->join_dir_baton->path, path, pool);

  switch (entry->schedule)
    {
      case svn_wc_schedule_replace: /* fallthrough del + add */
      case svn_wc_schedule_delete:
        SVN_ERR_ASSERT(pb);
        eb->reverse_order = 1; /* TODO: fix this crappy workaround */
        SVN_ERR(editor->delete_entry
                (path, SVN_INVALID_REVNUM, pb, pool));
        eb->reverse_order = 0;

        if (svn_wc_schedule_delete) /* we're done */
          break;

      case svn_wc_schedule_add:
        if (entry->kind == svn_node_file)
          {
            SVN_ERR_ASSERT(pb);
            SVN_ERR(editor->add_file
                    (path, pb, copyfrom_url, SVN_INVALID_REVNUM,
                     pool, &fb));
            file_need_close = TRUE;
          }
        else /* dir */
          {
            SVN_ERR_ASSERT(pb);
            SVN_ERR(editor->add_directory
                    (path, pb, copyfrom_url, SVN_INVALID_REVNUM,
                     pool, dir_baton));
          }

      /* No break here so that the current entry scheduled for addition
       * also benefits the code below dealing with prop changes and binary
       * changes processing. */

      case svn_wc_schedule_normal:

        /* Open the current entry -- root, dir or file -- if it needs to. */
        if (entry->kind == svn_node_file)
          {
            if (! fb)
              {
                SVN_ERR_ASSERT(pb);
                SVN_ERR(editor->open_file
                        (path, pb, SVN_INVALID_REVNUM, pool, &fb));
                file_need_close = TRUE;
              }
          }
        else
          {
            if (! *dir_baton)
              {
                if (! pb)
                  {
                    /* This block is reached when opening the root of a
                     * relative drive. */
                    if (cb_baton->join_dir_baton)
                      *dir_baton = cb_baton->join_dir_baton;
                    else
                      SVN_ERR(editor->open_root
                              (eb, SVN_INVALID_REVNUM, pool, dir_baton));
                  }
                else
                  {
                    SVN_ERR(editor->open_directory
                            (path, pb, SVN_INVALID_REVNUM, pool, dir_baton));
                  }
              }
          }

        /* Process property changes. */
        if (entry->has_prop_mods)
          {
            SVN_ERR(svn_wc_transmit_prop_deltas
                    (path, adm_access, entry, editor,
                     (entry->kind == svn_node_file) ? fb : *dir_baton,
                     NULL, pool));
            if (entry->kind == svn_node_file)
              file_need_close = TRUE;
          }

        /* Process binary changes. */
        SVN_ERR(svn_wc_has_binary_prop(&file_is_binary, path,
                                       adm_access, pool));
        if (file_is_binary)
          {
            SVN_ERR(svn_wc_text_modified_p(&file_modified, path,
                                           TRUE, adm_access, pool));
            if (file_modified)
              SVN_ERR(svn_wc_transmit_text_deltas2
                      (NULL,
                       NULL,/* TODO:digest bin stuff */
                       path, adm_access, TRUE,
                       editor, fb, pool));
            /* svn_wc_transmit_text_deltas2() does the close itself. */
            file_need_close = FALSE; 
          }

        /* A non-binary file may need to be closed. */
        if (file_need_close)
          SVN_ERR(editor->close_file(fb, NULL, pool));
        break;

      default:
        break;
    }
  return SVN_NO_ERROR;
}



/* An editor function. */
static svn_error_t *
set_target_revision(void *edit_baton,
                    svn_revnum_t target_revision,
                    apr_pool_t *pool)
{
  struct edit_baton *eb = edit_baton;
  eb->revnum = target_revision;

  return SVN_NO_ERROR;
}

/* An editor function. The root of the comparison hierarchy */
static svn_error_t *
open_root(void *edit_baton,
          svn_revnum_t base_revision,
          apr_pool_t *dir_pool,
          void **root_baton)
{
  struct edit_baton *eb = edit_baton;
  struct dir_baton *b;
  const char *token = make_token('d', eb, dir_pool);

  if (eb->svnpatch_stream)
    {
      get_svnpatch_diff_editor(&eb->diff_editor, eb->pool);
      SVN_ERR(svn_wc_write_cmd(eb->svnpatch_stream, eb->pool,
                               "open-root", "c", token));
    }

  eb->root_opened = TRUE;
  b = make_dir_baton(eb->anchor_path, NULL, eb, FALSE, token, eb->depth, dir_pool);
  *root_baton = b;

  return SVN_NO_ERROR;
}

/* An editor function. */
static svn_error_t *
delete_entry(const char *path,
             svn_revnum_t base_revision,
             void *parent_baton,
             apr_pool_t *pool)
{
  struct dir_baton *pb = parent_baton;
  struct edit_baton *eb = pb->edit_baton;
  const svn_wc_entry_t *entry;
  struct dir_baton *b;
  const char *empty_file;
  const char *full_path = svn_path_join(pb->edit_baton->anchor_path, path,
                                        pb->pool);
  svn_wc_adm_access_t *adm_access;

  SVN_ERR(svn_wc_adm_probe_retrieve(&adm_access, pb->edit_baton->anchor,
                                    full_path, pool));
  SVN_ERR(svn_wc_entry(&entry, full_path, adm_access, FALSE, pool));

  /* So, it turns out that this can be NULL in at least one actual case,
     if you do a nonrecursive checkout and the diff involves the addition
     of one of the directories that is not present due to the fact that
     your checkout is nonrecursive.  There isn't really a good way to be
     sure though, since nonrecursive checkouts suck, and don't leave any
     indication in .svn/entries that the directories in question are just
     missing. */
  if (! entry)
    return SVN_NO_ERROR;

  /* Mark this entry as compared in the parent directory's baton. */
  apr_hash_set(pb->compared, full_path, APR_HASH_KEY_STRING, "");

  /* If comparing against WORKING, skip entries that are schedule-deleted
     - they don't really exist. */
  if (!eb->use_text_base && entry->schedule == svn_wc_schedule_delete)
    return SVN_NO_ERROR;

  SVN_ERR(get_empty_file(pb->edit_baton, &empty_file));
  switch (entry->kind)
    {
    case svn_node_file:
      /* A delete is required to change working-copy into requested
         revision, so diff should show this as an add. Thus compare
         the empty file against the current working copy.  If
         'reverse_order' is set, then show a deletion. */

      if (eb->reverse_order)
        {
          /* Whenever showing a deletion, we show the text-base vanishing. */
          /* ### This is wrong if we're diffing WORKING->repos. */
          const char *textbase = svn_wc__text_base_path(full_path,
                                                        FALSE, pool);
          apr_hash_t *baseprops = NULL;
          const char *base_mimetype;

          SVN_ERR(get_base_mimetype(&base_mimetype, &baseprops,
                                    adm_access, full_path, pool));

          SVN_ERR(pb->edit_baton->callbacks->file_deleted
                  (NULL, NULL, full_path,
                   textbase,
                   empty_file,
                   base_mimetype,
                   NULL,
                   baseprops,
                   pb->edit_baton->callback_baton));

          if (eb->svnpatch_stream)
            SVN_ERR(eb->diff_editor->delete_entry
                    (path, SVN_INVALID_REVNUM, pb, pool));
        }
      else
        {
          /* Or normally, show the working file being added. */
          SVN_ERR(report_wc_file_as_added(pb, adm_access, full_path, entry,
                                          pool));
        }
      break;

    case svn_node_dir:
      if (eb->reverse_order)
        {
          if (eb->svnpatch_stream)
            SVN_ERR(eb->diff_editor->delete_entry
                    (path, SVN_INVALID_REVNUM, pb, pool));
        }
      else
        {
          b = make_dir_baton(full_path, pb, pb->edit_baton,
                             FALSE, NULL, svn_depth_infinity, pool);
          /* A delete is required to change working-copy into requested
             revision, so diff should show this as an add. */
          SVN_ERR(report_wc_directory_as_added(b, entry, pool));
        }
      break;

    default:
      break;
    }

  return SVN_NO_ERROR;
}

/* An editor function. */
static svn_error_t *
add_directory(const char *path,
              void *parent_baton,
              const char *copyfrom_path,
              svn_revnum_t copyfrom_revision,
              apr_pool_t *dir_pool,
              void **child_baton)
{
  struct dir_baton *pb = parent_baton;
  struct edit_baton *eb = pb->edit_baton;
  struct dir_baton *b;
  const char *full_path;
  const char *token = NULL;
  svn_depth_t subdir_depth = (pb->depth == svn_depth_immediates)
                              ? svn_depth_empty : pb->depth;

  if (eb->reverse_order)
    token = make_token('d', eb, dir_pool);


  if (eb->svnpatch_stream)
    {
      /* reverse_order is half-assed: we're actually dealing with a file
       * addition when reverse_order is true. */
      if (eb->reverse_order)
        SVN_ERR(svn_wc_write_cmd(eb->svnpatch_stream, eb->pool,
                                 "add-dir", "ccc(?c)", path, pb->token,
                                 token, copyfrom_path));
      else
        SVN_ERR(svn_wc_write_cmd(eb->svnpatch_stream, eb->pool,
                                 "delete-entry", "cc",
                                 path, pb->token));
    }

  /* ### TODO: support copyfrom? */

  full_path = svn_path_join(pb->edit_baton->anchor_path, path, dir_pool);
  b = make_dir_baton(full_path, pb, pb->edit_baton, TRUE,
                     token, subdir_depth, dir_pool);
  *child_baton = b;

  return SVN_NO_ERROR;
}

/* An editor function. */
static svn_error_t *
open_directory(const char *path,
               void *parent_baton,
               svn_revnum_t base_revision,
               apr_pool_t *dir_pool,
               void **child_baton)
{
  struct dir_baton *pb = parent_baton;
  struct dir_baton *b;
  struct edit_baton *eb = pb->edit_baton;
  const char *full_path;
  const char *token = make_token('d', eb, dir_pool);
  svn_depth_t subdir_depth = (pb->depth == svn_depth_immediates)
                              ? svn_depth_empty : pb->depth;

  if (eb->svnpatch_stream)
    {
      SVN_ERR(svn_wc_write_cmd(eb->svnpatch_stream, eb->pool,
                               "open-dir", "ccc", path, pb->token, token));
    }

  /* Allocate path from the parent pool since the memory is used in the
     parent's compared hash */
  full_path = svn_path_join(pb->edit_baton->anchor_path, path, pb->pool);
  b = make_dir_baton(full_path, pb, pb->edit_baton, FALSE,
                     token, subdir_depth, dir_pool);
  *child_baton = b;

  return SVN_NO_ERROR;
}


/* An editor function.  When a directory is closed, all the directory
 * elements that have been added or replaced will already have been
 * diff'd. However there may be other elements in the working copy
 * that have not yet been considered.  */
static svn_error_t *
close_directory(void *dir_baton,
                apr_pool_t *pool)
{
  struct dir_baton *b = dir_baton;
  struct dir_baton *pb = b->dir_baton;
  struct edit_baton *eb = b->edit_baton;

  /* Report the property changes on the directory itself, if necessary. */
  if (b->propchanges->nelts > 0)
    {
      /* The working copy properties at the base of the wc->repos comparison:
         either BASE or WORKING. */
      apr_hash_t *originalprops;

      if (b->added)
        {
          originalprops = apr_hash_make(b->pool);
        }
      else
        {
          svn_wc_adm_access_t *adm_access;

          SVN_ERR(svn_wc_adm_retrieve(&adm_access,
                                      b->edit_baton->anchor, b->path,
                                      b->pool));

          if (b->edit_baton->use_text_base)
            {
              SVN_ERR(svn_wc_get_prop_diffs(NULL, &originalprops,
                                            b->path, adm_access, pool));
            }
          else
            {
              apr_hash_t *base_props, *repos_props;

              SVN_ERR(svn_wc_prop_list(&originalprops, b->path,
                                       b->edit_baton->anchor, pool));

              /* Load the BASE and repository directory properties. */
              SVN_ERR(svn_wc_get_prop_diffs(NULL, &base_props,
                                            b->path, adm_access, pool));

              repos_props = apply_propchanges(base_props, b->propchanges);

              /* Recalculate b->propchanges as the change between WORKING
                 and repos. */
              SVN_ERR(svn_prop_diffs(&b->propchanges,
                                     repos_props, originalprops, b->pool));
            }
        }

      if (! b->edit_baton->reverse_order)
        reverse_propchanges(originalprops, b->propchanges, b->pool);

      SVN_ERR(b->edit_baton->callbacks->dir_props_changed
              (NULL, NULL,
               b->path,
               b->propchanges,
               originalprops,
               b->edit_baton->callback_baton));

      if (b->edit_baton->svnpatch_stream)
        SVN_ERR(transmit_prop_deltas
                (b->propchanges, originalprops, b, eb,
                 eb->diff_editor->change_dir_prop, b->pool));

      /* Mark the properties of this directory as having already been
         compared so that we know not to show any local modifications
         later on. */
      apr_hash_set(b->compared, "", 0, "");
    }

  /* Report local modifications for this directory.  Skip added
     directories since they can only contain added elements, all of
     which have already been diff'd. */
  if (!b->added)
    SVN_ERR(directory_elements_diff(dir_baton));

  /* Mark this directory as compared in the parent directory's baton,
     unless this is the root of the comparison. */
  if (pb)
    apr_hash_set(pb->compared, b->path, APR_HASH_KEY_STRING, "");

  if (b->edit_baton->svnpatch_stream)
    {
      /* As we're in the middle of a depth-first traversal here, and in
       * the ultimate block before closing the current directory, we'd
       * better process the current-dir wc local-changes before
       * backtracking.  That is, we have to append serialiazed Editor
       * Commands related to child components into our streamy-buffer
       * before we write the close-dir command.  The @c diff_targets
       * array contains local-change paths, over which we loop and empty
       * out when done.  We're about to use svn_delta_path_driver() to
       * perform the traversal of any target-child-components.  Except
       * this traversal starts in the middle of nowhere, i.e. is
       * relative to the current-path, so we're using chunks of glue
       * below -- @c join_dir_baton -- to join with previous commands
       * and mislead svn_delta_path_driver() -- no open-root/dir and a
       * set of relative paths.
       * TODO: factorize with svn_wc_diff4's similar section. */
      if (eb->diff_targets->nelts > 0)
        {
          int i;
          struct path_driver_cb_baton cb_baton;
          svn_wc_adm_access_t *adm_access;
          apr_hash_t *diffable_entries = apr_hash_make(pool);

          SVN_ERR(svn_wc_adm_retrieve(&adm_access,
                                      b->edit_baton->anchor, b->path,
                                      b->pool));

          /* Push empty path to avoid editor->open-root call from
           * svn_delta_path_driver(), and handle the call from @c
           * path_driver_cb_func instead. */
          APR_ARRAY_PUSH(eb->diff_targets, const char *) = "";

          for (i = 0; i < eb->diff_targets->nelts; ++i)
            {
              const char *name = APR_ARRAY_IDX(eb->diff_targets, i,
                                               const char *);
              const svn_wc_entry_t *new_entry;
              const char *relative_path = NULL;

              /* No need for this when at the root. */
              if (pb && strlen(name) > 0)
                relative_path = name + strlen(b->path) + 1;

              SVN_ERR(svn_wc_entry(&new_entry, name, adm_access, TRUE, eb->pool));
              apr_hash_set(diffable_entries,
                           relative_path ? relative_path : name,
                           APR_HASH_KEY_STRING, new_entry);

              /* Replace with relative path to mislead
               * svn_delta_path_driver(). */
              APR_ARRAY_IDX(eb->diff_targets, i, const char *)
                = relative_path ? relative_path : name;
            }

          cb_baton.editor = eb->diff_editor;
          cb_baton.adm_access = adm_access;
          cb_baton.edit_baton = eb;
          cb_baton.diffable_entries = diffable_entries;
          cb_baton.join_dir_baton = b; /* Start the drive with this dir. */

          SVN_ERR(svn_delta_path_driver(eb->diff_editor, eb,
                                        SVN_INVALID_REVNUM, eb->diff_targets,
                                        path_driver_cb_func, (void *)&cb_baton,
                                        pool));

          /* Make it empty, we're done with those targets. */
          while(apr_array_pop(eb->diff_targets))
            ;

        }
      else
        {
          if (eb->reverse_order || ! b->added)
            SVN_ERR(svn_wc_write_cmd(eb->svnpatch_stream, eb->pool,
                                     "close-dir", "c", b->token));
        }

    }

  return SVN_NO_ERROR;
}

/* An editor function. */
static svn_error_t *
add_file(const char *path,
         void *parent_baton,
         const char *copyfrom_path,
         svn_revnum_t copyfrom_revision,
         apr_pool_t *file_pool,
         void **file_baton)
{
  struct dir_baton *pb = parent_baton;
  struct edit_baton *eb = pb->edit_baton;
  struct file_baton *b;
  const char *full_path;
  const char *token = make_token('c', eb, file_pool);

  /* ### TODO: support copyfrom? */

  full_path = svn_path_join(pb->edit_baton->anchor_path, path, file_pool);
  b = make_file_baton(full_path, TRUE, pb, token, file_pool);
  *file_baton = b;

  if (eb->svnpatch_stream && eb->reverse_order)
    SVN_ERR(svn_wc_write_cmd(eb->svnpatch_stream, eb->pool,
                             "add-file", "ccc(?c)", path, pb->token,
                             token, copyfrom_path));

  /* Add this filename to the parent directory's list of elements that
     have been compared. */
  apr_hash_set(pb->compared, apr_pstrdup(pb->pool, full_path),
               APR_HASH_KEY_STRING, "");

  return SVN_NO_ERROR;
}

/* An editor function. */
static svn_error_t *
open_file(const char *path,
          void *parent_baton,
          svn_revnum_t base_revision,
          apr_pool_t *file_pool,
          void **file_baton)
{
  struct dir_baton *pb = parent_baton;
  struct edit_baton *eb = pb->edit_baton;
  struct file_baton *b;
  const char *full_path;
  const char *token = make_token('c', eb, file_pool);

  full_path = svn_path_join(pb->edit_baton->anchor_path, path, file_pool);
  b = make_file_baton(full_path, FALSE, pb, token, file_pool);
  *file_baton = b;

  if (eb->svnpatch_stream)
    SVN_ERR(svn_wc_write_cmd(eb->svnpatch_stream, eb->pool,
                             "open-file", "ccc", path, pb->token,
                             token));

  /* Add this filename to the parent directory's list of elements that
     have been compared. */
  apr_hash_set(pb->compared, apr_pstrdup(pb->pool, full_path),
               APR_HASH_KEY_STRING, "");

  return SVN_NO_ERROR;
}

/* Do the work of applying the text delta. */
static svn_error_t *
window_handler(svn_txdelta_window_t *window,
               void *window_baton)
{
  struct file_baton *b = window_baton;

  SVN_ERR(b->apply_handler(window, b->apply_baton));

  if (!window)
    {
      SVN_ERR(svn_io_file_close(b->temp_file, b->pool));

      if (b->added)
        SVN_ERR(svn_io_file_close(b->original_file, b->pool));
      else
        {
          SVN_ERR(svn_wc__close_text_base(b->original_file, b->path, 0,
                                          b->pool));
        }
    }

  return SVN_NO_ERROR;
}

/* An editor function. */
static svn_error_t *
apply_textdelta(void *file_baton,
                const char *base_checksum,
                apr_pool_t *pool,
                svn_txdelta_window_handler_t *handler,
                void **handler_baton)
{
  struct file_baton *b = file_baton;
  struct edit_baton *eb = b->edit_baton;
  const svn_wc_entry_t *entry;
  const char *parent, *base_name;

  SVN_ERR(svn_wc_entry(&entry, b->wc_path, eb->anchor, FALSE, b->pool));

  svn_path_split(b->wc_path, &parent, &base_name, b->pool);

  /* Check to see if there is a schedule-add with history entry in
     the current working copy.  If so, then this is not actually
     an add, but instead a modification.*/
  if (entry && entry->copyfrom_url)
    b->added = FALSE;

  if (b->added)
    {
      /* An empty file is the starting point if the file is being added */
      const char *empty_file;

      SVN_ERR(get_empty_file(eb, &empty_file));
      SVN_ERR(svn_io_file_open(&b->original_file, empty_file,
                               APR_READ, APR_OS_DEFAULT, pool));
    }
  else
    {
      /* The current text-base is the starting point if replacing */
      SVN_ERR(svn_wc__open_text_base(&b->original_file, b->path,
                                     APR_READ, b->pool));
    }

  /* This is the file that will contain the pristine repository version. It
     is created in the admin temporary area. This file continues to exists
     until after the diff callback is run, at which point it is deleted. */
  SVN_ERR(svn_wc_create_tmp_file2(&b->temp_file, &b->temp_file_path,
                                  parent, svn_io_file_del_on_pool_cleanup,
                                  b->pool));

  svn_txdelta_apply(svn_stream_from_aprfile2(b->original_file, TRUE, b->pool),
                    svn_stream_from_aprfile2(b->temp_file, TRUE, b->pool),
                    NULL,
                    b->temp_file_path,
                    b->pool,
                    &b->apply_handler, &b->apply_baton);

  *handler = window_handler;
  *handler_baton = file_baton;
  return SVN_NO_ERROR;
}

/* An editor function.  When the file is closed we have a temporary
 * file containing a pristine version of the repository file. This can
 * be compared against the working copy.
 *
 * Ignore TEXT_CHECKSUM.
 */
static svn_error_t *
close_file(void *file_baton,
           const char *text_checksum,
           apr_pool_t *pool)
{
  struct file_baton *b = file_baton;
  struct edit_baton *eb = b->edit_baton;
  svn_wc_adm_access_t *adm_access;
  const svn_wc_entry_t *entry;
  const char *repos_mimetype;
  const char *empty_file;
  svn_boolean_t binary_file;

  /* The BASE and repository properties of the file. */
  apr_hash_t *base_props;
  apr_hash_t *repos_props;

  /* The path to the wc file: either BASE or WORKING. */
  const char *localfile;
  /* The path to the temporary copy of the pristine repository version. */
  const char *temp_file_path;
  svn_boolean_t modified;
  /* The working copy properties at the base of the wc->repos
     comparison: either BASE or WORKING. */
  apr_hash_t *originalprops;


  SVN_ERR(svn_wc_adm_probe_retrieve(&adm_access, b->edit_baton->anchor,
                                    b->wc_path, b->pool));
  SVN_ERR(svn_wc_entry(&entry, b->wc_path, adm_access, FALSE, b->pool));

  SVN_ERR(get_empty_file(b->edit_baton, &empty_file));


  /* Load the BASE and repository file properties. */
  if (b->added)
    base_props = apr_hash_make(pool);
  else
    SVN_ERR(svn_wc_get_prop_diffs(NULL, &base_props,
                                  b->path, adm_access, pool));

  repos_props = apply_propchanges(base_props, b->propchanges);

  repos_mimetype = get_prop_mimetype(repos_props);
  binary_file = repos_mimetype ?
    svn_mime_type_is_binary(repos_mimetype) : FALSE;

  /* The repository version of the file is in the temp file we applied
     the BASE->repos delta to.  If we haven't seen any changes, it's
     the same as BASE. */
  temp_file_path = b->temp_file_path;
  if (!temp_file_path)
    temp_file_path = svn_wc__text_base_path(b->path, FALSE, b->pool);


  /* If the file isn't in the working copy (either because it was added
     in the BASE->repos diff or because we're diffing against WORKING
     and it was marked as schedule-deleted), we show either an addition
     or a deletion of the complete contents of the repository file,
     depending upon the direction of the diff. */
  if (b->added ||
      (!eb->use_text_base && entry->schedule == svn_wc_schedule_delete))
    {
      if (eb->reverse_order)
        {
          /* svnpatch-related */
          if (eb->svnpatch_stream)
            {
              SVN_ERR(transmit_prop_deltas
                      (b->propchanges, NULL, b, eb,
                       eb->diff_editor->change_file_prop, b->pool));

              /* If this new repos-incoming file holds a binary
               * mime-type, we want our svnpatch to convey the file's
               * content. */
              if (binary_file)
                  SVN_ERR(transmit_svndiff(temp_file_path, adm_access,
                                           eb->diff_editor, b, pool));

              /* Last chance to write a close-file command as a return
               * statement follows. */
              SVN_ERR(eb->diff_editor->close_file(b, binary_file ?
                                                  text_checksum : NULL, pool));
            }

          /* Unidiff-related through libsvn_client. */
          return b->edit_baton->callbacks->file_added
                  (NULL, NULL, NULL, b->path,
                   empty_file,
                   temp_file_path,
                   0,
                   eb->revnum,
                   NULL,
                   repos_mimetype,
                   NULL, SVN_INVALID_REVNUM, /* XXX make use of new 1.6 API */
                   b->propchanges,
                   apr_hash_make(pool),
                   b->edit_baton->callback_baton);
        }
      else
        {
          if (eb->svnpatch_stream)
            SVN_ERR(eb->diff_editor->delete_entry
                    (b->path, SVN_INVALID_REVNUM, b->dir_baton, pool));

          return b->edit_baton->callbacks->file_deleted
                  (NULL, NULL, b->path,
                   temp_file_path,
                   empty_file,
                   repos_mimetype,
                   NULL,
                   repos_props,
                   b->edit_baton->callback_baton);
        }
    }

  /* If we didn't see any content changes between the BASE and repository
     versions (i.e. we only saw property changes), then, if we're diffing
     against WORKING, we also need to check whether there are any local
     (BASE:WORKING) modifications. */
  modified = (b->temp_file_path != NULL);
  if (!modified && !eb->use_text_base)
    SVN_ERR(svn_wc_text_modified_p(&modified, b->path, FALSE,
                                   adm_access, pool));

  if (modified)
    {
      if (eb->use_text_base)
        localfile = svn_wc__text_base_path(b->path, FALSE, b->pool);
      else
        /* a detranslated version of the working file */
        SVN_ERR(svn_wc_translated_file2
                (&localfile, b->path,
                 b->path, adm_access,
                 SVN_WC_TRANSLATE_TO_NF
                 | SVN_WC_TRANSLATE_USE_GLOBAL_TMP,
                 pool));
    }
  else
    localfile = temp_file_path = NULL;

  if (eb->use_text_base)
    {
      originalprops = base_props;
    }
  else
    {
      SVN_ERR(svn_wc_prop_list(&originalprops,
                               b->path, adm_access, pool));

      /* We have the repository properties in repos_props, and the
         WORKING properties in originalprops.  Recalculate
         b->propchanges as the change between WORKING and repos. */
      SVN_ERR(svn_prop_diffs(&b->propchanges,
                             repos_props, originalprops, b->pool));
    }

  if (localfile || b->propchanges->nelts > 0)
    {
      const char *original_mimetype = get_prop_mimetype(originalprops);

      binary_file = binary_file ? TRUE :
        (original_mimetype ? svn_mime_type_is_binary(original_mimetype)
          : FALSE);

      if (b->propchanges->nelts > 0
          && ! eb->reverse_order)
        reverse_propchanges(originalprops, b->propchanges, b->pool);

      if (eb->svnpatch_stream)
        {
          SVN_ERR(transmit_prop_deltas
                  (b->propchanges, originalprops, b, eb,
                   eb->diff_editor->change_file_prop, b->pool));

          if (binary_file)
            {
              unsigned char tmp_digest[APR_MD5_DIGESTSIZE];
              const char *the_right_path = eb->reverse_order ?
                                           temp_file_path : localfile;

              SVN_ERR(transmit_svndiff
                      (the_right_path, adm_access,
                       eb->diff_editor, b, pool));

              /* Calculate the file's checksum since the one above might
               * be wrong. */
              SVN_ERR (svn_io_file_checksum (tmp_digest, the_right_path, pool));
              text_checksum = (const char*)svn_md5_digest_to_cstring_display
                                            (tmp_digest, pool);
            }
        }

      SVN_ERR(b->edit_baton->callbacks->file_changed
              (NULL, NULL, NULL,
               b->path,
               eb->reverse_order ? localfile : temp_file_path,
               eb->reverse_order ? temp_file_path : localfile,
               eb->reverse_order ? SVN_INVALID_REVNUM : b->edit_baton->revnum,
               eb->reverse_order ? b->edit_baton->revnum : SVN_INVALID_REVNUM,
               eb->reverse_order ? original_mimetype : repos_mimetype,
               eb->reverse_order ? repos_mimetype : original_mimetype,
               b->propchanges, originalprops,
               b->edit_baton->callback_baton));
    }

  if (eb->svnpatch_stream)
    SVN_ERR(eb->diff_editor->close_file
            (b, binary_file ? text_checksum : NULL, b->pool));

  return SVN_NO_ERROR;
}


/* An editor function. */
static svn_error_t *
change_file_prop(void *file_baton,
                 const char *name,
                 const svn_string_t *value,
                 apr_pool_t *pool)
{
  struct file_baton *b = file_baton;
  svn_prop_t *propchange;

  propchange = apr_array_push(b->propchanges);
  propchange->name = apr_pstrdup(b->pool, name);
  propchange->value = value ? svn_string_dup(value, b->pool) : NULL;

  return SVN_NO_ERROR;
}


/* An editor function. */
static svn_error_t *
change_dir_prop(void *dir_baton,
                const char *name,
                const svn_string_t *value,
                apr_pool_t *pool)
{
  struct dir_baton *db = dir_baton;
  svn_prop_t *propchange;

  propchange = apr_array_push(db->propchanges);
  propchange->name = apr_pstrdup(db->pool, name);
  propchange->value = value ? svn_string_dup(value, db->pool) : NULL;

  return SVN_NO_ERROR;
}


/* An editor function. */
static svn_error_t *
close_edit(void *edit_baton,
           apr_pool_t *pool)
{
  struct edit_baton *eb = edit_baton;

  if (!eb->root_opened)
    {
      struct dir_baton *b;

      b = make_dir_baton(eb->anchor_path, NULL, eb, FALSE,
                         NULL, eb->depth, eb->pool);
      SVN_ERR(directory_elements_diff(b));
    }

  if (eb->svnpatch_stream)
    {
      /* No more target left to diff. */
      SVN_ERR_ASSERT(eb->diff_targets->nelts < 1);
      SVN_ERR(eb->diff_editor->close_edit
              (eb, pool));
    }
  return SVN_NO_ERROR;
}

/* An svn_wc_diff_callbacks3_t function for wrapping svn_wc_diff_callbacks_t. */
static svn_error_t *
file_changed(svn_wc_adm_access_t *adm_access,
             svn_wc_notify_state_t *contentstate,
             svn_wc_notify_state_t *propstate,
             const char *path,
             const char *tmpfile1,
             const char *tmpfile2,
             svn_revnum_t rev1,
             svn_revnum_t rev2,
             const char *mimetype1,
             const char *mimetype2,
             const apr_array_header_t *propchanges,
             apr_hash_t *originalprops,
             void *diff_baton)
{
  struct callbacks_wrapper_baton *b = diff_baton;
  if (tmpfile2 != NULL)
    SVN_ERR(b->callbacks->file_changed(adm_access, contentstate, path,
                                       tmpfile1, tmpfile2,
                                       rev1, rev2, mimetype1, mimetype2,
                                       b->baton));
  if (propchanges->nelts > 0)
    SVN_ERR(b->callbacks->props_changed(adm_access, propstate, path,
                                        propchanges, originalprops,
                                        b->baton));

  return SVN_NO_ERROR;
}

/* An svn_wc_diff_callbacks3_t function for wrapping svn_wc_diff_callbacks_t. */
static svn_error_t *
file_added(svn_wc_adm_access_t *adm_access,
           svn_wc_notify_state_t *contentstate,
           svn_wc_notify_state_t *propstate,
           const char *path,
           const char *tmpfile1,
           const char *tmpfile2,
           svn_revnum_t rev1,
           svn_revnum_t rev2,
           const char *mimetype1,
           const char *mimetype2,
           const char *copyfrom_path,
           svn_revnum_t copyfrom_revision,
           const apr_array_header_t *propchanges,
           apr_hash_t *originalprops,
           void *diff_baton)
{
  struct callbacks_wrapper_baton *b = diff_baton;
  SVN_ERR(b->callbacks->file_added(adm_access, contentstate, path,
                                   tmpfile1, tmpfile2, rev1, rev2,
                                   mimetype1, mimetype2, b->baton));
  if (propchanges->nelts > 0)
    SVN_ERR(b->callbacks->props_changed(adm_access, propstate, path,
                                        propchanges, originalprops,
                                        b->baton));

  return SVN_NO_ERROR;
}

/* An svn_wc_diff_callbacks3_t function for wrapping svn_wc_diff_callbacks_t. */
static svn_error_t *
file_deleted(svn_wc_adm_access_t *adm_access,
             svn_wc_notify_state_t *state,
             const char *path,
             const char *tmpfile1,
             const char *tmpfile2,
             const char *mimetype1,
             const char *mimetype2,
             apr_hash_t *originalprops,
             void *diff_baton)
{
  struct callbacks_wrapper_baton *b = diff_baton;

  SVN_ERR_ASSERT(originalprops);

  return b->callbacks->file_deleted(adm_access, state, path,
                                    tmpfile1, tmpfile2, mimetype1, mimetype2,
                                    b->baton);
}

/* An svn_wc_diff_callbacks3_t function for wrapping svn_wc_diff_callbacks_t. */
static svn_error_t *
dir_added(svn_wc_adm_access_t *adm_access,
          svn_wc_notify_state_t *state,
          const char *path,
          svn_revnum_t rev,
          const char *copyfrom_path,
          svn_revnum_t copyfrom_revision,
          void *diff_baton)
{
  struct callbacks_wrapper_baton *b = diff_baton;

  return b->callbacks->dir_added(adm_access, state, path, rev, b->baton);
}

/* An svn_wc_diff_callbacks3_t function for wrapping svn_wc_diff_callbacks_t. */
static svn_error_t *
dir_deleted(svn_wc_adm_access_t *adm_access,
            svn_wc_notify_state_t *state,
            const char *path,
            void *diff_baton)
{
  struct callbacks_wrapper_baton *b = diff_baton;

  return b->callbacks->dir_deleted(adm_access, state, path, b->baton);
}

/* An svn_wc_diff_callbacks3_t function for wrapping svn_wc_diff_callbacks_t. */
static svn_error_t *
dir_props_changed(svn_wc_adm_access_t *adm_access,
                  svn_wc_notify_state_t *state,
                  const char *path,
                  const apr_array_header_t *propchanges,
                  apr_hash_t *originalprops,
                  void *diff_baton)
{
  struct callbacks_wrapper_baton *b = diff_baton;
  return b->callbacks->props_changed(adm_access, state, path, propchanges,
                                     originalprops, b->baton);
}

/* An svn_wc_diff_callbacks3_t function for wrapping svn_wc_diff_callbacks_t
   and svn_wc_diff_callbacks2_t. */
static svn_error_t *
dir_opened(svn_wc_adm_access_t *adm_access,
           const char *path,
           svn_revnum_t rev,
           void *diff_baton)
{
  /* Do nothing. */
  return SVN_NO_ERROR;
}

/* An svn_wc_diff_callbacks3_t function for wrapping svn_wc_diff_callbacks_t
   and svn_wc_diff_callbacks2_t. */
static svn_error_t *
dir_closed(svn_wc_adm_access_t *adm_access,
           svn_wc_notify_state_t *state,
           const char *path,
           void *diff_baton)
{
  /* Do nothing. */
  return SVN_NO_ERROR;
}

/* Used to wrap svn_diff_callbacks_t as an svn_wc_diff_callbacks3_t. */
static struct svn_wc_diff_callbacks3_t callbacks_wrapper = {
  file_changed,
  file_added,
  file_deleted,
  dir_added,
  dir_deleted,
  dir_props_changed,
  dir_opened,
  dir_closed
};

/* Used to wrap svn_diff_callbacks2_t as an svn_wc_diff_callbacks3_t. */
static svn_wc_diff_callbacks3_t *
callbacks2_wrap(const svn_wc_diff_callbacks2_t *callbacks2, apr_pool_t *pool)
{
  svn_wc_diff_callbacks3_t *callbacks3 = apr_palloc(pool, sizeof(*callbacks3));
  callbacks3->file_changed      = callbacks2->file_changed;
  callbacks3->file_added        = callbacks2->file_added;
  callbacks3->file_deleted      = callbacks2->file_deleted;
  callbacks3->dir_added         = callbacks2->dir_added;
  callbacks3->dir_deleted       = callbacks2->dir_deleted;
  callbacks3->dir_props_changed = callbacks2->dir_props_changed;
  callbacks3->dir_opened = dir_opened;
  callbacks3->dir_closed = dir_closed;
  return callbacks3;
}

/* Public Interface */


/* Create a diff editor and baton. */
svn_error_t *
svn_wc_get_diff_editor5(svn_wc_adm_access_t *anchor,
                        const char *target,
                        const svn_wc_diff_callbacks3_t *callbacks,
                        void *callback_baton,
                        svn_depth_t depth,
                        svn_boolean_t ignore_ancestry,
                        svn_boolean_t use_text_base,
                        svn_boolean_t reverse_order,
                        svn_cancel_func_t cancel_func,
                        void *cancel_baton,
                        const apr_array_header_t *changelists,
                        const svn_delta_editor_t **editor,
                        void **edit_baton,
                        apr_file_t *svnpatch_file,
                        apr_pool_t *pool)
{
  struct edit_baton *eb;
  void *inner_baton;
  svn_delta_editor_t *tree_editor;
  const svn_delta_editor_t *inner_editor;

  SVN_ERR(make_editor_baton(&eb, anchor, target, callbacks, callback_baton,
                            depth, ignore_ancestry, use_text_base,
                            reverse_order, changelists, pool));

  if (svnpatch_file)
      eb->svnpatch_stream =
        svn_stream_from_aprfile2(svnpatch_file,
                                 FALSE, eb->pool);

  tree_editor = svn_delta_default_editor(eb->pool);

  tree_editor->set_target_revision = set_target_revision;
  tree_editor->open_root = open_root;
  tree_editor->delete_entry = delete_entry;
  tree_editor->add_directory = add_directory;
  tree_editor->open_directory = open_directory;
  tree_editor->close_directory = close_directory;
  tree_editor->add_file = add_file;
  tree_editor->open_file = open_file;
  tree_editor->apply_textdelta = apply_textdelta;
  tree_editor->change_file_prop = change_file_prop;
  tree_editor->change_dir_prop = change_dir_prop;
  tree_editor->close_file = close_file;
  tree_editor->close_edit = close_edit;

  inner_editor = tree_editor;
  inner_baton = eb;

  if (depth == svn_depth_unknown)
    SVN_ERR(svn_wc__ambient_depth_filter_editor(&inner_editor,
                                                &inner_baton,
                                                inner_editor,
                                                inner_baton,
                                                svn_wc_adm_access_path(anchor),
                                                target,
                                                anchor,
                                                pool));

  return svn_delta_get_cancellation_editor(cancel_func,
                                           cancel_baton,
                                           inner_editor,
                                           inner_baton,
                                           editor,
                                           edit_baton,
                                           pool);
}

svn_error_t *
svn_wc_get_diff_editor4(svn_wc_adm_access_t *anchor,
                        const char *target,
                        const svn_wc_diff_callbacks2_t *callbacks,
                        void *callback_baton,
                        svn_depth_t depth,
                        svn_boolean_t ignore_ancestry,
                        svn_boolean_t use_text_base,
                        svn_boolean_t reverse_order,
                        svn_cancel_func_t cancel_func,
                        void *cancel_baton,
                        const apr_array_header_t *changelists,
                        const svn_delta_editor_t **editor,
                        void **edit_baton,
                        apr_pool_t *pool)
{
  return svn_wc_get_diff_editor5(anchor,
                                 target,
                                 callbacks2_wrap(callbacks, pool),
                                 callback_baton,
                                 depth,
                                 ignore_ancestry,
                                 use_text_base,
                                 reverse_order,
                                 cancel_func,
                                 cancel_baton,
                                 changelists,
                                 editor,
                                 edit_baton,
                                 NULL,
                                 pool);
}

svn_error_t *
svn_wc_get_diff_editor3(svn_wc_adm_access_t *anchor,
                        const char *target,
                        const svn_wc_diff_callbacks2_t *callbacks,
                        void *callback_baton,
                        svn_boolean_t recurse,
                        svn_boolean_t ignore_ancestry,
                        svn_boolean_t use_text_base,
                        svn_boolean_t reverse_order,
                        svn_cancel_func_t cancel_func,
                        void *cancel_baton,
                        const svn_delta_editor_t **editor,
                        void **edit_baton,
                        apr_pool_t *pool)
{
  return svn_wc_get_diff_editor4(anchor,
                                 target,
                                 callbacks,
                                 callback_baton,
                                 SVN_DEPTH_INFINITY_OR_FILES(recurse),
                                 ignore_ancestry,
                                 use_text_base,
                                 reverse_order,
                                 cancel_func,
                                 cancel_baton,
                                 NULL,
                                 editor,
                                 edit_baton,
                                 pool);
}

svn_error_t *
svn_wc_get_diff_editor2(svn_wc_adm_access_t *anchor,
                        const char *target,
                        const svn_wc_diff_callbacks_t *callbacks,
                        void *callback_baton,
                        svn_boolean_t recurse,
                        svn_boolean_t ignore_ancestry,
                        svn_boolean_t use_text_base,
                        svn_boolean_t reverse_order,
                        svn_cancel_func_t cancel_func,
                        void *cancel_baton,
                        const svn_delta_editor_t **editor,
                        void **edit_baton,
                        apr_pool_t *pool)
{
  struct callbacks_wrapper_baton *b = apr_palloc(pool, sizeof(*b));
  b->callbacks = callbacks;
  b->baton = callback_baton;
  return svn_wc_get_diff_editor5(anchor, target, &callbacks_wrapper, b,
                                 SVN_DEPTH_INFINITY_OR_FILES(recurse),
                                 ignore_ancestry, use_text_base,
                                 reverse_order, cancel_func, cancel_baton,
                                 NULL, editor, edit_baton, NULL, pool);
}

svn_error_t *
svn_wc_get_diff_editor(svn_wc_adm_access_t *anchor,
                       const char *target,
                       const svn_wc_diff_callbacks_t *callbacks,
                       void *callback_baton,
                       svn_boolean_t recurse,
                       svn_boolean_t use_text_base,
                       svn_boolean_t reverse_order,
                       svn_cancel_func_t cancel_func,
                       void *cancel_baton,
                       const svn_delta_editor_t **editor,
                       void **edit_baton,
                       apr_pool_t *pool)
{
  return svn_wc_get_diff_editor2(anchor, target, callbacks, callback_baton,
                                 recurse, FALSE, use_text_base, reverse_order,
                                 cancel_func, cancel_baton,
                                 editor, edit_baton, pool);
}

/* Compare working copy against the text-base. */
svn_error_t *
svn_wc_diff5(svn_wc_adm_access_t *anchor,
             const char *target,
             const svn_wc_diff_callbacks3_t *callbacks,
             void *callback_baton,
             svn_depth_t depth,
             svn_boolean_t ignore_ancestry,
             const apr_array_header_t *changelists,
             apr_file_t *svnpatch_file,
             apr_pool_t *pool)
{
  struct edit_baton *eb;
  struct dir_baton *b;
  const svn_wc_entry_t *entry;
  const char *target_path;
  svn_wc_adm_access_t *adm_access;
  svn_delta_editor_t *diff_editor;

  SVN_ERR(make_editor_baton(&eb, anchor, target, callbacks, callback_baton,
                            depth, ignore_ancestry, FALSE, FALSE,
                            changelists, pool));

  /* Get ready with svnpatch work: initiate a stream once and for all to
   * manipulate the svnpatch file.  As much of the functions called
   * below down through the stack all have access to the @c edit_baton,
   * we'll be testing whether or not we want svnpatch diff against the
   * nullity of @c edit_baton->svnpatch_stream. */
  if (svnpatch_file)
      eb->svnpatch_stream =
        svn_stream_from_aprfile2(svnpatch_file,
                                 FALSE, eb->pool);

  target_path = svn_path_join(svn_wc_adm_access_path(anchor), target,
                              eb->pool);

  SVN_ERR(svn_wc_adm_probe_retrieve(&adm_access, anchor, target_path,
                                    eb->pool));
  SVN_ERR(svn_wc__entry_versioned(&entry, target_path, adm_access, FALSE,
                                  eb->pool));

  if (entry->kind == svn_node_dir)
    b = make_dir_baton(target_path, NULL, eb, FALSE, NULL, depth, eb->pool);
  else
    b = make_dir_baton(eb->anchor_path, NULL, eb, FALSE, NULL, depth, eb->pool);

<<<<<<< HEAD
  SVN_ERR(directory_elements_diff(b));

  /* Time to dump some serialiazed Editor Commands. */
  if (svnpatch_file && eb->diff_targets->nelts > 0)
    {
      struct path_driver_cb_baton cb_baton;
      apr_hash_t *diffable_entries;
      int i = 0;
      eb->next_token = 0;

      /* Set up @c diff_editor with the set of svnpatch editor
       * functions defined in this same file. */
      get_svnpatch_diff_editor(&diff_editor, eb->pool);

      /* Create a hashmap of @c svn_wc_entry_t * objects from the array
       * of diff_targets, i.e. the list of *diffable* entries, keyed on
       * their path.  This hash is looked up from path_driver_cb_func().
       */
      diffable_entries = apr_hash_make(pool);

      for (i = 0; i < eb->diff_targets->nelts; ++i)
        {
          const char *name = APR_ARRAY_IDX(eb->diff_targets, i, const char *);
          const svn_wc_entry_t *new_entry;

          SVN_ERR(svn_wc_entry(&new_entry, name, adm_access, TRUE, eb->pool));
          apr_hash_set(diffable_entries, name, APR_HASH_KEY_STRING, new_entry);
        }

      cb_baton.editor = diff_editor;
      cb_baton.adm_access = adm_access;
      cb_baton.edit_baton = eb;
      cb_baton.diffable_entries = diffable_entries;
      cb_baton.join_dir_baton = NULL; /* No need for this feature here. */

      /* Drive the editor to dump serialized editor commands to the
       * svnpatch tempfile. */
      SVN_ERR(svn_delta_path_driver(diff_editor, eb,
                                    SVN_INVALID_REVNUM, eb->diff_targets,
                                    path_driver_cb_func, (void *)&cb_baton,
                                    pool));
      SVN_ERR(diff_editor->close_edit(eb, pool));
    }

  return SVN_NO_ERROR;
=======
  return directory_elements_diff(b);
>>>>>>> d96ec1ec
}

svn_error_t *
svn_wc_diff4(svn_wc_adm_access_t *anchor,
             const char *target,
             const svn_wc_diff_callbacks2_t *callbacks,
             void *callback_baton,
             svn_depth_t depth,
             svn_boolean_t ignore_ancestry,
             const apr_array_header_t *changelists,
             apr_file_t *svnpatch_file,
             apr_pool_t *pool)
{


  return svn_wc_diff5(anchor, target, callbacks2_wrap(callbacks, pool),
                      callback_baton, depth, ignore_ancestry, changelists,
                      svnpatch_file, pool);
}

svn_error_t *
svn_wc_diff3(svn_wc_adm_access_t *anchor,
             const char *target,
             const svn_wc_diff_callbacks2_t *callbacks,
             void *callback_baton,
             svn_boolean_t recurse,
             svn_boolean_t ignore_ancestry,
             apr_pool_t *pool)
{
  return svn_wc_diff4(anchor, target, callbacks, callback_baton,
                      SVN_DEPTH_INFINITY_OR_FILES(recurse), ignore_ancestry,
                      NULL, NULL, pool);
}

svn_error_t *
svn_wc_diff2(svn_wc_adm_access_t *anchor,
             const char *target,
             const svn_wc_diff_callbacks_t *callbacks,
             void *callback_baton,
             svn_boolean_t recurse,
             svn_boolean_t ignore_ancestry,
             apr_pool_t *pool)
{
  struct callbacks_wrapper_baton *b = apr_pcalloc(pool, sizeof(*b));
  b->callbacks = callbacks;
  b->baton = callback_baton;
  return svn_wc_diff5(anchor, target, &callbacks_wrapper, b,
                      SVN_DEPTH_INFINITY_OR_FILES(recurse), ignore_ancestry,
                      NULL, NULL, pool);
}

svn_error_t *
svn_wc_diff(svn_wc_adm_access_t *anchor,
            const char *target,
            const svn_wc_diff_callbacks_t *callbacks,
            void *callback_baton,
            svn_boolean_t recurse,
            apr_pool_t *pool)
{
  return svn_wc_diff2(anchor, target, callbacks, callback_baton,
                      recurse, FALSE, pool);
}<|MERGE_RESOLUTION|>--- conflicted
+++ resolved
@@ -3,7 +3,7 @@
  *           repository.
  *
  * ====================================================================
- * Copyright (c) 2000-2007 CollabNet.  All rights reserved.
+ * Copyright (c) 2000-2008 CollabNet.  All rights reserved.
  *
  * This software is licensed as described in the file COPYING, which
  * you should have received as part of this distribution.  The terms
@@ -1139,7 +1139,7 @@
            | SVN_WC_TRANSLATE_USE_GLOBAL_TMP,
            pool));
 
-  return eb->callbacks->file_added
+  SVN_ERR(eb->callbacks->file_added
           (adm_access, NULL, NULL,
            path,
            empty_file, translated_file,
@@ -1147,7 +1147,6 @@
            NULL, mimetype,
            NULL, SVN_INVALID_REVNUM, /* XXX make use of new 1.6 API */
            propchanges, emptyprops,
-<<<<<<< HEAD
            eb->callback_baton));
 
   if (eb->svnpatch_stream)
@@ -1179,9 +1178,6 @@
     }
 
   return SVN_NO_ERROR;
-=======
-           eb->callback_baton);
->>>>>>> d96ec1ec
 }
 
 /* Report an existing directory in the working copy (either in BASE
@@ -2971,7 +2967,6 @@
   else
     b = make_dir_baton(eb->anchor_path, NULL, eb, FALSE, NULL, depth, eb->pool);
 
-<<<<<<< HEAD
   SVN_ERR(directory_elements_diff(b));
 
   /* Time to dump some serialiazed Editor Commands. */
@@ -3017,9 +3012,6 @@
     }
 
   return SVN_NO_ERROR;
-=======
-  return directory_elements_diff(b);
->>>>>>> d96ec1ec
 }
 
 svn_error_t *
