--- conflicted
+++ resolved
@@ -1,4 +1,3 @@
-<<<<<<< HEAD
 /*
  * copy.c:  wc 'copy' functionality.
  *
@@ -393,401 +392,4 @@
       foo2 existed in the repository... what's to prevent a user from
       committing foo3 first?  That would break.
 
-*/
-=======
-/*
- * copy.c:  wc 'copy' functionality.
- *
- * ====================================================================
- * Copyright (c) 2000-2003 CollabNet.  All rights reserved.
- *
- * This software is licensed as described in the file COPYING, which
- * you should have received as part of this distribution.  The terms
- * are also available at http://subversion.tigris.org/license-1.html.
- * If newer versions of this license are posted there, you may use a
- * newer version instead, at your option.
- *
- * This software consists of voluntary contributions made by many
- * individuals.  For exact contribution history, see the revision
- * history and logs, available at http://subversion.tigris.org/.
- * ====================================================================
- */
-
-/* ==================================================================== */
-
-
--
-/*** Includes. ***/
-
-#include <string.h>
-#include "svn_wc.h"
-#include "svn_string.h"
-#include "svn_pools.h"
-#include "svn_error.h"
-#include "svn_path.h"
-
-#include "wc.h"
-#include "adm_files.h"
-#include "props.h"
-
--
-/*** Code. ***/
-
-svn_error_t *
-svn_wc__remove_wcprops (svn_wc_adm_access_t *adm_access, apr_pool_t *pool)
-{
-  apr_hash_t *entries;
-  apr_hash_index_t *hi;
-  const char *wcprop_path;
-  apr_pool_t *subpool = svn_pool_create (pool);
-  svn_error_t *err;
-
-  /* Read PATH's entries. */
-  SVN_ERR (svn_wc_entries_read (&entries, adm_access, FALSE, subpool));
-
-  /* Remove this_dir's wcprops */
-  SVN_ERR (svn_wc__wcprop_path (&wcprop_path,
-                                svn_wc_adm_access_path (adm_access),
-                                0, subpool));
-  err = svn_io_remove_file (wcprop_path, subpool);
-  if (err)
-    svn_error_clear (err);
-
-  /* Recursively loop over all children. */
-  for (hi = apr_hash_first (subpool, entries); hi; hi = apr_hash_next (hi))
-    {
-      const void *key;
-      void *val;
-      const char *name;
-      const svn_wc_entry_t *current_entry;
-      const char *child_path;
-
-      apr_hash_this (hi, &key, NULL, &val);
-      name = key;
-      current_entry = val;
-
-      /* Ignore the "this dir" entry. */
-      if (! strcmp (name, SVN_WC_ENTRY_THIS_DIR))
-        continue;
-
-      child_path = svn_path_join (svn_wc_adm_access_path (adm_access), name,
-                                  subpool);
-
-      /* If a file, remove it from wcprops. */
-      if (current_entry->kind == svn_node_file)
-        {
-          SVN_ERR (svn_wc__wcprop_path (&wcprop_path, child_path, 0, subpool));
-          err = svn_io_remove_file (wcprop_path, subpool);
-          if (err)
-            svn_error_clear (err);
-          /* ignoring any error value from the removal; most likely,
-             apr_file_remove will complain about trying to a remove a
-             file that's not there.  But this more efficient than
-             doing an independant stat for each file's existence
-             before trying to remove it, no? */
-        }        
-
-      /* If a dir, recurse. */
-      else if (current_entry->kind == svn_node_dir)
-        {
-          svn_wc_adm_access_t *child_access;
-          SVN_ERR (svn_wc_adm_retrieve (&child_access, adm_access, child_path,
-                                        subpool));
-          SVN_ERR (svn_wc__remove_wcprops (child_access, subpool));
-        }
-    }
-
-  /* Cleanup */
-  svn_pool_destroy (subpool);
-
-  return SVN_NO_ERROR;
-}
-
-
-
-/* This function effectively creates and schedules a file for
-   addition, but does extra administrative things to allow it to
-   function as a 'copy'.
-
-   ASSUMPTIONS:
-
-     - src_path points to a file under version control
-     - dst_parent points to a dir under version control, in the same
-                  working copy.
-     - dst_basename will be the 'new' name of the copied file in dst_parent
- */
-static svn_error_t *
-copy_file_administratively (const char *src_path, 
-                            svn_wc_adm_access_t *src_access,
-                            svn_wc_adm_access_t *dst_parent,
-                            const char *dst_basename,
-                            svn_wc_notify_func_t notify_copied,
-                            void *notify_baton,
-                            apr_pool_t *pool)
-{
-  svn_node_kind_t dst_kind;
-  const svn_wc_entry_t *src_entry, *dst_entry;
-
-  /* The 'dst_path' is simply dst_parent/dst_basename */
-  const char *dst_path
-    = svn_path_join (svn_wc_adm_access_path (dst_parent), dst_basename, pool);
-
-  /* Sanity check:  if dst file exists already, don't allow overwrite. */
-  SVN_ERR (svn_io_check_path (dst_path, &dst_kind, pool));
-  if (dst_kind != svn_node_none)
-    return svn_error_createf (SVN_ERR_ENTRY_EXISTS, NULL,
-                              "'%s' already exists and is in the way.",
-                              dst_path);
-
-  /* Even if DST_PATH doesn't exist it may still be a versioned file; it
-     may be scheduled for deletion, or the user may simply have removed the
-     working copy.  Since we are going to write to DST_PATH text-base and
-     prop-base we need to detect such cases and abort. */
-  SVN_ERR (svn_wc_entry (&dst_entry, dst_path, dst_parent, FALSE, pool));
-  if (dst_entry && dst_entry->kind == svn_node_file)
-    {
-      if (dst_entry->schedule == svn_wc_schedule_delete)
-        return svn_error_createf (SVN_ERR_ENTRY_EXISTS, NULL,
-                                  "'%s' is scheduled for deletion, it must"
-                                  " be commited before being overwritten",
-                                  dst_path);
-      else
-        return svn_error_createf (SVN_ERR_ENTRY_EXISTS, NULL,
-                                  "There is already a versioned item '%s'",
-                                  dst_path);
-    }
-
-  /* Sanity check:  you cannot make a copy of something that's not
-     in the repository.  See comment at the bottom of this file for an
-     explanation. */
-  SVN_ERR (svn_wc_entry (&src_entry, src_path, src_access, FALSE, pool));
-  if (! src_entry)
-    {
-      return svn_error_createf 
-        (SVN_ERR_UNVERSIONED_RESOURCE, NULL,
-         "Cannot copy or move '%s' -- it's not under revision control",
-         src_path);
-    }
-  else if ((src_entry->schedule == svn_wc_schedule_add)
-           || (! src_entry->url)
-           || (src_entry->copied))
-    {
-      return svn_error_createf 
-        (SVN_ERR_UNSUPPORTED_FEATURE, NULL,
-         "Cannot copy or move '%s' -- it's not in the repository yet,\n"
-         "perhaps because it is a copy or is inside a copied tree.\n"
-         "Try committing first.",
-         src_path);
-    }
-
-  /* Now, make an actual copy of the working file. */
-  SVN_ERR (svn_io_copy_file (src_path, dst_path, TRUE, pool));
-
-  /* Copy the pristine text-base over.  Why?  Because it's the *only*
-     way we can detect any upcoming local mods on the copy.
-
-     In other words, we're talking about the scenario where somebody
-     makes local mods to 'foo.c', then does an 'svn cp foo.c bar.c'.
-     In this case, bar.c should still be locally modified too.
-     
-     Why do we want the copy to have local mods?  Even though the user
-     will only see an 'A' instead of an 'M', local mods means that the
-     client doesn't have to send anything but a small delta during
-     commit; the server can make efficient use of the copyfrom args. 
-
-     As long as we're copying the text-base over, we should copy the
-     working and pristine propfiles over too. */
-  {
-    svn_node_kind_t kind;
-    const char *src_wprop, *src_bprop, *dst_wprop, *dst_bprop;
-
-    /* Discover the paths to the two text-base files */
-    const char *src_txtb = svn_wc__text_base_path (src_path, FALSE, pool);
-    const char *dst_txtb = svn_wc__text_base_path (dst_path, FALSE, pool);
-
-    /* Discover the paths to the four prop files */
-    SVN_ERR (svn_wc__prop_path (&src_wprop, src_path, 0, pool));
-    SVN_ERR (svn_wc__prop_base_path (&src_bprop, src_path, 0, pool));
-    SVN_ERR (svn_wc__prop_path (&dst_wprop, dst_path, 0, pool));
-    SVN_ERR (svn_wc__prop_base_path (&dst_bprop, dst_path, 0, pool));
-
-    /* Copy the text-base over unconditionally. */
-    SVN_ERR (svn_io_copy_file (src_txtb, dst_txtb, TRUE, pool));
-
-    /* Copy the props over if they exist. */
-    SVN_ERR (svn_io_check_path (src_wprop, &kind, pool));
-    if (kind == svn_node_file)
-      SVN_ERR (svn_io_copy_file (src_wprop, dst_wprop, TRUE, pool));
-      
-    /* Copy the base-props over if they exist */
-    SVN_ERR (svn_io_check_path (src_bprop, &kind, pool));
-    if (kind == svn_node_file)
-      SVN_ERR (svn_io_copy_file (src_bprop, dst_bprop, TRUE, pool));
-  }
-
-  /* Schedule the new file for addition in its parent, WITH HISTORY. */
-  {
-    char *copyfrom_url;
-    svn_revnum_t copyfrom_rev;
-
-    SVN_ERR (svn_wc_get_ancestry (&copyfrom_url, &copyfrom_rev,
-                                  src_path, src_access, pool));
-    
-    SVN_ERR (svn_wc_add (dst_path, dst_parent,
-                         copyfrom_url, copyfrom_rev,
-                         notify_copied, notify_baton, pool));
-  }
-
-  return SVN_NO_ERROR;
-}
-
-
-/* This function effectively creates and schedules a dir for
-   addition, but does extra administrative things to allow it to
-   function as a 'copy'.
-
-   ASSUMPTIONS:
-
-     - src_path points to a dir under version control
-     - dst_parent points to a dir under version control, in the same
-                  working copy.
-     - dst_basename will be the 'new' name of the copied dir in dst_parent
- */
-static svn_error_t *
-copy_dir_administratively (const char *src_path, 
-                           svn_wc_adm_access_t *src_access,
-                           svn_wc_adm_access_t *dst_parent,
-                           const char *dst_basename,
-                           svn_wc_notify_func_t notify_copied,
-                           void *notify_baton,
-                           apr_pool_t *pool)
-{
-  const svn_wc_entry_t *src_entry;
-  svn_wc_adm_access_t *adm_access;
-
-  /* The 'dst_path' is simply dst_parent/dst_basename */
-  const char *dst_path = svn_path_join (svn_wc_adm_access_path (dst_parent),
-                                        dst_basename, pool);
-
-  /* Sanity check:  you cannot make a copy of something that's not
-     in the repository.  See comment at the bottom of this file for an
-     explanation. */
-  SVN_ERR (svn_wc_entry (&src_entry, src_path, src_access, FALSE, pool));
-  if ((src_entry->schedule == svn_wc_schedule_add)
-      || (! src_entry->url))
-    return svn_error_createf 
-      (SVN_ERR_UNSUPPORTED_FEATURE, NULL,
-       "Not allowed to copy or move '%s' -- it's not in the repository yet.\n"
-       "Try committing first.",
-       src_path);
-
-  /* Recursively copy the whole directory over.  This gets us all
-     text-base, props, base-props, as well as entries, local mods,
-     schedulings, existences, etc.
-
-      ### Should we be copying unversioned items within the directory? */
-  SVN_ERR (svn_io_copy_dir_recursively (src_path,
-                                        svn_wc_adm_access_path (dst_parent),
-                                        dst_basename,
-                                        TRUE, pool));
-
-  /* If this is part of a move, the copied directory will be locked,
-     because the source directory was locked.  Running cleanup will remove
-     the locks, even though this directory is not yet been added to the
-     parent. */
-  SVN_ERR (svn_wc_cleanup (dst_path, NULL, pool));
-
-  /* Remove all wcprops in the directory, because they're all bogus now.
-     After the commit, ra_dav should regenerate them and re-store them as
-     an optimization.  Note we use the normal locking mechanism here, even
-     though this directory has not yet been added to the parent. */
-  SVN_ERR (svn_wc_adm_open (&adm_access, NULL, dst_path, TRUE, TRUE, pool));
-  SVN_ERR (svn_wc__remove_wcprops (adm_access, pool));
-  SVN_ERR (svn_wc_adm_close (adm_access));
-
-  /* Schedule the directory for addition in both its parent and itself
-     (this_dir) -- WITH HISTORY.  This function should leave the
-     existing administrative dir untouched.  */
-  {
-    char *copyfrom_url;
-    svn_revnum_t copyfrom_rev;
-    
-    SVN_ERR (svn_wc_get_ancestry (&copyfrom_url, &copyfrom_rev,
-                                  src_path, src_access, pool));
-    
-    SVN_ERR (svn_wc_add (dst_path, dst_parent,
-                         copyfrom_url, copyfrom_rev,
-                         notify_copied, notify_baton, pool));
-  }
- 
-  return SVN_NO_ERROR;
-}
-
-
-
-/* Public Interface */
-
-svn_error_t *
-svn_wc_copy (const char *src_path,
-             svn_wc_adm_access_t *dst_parent,
-             const char *dst_basename,
-             svn_wc_notify_func_t notify_func,
-             void *notify_baton,
-             apr_pool_t *pool)
-{
-  svn_wc_adm_access_t *adm_access;
-  svn_node_kind_t src_kind;
-
-  SVN_ERR (svn_wc_adm_probe_open (&adm_access, NULL, src_path, FALSE, TRUE,
-                                  pool));
-
-  SVN_ERR (svn_io_check_path (src_path, &src_kind, pool));
-  
-  if (src_kind == svn_node_file)
-    SVN_ERR (copy_file_administratively (src_path, adm_access,
-                                         dst_parent, dst_basename,
-                                         notify_func, notify_baton, pool));
-
-  else if (src_kind == svn_node_dir)
-    SVN_ERR (copy_dir_administratively (src_path, adm_access,
-                                        dst_parent, dst_basename,
-                                        notify_func, notify_baton, pool));
-
-  SVN_ERR (svn_wc_adm_close (adm_access));
-
-
-  return SVN_NO_ERROR;
-}
-
-
--
-/*
-  Rabbinic Commentary
-
-
-  Q:  Why can't we 'svn cp' something that we just copied?
-      i.e.  'svn cp foo foo2;  svn cp foo2 foo3"
-
-  A:  It leads to inconsistencies.
-
-      In the example above, foo2 has no associated repository URL,
-      because it hasn't been committed yet.  But suppose foo3 simply
-      inherited foo's URL (i.e. foo3 'pointed' to foo as a copy
-      ancestor by virtue of transitivity.)
- 
-      For one, this is not what the user would expect.  That's
-      certainly not what the user typed!  Second, suppose that the
-      user did a commit between the two 'svn cp' commands.  Now foo3
-      really *would* point to foo2, but without that commit, it
-      pointed to foo.  Ugly inconsistency, and the user has no idea
-      that foo3's ancestor would be different in each case.
-
-      And even if somehow we *could* make foo3 point to foo2 before
-      foo2 existed in the repository... what's to prevent a user from
-      committing foo3 first?  That would break.
-
-*/
->>>>>>> 568fa1e5
+*/