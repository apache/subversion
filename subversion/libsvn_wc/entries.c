--- conflicted
+++ resolved
@@ -2,118 +2,63 @@
  * entries.c :  manipulating the administrative `entries' file.
  *
  * ====================================================================
- *    Licensed to the Apache Software Foundation (ASF) under one
- *    or more contributor license agreements.  See the NOTICE file
- *    distributed with this work for additional information
- *    regarding copyright ownership.  The ASF licenses this file
- *    to you under the Apache License, Version 2.0 (the
- *    "License"); you may not use this file except in compliance
- *    with the License.  You may obtain a copy of the License at
+ * Copyright (c) 2000-2009 CollabNet.  All rights reserved.
  *
- *      http://www.apache.org/licenses/LICENSE-2.0
+ * This software is licensed as described in the file COPYING, which
+ * you should have received as part of this distribution.  The terms
+ * are also available at http://subversion.tigris.org/license-1.html.
+ * If newer versions of this license are posted there, you may use a
+ * newer version instead, at your option.
  *
- *    Unless required by applicable law or agreed to in writing,
- *    software distributed under the License is distributed on an
- *    "AS IS" BASIS, WITHOUT WARRANTIES OR CONDITIONS OF ANY
- *    KIND, either express or implied.  See the License for the
- *    specific language governing permissions and limitations
- *    under the License.
+ * This software consists of voluntary contributions made by many
+ * individuals.  For exact contribution history, see the revision
+ * history and logs, available at http://subversion.tigris.org/.
  * ====================================================================
  */
 
++
 #include <string.h>
-#include <assert.h>
 
 #include <apr_strings.h>
 
+#include "svn_xml.h"
 #include "svn_error.h"
 #include "svn_types.h"
 #include "svn_time.h"
 #include "svn_pools.h"
-#include "svn_dirent_uri.h"
 #include "svn_path.h"
 #include "svn_ctype.h"
-#include "svn_string.h"
 
 #include "wc.h"
 #include "adm_files.h"
+#include "adm_ops.h"
 #include "entries.h"
 #include "lock.h"
 #include "tree_conflicts.h"
-#include "wc_db.h"
-#include "wc-queries.h"  /* for STMT_*  */
 
 #include "svn_private_config.h"
 #include "private/svn_wc_private.h"
-#include "private/svn_sqlite.h"
-
-#define MAYBE_ALLOC(x,p) ((x) ? (x) : apr_pcalloc((p), sizeof(*(x))))
-
-
-/* Temporary structures which mirror the tables in wc-metadata.sql.
-   For detailed descriptions of each field, see that file. */
-typedef struct {
-  apr_int64_t wc_id;
-  const char *local_relpath;
-  apr_int64_t repos_id;
-  const char *repos_relpath;
-  const char *parent_relpath;
-  svn_wc__db_status_t presence;
-  svn_revnum_t revision;
-  svn_node_kind_t kind;  /* ### should switch to svn_wc__db_kind_t */
-  svn_checksum_t *checksum;
-  svn_filesize_t translated_size;
-  svn_revnum_t changed_rev;
-  apr_time_t changed_date;
-  const char *changed_author;
-  svn_depth_t depth;
-  apr_time_t last_mod_time;
-  apr_hash_t *properties;
-} db_base_node_t;
-
-typedef struct {
-  apr_int64_t wc_id;
-  const char *local_relpath;
-  const char *parent_relpath;
-  svn_wc__db_status_t presence;
-  svn_node_kind_t kind;  /* ### should switch to svn_wc__db_kind_t */
-  apr_int64_t copyfrom_repos_id;
-  const char *copyfrom_repos_path;
-  svn_revnum_t copyfrom_revnum;
-  svn_boolean_t moved_here;
-  const char *moved_to;
-  svn_checksum_t *checksum;
-  svn_filesize_t translated_size;
-  svn_revnum_t changed_rev;
-  apr_time_t changed_date;
-  const char *changed_author;
-  svn_depth_t depth;
-  apr_time_t last_mod_time;
-  apr_hash_t *properties;
-  svn_boolean_t keep_local;
-} db_working_node_t;
-
-typedef struct {
-  apr_int64_t wc_id;
-  const char *local_relpath;
-  const char *parent_relpath;
-  apr_hash_t *properties;
-  const char *conflict_old;
-  const char *conflict_new;
-  const char *conflict_working;
-  const char *prop_reject;
-  const char *changelist;
-  /* ### enum for text_mod */
-  const char *tree_conflict_data;
-} db_actual_node_t;
-
 
  
+/** Overview **/
+
+/* The administrative `entries' file tracks information about files
+   and subdirs within a particular directory.
+
+   See the section on the `entries' file in libsvn_wc/README, for
+   concrete information about the XML format.
+*/
+
+
+/*--------------------------------------------------------------- */
+
++
 /*** reading and writing the entries file ***/
 
 
-/* */
 static svn_wc_entry_t *
 alloc_entry(apr_pool_t *pool)
 {
@@ -131,730 +76,414 @@
 }
 
 
-/* Is the entry in a 'hidden' state in the sense of the 'show_hidden'
- * switches on svn_wc_entries_read(), svn_wc_walk_entries*(), etc.? */
-svn_error_t *
-svn_wc__entry_is_hidden(svn_boolean_t *hidden, const svn_wc_entry_t *entry)
-{
-  /* In English, the condition is: "the entry is not present, and I haven't
-     scheduled something over the top of it."  */
-  if (entry->deleted
-      || entry->absent
-      || entry->depth == svn_depth_exclude)
-    {
-      /* These kinds of nodes cannot be marked for deletion (which also
-         means no "replace" either).  */
-      SVN_ERR_ASSERT(entry->schedule == svn_wc_schedule_add
-                     || entry->schedule == svn_wc_schedule_normal);
-
-      /* Hidden if something hasn't been added over it.
-
-         ### is this even possible with absent or excluded nodes?  */
-      *hidden = entry->schedule != svn_wc_schedule_add;
-    }
-  else
-    *hidden = FALSE;
-
+/* If attribute ATTR_NAME appears in hash ATTS, set *ENTRY_FLAG to its
+ * boolean value and add MODIFY_FLAG into *MODIFY_FLAGS, else set *ENTRY_FLAG
+ * false.  ENTRY_NAME is the name of the WC-entry. */
+static svn_error_t *
+do_bool_attr(svn_boolean_t *entry_flag,
+             apr_uint64_t *modify_flags, apr_uint64_t modify_flag,
+             apr_hash_t *atts, const char *attr_name,
+             const char *entry_name)
+{
+  const char *str = apr_hash_get(atts, attr_name, APR_HASH_KEY_STRING);
+
+  *entry_flag = FALSE;
+  if (str)
+    {
+      if (strcmp(str, "true") == 0)
+        *entry_flag = TRUE;
+      else if (strcmp(str, "false") == 0 || strcmp(str, "") == 0)
+        *entry_flag = FALSE;
+      else
+        return svn_error_createf
+          (SVN_ERR_ENTRY_ATTRIBUTE_INVALID, NULL,
+           _("Entry '%s' has invalid '%s' value"),
+           (entry_name ? entry_name : SVN_WC_ENTRY_THIS_DIR), attr_name);
+
+      *modify_flags |= modify_flag;
+    }
   return SVN_NO_ERROR;
 }
 
-
-/* Use entry SRC to fill in blank portions of entry DST.  SRC itself
-   may not have any blanks, of course.
-   Typically, SRC is a parent directory's own entry, and DST is some
-   child in that directory. */
-static void
-take_from_entry(const svn_wc_entry_t *src,
-                svn_wc_entry_t *dst,
-                apr_pool_t *pool)
-{
-  /* Inherits parent's revision if doesn't have a revision of one's
-     own, unless this is a subdirectory. */
-  if ((dst->revision == SVN_INVALID_REVNUM) && (dst->kind != svn_node_dir))
-    dst->revision = src->revision;
-
-  /* Inherits parent's url if doesn't have a url of one's own. */
-  if (! dst->url)
-    dst->url = svn_path_url_add_component2(src->url, dst->name, pool);
-
-  if (! dst->repos)
-    dst->repos = src->repos;
-
-  if ((! dst->uuid)
-      && (! ((dst->schedule == svn_wc_schedule_add)
-             || (dst->schedule == svn_wc_schedule_replace))))
-    {
-      dst->uuid = src->uuid;
-    }
-}
-
-/* */
+/* Read an escaped byte on the form 'xHH' from [*BUF, END), placing
+   the byte in *RESULT.  Advance *BUF to point after the escape
+   sequence. */
 static svn_error_t *
-fetch_wc_id(apr_int64_t *wc_id, svn_sqlite__db_t *sdb)
-{
-  svn_sqlite__stmt_t *stmt;
-  svn_boolean_t have_row;
-
-  SVN_ERR(svn_sqlite__get_statement(&stmt, sdb, STMT_SELECT_WCROOT_NULL));
-  SVN_ERR(svn_sqlite__step(&have_row, stmt));
-  if (!have_row)
-    return svn_error_create(SVN_ERR_WC_DB_ERROR, NULL, _("No WC table entry"));
-  *wc_id = svn_sqlite__column_int(stmt, 0);
-  return svn_error_return(svn_sqlite__reset(stmt));
-}
-
-
-/* Hit the database to check the file external information for the given
-   entry.  The entry will be modified in place. */
+read_escaped(char *result, char **buf, const char *end)
+{
+  apr_uint64_t val;
+  char digits[3];
+
+  if (end - *buf < 3 || **buf != 'x' || ! svn_ctype_isxdigit((*buf)[1])
+      || ! svn_ctype_isxdigit((*buf)[2]))
+    return svn_error_create(SVN_ERR_WC_CORRUPT, NULL,
+                            _("Invalid escape sequence"));
+  (*buf)++;
+  digits[0] = *((*buf)++);
+  digits[1] = *((*buf)++);
+  digits[2] = 0;
+  if ((val = apr_strtoi64(digits, NULL, 16)) == 0)
+    return svn_error_create(SVN_ERR_WC_CORRUPT, NULL,
+                            _("Invalid escaped character"));
+  *result = (char) val;
+  return SVN_NO_ERROR;
+}
+
+/* Read a field, possibly with escaped bytes, from [*BUF, END),
+   stopping at the terminator.  Place the read string in *RESULT, or set
+   *RESULT to NULL if it is the empty string.  Allocate the returned string
+   in POOL.  Advance *BUF to point after the terminator. */
 static svn_error_t *
-check_file_external(svn_wc_entry_t *entry,
-                    svn_wc__db_t *db,
-                    const char *local_abspath,
-                    apr_pool_t *result_pool,
-                    apr_pool_t *scratch_pool)
-{
-  const char *serialized;
-
-  SVN_ERR(svn_wc__db_temp_get_file_external(&serialized,
-                                            db, local_abspath,
-                                            scratch_pool, scratch_pool));
-  if (serialized != NULL)
-    {
-      SVN_ERR(svn_wc__unserialize_file_external(
-                    &entry->file_external_path,
-                    &entry->file_external_peg_rev,
-                    &entry->file_external_rev,
-                    serialized,
-                    result_pool));
-    }
-
-  return SVN_NO_ERROR;
-}
-
-
-/* Fill in the following fields of ENTRY:
-
-     REVISION
-     REPOS
-     UUID
-     CMT_REV
-     CMT_DATE
-     CMT_AUTHOR
-     TEXT_TIME
-     DEPTH
-     WORKING_SIZE
-     COPIED
-
-   Return: KIND, REPOS_RELPATH, CHECKSUM
-*/
-static svn_error_t *
-get_base_info_for_deleted(svn_wc_entry_t *entry,
-                          svn_wc__db_kind_t *kind,
-                          const char **repos_relpath,
-                          const svn_checksum_t **checksum,
-                          svn_wc__db_t *db,
-                          const char *entry_abspath,
-                          const svn_wc_entry_t *parent_entry,
-                          apr_pool_t *result_pool,
-                          apr_pool_t *scratch_pool)
-{
-  svn_error_t *err;
-
-  /* Get the information from the underlying BASE node.  */
-  err = svn_wc__db_base_get_info(NULL, kind,
-                                 &entry->revision,
-                                 NULL, NULL, NULL,
-                                 &entry->cmt_rev,
-                                 &entry->cmt_date,
-                                 &entry->cmt_author,
-                                 &entry->text_time,
-                                 &entry->depth,
-                                 checksum,
-                                 &entry->working_size,
-                                 NULL,
-                                 NULL,
-                                 db,
-                                 entry_abspath,
-                                 result_pool,
-                                 scratch_pool);
-  /* SVN_EXPERIMENTAL_PRISTINE:
-     *checksum is originally MD-5 but will later be SHA-1.  That's OK here -
-     we are just returning what is stored. */
-
-  if (err)
-    {
-      const char *work_del_abspath;
-      const char *parent_repos_relpath;
-      const char *parent_abspath;
-      svn_wc__db_status_t parent_status;
-
-      if (err->apr_err != SVN_ERR_WC_PATH_NOT_FOUND)
-        return svn_error_return(err);
-
-      /* No base node? This is a deleted child of a copy/move-here,
-         so we need to scan up the WORKING tree to find the root of
-         the deletion. Then examine its parent to discover its
-         future location in the repository.  */
-      svn_error_clear(err);
-
-      SVN_ERR(svn_wc__db_scan_deletion(NULL,
-                                       NULL,
-                                       NULL,
-                                       &work_del_abspath,
-                                       db, entry_abspath,
-                                       scratch_pool, scratch_pool));
-
-      SVN_ERR_ASSERT(work_del_abspath != NULL);
-      parent_abspath = svn_dirent_dirname(work_del_abspath, scratch_pool);
-
-      /* During post-commit the parent that was previously added may
-         have been moved from the WORKING tree to the BASE tree.  */
-      SVN_ERR(svn_wc__db_read_info(&parent_status, NULL, NULL,
-                                   &parent_repos_relpath,
-                                   &entry->repos, &entry->uuid,
-                                   NULL, NULL, NULL, NULL, NULL, NULL,
-                                   NULL, NULL, NULL, NULL, NULL, NULL,
-                                   NULL, NULL, NULL, NULL, NULL, NULL,
-                                   db, parent_abspath,
-                                   scratch_pool, scratch_pool));
-      if (parent_status == svn_wc__db_status_added
-          || parent_status == svn_wc__db_status_obstructed_add)
-        SVN_ERR(svn_wc__db_scan_addition(NULL, NULL,
-                                         &parent_repos_relpath,
-                                         &entry->repos,
-                                         &entry->uuid,
-                                         NULL, NULL, NULL, NULL,
-                                         db, parent_abspath,
-                                         result_pool, scratch_pool));
-
-      /* Now glue it all together */
-      *repos_relpath = svn_relpath_join(
-        parent_repos_relpath,
-        svn_dirent_is_child(parent_abspath,
-                            entry_abspath,
-                            NULL),
-        result_pool);
-    }
-  else
-    {
-      SVN_ERR(svn_wc__db_scan_base_repos(repos_relpath,
-                                         &entry->repos,
-                                         &entry->uuid,
-                                         db,
-                                         entry_abspath,
-                                         result_pool,
-                                         scratch_pool));
-    }
-
-  /* Do some extra work for the child nodes.  */
-  if (parent_entry != NULL)
-    {
-      /* For child nodes without a revision, pick up the parent's
-         revision.  */
-      if (!SVN_IS_VALID_REVNUM(entry->revision))
-        entry->revision = parent_entry->revision;
-    }
-
-  /* For deleted nodes, our COPIED flag has a rather complex meaning.
-
-     In general, COPIED means "an operation on an ancestor took care
-     of me." This typically refers to a copy of an ancestor (and
-     this node just came along for the ride). However, in certain
-     situations the COPIED flag is set for deleted nodes.
-
-     First off, COPIED will *never* be set for nodes/subtrees that
-     are simply deleted. The deleted node/subtree *must* be under
-     an ancestor that has been copied. Plain additions do not count;
-     only copies (add-with-history).
-
-     The basic algorithm to determine whether we live within a
-     copied subtree is as follows:
-
-     1) find the root of the deletion operation that affected us
-     (we may be that root, or an ancestor was deleted and took
-     us with it)
-
-     2) look at the root's *parent* and determine whether that was
-     a copy or a simple add.
-
-     It would appear that we would be done at this point. Once we
-     determine that the parent was copied, then we could just set
-     the COPIED flag.
-
-     Not so fast. Back to the general concept of "an ancestor
-     operation took care of me." Further consider two possibilities:
-
-     1) this node is scheduled for deletion from the copied subtree,
-     so at commit time, we copy then delete
-
-     2) this node is scheduled for deletion because a subtree was
-     deleted and then a copied subtree was added (causing a
-     replacement). at commit time, we delete a subtree, and then
-     copy a subtree. we do not need to specifically touch this
-     node -- all operations occur on ancestors.
-
-     Given the "ancestor operation" concept, then in case (1) we
-     must *clear* the COPIED flag since we'll have more work to do.
-     In case (2), we *set* the COPIED flag to indicate that no
-     real work is going to happen on this node.
-
-     Great fun. And just maybe the code reading the entries has no
-     bugs in interpreting that gobbledygook... but that *is* the
-     expectation of the code. Sigh.
-
-     We can get a little bit of shortcut here if THIS_DIR is
-     also schduled for deletion.
-  */
-  if (parent_entry != NULL
-      && parent_entry->schedule == svn_wc_schedule_delete)
-    {
-      /* ### not entirely sure that we can rely on the parent. for
-         ### example, what if we are a deletion of a BASE node, but
-         ### the parent is a deletion of a copied subtree? sigh.  */
-
-      /* Child nodes simply inherit the parent's COPIED flag.  */
-      entry->copied = parent_entry->copied;
-    }
-  else
-    {
-      svn_boolean_t base_replaced;
-      const char *work_del_abspath;
-
-      /* Find out details of our deletion.  */
-      SVN_ERR(svn_wc__db_scan_deletion(NULL,
-                                       &base_replaced,
-                                       NULL,
-                                       &work_del_abspath,
-                                       db, entry_abspath,
-                                       scratch_pool, scratch_pool));
-
-      /* If there is no deletion in the WORKING tree, then the
-         node is a child of a simple explicit deletion of the
-         BASE tree. It certainly isn't copied. If we *do* find
-         a deletion in the WORKING tree, then we need to discover
-         information about the parent.  */
-      if (work_del_abspath != NULL)
+read_str(const char **result,
+         char **buf, const char *end,
+         apr_pool_t *pool)
+{
+  svn_stringbuf_t *s = NULL;
+  const char *start;
+  if (*buf == end)
+    return svn_error_create(SVN_ERR_WC_CORRUPT, NULL,
+                            _("Unexpected end of entry"));
+  if (**buf == '\n')
+    {
+      *result = NULL;
+      (*buf)++;
+      return SVN_NO_ERROR;
+    }
+
+  start = *buf;
+  while (*buf != end && **buf != '\n')
+    {
+      if (**buf == '\\')
         {
-          const char *parent_abspath;
-          svn_wc__db_status_t parent_status;
-
-          /* The parent is in WORKING except during post-commit when
-             it may have been moved from the WORKING tree to the BASE
-             tree.  */
-          parent_abspath = svn_dirent_dirname(work_del_abspath,
-                                              scratch_pool);
-          SVN_ERR(svn_wc__db_read_info(&parent_status,
-                                       NULL, NULL, NULL, NULL, NULL,
-                                       NULL, NULL, NULL, NULL, NULL, NULL,
-                                       NULL, NULL, NULL, NULL, NULL, NULL,
-                                       NULL, NULL, NULL, NULL, NULL, NULL,
-                                       db, parent_abspath,
-                                       scratch_pool, scratch_pool));
-          if (parent_status == svn_wc__db_status_added
-              || parent_status == svn_wc__db_status_obstructed_add)
-            SVN_ERR(svn_wc__db_scan_addition(&parent_status,
-                                             NULL,
-                                             NULL, NULL, NULL,
-                                             NULL, NULL, NULL, NULL,
-                                             db,
-                                             parent_abspath,
-                                             scratch_pool, scratch_pool));
-          if (parent_status == svn_wc__db_status_copied
-              || parent_status == svn_wc__db_status_moved_here
-              || parent_status == svn_wc__db_status_normal)
-            {
-              /* The parent is copied/moved here, so WORK_DEL_ABSPATH
-                 is the root of a deleted subtree. Our COPIED status
-                 is now dependent upon whether the copied root is
-                 replacing a BASE tree or not.
-
-                 But: if we are schedule-delete as a result of being
-                 a copied DELETED node, then *always* mark COPIED.
-                 Normal copies have cmt_* data; copied DELETED nodes
-                 are missing this info.
-
-                 Note: MOVED_HERE is a concept foreign to this old
-                 interface, but it is best represented as if a copy
-                 had occurred, so we'll model it that way to old
-                 clients.
-
-                 Note: svn_wc__db_status_normal corresponds to the
-                 post-commit parent that was copied or moved in
-                 WORKING but has now been converted to BASE.
-              */
-              if (SVN_IS_VALID_REVNUM(entry->cmt_rev))
-                {
-                  /* The scan_deletion call will tell us if there
-                     was an explicit move-away of an ancestor (which
-                     also means a replacement has occurred since
-                     there is a WORKING tree that isn't simply
-                     BASE deletions). The call will also tell us if
-                     there was an implicit deletion caused by a
-                     replacement. All stored in BASE_REPLACED.  */
-                  entry->copied = base_replaced;
-                }
-              else
-                {
-                  entry->copied = TRUE;
-                }
-            }
+          char c;
+          if (! s)
+            s = svn_stringbuf_ncreate(start, *buf - start, pool);
           else
-            {
-              SVN_ERR_ASSERT(parent_status == svn_wc__db_status_added);
-
-              /* Whoops. WORK_DEL_ABSPATH is scheduled for deletion,
-                 yet the parent is scheduled for a plain addition.
-                 This can occur when a subtree is deleted, and then
-                 nodes are added *later*. Since the parent is a simple
-                 add, then nothing has been copied. Nothing more to do.
-
-                 Note: if a subtree is added, *then* deletions are
-                 made, the nodes should simply be removed from
-                 version control.  */
-            }
-        }
-    }
-
-  return SVN_NO_ERROR;
-}
-
-
-/* Read one entry from wc_db. It will be allocated in RESULT_POOL and
-   returned in *NEW_ENTRY.
-
-   DIR_ABSPATH is the name of the directory to read this entry from, and
-   it will be named NAME (use "" for "this dir").
-
-   DB specifies the wc_db database, and WC_ID specifies which working copy
-   this information is being read from.
-
-   If this node is "this dir", then PARENT_ENTRY should be NULL. Otherwise,
-   it should refer to the entry for the child's parent directory.
-
-   Temporary allocations are made in SCRATCH_POOL.  */
-static svn_error_t *
-read_one_entry(const svn_wc_entry_t **new_entry,
-               svn_wc__db_t *db,
-               apr_uint64_t wc_id,
-               const char *dir_abspath,
-               const char *name,
-               const svn_wc_entry_t *parent_entry,
-               apr_pool_t *result_pool,
-               apr_pool_t *scratch_pool)
-{
-  svn_wc__db_kind_t kind;
-  svn_wc__db_status_t status;
-  svn_wc__db_lock_t *lock;
-  const char *repos_relpath;
-  const svn_checksum_t *checksum;
-  svn_filesize_t translated_size;
-  svn_wc_entry_t *entry = alloc_entry(result_pool);
-  const char *entry_abspath;
-  const char *original_repos_relpath;
-  const char *original_root_url;
-  svn_boolean_t conflicted;
-  svn_boolean_t base_shadowed;
-
-  entry->name = name;
-
-  entry_abspath = svn_dirent_join(dir_abspath, entry->name, scratch_pool);
-
-  SVN_ERR(svn_wc__db_read_info(
-            &status,
-            &kind,
-            &entry->revision,
-            &repos_relpath,
-            &entry->repos,
-            &entry->uuid,
-            &entry->cmt_rev,
-            &entry->cmt_date,
-            &entry->cmt_author,
-            &entry->text_time,
-            &entry->depth,
-            &checksum,
-            &translated_size,
-            NULL,
-            &entry->changelist,
-            &original_repos_relpath,
-            &original_root_url,
-            NULL,
-            &entry->copyfrom_rev,
-            NULL,
-            NULL,
-            &base_shadowed,
-            &conflicted,
-            &lock,
-            db,
-            entry_abspath,
-            result_pool,
-            scratch_pool));
-
-  if (strcmp(entry->name, SVN_WC_ENTRY_THIS_DIR) == 0)
-    {
-      /* get the tree conflict data. */
-      apr_hash_t *tree_conflicts = NULL;
-      const apr_array_header_t *conflict_victims;
-      int k;
-
-      SVN_ERR(svn_wc__db_read_conflict_victims(&conflict_victims, db,
-                                               dir_abspath,
-                                               scratch_pool,
-                                               scratch_pool));
-
-      for (k = 0; k < conflict_victims->nelts; k++)
-        {
-          int j;
-          const apr_array_header_t *child_conflicts;
-          const char *child_name;
-          const char *child_abspath;
-
-          child_name = APR_ARRAY_IDX(conflict_victims, k, const char *);
-          child_abspath = svn_dirent_join(dir_abspath, child_name,
-                                          scratch_pool);
-
-          SVN_ERR(svn_wc__db_read_conflicts(&child_conflicts,
-                                            db, child_abspath,
-                                            scratch_pool, scratch_pool));
-
-          for (j = 0; j < child_conflicts->nelts; j++)
-            {
-              const svn_wc_conflict_description2_t *conflict =
-                APR_ARRAY_IDX(child_conflicts, j,
-                              svn_wc_conflict_description2_t *);
-
-              if (conflict->kind == svn_wc_conflict_kind_tree)
-                {
-                  if (!tree_conflicts)
-                    tree_conflicts = apr_hash_make(scratch_pool);
-                  apr_hash_set(tree_conflicts, child_name,
-                               APR_HASH_KEY_STRING, conflict);
-                }
-            }
-        }
-
-      if (tree_conflicts)
-        {
-          SVN_ERR(svn_wc__write_tree_conflicts(&entry->tree_conflict_data,
-                                               tree_conflicts,
-                                               result_pool));
-        }
-    }
-
-  if (status == svn_wc__db_status_normal
-      || status == svn_wc__db_status_incomplete)
-    {
-      svn_boolean_t have_row = FALSE;
-
-      /* Ugh. During a checkout, it is possible that we are constructing
-         a subdirectory "over" a not-present directory. The read_info()
-         will return information out of the wc.db in the subdir. We
-         need to detect this situation and create a DELETED entry
-         instead.  */
-      if (kind == svn_wc__db_kind_dir)
-        {
-          svn_sqlite__db_t *sdb;
-          svn_sqlite__stmt_t *stmt;
-
-          SVN_ERR(svn_wc__db_temp_borrow_sdb(
-                    &sdb, db, dir_abspath,
-                    svn_wc__db_openmode_readonly,
-                    scratch_pool));
-
-          SVN_ERR(svn_sqlite__get_statement(&stmt, sdb,
-                                            STMT_SELECT_NOT_PRESENT));
-          SVN_ERR(svn_sqlite__bindf(stmt, "is", wc_id, entry->name));
-          SVN_ERR(svn_sqlite__step(&have_row, stmt));
-          SVN_ERR(svn_sqlite__reset(stmt));
-        }
-
-      if (have_row)
-        {
-          /* Just like a normal "not-present" node: schedule=normal
-             and DELETED.  */
-          entry->schedule = svn_wc_schedule_normal;
-          entry->deleted = TRUE;
+            svn_stringbuf_appendbytes(s, start, *buf - start);
+          (*buf)++;
+          SVN_ERR(read_escaped(&c, buf, end));
+          svn_stringbuf_appendbytes(s, &c, 1);
+          start = *buf;
         }
       else
-        {
-          /* Plain old BASE node.  */
-          entry->schedule = svn_wc_schedule_normal;
-
-          /* Grab inherited repository information, if necessary. */
-          if (repos_relpath == NULL)
-            {
-              SVN_ERR(svn_wc__db_scan_base_repos(&repos_relpath,
-                                                 &entry->repos,
-                                                 &entry->uuid,
-                                                 db,
-                                                 entry_abspath,
-                                                 result_pool,
-                                                 scratch_pool));
-            }
-
-          entry->incomplete = (status == svn_wc__db_status_incomplete);
-        }
-    }
-  else if (status == svn_wc__db_status_deleted
-           || status == svn_wc__db_status_obstructed_delete)
-    {
-      /* ### we don't have to worry about moves, so this is a delete. */
-      entry->schedule = svn_wc_schedule_delete;
-
-      /* ### keep_local ... ugh. hacky.  */
-      /* We only read keep_local in the directory itself, because we
-         can't rely on the actual record being available in the parent
-         stub when the directory is recorded as deleted in the directory
-         itself. (This last value is the status that brought us in this
-         if block).
-
-         This is safe because we will only write this flag in the
-         directory itself (see mark_deleted() in adm_ops.c), and also
-         because we will never use keep_local in the final version of
-         WC-NG. With a central db and central pristine store we can
-         remove working copy directories directly. So any left over
-         directories after the delete operation are always kept locally.
-      */
-      if (*entry->name == '\0')
-        SVN_ERR(svn_wc__db_temp_determine_keep_local(&entry->keep_local,
-                                                     db, entry_abspath,
-                                                     scratch_pool));
-    }
-  else if (status == svn_wc__db_status_added
-           || status == svn_wc__db_status_obstructed_add)
-    {
-      svn_wc__db_status_t work_status;
-      const char *op_root_abspath;
-      const char *scanned_original_relpath;
-      svn_revnum_t original_revision;
-
-      /* For child nodes, pick up the parent's revision.  */
-      if (*entry->name != '\0')
-        {
-          assert(parent_entry != NULL);
-          assert(entry->revision == SVN_INVALID_REVNUM);
-
-          entry->revision = parent_entry->revision;
-        }
-
-      if (base_shadowed)
-        {
-          svn_wc__db_status_t base_status;
-
-          /* ENTRY->REVISION is overloaded. When a node is schedule-add
-             or -replace, then REVISION refers to the BASE node's revision
-             that is being overwritten. We need to fetch it now.  */
-          SVN_ERR(svn_wc__db_base_get_info(&base_status, NULL,
-                                           &entry->revision,
-                                           NULL, NULL, NULL,
-                                           NULL, NULL, NULL,
-                                           NULL, NULL, NULL,
-                                           NULL, NULL, NULL,
-                                           db, entry_abspath,
-                                           scratch_pool,
-                                           scratch_pool));
-
-          if (base_status == svn_wc__db_status_not_present)
-            {
-              /* The underlying node is DELETED in this revision.  */
-              entry->deleted = TRUE;
-
-              /* This is an add since there isn't a node to replace.  */
-              entry->schedule = svn_wc_schedule_add;
-            }
-          else
-            entry->schedule = svn_wc_schedule_replace;
-        }
+        (*buf)++;
+    }
+
+  if (*buf == end)
+    return svn_error_create(SVN_ERR_WC_CORRUPT, NULL,
+                            _("Unexpected end of entry"));
+
+  if (s)
+    {
+      svn_stringbuf_appendbytes(s, start, *buf - start);
+      *result = s->data;
+    }
+  else
+    *result = apr_pstrndup(pool, start, *buf - start);
+  (*buf)++;
+  return SVN_NO_ERROR;
+}
+
+/* This is wrapper around read_str() (which see for details); it
+   simply asks svn_path_is_canonical() of the string it reads,
+   returning an error if the test fails. */
+static svn_error_t *
+read_path(const char **result,
+          char **buf, const char *end,
+          apr_pool_t *pool)
+{
+  SVN_ERR(read_str(result, buf, end, pool));
+  if (*result && **result && (! svn_path_is_canonical(*result, pool)))
+    return svn_error_createf(SVN_ERR_WC_CORRUPT, NULL,
+                             _("Entry contains non-canonical path '%s'"),
+                             *result);
+  return SVN_NO_ERROR;
+}
+
+/* This is read_path() for urls. This function does not do the is_canonical
+   test for entries from working copies older than version 10, as since that
+   version the canonicalization of urls has been changed. See issue #2475.
+   If the test is done and fails, read_url returs an error. */
+static svn_error_t *
+read_url(const char **result,
+         char **buf, const char *end,
+         int wc_format,
+         apr_pool_t *pool)
+{
+  SVN_ERR(read_str(result, buf, end, pool));
+
+  /* If the wc format is <10 canonicalize the url, */
+  if (*result && **result)
+    {
+      if (wc_format < SVN_WC__CHANGED_CANONICAL_URLS)
+        *result = svn_path_canonicalize(*result, pool);
       else
-        {
-          /* If we are reading child directories, then we need to
-             correctly populate the DELETED flag. WC_DB normally
-             wants to provide all of a directory's metadata from
-             its own area. But this information is stored only in
-             the parent directory, so we need to call a custom API
-             to fetch this value.
-
-             ### we should start generating BASE_NODE rows for THIS_DIR
-             ### in the subdir. future step because it is harder.  */
-          if (kind == svn_wc__db_kind_dir && *entry->name != '\0')
-            {
-              SVN_ERR(svn_wc__db_temp_is_dir_deleted(&entry->deleted,
-                                                     &entry->revision,
-                                                     db, entry_abspath,
-                                                     scratch_pool));
-            }
-          if (entry->deleted)
-            {
-              /* There was a DELETED marker in the parent, meaning
-                 that we truly are shadowing a base node. It isn't
-                 called a 'replace' though (the BASE is pretending
-                 not to exist).  */
-              entry->schedule = svn_wc_schedule_add;
-            }
-          else
-            {
-              /* There was NOT a 'not-present' BASE_NODE in the parent
-                 directory. And there is no BASE_NODE in this directory.
-                 Therefore, we are looking at some kind of add/copy
-                 rather than a replace.  */
-
-              /* ### if this looks like a plain old add, then rev=0.  */
-              if (!SVN_IS_VALID_REVNUM(entry->copyfrom_rev)
-                  && !SVN_IS_VALID_REVNUM(entry->cmt_rev))
-                entry->revision = 0;
-
-              if (status == svn_wc__db_status_obstructed_add)
-                entry->revision = SVN_INVALID_REVNUM;
-
-              /* ### when we're reading a directory that is not present,
-                 ### then it must be "normal" rather than "add".  */
-              if (*entry->name == '\0'
-                  && status == svn_wc__db_status_obstructed_add)
-                entry->schedule = svn_wc_schedule_normal;
-              else
-                entry->schedule = svn_wc_schedule_add;
-            }
-        }
-
-      /* If we don't have "real" data from the entry (obstruction),
-         then we cannot begin a scan for data. The original node may
-         have important data. Set up stuff to kill that idea off,
-         and finish up this entry.  */
-      if (status == svn_wc__db_status_obstructed_add)
-        {
-          entry->cmt_rev = SVN_INVALID_REVNUM;
-          work_status = svn_wc__db_status_normal;
-          scanned_original_relpath = NULL;
-        }
-      else
-        {
-          SVN_ERR(svn_wc__db_scan_addition(&work_status,
-                                           &op_root_abspath,
-                                           &repos_relpath,
-                                           &entry->repos,
-                                           &entry->uuid,
-                                           &scanned_original_relpath,
-                                           NULL, NULL, /* original_root|uuid */
-                                           &original_revision,
-                                           db,
-                                           entry_abspath,
-                                           result_pool, scratch_pool));
-        }
-
-<<<<<<< HEAD
-      if (!SVN_IS_VALID_REVNUM(entry->cmt_rev)
-          && scanned_original_relpath == NULL)
-        {
-          /* There is NOT a last-changed revision (last-changed date and
-             author may be unknown, but we can always check the rev).
-             The absence of a revision implies this node was added WITHOUT
-             any history. Avoid the COPIED checks in the else block.  */
-          /* ### scan_addition may need to be updated to avoid returning
-             ### status_copied in this case.  */
-        }
-      else if (work_status == svn_wc__db_status_copied)
-        {
-          entry->copied = TRUE;
-=======
+        if (! svn_path_is_canonical(*result, pool))
+          return svn_error_createf(SVN_ERR_WC_CORRUPT, NULL,
+                                   _("Entry contains non-canonical path '%s'"),
+                                   *result);
+    }
+  return SVN_NO_ERROR;
+}
+
+/* Read a field from [*BUF, END), terminated by a newline character.
+   The field may not contain escape sequences.  The field is not
+   copied and the buffer is modified in place, by replacing the
+   terminator with a NUL byte.  Make *BUF point after the original
+   terminator. */
+static svn_error_t *
+read_val(const char **result,
+          char **buf, const char *end)
+{
+  const char *start = *buf;
+
+  if (*buf == end)
+    return svn_error_create(SVN_ERR_WC_CORRUPT, NULL,
+                            _("Unexpected end of entry"));
+  if (**buf == '\n')
+    {
+      (*buf)++;
+      *result = NULL;
+      return SVN_NO_ERROR;
+    }
+
+  while (*buf != end && **buf != '\n')
+    (*buf)++;
+  if (*buf == end)
+    return svn_error_create(SVN_ERR_WC_CORRUPT, NULL,
+                            _("Unexpected end of entry"));
+  **buf = '\0';
+  *result = start;
+  (*buf)++;
+  return SVN_NO_ERROR;
+}
+
+/* Read a boolean field from [*BUF, END), placing the result in
+   *RESULT.  If there is no boolean value (just a terminator), it
+   defaults to false.  Else, the value must match FIELD_NAME, in which
+   case *RESULT will be set to true.  Advance *BUF to point after the
+   terminator. */
+static svn_error_t *
+read_bool(svn_boolean_t *result, const char *field_name,
+          char **buf, const char *end)
+{
+  const char *val;
+  SVN_ERR(read_val(&val, buf, end));
+  if (val)
+    {
+      if (strcmp(val, field_name) != 0)
+        return svn_error_createf(SVN_ERR_WC_CORRUPT, NULL,
+                                 _("Invalid value for field '%s'"),
+                                 field_name);
+      *result = TRUE;
+    }
+  else
+    *result = FALSE;
+  return SVN_NO_ERROR;
+}
+
+/* Read a revision number from [*BUF, END) stopping at the
+   terminator.  Set *RESULT to the revision number, or
+   SVN_INVALID_REVNUM if there is none.  Use POOL for temporary
+   allocations.  Make *BUF point after the terminator.  */
+static svn_error_t *
+read_revnum(svn_revnum_t *result,
+            char **buf,
+            const char *end,
+            apr_pool_t *pool)
+{
+  const char *val;
+
+  SVN_ERR(read_val(&val, buf, end));
+
+  if (val)
+    *result = SVN_STR_TO_REV(val);
+  else
+    *result = SVN_INVALID_REVNUM;
+
+  return SVN_NO_ERROR;
+}
+
+/* Read a timestamp from [*BUF, END) stopping at the terminator.
+   Set *RESULT to the resulting timestamp, or 0 if there is none.  Use
+   POOL for temporary allocations.  Make *BUF point after the
+   terminator. */
+static svn_error_t *
+read_time(apr_time_t *result,
+          char **buf, const char *end,
+          apr_pool_t *pool)
+{
+  const char *val;
+
+  SVN_ERR(read_val(&val, buf, end));
+  if (val)
+    SVN_ERR(svn_time_from_cstring(result, val, pool));
+  else
+    *result = 0;
+
+  return SVN_NO_ERROR;
+}
+
+/**
+ * Parse the string at *STR as an revision and save the result in
+ * *OPT_REV.  After returning successfully, *STR points at next
+ * character in *STR where further parsing can be done.
+ */
+static svn_error_t *
+string_to_opt_revision(svn_opt_revision_t *opt_rev,
+                       const char **str,
+                       apr_pool_t *pool)
+{
+  const char *s = *str;
+
+  SVN_ERR_ASSERT(opt_rev);
+
+  while (*s && *s != ':')
+    ++s;
+
+  /* Should not find a \0. */
+  if (!*s)
+    return svn_error_createf
+      (SVN_ERR_INCORRECT_PARAMS, NULL,
+       _("Found an unexpected \\0 in the file external '%s'"), *str);
+
+  if (0 == strncmp(*str, "HEAD:", 5))
+    {
+      opt_rev->kind = svn_opt_revision_head;
+    }
+  else
+    {
+      svn_revnum_t rev;
+      const char *endptr;
+
+      SVN_ERR(svn_revnum_parse(&rev, *str, &endptr));
+      SVN_ERR_ASSERT(endptr == s);
+      opt_rev->kind = svn_opt_revision_number;
+      opt_rev->value.number = rev;
+    }
+
+  *str = s + 1;
+
+  return SVN_NO_ERROR;
+}
+
+/**
+ * Given a revision, return a string for the revision, either "HEAD"
+ * or a string representation of the revision value.  All other
+ * revision kinds return an error.
+ */
+static svn_error_t *
+opt_revision_to_string(const char **str,
+                       const char *path,
+                       const svn_opt_revision_t *rev,
+                       apr_pool_t *pool)
+{
+  switch (rev->kind)
+    {
+    case svn_opt_revision_head:
+      *str = apr_pstrmemdup(pool, "HEAD", 4);
+      break;
+    case svn_opt_revision_number:
+      *str = apr_itoa(pool, rev->value.number);
+      break;
+    default:
+      return svn_error_createf
+        (SVN_ERR_INCORRECT_PARAMS, NULL,
+         _("Illegal file external revision kind %d for path '%s'"),
+         rev->kind, path);
+      break;
+    }
+
+  return SVN_NO_ERROR;
+}
+
+/* Parse a file external specification in the NULL terminated STR and
+   place the path in PATH_RESULT, the peg revision in PEG_REV_RESULT
+   and revision number in REV_RESULT.  STR may be NULL, in which case
+   PATH_RESULT will be set to NULL and both PEG_REV_RESULT and
+   REV_RESULT set to svn_opt_revision_unspecified.
+
+   The format that is read is the same as a working-copy path with a
+   peg revision; see svn_opt_parse_path(). */
+static svn_error_t *
+unserialize_file_external(const char **path_result,
+                          svn_opt_revision_t *peg_rev_result,
+                          svn_opt_revision_t *rev_result,
+                          const char *str,
+                          apr_pool_t *pool)
+{
+  if (str)
+    {
+      svn_opt_revision_t peg_rev;
+      svn_opt_revision_t op_rev;
+      const char *s = str;
+
+      SVN_ERR(string_to_opt_revision(&peg_rev, &s, pool));
+      SVN_ERR(string_to_opt_revision(&op_rev, &s, pool));
+
+      *path_result = apr_pstrdup(pool, s);
+      *peg_rev_result = peg_rev;
+      *rev_result = op_rev;
+    }
+  else
+    {
+      *path_result = NULL;
+      peg_rev_result->kind = svn_opt_revision_unspecified;
+      rev_result->kind = svn_opt_revision_unspecified;
+    }
+
+  return SVN_NO_ERROR;
+}
+
+/* Serialize into STR the file external path, peg revision number and
+   the operative revision number into a format that
+   unserialize_file_external() can parse.  The format is
+     %{peg_rev}:%{rev}:%{path}
+   where a rev will either be HEAD or the string revision number.  If
+   PATH is NULL then STR will be set to NULL.  This method writes to a
+   string instead of a svn_stringbuf_t so that the string can be
+   protected by write_str(). */
+static svn_error_t *
+serialize_file_external(const char **str,
+                        const char *path,
+                        const svn_opt_revision_t *peg_rev,
+                        const svn_opt_revision_t *rev,
+                        apr_pool_t *pool)
+{
+  const char *s;
+
+  if (path)
+    {
+      const char *s1;
+      const char *s2;
+
+      SVN_ERR(opt_revision_to_string(&s1, path, peg_rev, pool));
+      SVN_ERR(opt_revision_to_string(&s2, path, rev, pool));
+
+      s = apr_pstrcat(pool, s1, ":", s2, ":", path, NULL);
+    }
+  else
+    s = NULL;
+
+  *str = s;
+
+  return SVN_NO_ERROR;
+}
+
+/* Allocate an entry from POOL and read it from [*BUF, END).  The
+   buffer may be modified in place while parsing.  Return the new
+   entry in *NEW_ENTRY.  Advance *BUF to point at the end of the entry
+   record.
+   The entries file format should be provided in ENTRIES_FORMAT. */
+static svn_error_t *
+read_entry(svn_wc_entry_t **new_entry,
+           char **buf, const char *end,
+           int entries_format,
+           apr_pool_t *pool)
+{
+  svn_wc_entry_t *entry = alloc_entry(pool);
+  const char *name;
+
 #define MAYBE_DONE if (**buf == '\f') goto done
 
   /* Find the name and set up the entry under that name. */
@@ -1095,865 +724,756 @@
   *new_entry = entry;
   return SVN_NO_ERROR;
 }
->>>>>>> 3392406b
-
-          /* If this is a child of a copied subtree, then it should be
-             schedule_normal.  */
-          if (original_repos_relpath == NULL)
+
+
+svn_error_t *
+svn_wc__atts_to_entry(svn_wc_entry_t **new_entry,
+                      apr_uint64_t *modify_flags,
+                      apr_hash_t *atts,
+                      apr_pool_t *pool)
+{
+  svn_wc_entry_t *entry = alloc_entry(pool);
+  const char *name;
+
+  *modify_flags = 0;
+
+  /* Find the name and set up the entry under that name. */
+  name = apr_hash_get(atts, SVN_WC__ENTRY_ATTR_NAME, APR_HASH_KEY_STRING);
+  entry->name = name ? apr_pstrdup(pool, name) : SVN_WC_ENTRY_THIS_DIR;
+
+  /* Attempt to set revision (resolve_to_defaults may do it later, too) */
+  {
+    const char *revision_str
+      = apr_hash_get(atts, SVN_WC__ENTRY_ATTR_REVISION, APR_HASH_KEY_STRING);
+
+    if (revision_str)
+      {
+        entry->revision = SVN_STR_TO_REV(revision_str);
+        *modify_flags |= SVN_WC__ENTRY_MODIFY_REVISION;
+      }
+    else
+      entry->revision = SVN_INVALID_REVNUM;
+  }
+
+  /* Attempt to set up url path (again, see resolve_to_defaults). */
+  {
+    entry->url
+      = apr_hash_get(atts, SVN_WC__ENTRY_ATTR_URL, APR_HASH_KEY_STRING);
+
+    if (entry->url)
+      {
+        *modify_flags |= SVN_WC__ENTRY_MODIFY_URL;
+        entry->url = apr_pstrdup(pool, entry->url);
+      }
+  }
+
+  /* Set up repository root.  Make sure it is a prefix of url. */
+  {
+    entry->repos = apr_hash_get(atts, SVN_WC__ENTRY_ATTR_REPOS,
+                                APR_HASH_KEY_STRING);
+    if (entry->repos)
+      {
+        if (entry->url && ! svn_path_is_ancestor(entry->repos, entry->url))
+          return svn_error_createf(SVN_ERR_WC_CORRUPT, NULL,
+                                   _("Entry for '%s' has invalid repository "
+                                     "root"),
+                                   name ? name : SVN_WC_ENTRY_THIS_DIR);
+        *modify_flags |= SVN_WC__ENTRY_MODIFY_REPOS;
+        entry->repos = apr_pstrdup(pool, entry->repos);
+      }
+  }
+
+  /* Set up kind. */
+  {
+    const char *kindstr
+      = apr_hash_get(atts, SVN_WC__ENTRY_ATTR_KIND, APR_HASH_KEY_STRING);
+
+    entry->kind = svn_node_none;
+    if (kindstr)
+      {
+        if (strcmp(kindstr, SVN_WC__ENTRIES_ATTR_FILE_STR) == 0)
+          entry->kind = svn_node_file;
+        else if (strcmp(kindstr, SVN_WC__ENTRIES_ATTR_DIR_STR) == 0)
+          entry->kind = svn_node_dir;
+        else
+          return svn_error_createf
+            (SVN_ERR_NODE_UNKNOWN_KIND, NULL,
+             _("Entry '%s' has invalid node kind"),
+             (name ? name : SVN_WC_ENTRY_THIS_DIR));
+        *modify_flags |= SVN_WC__ENTRY_MODIFY_KIND;
+      }
+  }
+
+  /* Look for a schedule attribute on this entry. */
+  {
+    const char *schedulestr
+      = apr_hash_get(atts, SVN_WC__ENTRY_ATTR_SCHEDULE, APR_HASH_KEY_STRING);
+
+    entry->schedule = svn_wc_schedule_normal;
+    if (schedulestr)
+      {
+        if (strcmp(schedulestr, SVN_WC__ENTRY_VALUE_ADD) == 0)
+          entry->schedule = svn_wc_schedule_add;
+        else if (strcmp(schedulestr, SVN_WC__ENTRY_VALUE_DELETE) == 0)
+          entry->schedule = svn_wc_schedule_delete;
+        else if (strcmp(schedulestr, SVN_WC__ENTRY_VALUE_REPLACE) == 0)
+          entry->schedule = svn_wc_schedule_replace;
+        else if (strcmp(schedulestr, "") == 0)
+          entry->schedule = svn_wc_schedule_normal;
+        else
+          return svn_error_createf
+            (SVN_ERR_ENTRY_ATTRIBUTE_INVALID, NULL,
+             _("Entry '%s' has invalid '%s' value"),
+             (name ? name : SVN_WC_ENTRY_THIS_DIR),
+             SVN_WC__ENTRY_ATTR_SCHEDULE);
+
+        *modify_flags |= SVN_WC__ENTRY_MODIFY_SCHEDULE;
+      }
+  }
+
+  /* Is this entry in a state of mental torment (conflict)? */
+  {
+    if ((entry->prejfile
+         = apr_hash_get(atts, SVN_WC__ENTRY_ATTR_PREJFILE,
+                        APR_HASH_KEY_STRING)))
+      {
+        *modify_flags |= SVN_WC__ENTRY_MODIFY_PREJFILE;
+        /* Normalize "" (used by the log runner) to NULL */
+        entry->prejfile = *(entry->prejfile)
+          ? apr_pstrdup(pool, entry->prejfile) : NULL;
+      }
+
+    if ((entry->conflict_old
+         = apr_hash_get(atts, SVN_WC__ENTRY_ATTR_CONFLICT_OLD,
+                        APR_HASH_KEY_STRING)))
+      {
+        *modify_flags |= SVN_WC__ENTRY_MODIFY_CONFLICT_OLD;
+        /* Normalize "" (used by the log runner) to NULL */
+        entry->conflict_old =
+          *(entry->conflict_old)
+          ? apr_pstrdup(pool, entry->conflict_old) : NULL;
+      }
+
+    if ((entry->conflict_new
+         = apr_hash_get(atts, SVN_WC__ENTRY_ATTR_CONFLICT_NEW,
+                        APR_HASH_KEY_STRING)))
+      {
+        *modify_flags |= SVN_WC__ENTRY_MODIFY_CONFLICT_NEW;
+        /* Normalize "" (used by the log runner) to NULL */
+        entry->conflict_new =
+          *(entry->conflict_new)
+          ? apr_pstrdup(pool, entry->conflict_new) : NULL;
+      }
+
+    if ((entry->conflict_wrk
+         = apr_hash_get(atts, SVN_WC__ENTRY_ATTR_CONFLICT_WRK,
+                        APR_HASH_KEY_STRING)))
+      {
+        *modify_flags |= SVN_WC__ENTRY_MODIFY_CONFLICT_WRK;
+        /* Normalize "" (used by the log runner) to NULL */
+        entry->conflict_wrk =
+          *(entry->conflict_wrk)
+          ? apr_pstrdup(pool, entry->conflict_wrk) : NULL;
+      }
+
+    if ((entry->tree_conflict_data
+         = apr_hash_get(atts, SVN_WC__ENTRY_ATTR_TREE_CONFLICT_DATA,
+                        APR_HASH_KEY_STRING)))
+      {
+        *modify_flags |= SVN_WC__ENTRY_MODIFY_TREE_CONFLICT_DATA;
+        /* Normalize "" (used by the log runner) to NULL */
+        entry->tree_conflict_data =
+          *(entry->tree_conflict_data)
+          ? apr_pstrdup(pool, entry->tree_conflict_data) : NULL;
+      }
+  }
+
+  /* Is this entry copied? */
+  SVN_ERR(do_bool_attr(&entry->copied,
+                       modify_flags, SVN_WC__ENTRY_MODIFY_COPIED,
+                       atts, SVN_WC__ENTRY_ATTR_COPIED, name));
+  {
+    const char *revstr;
+
+    entry->copyfrom_url = apr_hash_get(atts, SVN_WC__ENTRY_ATTR_COPYFROM_URL,
+                                       APR_HASH_KEY_STRING);
+    if (entry->copyfrom_url)
+      {
+        *modify_flags |= SVN_WC__ENTRY_MODIFY_COPYFROM_URL;
+        entry->copyfrom_url = apr_pstrdup(pool, entry->copyfrom_url);
+      }
+
+    revstr = apr_hash_get(atts, SVN_WC__ENTRY_ATTR_COPYFROM_REV,
+                          APR_HASH_KEY_STRING);
+    if (revstr)
+      {
+        entry->copyfrom_rev = SVN_STR_TO_REV(revstr);
+        *modify_flags |= SVN_WC__ENTRY_MODIFY_COPYFROM_REV;
+      }
+  }
+
+  /* Is this entry deleted? */
+  SVN_ERR(do_bool_attr(&entry->deleted,
+                       modify_flags, SVN_WC__ENTRY_MODIFY_DELETED,
+                       atts, SVN_WC__ENTRY_ATTR_DELETED, name));
+
+  /* Is this entry absent? */
+  SVN_ERR(do_bool_attr(&entry->absent,
+                       modify_flags, SVN_WC__ENTRY_MODIFY_ABSENT,
+                       atts, SVN_WC__ENTRY_ATTR_ABSENT, name));
+
+  /* Is this entry incomplete? */
+  SVN_ERR(do_bool_attr(&entry->incomplete,
+                       modify_flags, SVN_WC__ENTRY_MODIFY_INCOMPLETE,
+                       atts, SVN_WC__ENTRY_ATTR_INCOMPLETE, name));
+
+  /* Should this item be kept in the working copy after deletion? */
+  SVN_ERR(do_bool_attr(&entry->keep_local,
+                       modify_flags, SVN_WC__ENTRY_MODIFY_KEEP_LOCAL,
+                       atts, SVN_WC__ENTRY_ATTR_KEEP_LOCAL, name));
+
+  /* Attempt to set up timestamps. */
+  {
+    const char *text_timestr;
+
+    text_timestr = apr_hash_get(atts, SVN_WC__ENTRY_ATTR_TEXT_TIME,
+                                APR_HASH_KEY_STRING);
+    if (text_timestr)
+      {
+        if (strcmp(text_timestr, SVN_WC__TIMESTAMP_WC) == 0)
+          {
+            /* Special case:  a magic string that means 'get this value
+               from the working copy' -- we ignore it here, trusting
+               that the caller of this function know what to do about
+               it.  */
+          }
+        else
+          SVN_ERR(svn_time_from_cstring(&entry->text_time, text_timestr,
+                                        pool));
+
+        *modify_flags |= SVN_WC__ENTRY_MODIFY_TEXT_TIME;
+      }
+
+    /* Note: we do not persist prop_time, so there is no need to attempt
+       to parse a new prop_time value from the log. Certainly, on any
+       recent working copy, there will not be a log record to alter
+       the prop_time value. */
+  }
+
+  /* Checksum. */
+  {
+    entry->checksum = apr_hash_get(atts, SVN_WC__ENTRY_ATTR_CHECKSUM,
+                                   APR_HASH_KEY_STRING);
+    if (entry->checksum)
+      {
+        *modify_flags |= SVN_WC__ENTRY_MODIFY_CHECKSUM;
+        entry->checksum = apr_pstrdup(pool, entry->checksum);
+      }
+  }
+
+  /* UUID. */
+  {
+    entry->uuid = apr_hash_get(atts, SVN_WC__ENTRY_ATTR_UUID,
+                               APR_HASH_KEY_STRING);
+    if (entry->uuid)
+      {
+        *modify_flags |= SVN_WC__ENTRY_MODIFY_UUID;
+        entry->uuid = apr_pstrdup(pool, entry->uuid);
+      }
+  }
+
+  /* Setup last-committed values. */
+  {
+    const char *cmt_datestr, *cmt_revstr;
+
+    cmt_datestr = apr_hash_get(atts, SVN_WC__ENTRY_ATTR_CMT_DATE,
+                               APR_HASH_KEY_STRING);
+    if (cmt_datestr)
+      {
+        SVN_ERR(svn_time_from_cstring(&entry->cmt_date, cmt_datestr, pool));
+        *modify_flags |= SVN_WC__ENTRY_MODIFY_CMT_DATE;
+      }
+    else
+      entry->cmt_date = 0;
+
+    cmt_revstr = apr_hash_get(atts, SVN_WC__ENTRY_ATTR_CMT_REV,
+                              APR_HASH_KEY_STRING);
+    if (cmt_revstr)
+      {
+        entry->cmt_rev = SVN_STR_TO_REV(cmt_revstr);
+        *modify_flags |= SVN_WC__ENTRY_MODIFY_CMT_REV;
+      }
+    else
+      entry->cmt_rev = SVN_INVALID_REVNUM;
+
+    entry->cmt_author = apr_hash_get(atts, SVN_WC__ENTRY_ATTR_CMT_AUTHOR,
+                                     APR_HASH_KEY_STRING);
+    if (entry->cmt_author)
+      {
+        *modify_flags |= SVN_WC__ENTRY_MODIFY_CMT_AUTHOR;
+        entry->cmt_author = apr_pstrdup(pool, entry->cmt_author);
+      }
+  }
+
+  /* Lock token. */
+  entry->lock_token = apr_hash_get(atts, SVN_WC__ENTRY_ATTR_LOCK_TOKEN,
+                                   APR_HASH_KEY_STRING);
+  if (entry->lock_token)
+    {
+      *modify_flags |= SVN_WC__ENTRY_MODIFY_LOCK_TOKEN;
+      entry->lock_token = apr_pstrdup(pool, entry->lock_token);
+    }
+
+  /* lock owner. */
+  entry->lock_owner = apr_hash_get(atts, SVN_WC__ENTRY_ATTR_LOCK_OWNER,
+                                   APR_HASH_KEY_STRING);
+  if (entry->lock_owner)
+    {
+      *modify_flags |= SVN_WC__ENTRY_MODIFY_LOCK_OWNER;
+      entry->lock_owner = apr_pstrdup(pool, entry->lock_owner);
+    }
+
+  /* lock comment. */
+  entry->lock_comment = apr_hash_get(atts, SVN_WC__ENTRY_ATTR_LOCK_COMMENT,
+                                     APR_HASH_KEY_STRING);
+  if (entry->lock_comment)
+    {
+      *modify_flags |= SVN_WC__ENTRY_MODIFY_LOCK_COMMENT;
+      entry->lock_comment = apr_pstrdup(pool, entry->lock_comment);
+    }
+
+  /* lock creation date. */
+  {
+    const char *cdate_str =
+      apr_hash_get(atts, SVN_WC__ENTRY_ATTR_LOCK_CREATION_DATE,
+                   APR_HASH_KEY_STRING);
+    if (cdate_str)
+      {
+        SVN_ERR(svn_time_from_cstring(&entry->lock_creation_date,
+                                      cdate_str, pool));
+        *modify_flags |= SVN_WC__ENTRY_MODIFY_LOCK_CREATION_DATE;
+      }
+  }
+
+  /* has-props flag. */
+  SVN_ERR(do_bool_attr(&entry->has_props,
+                       modify_flags, SVN_WC__ENTRY_MODIFY_HAS_PROPS,
+                       atts, SVN_WC__ENTRY_ATTR_HAS_PROPS, name));
+
+  /* has-prop-mods flag. */
+  {
+    const char *has_prop_mods_str
+      = apr_hash_get(atts, SVN_WC__ENTRY_ATTR_HAS_PROP_MODS,
+                     APR_HASH_KEY_STRING);
+
+    if (has_prop_mods_str)
+      {
+        if (strcmp(has_prop_mods_str, "true") == 0)
+          entry->has_prop_mods = TRUE;
+        else if (strcmp(has_prop_mods_str, "false") != 0)
+          return svn_error_createf
+            (SVN_ERR_ENTRY_ATTRIBUTE_INVALID, NULL,
+             _("Entry '%s' has invalid '%s' value"),
+             (name ? name : SVN_WC_ENTRY_THIS_DIR),
+             SVN_WC__ENTRY_ATTR_HAS_PROP_MODS);
+
+        *modify_flags |= SVN_WC__ENTRY_MODIFY_HAS_PROP_MODS;
+      }
+  }
+
+  /* NOTE: if there is an attribute for the (deprecated) cachable_props,
+     then we're just going to ignore it. */
+
+  /* present-props string. */
+  entry->present_props = apr_hash_get(atts,
+                                      SVN_WC__ENTRY_ATTR_PRESENT_PROPS,
+                                      APR_HASH_KEY_STRING);
+  if (entry->present_props)
+    {
+      *modify_flags |= SVN_WC__ENTRY_MODIFY_PRESENT_PROPS;
+      entry->present_props = apr_pstrdup(pool, entry->present_props);
+    }
+
+  /* Translated size */
+  {
+    const char *val
+      = apr_hash_get(atts,
+                     SVN_WC__ENTRY_ATTR_WORKING_SIZE,
+                     APR_HASH_KEY_STRING);
+    if (val)
+      {
+        if (strcmp(val, SVN_WC__WORKING_SIZE_WC) == 0)
+          {
+            /* Special case (same as the timestamps); ignore here
+               these will be handled elsewhere */
+          }
+        else
+          /* Cast to off_t; it's safe: we put in an off_t to start with... */
+          entry->working_size = (apr_off_t)apr_strtoi64(val, NULL, 0);
+
+        *modify_flags |= SVN_WC__ENTRY_MODIFY_WORKING_SIZE;
+      }
+  }
+
+  *new_entry = entry;
+  return SVN_NO_ERROR;
+}
+
+/* Used when reading an entries file in XML format. */
+struct entries_accumulator
+{
+  /* Keys are entry names, vals are (struct svn_wc_entry_t *)'s. */
+  apr_hash_t *entries;
+
+  /* The parser that's parsing it, for signal_expat_bailout(). */
+  svn_xml_parser_t *parser;
+
+  /* Don't leave home without one. */
+  apr_pool_t *pool;
+
+  /* Cleared before handling each entry. */
+  apr_pool_t *scratch_pool;
+};
+
+
+/* Is the entry in a 'hidden' state in the sense of the 'show_hidden'
+ * switches on svn_wc_entries_read(), svn_wc_walk_entries*(), etc.? */
+static svn_boolean_t
+entry_is_hidden(const svn_wc_entry_t *entry)
+{
+  return ((entry->deleted && entry->schedule != svn_wc_schedule_add)
+          || entry->absent);
+}
+
+
+/* Called whenever we find an <open> tag of some kind. */
+static void
+handle_start_tag(void *userData, const char *tagname, const char **atts)
+{
+  struct entries_accumulator *accum = userData;
+  apr_hash_t *attributes;
+  svn_wc_entry_t *entry;
+  svn_error_t *err;
+  apr_uint64_t modify_flags = 0;
+
+  /* We only care about the `entry' tag; all other tags, such as `xml'
+     and `wc-entries', are ignored. */
+  if (strcmp(tagname, SVN_WC__ENTRIES_ENTRY))
+    return;
+
+  svn_pool_clear(accum->scratch_pool);
+  /* Make an entry from the attributes. */
+  attributes = svn_xml_make_att_hash(atts, accum->scratch_pool);
+  err = svn_wc__atts_to_entry(&entry, &modify_flags, attributes, accum->pool);
+  if (err)
+    {
+      svn_xml_signal_bailout(err, accum->parser);
+      return;
+    }
+
+  /* Find the name and set up the entry under that name.  This
+     should *NOT* be NULL, since svn_wc__atts_to_entry() should
+     have made it into SVN_WC_ENTRY_THIS_DIR. */
+  apr_hash_set(accum->entries, entry->name, APR_HASH_KEY_STRING, entry);
+}
+
+/* Parse BUF of size SIZE as an entries file in XML format, storing the parsed
+   entries in ENTRIES.  Use pool for temporary allocations and the pool of
+   ADM_ACCESS for the returned entries. */
+static svn_error_t *
+parse_entries_xml(svn_wc_adm_access_t *adm_access,
+                  apr_hash_t *entries,
+                  const char *buf,
+                  apr_size_t size,
+                  apr_pool_t *pool)
+{
+  svn_xml_parser_t *svn_parser;
+  struct entries_accumulator accum;
+
+  /* Set up userData for the XML parser. */
+  accum.entries = entries;
+  accum.pool = svn_wc_adm_access_pool(adm_access);
+  accum.scratch_pool = svn_pool_create(pool);
+
+  /* Create the XML parser */
+  svn_parser = svn_xml_make_parser(&accum,
+                                   handle_start_tag,
+                                   NULL,
+                                   NULL,
+                                   pool);
+
+  /* Store parser in its own userdata, so callbacks can call
+     svn_xml_signal_bailout() */
+  accum.parser = svn_parser;
+
+  /* Parse. */
+  SVN_ERR_W(svn_xml_parse(svn_parser, buf, size, TRUE),
+            apr_psprintf(pool,
+                         _("XML parser failed in '%s'"),
+                         svn_path_local_style
+                         (svn_wc_adm_access_path(adm_access), pool)));
+
+  svn_pool_destroy(accum.scratch_pool);
+
+  /* Clean up the XML parser */
+  svn_xml_free_parser(svn_parser);
+
+  return SVN_NO_ERROR;
+}
+
+
+
+/* Use entry SRC to fill in blank portions of entry DST.  SRC itself
+   may not have any blanks, of course.
+   Typically, SRC is a parent directory's own entry, and DST is some
+   child in that directory. */
+static void
+take_from_entry(svn_wc_entry_t *src, svn_wc_entry_t *dst, apr_pool_t *pool)
+{
+  /* Inherits parent's revision if doesn't have a revision of one's
+     own, unless this is a subdirectory. */
+  if ((dst->revision == SVN_INVALID_REVNUM) && (dst->kind != svn_node_dir))
+    dst->revision = src->revision;
+
+  /* Inherits parent's url if doesn't have a url of one's own. */
+  if (! dst->url)
+    dst->url = svn_path_url_add_component2(src->url, dst->name, pool);
+
+  if (! dst->repos)
+    dst->repos = src->repos;
+
+  if ((! dst->uuid)
+      && (! ((dst->schedule == svn_wc_schedule_add)
+             || (dst->schedule == svn_wc_schedule_replace))))
+    {
+      dst->uuid = src->uuid;
+    }
+}
+
+
+/* Resolve any missing information in ENTRIES by deducing from the
+   directory's own entry (which must already be present in ENTRIES). */
+static svn_error_t *
+resolve_to_defaults(apr_hash_t *entries,
+                    apr_pool_t *pool)
+{
+  apr_hash_index_t *hi;
+  svn_wc_entry_t *default_entry
+    = apr_hash_get(entries, SVN_WC_ENTRY_THIS_DIR, APR_HASH_KEY_STRING);
+
+  /* First check the dir's own entry for consistency. */
+  if (! default_entry)
+    return svn_error_create(SVN_ERR_ENTRY_NOT_FOUND,
+                            NULL,
+                            _("Missing default entry"));
+
+  if (default_entry->revision == SVN_INVALID_REVNUM)
+    return svn_error_create(SVN_ERR_ENTRY_MISSING_REVISION,
+                            NULL,
+                            _("Default entry has no revision number"));
+
+  if (! default_entry->url)
+    return svn_error_create(SVN_ERR_ENTRY_MISSING_URL,
+                            NULL,
+                            _("Default entry is missing URL"));
+
+
+  /* Then use it to fill in missing information in other entries. */
+  for (hi = apr_hash_first(pool, entries); hi; hi = apr_hash_next(hi))
+    {
+      void *val;
+      svn_wc_entry_t *this_entry;
+
+      apr_hash_this(hi, NULL, NULL, &val);
+      this_entry = val;
+
+      if (this_entry == default_entry)
+        /* THIS_DIR already has all the information it can possibly
+           have.  */
+        continue;
+
+      if (this_entry->kind == svn_node_dir)
+        /* Entries that are directories have everything but their
+           name, kind, and state stored in the THIS_DIR entry of the
+           directory itself.  However, we are disallowing the perusing
+           of any entries outside of the current entries file.  If a
+           caller wants more info about a directory, it should look in
+           the entries file in the directory.  */
+        continue;
+
+      if (this_entry->kind == svn_node_file)
+        /* For file nodes that do not explicitly have their ancestry
+           stated, this can be derived from the default entry of the
+           directory in which those files reside.  */
+        take_from_entry(default_entry, this_entry, pool);
+    }
+
+  return SVN_NO_ERROR;
+}
+
+
+
+/* Fill the entries cache in ADM_ACCESS. The full hash cache will be
+   populated.  POOL is used for local memory allocation, the access baton
+   pool is used for the cache. */
+static svn_error_t *
+read_entries(svn_wc_adm_access_t *adm_access,
+             apr_pool_t *scratch_pool)
+{
+  apr_pool_t *result_pool = svn_wc_adm_access_pool(adm_access);
+  const char *path = svn_wc_adm_access_path(adm_access);
+  apr_hash_t *entries = apr_hash_make(result_pool);
+  char *curp;
+  const char *endp;
+  svn_wc_entry_t *entry;
+  int entryno, entries_format;
+  svn_stream_t *stream;
+  svn_string_t *buf;
+
+  /* Open the entries file. */
+  SVN_ERR(svn_wc__open_adm_stream(&stream, path, SVN_WC__ADM_ENTRIES,
+                                  scratch_pool, scratch_pool));
+  SVN_ERR(svn_string_from_stream(&buf, stream, scratch_pool, scratch_pool));
+
+  /* We own the returned data; it is modifiable, so cast away... */
+  curp = (char *)buf->data;
+  endp = buf->data + buf->len;
+
+  /* If the first byte of the file is not a digit, then it is probably in XML
+     format. */
+  if (curp != endp && !svn_ctype_isdigit(*curp))
+    SVN_ERR(parse_entries_xml(adm_access, entries, buf->data, buf->len,
+                              scratch_pool));
+  else
+    {
+      const char *val;
+
+      /* Read the format line from the entries file. In case we're in the
+         middle of upgrading a working copy, this line will contain the
+         original format pre-upgrade. */
+      SVN_ERR(read_val(&val, &curp, endp));
+      if (val)
+        entries_format = (apr_off_t)apr_strtoi64(val, NULL, 0);
+      else
+        return svn_error_createf(SVN_ERR_WC_CORRUPT, NULL,
+                                 _("Invalid version line in entries file "
+                                   "of '%s'"),
+                                 svn_path_local_style(path, scratch_pool));
+      entryno = 1;
+
+      while (curp != endp)
+        {
+          svn_error_t *err = read_entry(&entry, &curp, endp,
+                                        entries_format, result_pool);
+          if (! err)
             {
-              /* ### what if there is a BASE node under there? */
-              entry->schedule = svn_wc_schedule_normal;
+              /* We allow extra fields at the end of the line, for
+                 extensibility. */
+              curp = memchr(curp, '\f', endp - curp);
+              if (! curp)
+                err = svn_error_create(SVN_ERR_WC_CORRUPT, NULL,
+                                       _("Missing entry terminator"));
+              if (! err && (curp == endp || *(++curp) != '\n'))
+                err = svn_error_create(SVN_ERR_WC_CORRUPT, NULL,
+                                       _("Invalid entry terminator"));
             }
-
-          /* Copied nodes need to mirror their copyfrom_rev, if they
-             don't have a revision of their own already. */
-          if (!SVN_IS_VALID_REVNUM(entry->revision)
-              || entry->revision == 0 /* added */)
-            entry->revision = original_revision;
+          if (err)
+            return svn_error_createf(err->apr_err, err,
+                                     _("Error at entry %d in entries file for "
+                                       "'%s':"),
+                                     entryno,
+                                     svn_path_local_style(path, scratch_pool));
+
+          ++curp;
+          ++entryno;
+
+          apr_hash_set(entries, entry->name, APR_HASH_KEY_STRING, entry);
         }
-
-      /* Does this node have copyfrom_* information?  */
-      if (scanned_original_relpath != NULL)
-        {
-          svn_boolean_t is_copied_child;
-          svn_boolean_t is_mixed_rev = FALSE;
-
-          SVN_ERR_ASSERT(work_status == svn_wc__db_status_copied);
-
-          /* If this node inherits copyfrom information from an
-             ancestor node, then it must be a copied child.  */
-          is_copied_child = (original_repos_relpath == NULL);
-
-          /* If this node has copyfrom information on it, then it may
-             be an actual copy-root, or it could be participating in
-             a mixed-revision copied tree. So if we don't already know
-             this is a copied child, then we need to look for this
-             mixed-revision situation.  */
-          if (!is_copied_child)
-            {
-              const char *parent_abspath;
-              svn_error_t *err;
-              const char *parent_repos_relpath;
-              const char *parent_root_url;
-
-              /* When we insert entries into the database, we will
-                 construct additional copyfrom records for mixed-revision
-                 copies. The old entries would simply record the different
-                 revision in the entry->revision field. That is not
-                 available within wc-ng, so additional copies are made
-                 (see the logic inside write_entry()). However, when
-                 reading these back *out* of the database, the additional
-                 copies look like new "Added" nodes rather than a simple
-                 mixed-rev working copy.
-
-                 That would be a behavior change if we did not compensate.
-                 If there is copyfrom information for this node, then the
-                 code below looks at the parent to detect if it *also* has
-                 copyfrom information, and if the copyfrom_url would align
-                 properly. If it *does*, then we omit storing copyfrom_url
-                 and copyfrom_rev (ie. inherit the copyfrom info like a
-                 normal child), and update entry->revision with the
-                 copyfrom_rev in order to (re)create the mixed-rev copied
-                 subtree that was originally presented for storage.  */
-
-              /* Get the copyfrom information from our parent.
-
-                 Note that the parent could be added/copied/moved-here.
-                 There is no way for it to be deleted/moved-away and
-                 have *this* node appear as copied.  */
-              parent_abspath = svn_dirent_dirname(entry_abspath,
-                                                  scratch_pool);
-              err = svn_wc__db_scan_addition(NULL,
-                                             &op_root_abspath,
-                                             NULL, NULL, NULL,
-                                             &parent_repos_relpath,
-                                             &parent_root_url,
-                                             NULL, NULL,
-                                             db,
-                                             parent_abspath,
-                                             scratch_pool,
-                                             scratch_pool);
-              if (err)
-                {
-                  if (err->apr_err != SVN_ERR_WC_PATH_NOT_FOUND)
-                    return svn_error_return(err);
-                  svn_error_clear(err);
-                }
-              else if (parent_root_url != NULL
-                       && strcmp(original_root_url, parent_root_url) == 0)
-                {
-                  const char *relpath_to_entry = svn_dirent_is_child(
-                    op_root_abspath, entry_abspath, NULL);
-                  const char *entry_repos_relpath = svn_relpath_join(
-                    parent_repos_relpath, relpath_to_entry, scratch_pool);
-
-                  /* The copyfrom repos roots matched.
-
-                     Now we look to see if the copyfrom path of the parent
-                     would align with our own path. If so, then it means
-                     this copyfrom was spontaneously created and inserted
-                     for mixed-rev purposes and can be eliminated without
-                     changing the semantics of a mixed-rev copied subtree.
-
-                     See notes/api-errata/wc003.txt for some additional
-                     detail, and potential issues.  */
-                  if (strcmp(entry_repos_relpath,
-                             original_repos_relpath) == 0)
-                    {
-                      is_copied_child = TRUE;
-                      is_mixed_rev = TRUE;
-                    }
-                }
-            }
-
-          if (is_copied_child)
-            {
-              /* We won't be settig the  copyfrom_url, yet need to
-                 clear out the copyfrom_rev. Thus, this node becomes a
-                 child of a copied subtree (rather than its own root).  */
-              entry->copyfrom_rev = SVN_INVALID_REVNUM;
-
-              /* Children in a copied subtree are schedule normal
-                 since we don't plan to actually *do* anything with
-                 them. Their operation is implied by ancestors.  */
-              entry->schedule = svn_wc_schedule_normal;
-
-              /* And *finally* we turn this entry into the mixed
-                 revision node that it was intended to be. This
-                 node's revision is taken from the copyfrom record
-                 that we spontaneously constructed.  */
-              if (is_mixed_rev)
-                entry->revision = original_revision;
-            }
-          else if (original_repos_relpath != NULL)
-            {
-              entry->copyfrom_url =
-                svn_path_url_add_component2(original_root_url,
-                                            original_repos_relpath,
-                                            result_pool);
-            }
-          else
-            {
-              /* NOTE: if original_repos_relpath == NULL, then the
-                 second call to scan_addition() will not have occurred.
-                 Thus, this use of OP_ROOT_ABSPATH still contains the
-                 original value where we fetched a value for
-                 SCANNED_REPOS_RELPATH.  */
-              const char *relpath_to_entry = svn_dirent_is_child(
-                op_root_abspath, entry_abspath, NULL);
-              const char *entry_repos_relpath = svn_relpath_join(
-                scanned_original_relpath, relpath_to_entry, scratch_pool);
-
-              entry->copyfrom_url =
-                svn_path_url_add_component2(original_root_url,
-                                            entry_repos_relpath,
-                                            result_pool);
-            }
-        }
-    }
-  else if (status == svn_wc__db_status_not_present)
-    {
-      /* ### buh. 'deleted' nodes are actually supposed to be
-         ### schedule "normal" since we aren't going to actually *do*
-         ### anything to this node at commit time.  */
-      entry->schedule = svn_wc_schedule_normal;
-      entry->deleted = TRUE;
-    }
-  else if (status == svn_wc__db_status_obstructed)
-    {
-      /* ### set some values that should (hopefully) let this directory
-         ### be usable.  */
-      entry->revision = SVN_INVALID_REVNUM;
-    }
-  else if (status == svn_wc__db_status_absent)
-    {
-      entry->absent = TRUE;
-    }
-  else if (status == svn_wc__db_status_excluded)
-    {
-      entry->schedule = svn_wc_schedule_normal;
-      entry->depth = svn_depth_exclude;
+    }
+
+  /* Fill in any implied fields. */
+  SVN_ERR(resolve_to_defaults(entries, result_pool));
+
+  svn_wc__adm_access_set_entries(adm_access, TRUE, entries);
+
+  return SVN_NO_ERROR;
+}
+
+/* For non-directory PATHs full entry information is obtained by reading
+ * the entries for the parent directory of PATH and then extracting PATH's
+ * entry.  If PATH is a directory then only abrieviated information is
+ * available in the parent directory, more complete information is
+ * available by reading the entries for PATH itself.
+ *
+ * Note: There is one bit of information about directories that is only
+ * available in the parent directory, that is the "deleted" state.  If PATH
+ * is a versioned directory then the "deleted" state information will not
+ * be returned in ENTRY.  This means some bits of the code (e.g. revert)
+ * need to obtain it by directly extracting the directory entry from the
+ * parent directory's entries.  I wonder if this function should handle
+ * that?
+ */
+svn_error_t *
+svn_wc_entry(const svn_wc_entry_t **entry,
+             const char *path,
+             svn_wc_adm_access_t *adm_access,
+             svn_boolean_t show_hidden,
+             apr_pool_t *pool)
+{
+  const char *entry_name;
+  svn_wc_adm_access_t *dir_access;
+
+  SVN_ERR(svn_wc__adm_retrieve_internal(&dir_access, adm_access, path, pool));
+  if (! dir_access)
+    {
+      const char *dir_path, *base_name;
+      svn_path_split(path, &dir_path, &base_name, pool);
+      SVN_ERR(svn_wc__adm_retrieve_internal(&dir_access, adm_access, dir_path,
+                                            pool));
+      entry_name = base_name;
     }
   else
-    {
-      /* ### we should have handled all possible status values.  */
-      SVN_ERR_MALFUNCTION();
-    }
-
-  /* ### higher levels want repos information about deleted nodes, even
-     ### tho they are not "part of" a repository any more.  */
-  if (entry->schedule == svn_wc_schedule_delete)
-    {
-      SVN_ERR(get_base_info_for_deleted(entry,
-                                        &kind,
-                                        &repos_relpath,
-                                        &checksum,
-                                        db, entry_abspath,
-                                        parent_entry,
-                                        result_pool, scratch_pool));
-    }
-
-  /* ### default to the infinite depth if we don't know it. */
-  if (entry->depth == svn_depth_unknown)
-    entry->depth = svn_depth_infinity;
-
-  if (kind == svn_wc__db_kind_dir)
-    entry->kind = svn_node_dir;
-  else if (kind == svn_wc__db_kind_file)
-    entry->kind = svn_node_file;
-  else if (kind == svn_wc__db_kind_symlink)
-    entry->kind = svn_node_file;  /* ### no symlink kind */
+    entry_name = SVN_WC_ENTRY_THIS_DIR;
+
+  if (dir_access)
+    {
+      apr_hash_t *entries;
+      SVN_ERR(svn_wc_entries_read(&entries, dir_access, show_hidden, pool));
+      *entry = apr_hash_get(entries, entry_name, APR_HASH_KEY_STRING);
+    }
   else
-    entry->kind = svn_node_unknown;
-
-  /* We should always have a REPOS_RELPATH, except for:
-     - deleted nodes
-     - certain obstructed nodes
-     - not-present nodes
-     - absent nodes
-     - excluded nodes
-
-     ### the last three should probably have an "implied" REPOS_RELPATH
-  */
-  SVN_ERR_ASSERT(repos_relpath != NULL
-                 || entry->schedule == svn_wc_schedule_delete
-                 || status == svn_wc__db_status_obstructed
-                 || status == svn_wc__db_status_obstructed_add
-                 || status == svn_wc__db_status_obstructed_delete
-                 || status == svn_wc__db_status_not_present
-                 || status == svn_wc__db_status_absent
-                 || status == svn_wc__db_status_excluded
-                 );
-  if (repos_relpath)
-    entry->url = svn_path_url_add_component2(entry->repos,
-                                             repos_relpath,
-                                             result_pool);
-
-  if (checksum)
-    {
-      /* SVN_EXPERIMENTAL_PRISTINE:
-         If we got a SHA-1, get the corresponding MD-5. */
-      if (checksum->kind != svn_checksum_md5)
-        SVN_ERR(svn_wc__db_pristine_get_md5(&checksum, db,
-                                            entry_abspath, checksum,
-                                            scratch_pool, scratch_pool));
-
-      SVN_ERR_ASSERT(checksum->kind == svn_checksum_md5);
-      entry->checksum = svn_checksum_to_cstring(checksum, result_pool);
-    }
-
-  if (conflicted)
-    {
-      const apr_array_header_t *conflicts;
-      int j;
-      SVN_ERR(svn_wc__db_read_conflicts(&conflicts, db, entry_abspath,
-                                        scratch_pool, scratch_pool));
-
-      for (j = 0; j < conflicts->nelts; j++)
-        {
-          const svn_wc_conflict_description2_t *cd;
-          cd = APR_ARRAY_IDX(conflicts, j,
-                             const svn_wc_conflict_description2_t *);
-
-          switch (cd->kind)
-            {
-            case svn_wc_conflict_kind_text:
-              entry->conflict_old = apr_pstrdup(result_pool,
-                                                cd->base_file);
-              entry->conflict_new = apr_pstrdup(result_pool,
-                                                cd->their_file);
-              entry->conflict_wrk = apr_pstrdup(result_pool,
-                                                cd->my_file);
-              break;
-            case svn_wc_conflict_kind_property:
-              entry->prejfile = apr_pstrdup(result_pool,
-                                            cd->their_file);
-              break;
-            case svn_wc_conflict_kind_tree:
-              break;
-            }
-        }
-    }
-
-  if (lock)
-    {
-      entry->lock_token = lock->token;
-      entry->lock_owner = lock->owner;
-      entry->lock_comment = lock->comment;
-      entry->lock_creation_date = lock->date;
-    }
-
-  /* Let's check for a file external.
-     ### right now this is ugly, since we have no good way querying
-     ### for a file external OR retrieving properties.  ugh.  */
-  if (entry->kind == svn_node_file)
-    SVN_ERR(check_file_external(entry, db, entry_abspath, result_pool,
-                                scratch_pool));
-
-  entry->working_size = translated_size;
-
-  *new_entry = entry;
+    *entry = NULL;
 
   return SVN_NO_ERROR;
 }
 
-/* Read entries for PATH/LOCAL_ABSPATH from DB. The entries
-   will be allocated in RESULT_POOL, with temporary allocations in
-   SCRATCH_POOL. The entries are returned in RESULT_ENTRIES.  */
-static svn_error_t *
-read_entries_new(apr_hash_t **result_entries,
-                 svn_wc__db_t *db,
-                 const char *local_abspath,
-                 apr_pool_t *result_pool,
-                 apr_pool_t *scratch_pool)
-{
-  apr_hash_t *entries;
-  const apr_array_header_t *children;
-  apr_pool_t *iterpool = svn_pool_create(scratch_pool);
-  int i;
-  const svn_wc_entry_t *parent_entry;
-  apr_uint64_t wc_id = 1;  /* ### hacky. should remove.  */
-
-  entries = apr_hash_make(result_pool);
-
-  SVN_ERR(read_one_entry(&parent_entry, db, wc_id, local_abspath,
-                         "" /* name */,
-                         NULL /* parent_entry */,
-                         result_pool, iterpool));
-  apr_hash_set(entries, "", APR_HASH_KEY_STRING, parent_entry);
-
-  /* Use result_pool so that the child names (used by reference, rather
-     than copied) appear in result_pool.  */
-  SVN_ERR(svn_wc__db_read_children(&children, db,
-                                   local_abspath,
-                                   result_pool, iterpool));
-  for (i = children->nelts; i--; )
-    {
-      const char *name = APR_ARRAY_IDX(children, i, const char *);
-      const svn_wc_entry_t *entry;
-
-      svn_pool_clear(iterpool);
-
-      SVN_ERR(read_one_entry(&entry,
-                             db, wc_id, local_abspath, name, parent_entry,
-                             result_pool, iterpool));
-      apr_hash_set(entries, entry->name, APR_HASH_KEY_STRING, entry);
-    }
-
-  svn_pool_destroy(iterpool);
-
-  *result_entries = entries;
+
+svn_error_t *
+svn_wc__entry_versioned_internal(const svn_wc_entry_t **entry,
+                                 const char *path,
+                                 svn_wc_adm_access_t *adm_access,
+                                 svn_boolean_t show_hidden,
+                                 const char *caller_filename,
+                                 int caller_lineno,
+                                 apr_pool_t *pool)
+{
+  SVN_ERR(svn_wc_entry(entry, path, adm_access, show_hidden, pool));
+
+  if (! *entry)
+    {
+      svn_error_t *err
+        = svn_error_createf(SVN_ERR_ENTRY_NOT_FOUND, NULL,
+                            _("'%s' is not under version control"),
+                            svn_path_local_style(path, pool));
+
+      err->file = caller_filename;
+      err->line = caller_lineno;
+      return err;
+    }
 
   return SVN_NO_ERROR;
 }
 
-
-/* Read a pair of entries from wc_db in the directory DIR_ABSPATH. Return
-   the directory's entry in *PARENT_ENTRY and NAME's entry in *ENTRY. The
-   two returned pointers will be the same if NAME=="" ("this dir").
-
-   The parent entry must exist.
-
-   The requested entry MAY exist. If it does not, then NULL will be returned.
-
-   The resulting entries are allocated in RESULT_POOL, and all temporary
-   allocations are made in SCRATCH_POOL.  */
-static svn_error_t *
-read_entry_pair(const svn_wc_entry_t **parent_entry,
-                const svn_wc_entry_t **entry,
-                svn_wc__db_t *db,
-                const char *dir_abspath,
-                const char *name,
-                apr_pool_t *result_pool,
-                apr_pool_t *scratch_pool)
-{
-  apr_uint64_t wc_id = 1;  /* ### hacky. should remove.  */
-
-  SVN_ERR(read_one_entry(parent_entry, db, wc_id, dir_abspath,
-                         "" /* name */,
-                         NULL /* parent_entry */,
-                         result_pool, scratch_pool));
-
-  /* If we need the entry for "this dir", then return the parent_entry
-     in both outputs. Otherwise, read the child node.  */
-  if (*name == '\0')
-    {
-      /* If the retrieved node is a FILE, then we have a problem. We asked
-         for a directory. This implies there is an obstructing, unversioned
-         directory where a FILE should be. We navigated from the obstructing
-         subdir up to the parent dir, then returned the FILE found there.
-
-         Let's return WC_MISSING cuz the caller thought we had a dir, but
-         that (versioned subdir) isn't there.  */
-      if ((*parent_entry)->kind == svn_node_file)
-        {
-          *parent_entry = NULL;
-          return svn_error_createf(SVN_ERR_WC_MISSING, NULL,
-                                 _("'%s' is not a versioned working copy"),
-                                 svn_dirent_local_style(dir_abspath,
-                                                        scratch_pool));
-        }
-
-      *entry = *parent_entry;
-    }
-  else
-    {
-      const apr_array_header_t *children;
-      int i;
-
-      /* Default to not finding the child.  */
-      *entry = NULL;
-
-      /* Determine whether the parent KNOWS about this child. If it does
-         not, then we should not attempt to look for it.
-
-         For example: the parent doesn't "know" about the child, but the
-         versioned directory *does* exist on disk. We don't want to look
-         into that subdir.  */
-      SVN_ERR(svn_wc__db_read_children(&children, db, dir_abspath,
-                                       scratch_pool, scratch_pool));
-      for (i = children->nelts; i--; )
-        {
-          const char *child = APR_ARRAY_IDX(children, i, const char *);
-
-          if (strcmp(child, name) == 0)
-            {
-              svn_error_t *err;
-
-              err = read_one_entry(entry,
-                                   db, wc_id, dir_abspath, name, *parent_entry,
-                                   result_pool, scratch_pool);
-              if (err)
-                {
-                  if (err->apr_err != SVN_ERR_WC_PATH_NOT_FOUND)
-                    return svn_error_return(err);
-
-                  /* No problem. Clear the error and leave the default value
-                     of "missing".  */
-                  svn_error_clear(err);
-                }
-
-              /* Found it. No need to keep searching.  */
-              break;
-            }
-        }
-      /* if the loop ends without finding a child, then we have the default
-         ENTRY value of NULL.  */
-    }
-
-  return SVN_NO_ERROR;
-}
-
-
-/* */
-static svn_error_t *
-read_entries(apr_hash_t **entries,
-             svn_wc__db_t *db,
-             const char *wcroot_abspath,
-             apr_pool_t *result_pool,
-             apr_pool_t *scratch_pool)
-{
-  int wc_format;
-
-  SVN_ERR(svn_wc__db_temp_get_format(&wc_format, db, wcroot_abspath,
-                                     scratch_pool));
-
-  if (wc_format < SVN_WC__WC_NG_VERSION)
-    return svn_error_return(svn_wc__read_entries_old(entries,
-                                                     wcroot_abspath,
-                                                     result_pool,
-                                                     scratch_pool));
-
-  return svn_error_return(read_entries_new(entries, db, wcroot_abspath,
-                                           result_pool, scratch_pool));
-}
-
-
-/* For a given LOCAL_ABSPATH, using DB, set *ADM_ABSPATH to the directory in
-   which the entry information is located, and *ENTRY_NAME to the entry name
-   to access that entry.
-
-   KIND and NEED_PARENT_STUB are as in svn_wc__get_entry().
-
-   Return the results in RESULT_POOL and use SCRATCH_POOL for temporary
-   allocations. */
-static svn_error_t *
-get_entry_access_info(const char **adm_abspath,
-                      const char **entry_name,
-                      svn_wc__db_t *db,
-                      const char *local_abspath,
-                      svn_node_kind_t kind,
-                      svn_boolean_t need_parent_stub,
-                      apr_pool_t *result_pool,
-                      apr_pool_t *scratch_pool)
-{
-  svn_wc_adm_access_t *adm_access;
-  svn_boolean_t read_from_subdir = FALSE;
-
-  /* Can't ask for the parent stub if the node is a file.  */
-  SVN_ERR_ASSERT(!need_parent_stub || kind != svn_node_file);
-
-  /* If the caller didn't know the node kind, then stat the path. Maybe
-     it is really there, and we can speed up the steps below.  */
-  if (kind == svn_node_unknown)
-    {
-      svn_node_kind_t on_disk;
-
-      /* Do we already have an access baton for LOCAL_ABSPATH?  */
-      adm_access = svn_wc__adm_retrieve_internal2(db, local_abspath,
-                                                  scratch_pool);
-      if (adm_access)
-        {
-          /* Sweet. The node is a directory.  */
-          on_disk = svn_node_dir;
-        }
-      else
-        {
-          svn_boolean_t special;
-
-          /* What's on disk?  */
-          SVN_ERR(svn_io_check_special_path(local_abspath, &on_disk, &special,
-                                            scratch_pool));
-        }
-
-      if (on_disk != svn_node_dir)
-        {
-          /* If this is *anything* besides a directory (FILE, NONE, or
-             UNKNOWN), then we cannot treat it as a versioned directory
-             containing entries to read. Leave READ_FROM_SUBDIR as FALSE,
-             so that the parent will be examined.
-
-             For NONE and UNKNOWN, it may be that metadata exists for the
-             node, even though on-disk is unhelpful.
-
-             If NEED_PARENT_STUB is TRUE, and the entry is not a DIRECTORY,
-             then we'll error.
-
-             If NEED_PARENT_STUB if FALSE, and we successfully read a stub,
-             then this on-disk node is obstructing the read.  */
-        }
-      else
-        {
-          /* We found a directory for this UNKNOWN node. Determine whether
-             we need to read inside it.  */
-          read_from_subdir = !need_parent_stub;
-        }
-    }
-  else if (kind == svn_node_dir && !need_parent_stub)
-    {
-      read_from_subdir = TRUE;
-    }
-
-  if (read_from_subdir)
-    {
-      /* KIND must be a DIR or UNKNOWN (and we found a subdir). We want
-         the "real" data, so treat LOCAL_ABSPATH as a versioned directory.  */
-      *adm_abspath = apr_pstrdup(result_pool, local_abspath);
-      *entry_name = "";
-    }
-  else
-    {
-      /* FILE node needs to read the parent directory. Or a DIR node
-         needs to read from the parent to get at the stub entry. Or this
-         is an UNKNOWN node, and we need to examine the parent.  */
-      svn_dirent_split(local_abspath, adm_abspath, entry_name, result_pool);
-    }
-
-  return SVN_NO_ERROR;
-}
-
-
-svn_error_t *
-svn_wc__get_entry(const svn_wc_entry_t **entry,
-                  svn_wc__db_t *db,
-                  const char *local_abspath,
-                  svn_boolean_t allow_unversioned,
-                  svn_node_kind_t kind,
-                  svn_boolean_t need_parent_stub,
-                  apr_pool_t *result_pool,
-                  apr_pool_t *scratch_pool)
-{
-  const char *dir_abspath;
-  const char *entry_name;
-
-  /* Can't ask for the parent stub if the node is a file.  */
-  SVN_ERR_ASSERT(!need_parent_stub || kind != svn_node_file);
-
-  SVN_ERR(get_entry_access_info(&dir_abspath, &entry_name, db, local_abspath,
-                                kind, need_parent_stub, scratch_pool,
-                                scratch_pool));
-
-    {
-      const svn_wc_entry_t *parent_entry;
-      svn_error_t *err;
-
-      /* NOTE: if KIND is UNKNOWN and we decided to examine the *parent*
-         directory, then it is possible we moved out of the working copy.
-         If the on-disk node is a DIR, and we asked for a stub, then we
-         obviously can't provide that (parent has no info). If the on-disk
-         node is a FILE/NONE/UNKNOWN, then it is obstructing the real
-         LOCAL_ABSPATH (or it was never a versioned item). In all these
-         cases, the read_entries() will (properly) throw an error.
-
-         NOTE: if KIND is a DIR and we asked for the real data, but it is
-         obstructed on-disk by some other node kind (NONE, FILE, UNKNOWN),
-         then this will throw an error.  */
-
-      err = read_entry_pair(&parent_entry, entry,
-                            db, dir_abspath, entry_name,
-                            result_pool, scratch_pool);
-      if (err)
-        {
-          if (err->apr_err != SVN_ERR_WC_MISSING || kind != svn_node_unknown
-              || *entry_name != '\0')
-            return svn_error_return(err);
-          svn_error_clear(err);
-
-          /* The caller didn't know the node type, we saw a directory there,
-             we attempted to read IN that directory, and then wc_db reports
-             that it is NOT a working copy directory. It is possible that
-             one of two things has happened:
-
-             1) a directory is obstructing a file in the parent
-             2) the (versioned) directory's contents have been removed
-
-             Let's assume situation (1); if that is true, then we can just
-             return the newly-found data.
-
-             If we assumed (2), then a valid result still won't help us
-             since the caller asked for the actual contents, not the stub
-             (which is why we read *into* the directory). However, if we
-             assume (1) and get back a stub, then we have verified a
-             missing, versioned directory, and can return an error
-             describing that.
-
-             Redo the fetch, but "insist" we are trying to find a file.
-             This will read from the parent directory of the "file".  */
-          err = svn_wc__get_entry(entry, db, local_abspath, allow_unversioned,
-                                  svn_node_file, FALSE,
-                                  result_pool, scratch_pool);
-          if (err == SVN_NO_ERROR)
-            return SVN_NO_ERROR;
-          if (err->apr_err != SVN_ERR_NODE_UNEXPECTED_KIND)
-            return svn_error_return(err);
-          svn_error_clear(err);
-
-          /* We asked for a FILE, but the node found is a DIR. Thus, we
-             are looking at a stub. Originally, we tried to read into the
-             subdir because NEED_PARENT_STUB is FALSE. The stub we just
-             read is not going to work for the caller, so inform them of
-             the missing subdirectory.  */
-          SVN_ERR_ASSERT(*entry != NULL && (*entry)->kind == svn_node_dir);
-          return svn_error_createf(SVN_ERR_WC_PATH_NOT_FOUND, NULL,
-                                 _("Admin area of '%s' is missing"),
-                                 svn_dirent_local_style(local_abspath,
-                                                        scratch_pool));
-        }
-    }
-
-  if (*entry == NULL)
-    {
-      if (allow_unversioned)
-        return SVN_NO_ERROR;
-      return svn_error_createf(SVN_ERR_WC_PATH_NOT_FOUND, NULL,
-                               _("'%s' is not under version control"),
-                               svn_dirent_local_style(local_abspath,
-                                                      scratch_pool));
-    }
-
-  /* The caller had the wrong information.  */
-  if ((kind == svn_node_file && (*entry)->kind != svn_node_file)
-      || (kind == svn_node_dir && (*entry)->kind != svn_node_dir))
-    return svn_error_createf(SVN_ERR_NODE_UNEXPECTED_KIND, NULL,
-                             _("'%s' is not of the right kind"),
-                             svn_dirent_local_style(local_abspath,
-                                                    scratch_pool));
-
-  if (kind == svn_node_unknown)
-    {
-      /* They wanted a (directory) stub, but this isn't a directory.  */
-      if (need_parent_stub && (*entry)->kind != svn_node_dir)
-        return svn_error_createf(SVN_ERR_NODE_UNEXPECTED_KIND, NULL,
-                                 _("'%s' is not of the right kind"),
-                                 svn_dirent_local_style(local_abspath,
-                                                        scratch_pool));
-
-      /* The actual (directory) information was wanted, but we got a stub.  */
-      if (!need_parent_stub
-          && (*entry)->kind == svn_node_dir
-          && *(*entry)->name != '\0')
-        return svn_error_createf(SVN_ERR_NODE_UNEXPECTED_KIND, NULL,
-                                 _("'%s' is not of the right kind"),
-                                 svn_dirent_local_style(local_abspath,
-                                                        scratch_pool));
-    }
-
-  return SVN_NO_ERROR;
-}
-
-
-svn_error_t *
-svn_wc__get_entry_versioned(const svn_wc_entry_t **entry,
-                            svn_wc_context_t *wc_ctx,
-                            const char *local_abspath,
-                            svn_node_kind_t kind,
-                            svn_boolean_t show_hidden,
-                            svn_boolean_t need_parent_stub,
-                            apr_pool_t *result_pool,
-                            apr_pool_t *scratch_pool)
-{
-  svn_error_t *err;
-
-  SVN_ERR_ASSERT(svn_dirent_is_absolute(local_abspath));
-
-  /* We call this with allow_unversioned=TRUE, since the error returned is
-     different than our callers currently expect.  We catch the NULL entry
-     below and return the correct error. */
-  err = svn_wc__get_entry(entry, wc_ctx->db, local_abspath, TRUE, kind,
-                          need_parent_stub, result_pool, scratch_pool);
-  if (err && (err->apr_err == SVN_ERR_WC_MISSING
-                || err->apr_err == SVN_ERR_WC_PATH_NOT_FOUND
-                || err->apr_err == SVN_ERR_NODE_UNEXPECTED_KIND))
-    {
-      svn_error_clear(err);
-      *entry = NULL;
-    }
-  else if (err)
-    return svn_error_return(err);
-
-
-  if (*entry && !show_hidden)
-    {
-      svn_boolean_t hidden;
-
-      SVN_ERR(svn_wc__entry_is_hidden(&hidden, *entry));
-      if (hidden)
-        *entry = NULL;
-    }
-
-  if (! *entry)
-    return svn_error_createf(SVN_ERR_ENTRY_NOT_FOUND, NULL,
-                             _("'%s' is not under version control"),
-                             svn_dirent_local_style(local_abspath,
-                                                    scratch_pool));
-
-  return SVN_NO_ERROR;
-}
-
-
-svn_error_t *
-svn_wc__maybe_get_entry(const svn_wc_entry_t **entry,
-                        svn_wc_context_t *wc_ctx,
-                        const char *local_abspath,
-                        svn_node_kind_t kind,
-                        svn_boolean_t show_hidden,
-                        svn_boolean_t need_parent_stub,
-                        apr_pool_t *result_pool,
-                        apr_pool_t *scratch_pool)
-{
-  svn_error_t *err;
-
-  err = svn_wc__get_entry_versioned(entry, wc_ctx, local_abspath,
-                                    kind, show_hidden, need_parent_stub,
-                                    result_pool, scratch_pool);
-
-  if (err && err->apr_err == SVN_ERR_ENTRY_NOT_FOUND)
-    {
-      svn_error_clear(err);
-      *entry = NULL;
-    }
-  else if (err)
-    return svn_error_return(err);
-
-  return SVN_NO_ERROR;
-}
-
-
-svn_error_t *
-svn_wc__node_is_deleted(svn_boolean_t *deleted,
-                        svn_wc__db_t *db,
-                        const char *local_abspath,
-                        apr_pool_t *scratch_pool)
-{
-  const svn_wc_entry_t *entry;
-  svn_error_t *err;
-
-  /* ### rewrite this in terms of wc_db.  */
-
-  err = svn_wc__get_entry(&entry, db, local_abspath, FALSE,
-                          svn_node_unknown, TRUE, scratch_pool, scratch_pool);
-  if (err)
-    {
-      if (err->apr_err != SVN_ERR_NODE_UNEXPECTED_KIND)
-        return svn_error_return(err);
-
-      /* We asked for the parent stub, but got a file. No big deal. We have
-         what we wanted for a file.  */
-      svn_error_clear(err);
-    }
-
-  *deleted = entry->deleted;
-  return SVN_NO_ERROR;
-}
-
-
-/* TODO ### Rewrite doc string to mention ENTRIES_ALL; not ADM_ACCESS.
-
-   Prune the deleted entries from the cached entries in ADM_ACCESS, and
-   return that collection in *ENTRIES_PRUNED.  SCRATCH_POOL is used for local,
-   short term, memory allocation, RESULT_POOL for permanent stuff.  */
-static svn_error_t *
-prune_deleted(apr_hash_t **entries_pruned,
-              apr_hash_t *entries_all,
-              apr_pool_t *result_pool,
-              apr_pool_t *scratch_pool)
-{
-  apr_hash_index_t *hi;
-
-  if (!entries_all)
-    {
-      *entries_pruned = NULL;
-      return SVN_NO_ERROR;
-    }
-
-  /* I think it will be common for there to be no deleted entries, so
-     it is worth checking for that case as we can optimise it. */
-  for (hi = apr_hash_first(scratch_pool, entries_all);
-       hi;
-       hi = apr_hash_next(hi))
-    {
-      svn_boolean_t hidden;
-
-      SVN_ERR(svn_wc__entry_is_hidden(&hidden,
-                                      svn__apr_hash_index_val(hi)));
-      if (hidden)
-        break;
-    }
-
-  if (! hi)
-    {
-      /* There are no deleted entries, so we can use the full hash */
-      *entries_pruned = entries_all;
-      return SVN_NO_ERROR;
-    }
-
-  /* Construct pruned hash without deleted entries */
-  *entries_pruned = apr_hash_make(result_pool);
-  for (hi = apr_hash_first(scratch_pool, entries_all);
-       hi;
-       hi = apr_hash_next(hi))
-    {
-      const void *key = svn__apr_hash_index_key(hi);
-      const svn_wc_entry_t *entry = svn__apr_hash_index_val(hi);
-      svn_boolean_t hidden;
-
-      SVN_ERR(svn_wc__entry_is_hidden(&hidden, entry));
-      if (!hidden)
-        apr_hash_set(*entries_pruned, key, APR_HASH_KEY_STRING, entry);
-    }
-
-  return SVN_NO_ERROR;
-}
 
 svn_error_t *
 svn_wc_entries_read(apr_hash_t **entries,
@@ -1963,940 +1483,743 @@
 {
   apr_hash_t *new_entries;
 
-  new_entries = svn_wc__adm_access_entries(adm_access);
+  new_entries = svn_wc__adm_access_entries(adm_access, show_hidden, pool);
   if (! new_entries)
     {
-      svn_wc__db_t *db = svn_wc__adm_get_db(adm_access);
-      const char *local_abspath = svn_wc__adm_access_abspath(adm_access);
-      apr_pool_t *result_pool = svn_wc_adm_access_pool(adm_access);
-
-      SVN_ERR(read_entries(&new_entries, db, local_abspath,
-                           result_pool, pool));
-      svn_wc__adm_access_set_entries(adm_access, new_entries);
-    }
-
-  if (show_hidden)
-    *entries = new_entries;
+      /* Ask for the deleted entries because most operations request them
+         at some stage, getting them now avoids a second file parse. */
+      SVN_ERR(read_entries(adm_access, pool));
+
+      new_entries = svn_wc__adm_access_entries(adm_access, show_hidden, pool);
+    }
+
+  *entries = new_entries;
+  return SVN_NO_ERROR;
+}
+
+/* If STR is non-null, append STR to BUF, terminating it with a
+   newline, escaping bytes that needs escaping, using POOL for
+   temporary allocations.  Else if STR is null, just append the
+   terminating newline. */
+static void
+write_str(svn_stringbuf_t *buf, const char *str, apr_pool_t *pool)
+{
+  const char *start = str;
+  if (str)
+    {
+      while (*str)
+        {
+          /* Escape control characters and | and \. */
+          if (svn_ctype_iscntrl(*str) || *str == '\\')
+            {
+              svn_stringbuf_appendbytes(buf, start, str - start);
+              svn_stringbuf_appendcstr(buf,
+                                       apr_psprintf(pool, "\\x%02x", *str));
+              start = str + 1;
+            }
+          ++str;
+        }
+      svn_stringbuf_appendbytes(buf, start, str - start);
+    }
+  svn_stringbuf_appendbytes(buf, "\n", 1);
+}
+
+/* Append the string VAL of length LEN to BUF, without escaping any
+   bytes, followed by a terminator.  If VAL is NULL, ignore LEN and
+   append just the terminator. */
+static void
+write_val(svn_stringbuf_t *buf, const char *val, apr_size_t len)
+{
+  if (val)
+    svn_stringbuf_appendbytes(buf, val, len);
+  svn_stringbuf_appendbytes(buf, "\n", 1);
+}
+
+/* If VAL is true, append FIELD_NAME followed by a terminator to BUF.
+   Else, just append the terminator. */
+static void
+write_bool(svn_stringbuf_t *buf, const char *field_name, svn_boolean_t val)
+{
+  write_val(buf, val ? field_name : NULL, val ? strlen(field_name) : 0);
+}
+
+/* If REVNUM is valid, append the representation of REVNUM to BUF
+   followed by a terminator, using POOL for temporary allocations.
+   Otherwise, just append the terminator. */
+static void
+write_revnum(svn_stringbuf_t *buf, svn_revnum_t revnum, apr_pool_t *pool)
+{
+  if (SVN_IS_VALID_REVNUM(revnum))
+    svn_stringbuf_appendcstr(buf, apr_ltoa(pool, revnum));
+  svn_stringbuf_appendbytes(buf, "\n", 1);
+}
+
+/* Append the timestamp VAL to BUF (or the empty string if VAL is 0),
+   followed by a terminator.  Use POOL for temporary allocations. */
+static void
+write_time(svn_stringbuf_t *buf, apr_time_t val, apr_pool_t *pool)
+{
+  if (val)
+    svn_stringbuf_appendcstr(buf, svn_time_to_cstring(val, pool));
+  svn_stringbuf_appendbytes(buf, "\n", 1);
+}
+
+/* Append a single entry ENTRY to the string OUTPUT, using the
+   entry for "this dir" THIS_DIR for comparison/optimization.
+   Allocations are done in POOL.  */
+static svn_error_t *
+write_entry(svn_stringbuf_t *buf,
+            const svn_wc_entry_t *entry,
+            const char *name,
+            const svn_wc_entry_t *this_dir,
+            apr_pool_t *pool)
+{
+  const char *valuestr;
+  svn_revnum_t valuerev;
+  svn_boolean_t is_this_dir = strcmp(name, SVN_WC_ENTRY_THIS_DIR) == 0;
+  svn_boolean_t is_subdir = ! is_this_dir && (entry->kind == svn_node_dir);
+
+  SVN_ERR_ASSERT(name);
+
+  /* Name. */
+  write_str(buf, name, pool);
+
+  /* Kind. */
+  switch (entry->kind)
+    {
+    case svn_node_dir:
+      write_val(buf, SVN_WC__ENTRIES_ATTR_DIR_STR,
+                 sizeof(SVN_WC__ENTRIES_ATTR_DIR_STR) - 1);
+      break;
+
+    case svn_node_none:
+      write_val(buf, NULL, 0);
+      break;
+
+    case svn_node_file:
+    case svn_node_unknown:
+    default:
+      write_val(buf, SVN_WC__ENTRIES_ATTR_FILE_STR,
+                 sizeof(SVN_WC__ENTRIES_ATTR_FILE_STR) - 1);
+      break;
+    }
+
+  /* Revision. */
+  if (is_this_dir || (! is_subdir && entry->revision != this_dir->revision))
+    valuerev = entry->revision;
   else
-    SVN_ERR(prune_deleted(entries, new_entries,
-                          svn_wc_adm_access_pool(adm_access),
-                          pool));
+    valuerev = SVN_INVALID_REVNUM;
+  write_revnum(buf, valuerev, pool);
+
+  /* URL. */
+  if (is_this_dir ||
+      (! is_subdir && strcmp(svn_path_url_add_component2(this_dir->url, name,
+                                                         pool),
+                             entry->url) != 0))
+    valuestr = entry->url;
+  else
+    valuestr = NULL;
+  write_str(buf, valuestr, pool);
+
+  /* Repository root. */
+  if (! is_subdir
+      && (is_this_dir
+          || (this_dir->repos == NULL
+              || (entry->repos
+                  && strcmp(this_dir->repos, entry->repos) != 0))))
+    valuestr = entry->repos;
+  else
+    valuestr = NULL;
+  write_str(buf, valuestr, pool);
+
+  /* Schedule. */
+  switch (entry->schedule)
+    {
+    case svn_wc_schedule_add:
+      write_val(buf, SVN_WC__ENTRY_VALUE_ADD,
+                 sizeof(SVN_WC__ENTRY_VALUE_ADD) - 1);
+      break;
+
+    case svn_wc_schedule_delete:
+      write_val(buf, SVN_WC__ENTRY_VALUE_DELETE,
+                 sizeof(SVN_WC__ENTRY_VALUE_DELETE) - 1);
+      break;
+
+    case svn_wc_schedule_replace:
+      write_val(buf, SVN_WC__ENTRY_VALUE_REPLACE,
+                 sizeof(SVN_WC__ENTRY_VALUE_REPLACE) - 1);
+      break;
+
+    case svn_wc_schedule_normal:
+    default:
+      write_val(buf, NULL, 0);
+      break;
+    }
+
+  /* Text time. */
+  write_time(buf, entry->text_time, pool);
+
+  /* Checksum. */
+  write_val(buf, entry->checksum,
+             entry->checksum ? strlen(entry->checksum) : 0);
+
+  /* Last-commit stuff */
+  write_time(buf, entry->cmt_date, pool);
+  write_revnum(buf, entry->cmt_rev, pool);
+  write_str(buf, entry->cmt_author, pool);
+
+  /* has-props flag. */
+  write_bool(buf, SVN_WC__ENTRY_ATTR_HAS_PROPS, entry->has_props);
+
+  /* has-prop-mods flag. */
+  write_bool(buf, SVN_WC__ENTRY_ATTR_HAS_PROP_MODS, entry->has_prop_mods);
+
+  /* cachable-props string. Deprecated, so write nothing. */
+  write_val(buf, NULL, 0);
+
+  /* present-props string. */
+  write_val(buf, entry->present_props,
+             entry->present_props ? strlen(entry->present_props) : 0);
+
+  /* Conflict. */
+  write_str(buf, entry->prejfile, pool);
+  write_str(buf, entry->conflict_old, pool);
+  write_str(buf, entry->conflict_new, pool);
+  write_str(buf, entry->conflict_wrk, pool);
+
+  write_bool(buf, SVN_WC__ENTRY_ATTR_COPIED, entry->copied);
+
+  /* Copy-related Stuff */
+  write_str(buf, entry->copyfrom_url, pool);
+  write_revnum(buf, entry->copyfrom_rev, pool);
+
+  /* Deleted state */
+  write_bool(buf, SVN_WC__ENTRY_ATTR_DELETED, entry->deleted);
+
+  /* Absent state */
+  write_bool(buf, SVN_WC__ENTRY_ATTR_ABSENT, entry->absent);
+
+  /* Incomplete state */
+  write_bool(buf, SVN_WC__ENTRY_ATTR_INCOMPLETE, entry->incomplete);
+
+  /* UUID. */
+  if (is_this_dir || ! this_dir->uuid || ! entry->uuid
+      || strcmp(this_dir->uuid, entry->uuid) != 0)
+    valuestr = entry->uuid;
+  else
+    valuestr = NULL;
+  write_val(buf, valuestr, valuestr ? strlen(valuestr) : 0);
+
+  /* Lock token. */
+  write_str(buf, entry->lock_token, pool);
+
+  /* Lock owner. */
+  write_str(buf, entry->lock_owner, pool);
+
+  /* Lock comment. */
+  write_str(buf, entry->lock_comment, pool);
+
+  /* Lock creation date. */
+  write_time(buf, entry->lock_creation_date, pool);
+
+  /* Changelist. */
+  write_str(buf, entry->changelist, pool);
+
+  /* Keep in working copy flag. */
+  write_bool(buf, SVN_WC__ENTRY_ATTR_KEEP_LOCAL, entry->keep_local);
+
+  /* Translated size */
+  {
+    const char *val
+      = (entry->working_size != SVN_WC_ENTRY_WORKING_SIZE_UNKNOWN)
+      ? apr_off_t_toa(pool, entry->working_size) : "";
+    write_val(buf, val, strlen(val));
+  }
+
+  /* Depth. */
+  /* Accept `exclude' for subdir entry. */
+  if ((is_subdir && entry->depth != svn_depth_exclude)
+      || entry->depth == svn_depth_infinity)
+    {
+      write_val(buf, NULL, 0);
+    }
+  else
+    {
+      const char *val = svn_depth_to_word(entry->depth);
+      write_val(buf, val, strlen(val));
+    }
+
+  /* Tree conflict data. */
+  write_str(buf, entry->tree_conflict_data, pool);
+
+  /* File externals. */
+  {
+    const char *s;
+    SVN_ERR(serialize_file_external(&s, entry->file_external_path,
+                                    &entry->file_external_peg_rev,
+                                    &entry->file_external_rev, pool));
+    write_str(buf, s, pool);
+  }
+
+  /* Remove redundant separators at the end of the entry. */
+  while (buf->len > 1 && buf->data[buf->len - 2] == '\n')
+    buf->len--;
+
+  svn_stringbuf_appendbytes(buf, "\f\n", 2);
 
   return SVN_NO_ERROR;
 }
 
-
-/* */
+/* Append a single entry ENTRY as an XML element to the string OUTPUT,
+   using the entry for "this dir" THIS_DIR for
+   comparison/optimization.  Allocations are done in POOL.  */
 static svn_error_t *
-insert_base_node(svn_sqlite__db_t *sdb,
-                 const db_base_node_t *base_node,
-                 apr_pool_t *scratch_pool)
-{
-  svn_sqlite__stmt_t *stmt;
-
-  SVN_ERR(svn_sqlite__get_statement(&stmt, sdb,
-                                    STMT_INSERT_BASE_NODE_FOR_ENTRY));
-
-  SVN_ERR(svn_sqlite__bind_int64(stmt, 1, base_node->wc_id));
-  SVN_ERR(svn_sqlite__bind_text(stmt, 2, base_node->local_relpath));
-
-  if (base_node->repos_id)
-    {
-      SVN_ERR(svn_sqlite__bind_int64(stmt, 3, base_node->repos_id));
-      SVN_ERR(svn_sqlite__bind_text(stmt, 4, base_node->repos_relpath));
-    }
-
-  if (base_node->parent_relpath)
-    SVN_ERR(svn_sqlite__bind_text(stmt, 5, base_node->parent_relpath));
-
-  if (base_node->presence == svn_wc__db_status_not_present)
-    SVN_ERR(svn_sqlite__bind_text(stmt, 6, "not-present"));
-  else if (base_node->presence == svn_wc__db_status_normal)
-    SVN_ERR(svn_sqlite__bind_text(stmt, 6, "normal"));
-  else if (base_node->presence == svn_wc__db_status_absent)
-    SVN_ERR(svn_sqlite__bind_text(stmt, 6, "absent"));
-  else if (base_node->presence == svn_wc__db_status_incomplete)
-    SVN_ERR(svn_sqlite__bind_text(stmt, 6, "incomplete"));
-  else if (base_node->presence == svn_wc__db_status_excluded)
-    SVN_ERR(svn_sqlite__bind_text(stmt, 6, "excluded"));
-
-  SVN_ERR(svn_sqlite__bind_int64(stmt, 7, base_node->revision));
-
-  /* ### in per-subdir operation, if we're about to write a directory and
-     ### it is *not* "this dir", then we're writing a row in the parent
-     ### directory about the child. note that in the kind.  */
-  /* ### kind might be "symlink" or "unknown" */
-  if (base_node->kind == svn_node_dir && *base_node->local_relpath != '\0')
-    SVN_ERR(svn_sqlite__bind_text(stmt, 8, "subdir"));
-  else if (base_node->kind == svn_node_none)
-    SVN_ERR(svn_sqlite__bind_text(stmt, 5, "unknown"));
-  else
-    SVN_ERR(svn_sqlite__bind_text(stmt, 8,
-                                  svn_node_kind_to_word(base_node->kind)));
-
-  if (base_node->checksum)
-    SVN_ERR(svn_sqlite__bind_checksum(stmt, 9, base_node->checksum,
-                                      scratch_pool));
-
-  if (base_node->translated_size != SVN_INVALID_FILESIZE)
-    SVN_ERR(svn_sqlite__bind_int64(stmt, 10, base_node->translated_size));
-
-  /* ### strictly speaking, changed_rev should be valid for present nodes. */
-  if (SVN_IS_VALID_REVNUM(base_node->changed_rev))
-    SVN_ERR(svn_sqlite__bind_int64(stmt, 11, base_node->changed_rev));
-  if (base_node->changed_date)
-    SVN_ERR(svn_sqlite__bind_int64(stmt, 12, base_node->changed_date));
-  if (base_node->changed_author)
-    SVN_ERR(svn_sqlite__bind_text(stmt, 13, base_node->changed_author));
-
-  SVN_ERR(svn_sqlite__bind_text(stmt, 14, svn_depth_to_word(base_node->depth)));
-
-  SVN_ERR(svn_sqlite__bind_int64(stmt, 15, base_node->last_mod_time));
-
-  if (base_node->properties)
-    SVN_ERR(svn_sqlite__bind_properties(stmt, 16, base_node->properties,
-                                        scratch_pool));
-
-  /* Execute and reset the insert clause. */
-  return svn_error_return(svn_sqlite__insert(NULL, stmt));
-}
-
-/* */
-static svn_error_t *
-insert_working_node(svn_sqlite__db_t *sdb,
-                    const db_working_node_t *working_node,
-                    apr_pool_t *scratch_pool)
-{
-  svn_sqlite__stmt_t *stmt;
-
-  SVN_ERR(svn_sqlite__get_statement(&stmt, sdb, STMT_INSERT_WORKING_NODE));
-
-  SVN_ERR(svn_sqlite__bind_int64(stmt, 1, working_node->wc_id));
-  SVN_ERR(svn_sqlite__bind_text(stmt, 2, working_node->local_relpath));
-  SVN_ERR(svn_sqlite__bind_text(stmt, 3, working_node->parent_relpath));
-
-  /* ### need rest of values */
-  if (working_node->presence == svn_wc__db_status_normal)
-    SVN_ERR(svn_sqlite__bind_text(stmt, 4, "normal"));
-  else if (working_node->presence == svn_wc__db_status_not_present)
-    SVN_ERR(svn_sqlite__bind_text(stmt, 4, "not-present"));
-  else if (working_node->presence == svn_wc__db_status_base_deleted)
-    SVN_ERR(svn_sqlite__bind_text(stmt, 4, "base-deleted"));
-  else if (working_node->presence == svn_wc__db_status_incomplete)
-    SVN_ERR(svn_sqlite__bind_text(stmt, 4, "incomplete"));
-  else if (working_node->presence == svn_wc__db_status_excluded)
-    SVN_ERR(svn_sqlite__bind_text(stmt, 4, "excluded"));
-
-  /* ### in per-subdir operation, if we're about to write a directory and
-     ### it is *not* "this dir", then we're writing a row in the parent
-     ### directory about the child. note that in the kind.  */
-  if (working_node->kind == svn_node_dir
-      && *working_node->local_relpath != '\0')
-    SVN_ERR(svn_sqlite__bind_text(stmt, 5, "subdir"));
-  else if (working_node->kind == svn_node_none)
-    SVN_ERR(svn_sqlite__bind_text(stmt, 5, "unknown"));
-  else
-    SVN_ERR(svn_sqlite__bind_text(stmt, 5,
-                                  svn_node_kind_to_word(working_node->kind)));
-
-  if (working_node->copyfrom_repos_path)
-    {
-      SVN_ERR(svn_sqlite__bind_int64(stmt, 6,
-                                     working_node->copyfrom_repos_id));
-      SVN_ERR(svn_sqlite__bind_text(stmt, 7,
-                                    working_node->copyfrom_repos_path));
-      SVN_ERR(svn_sqlite__bind_int64(stmt, 8, working_node->copyfrom_revnum));
-    }
-
-  if (working_node->moved_here)
-    SVN_ERR(svn_sqlite__bind_int(stmt, 9, working_node->moved_here));
-
-  if (working_node->moved_to)
-    SVN_ERR(svn_sqlite__bind_text(stmt, 10, working_node->moved_to));
-
-  if (working_node->checksum)
-    SVN_ERR(svn_sqlite__bind_checksum(stmt, 11, working_node->checksum,
-                                      scratch_pool));
-
-  if (working_node->translated_size != SVN_INVALID_FILESIZE)
-    SVN_ERR(svn_sqlite__bind_int64(stmt, 12, working_node->translated_size));
-
-  if (SVN_IS_VALID_REVNUM(working_node->changed_rev))
-    SVN_ERR(svn_sqlite__bind_int64(stmt, 13, working_node->changed_rev));
-  if (working_node->changed_date)
-    SVN_ERR(svn_sqlite__bind_int64(stmt, 14, working_node->changed_date));
-  if (working_node->changed_author)
-    SVN_ERR(svn_sqlite__bind_text(stmt, 15, working_node->changed_author));
-
-  SVN_ERR(svn_sqlite__bind_text(stmt, 16,
-                                svn_depth_to_word(working_node->depth)));
-
-  SVN_ERR(svn_sqlite__bind_int64(stmt, 17, working_node->last_mod_time));
-
-  if (working_node->properties)
-    SVN_ERR(svn_sqlite__bind_properties(stmt, 18, working_node->properties,
-                                        scratch_pool));
-
-  SVN_ERR(svn_sqlite__bind_int64(stmt, 19, working_node->keep_local));
-
-  /* ### we should bind 'symlink_target' (20) as appropriate.  */
-
-  /* Execute and reset the insert clause. */
-  return svn_error_return(svn_sqlite__insert(NULL, stmt));
-}
-
-/* */
-static svn_error_t *
-insert_actual_node(svn_sqlite__db_t *sdb,
-                   const db_actual_node_t *actual_node,
-                   apr_pool_t *scratch_pool)
-{
-  svn_sqlite__stmt_t *stmt;
-
-  SVN_ERR(svn_sqlite__get_statement(&stmt, sdb, STMT_INSERT_ACTUAL_NODE));
-
-  SVN_ERR(svn_sqlite__bind_int64(stmt, 1, actual_node->wc_id));
-  SVN_ERR(svn_sqlite__bind_text(stmt, 2, actual_node->local_relpath));
-  SVN_ERR(svn_sqlite__bind_text(stmt, 3, actual_node->parent_relpath));
-
-  if (actual_node->properties)
-    SVN_ERR(svn_sqlite__bind_properties(stmt, 4, actual_node->properties,
-                                        scratch_pool));
-
-  if (actual_node->conflict_old)
-    {
-      SVN_ERR(svn_sqlite__bind_text(stmt, 5, actual_node->conflict_old));
-      SVN_ERR(svn_sqlite__bind_text(stmt, 6, actual_node->conflict_new));
-      SVN_ERR(svn_sqlite__bind_text(stmt, 7, actual_node->conflict_working));
-    }
-
-  if (actual_node->prop_reject)
-    SVN_ERR(svn_sqlite__bind_text(stmt, 8, actual_node->prop_reject));
-
-  if (actual_node->changelist)
-    SVN_ERR(svn_sqlite__bind_text(stmt, 9, actual_node->changelist));
-
-  /* ### column 10 is text_mod */
-
-  if (actual_node->tree_conflict_data)
-    SVN_ERR(svn_sqlite__bind_text(stmt, 11, actual_node->tree_conflict_data));
-
-  /* Execute and reset the insert clause. */
-  return svn_error_return(svn_sqlite__insert(NULL, stmt));
-}
-
-
-/* Write the information for ENTRY to WC_DB.  The WC_ID, REPOS_ID and
-   REPOS_ROOT will all be used for writing ENTRY.
-   ### transitioning from straight sql to using the wc_db APIs.  For the
-   ### time being, we'll need both parameters. */
-static svn_error_t *
-write_entry(svn_wc__db_t *db,
-            svn_sqlite__db_t *sdb,
-            apr_int64_t wc_id,
-            apr_int64_t repos_id,
-            const char *repos_root,
-            const svn_wc_entry_t *entry,
-            const char *local_relpath,
-            const char *entry_abspath,
-            const svn_wc_entry_t *this_dir,
-            svn_boolean_t always_create_actual,
-            svn_boolean_t create_locks,
-            apr_pool_t *scratch_pool)
-{
-  db_base_node_t *base_node = NULL;
-  db_working_node_t *working_node = NULL;
-  db_actual_node_t *actual_node = NULL;
-  const char *parent_relpath;
-
-  if (*local_relpath == '\0')
-    parent_relpath = NULL;
-  else
-    parent_relpath = svn_relpath_dirname(local_relpath, scratch_pool);
-
+write_entry_xml(svn_stringbuf_t **output,
+                const svn_wc_entry_t *entry,
+                const char *name,
+                const svn_wc_entry_t *this_dir,
+                apr_pool_t *pool)
+{
+  apr_hash_t *atts = apr_hash_make(pool);
+  const char *valuestr;
+
+  /*** Create a hash that represents an entry. ***/
+
+  SVN_ERR_ASSERT(name);
+
+  /* Name */
+  apr_hash_set(atts, SVN_WC__ENTRY_ATTR_NAME, APR_HASH_KEY_STRING,
+               entry->name);
+
+  /* Revision */
+  if (SVN_IS_VALID_REVNUM(entry->revision))
+    apr_hash_set(atts, SVN_WC__ENTRY_ATTR_REVISION, APR_HASH_KEY_STRING,
+                 apr_psprintf(pool, "%ld", entry->revision));
+
+  /* URL */
+  if (entry->url)
+    apr_hash_set(atts, SVN_WC__ENTRY_ATTR_URL, APR_HASH_KEY_STRING,
+                 entry->url);
+
+  /* Repository root */
+  if (entry->repos)
+    apr_hash_set(atts, SVN_WC__ENTRY_ATTR_REPOS, APR_HASH_KEY_STRING,
+                 entry->repos);
+
+  /* Kind */
+  switch (entry->kind)
+    {
+    case svn_node_dir:
+      valuestr = SVN_WC__ENTRIES_ATTR_DIR_STR;
+      break;
+
+    case svn_node_none:
+      valuestr = NULL;
+      break;
+
+    case svn_node_file:
+    case svn_node_unknown:
+    default:
+      valuestr = SVN_WC__ENTRIES_ATTR_FILE_STR;
+      break;
+    }
+  apr_hash_set(atts, SVN_WC__ENTRY_ATTR_KIND, APR_HASH_KEY_STRING, valuestr);
+
+  /* Schedule */
   switch (entry->schedule)
     {
-      case svn_wc_schedule_normal:
-        if (entry->copied)
-          working_node = MAYBE_ALLOC(working_node, scratch_pool);
-        else
-          base_node = MAYBE_ALLOC(base_node, scratch_pool);
-        break;
-
-      case svn_wc_schedule_add:
-        working_node = MAYBE_ALLOC(working_node, scratch_pool);
-        break;
-
-      case svn_wc_schedule_delete:
-        working_node = MAYBE_ALLOC(working_node, scratch_pool);
-        /* If the entry is part of a REPLACED (not COPIED) subtree,
-           then it needs a BASE node. */
-       if (! (entry->copied
-               || (this_dir->copied
-                   && (this_dir->schedule == svn_wc_schedule_add ||
-                       this_dir->schedule == svn_wc_schedule_delete ||
-                       this_dir->schedule == svn_wc_schedule_replace))))
-          base_node = MAYBE_ALLOC(base_node, scratch_pool);
-        break;
-
-      case svn_wc_schedule_replace:
-        working_node = MAYBE_ALLOC(working_node, scratch_pool);
-        base_node = MAYBE_ALLOC(base_node, scratch_pool);
-        break;
-    }
-
-  /* Something deleted in this revision means there should always be a
-     BASE node to indicate the not-present node.  */
-  if (entry->deleted)
-    {
-      base_node = MAYBE_ALLOC(base_node, scratch_pool);
-    }
-
-  if (entry->copied)
-    {
-      /* Make sure we get a WORKING_NODE inserted. The copyfrom information
-         will occur here or on a parent, as appropriate.  */
-      working_node = MAYBE_ALLOC(working_node, scratch_pool);
-
-      if (entry->copyfrom_url)
+    case svn_wc_schedule_add:
+      valuestr = SVN_WC__ENTRY_VALUE_ADD;
+      break;
+
+    case svn_wc_schedule_delete:
+      valuestr = SVN_WC__ENTRY_VALUE_DELETE;
+      break;
+
+    case svn_wc_schedule_replace:
+      valuestr = SVN_WC__ENTRY_VALUE_REPLACE;
+      break;
+
+    case svn_wc_schedule_normal:
+    default:
+      valuestr = NULL;
+      break;
+    }
+  apr_hash_set(atts, SVN_WC__ENTRY_ATTR_SCHEDULE, APR_HASH_KEY_STRING,
+               valuestr);
+
+  /* Conflicts */
+  if (entry->conflict_old)
+    apr_hash_set(atts, SVN_WC__ENTRY_ATTR_CONFLICT_OLD, APR_HASH_KEY_STRING,
+                 entry->conflict_old);
+
+  if (entry->conflict_new)
+    apr_hash_set(atts, SVN_WC__ENTRY_ATTR_CONFLICT_NEW, APR_HASH_KEY_STRING,
+                 entry->conflict_new);
+
+  if (entry->conflict_wrk)
+    apr_hash_set(atts, SVN_WC__ENTRY_ATTR_CONFLICT_WRK, APR_HASH_KEY_STRING,
+                 entry->conflict_wrk);
+
+  if (entry->prejfile)
+    apr_hash_set(atts, SVN_WC__ENTRY_ATTR_PREJFILE, APR_HASH_KEY_STRING,
+                 entry->prejfile);
+
+  /* Copy-related Stuff */
+  apr_hash_set(atts, SVN_WC__ENTRY_ATTR_COPIED, APR_HASH_KEY_STRING,
+               (entry->copied ? "true" : NULL));
+
+  if (SVN_IS_VALID_REVNUM(entry->copyfrom_rev))
+    apr_hash_set(atts, SVN_WC__ENTRY_ATTR_COPYFROM_REV, APR_HASH_KEY_STRING,
+                 apr_psprintf(pool, "%ld",
+                              entry->copyfrom_rev));
+
+  if (entry->copyfrom_url)
+    apr_hash_set(atts, SVN_WC__ENTRY_ATTR_COPYFROM_URL, APR_HASH_KEY_STRING,
+                 entry->copyfrom_url);
+
+  /* Deleted state */
+  apr_hash_set(atts, SVN_WC__ENTRY_ATTR_DELETED, APR_HASH_KEY_STRING,
+               (entry->deleted ? "true" : NULL));
+
+  /* Absent state */
+  apr_hash_set(atts, SVN_WC__ENTRY_ATTR_ABSENT, APR_HASH_KEY_STRING,
+               (entry->absent ? "true" : NULL));
+
+  /* Incomplete state */
+  apr_hash_set(atts, SVN_WC__ENTRY_ATTR_INCOMPLETE, APR_HASH_KEY_STRING,
+               (entry->incomplete ? "true" : NULL));
+
+  /* Timestamps */
+  if (entry->text_time)
+    {
+      apr_hash_set(atts, SVN_WC__ENTRY_ATTR_TEXT_TIME, APR_HASH_KEY_STRING,
+                   svn_time_to_cstring(entry->text_time, pool));
+    }
+  /* Note: prop_time is no longer stored in "entries", so there is no need
+     to persist it into XML either. */
+
+  /* Checksum */
+  if (entry->checksum)
+    apr_hash_set(atts, SVN_WC__ENTRY_ATTR_CHECKSUM, APR_HASH_KEY_STRING,
+                 entry->checksum);
+
+  /* Last-commit stuff */
+  if (SVN_IS_VALID_REVNUM(entry->cmt_rev))
+    apr_hash_set(atts, SVN_WC__ENTRY_ATTR_CMT_REV, APR_HASH_KEY_STRING,
+                 apr_psprintf(pool, "%ld", entry->cmt_rev));
+
+  if (entry->cmt_author)
+    apr_hash_set(atts, SVN_WC__ENTRY_ATTR_CMT_AUTHOR, APR_HASH_KEY_STRING,
+                 entry->cmt_author);
+
+  if (entry->uuid)
+    apr_hash_set(atts, SVN_WC__ENTRY_ATTR_UUID, APR_HASH_KEY_STRING,
+                 entry->uuid);
+
+  if (entry->cmt_date)
+    {
+      apr_hash_set(atts, SVN_WC__ENTRY_ATTR_CMT_DATE, APR_HASH_KEY_STRING,
+                   svn_time_to_cstring(entry->cmt_date, pool));
+    }
+
+  /* Lock token */
+  if (entry->lock_token)
+    apr_hash_set(atts, SVN_WC__ENTRY_ATTR_LOCK_TOKEN, APR_HASH_KEY_STRING,
+                 entry->lock_token);
+
+  /* Lock owner */
+  if (entry->lock_owner)
+    apr_hash_set(atts, SVN_WC__ENTRY_ATTR_LOCK_OWNER, APR_HASH_KEY_STRING,
+                 entry->lock_owner);
+
+  /* Lock comment */
+  if (entry->lock_comment)
+    apr_hash_set(atts, SVN_WC__ENTRY_ATTR_LOCK_COMMENT, APR_HASH_KEY_STRING,
+                 entry->lock_comment);
+
+  /* Lock creation date */
+  if (entry->lock_creation_date)
+    apr_hash_set(atts, SVN_WC__ENTRY_ATTR_LOCK_CREATION_DATE,
+                 APR_HASH_KEY_STRING,
+                 svn_time_to_cstring(entry->lock_creation_date, pool));
+
+  /* Has-props flag. */
+  apr_hash_set(atts, SVN_WC__ENTRY_ATTR_HAS_PROPS, APR_HASH_KEY_STRING,
+               (entry->has_props ? "true" : NULL));
+
+  /* Prop-mods. */
+  if (entry->has_prop_mods)
+    apr_hash_set(atts, SVN_WC__ENTRY_ATTR_HAS_PROP_MODS,
+                 APR_HASH_KEY_STRING, "true");
+
+  /* Cachable props. Deprecated, so do not add an attribute. */
+
+  /* Present props. */
+  if (entry->present_props
+      && *entry->present_props)
+    apr_hash_set(atts, SVN_WC__ENTRY_ATTR_PRESENT_PROPS,
+                 APR_HASH_KEY_STRING, entry->present_props);
+
+  /* NOTE: if new entries are *added* to svn_wc_entry_t, then they do not
+     have to be written here. This function is ONLY used during the "cleanup"
+     phase just before we upgrade away from an XML entries file. The old
+     logs will never attempt to modify new fields. */
+
+  /*** Now, remove stuff that can be derived through inheritance rules. ***/
+
+  /* We only want to write out 'revision' and 'url' for the
+     following things:
+     1. the current directory's "this dir" entry.
+     2. non-directory entries:
+        a. which are marked for addition (and consequently should
+           have an invalid revnum)
+        b. whose revision or url is valid and different than
+           that of the "this dir" entry.
+  */
+  if (strcmp(name, SVN_WC_ENTRY_THIS_DIR))
+    {
+      /* This is NOT the "this dir" entry */
+
+      SVN_ERR_ASSERT(strcmp(name, ".") != 0);
+          /* By golly, if this isn't recognized as the "this dir"
+             entry, and it looks like '.', we're just asking for an
+             infinite recursion to happen.  Abort! */
+
+
+
+      if (entry->kind == svn_node_dir)
         {
-          const char *relative_url;
-
-          working_node->copyfrom_repos_id = repos_id;
-          relative_url = svn_uri_is_child(repos_root, entry->copyfrom_url,
-                                          NULL);
-          if (relative_url == NULL)
-            working_node->copyfrom_repos_path = "";
-          else
-            {
-              /* copyfrom_repos_path is NOT a URI. decode into repos path.  */
-              working_node->copyfrom_repos_path =
-                svn_path_uri_decode(relative_url, scratch_pool);
-            }
-          working_node->copyfrom_revnum = entry->copyfrom_rev;
+          /* We don't write url, revision, repository root or uuid for subdir
+             entries. */
+          apr_hash_set(atts, SVN_WC__ENTRY_ATTR_REVISION, APR_HASH_KEY_STRING,
+                       NULL);
+          apr_hash_set(atts, SVN_WC__ENTRY_ATTR_URL, APR_HASH_KEY_STRING,
+                       NULL);
+          apr_hash_set(atts, SVN_WC__ENTRY_ATTR_REPOS, APR_HASH_KEY_STRING,
+                       NULL);
+          apr_hash_set(atts, SVN_WC__ENTRY_ATTR_UUID, APR_HASH_KEY_STRING,
+                       NULL);
         }
       else
         {
-          const char *parent_abspath = svn_dirent_dirname(entry_abspath,
-                                                          scratch_pool);
-          const char *op_root_abspath;
-          const char *original_repos_relpath;
-          svn_revnum_t original_revision;
-          svn_error_t *err;
-
-          /* The parent will *always* have info in the WORKING tree, since
-             we've been designated as COPIED but do not have our own
-             COPYFROM information. Therefore, our parent or a more distant
-             ancestor has that information. Grab the data.  */
-          err = svn_wc__db_scan_addition(
-                    NULL,
-                    &op_root_abspath,
-                    NULL, NULL, NULL,
-                    &original_repos_relpath, NULL, NULL, &original_revision,
-                    db,
-                    parent_abspath,
-                    scratch_pool, scratch_pool);
-
-          /* We could be reading the entries while in a transitional state
-             during an add/copy operation. The scan_addition *does* throw
-             errors sometimes. So clear anything that may come out of it,
-             and perform the copyfrom construction only when it looks like
-             we have a good/real set of return values.  */
-          svn_error_clear(err);
-
-          /* We may have been copied from a mixed-rev working copy. We need
-             to simulate additional copies around revision changes. The old
-             code could separately store the revision, but NG needs to create
-             copies at each change.  */
-          if (err == NULL
-              && op_root_abspath != NULL
-              && original_repos_relpath != NULL
-              && SVN_IS_VALID_REVNUM(original_revision)
-              /* above is valid result testing. below is the key test.  */
-              && original_revision != entry->revision)
+          /* If this is not the "this dir" entry, and the revision is
+             the same as that of the "this dir" entry, don't write out
+             the revision. */
+          if (entry->revision == this_dir->revision)
+            apr_hash_set(atts, SVN_WC__ENTRY_ATTR_REVISION,
+                         APR_HASH_KEY_STRING, NULL);
+
+          /* If this is not the "this dir" entry, and the uuid is
+             the same as that of the "this dir" entry, don't write out
+             the uuid. */
+          if (entry->uuid && this_dir->uuid)
             {
-              const char *relpath_to_entry = svn_dirent_is_child(
-                op_root_abspath, entry_abspath, NULL);
-              const char *new_copyfrom_relpath = svn_relpath_join(
-                original_repos_relpath, relpath_to_entry, scratch_pool);
-
-              working_node->copyfrom_repos_id = repos_id;
-              working_node->copyfrom_repos_path = new_copyfrom_relpath;
-              working_node->copyfrom_revnum = entry->revision;
+              if (strcmp(entry->uuid, this_dir->uuid) == 0)
+                apr_hash_set(atts, SVN_WC__ENTRY_ATTR_UUID,
+                             APR_HASH_KEY_STRING, NULL);
             }
+
+          /* If this is not the "this dir" entry, and the url is
+             trivially calculable from that of the "this dir" entry,
+             don't write out the url */
+          if (entry->url)
+            {
+              if (strcmp(entry->url,
+                         svn_path_url_add_component2(this_dir->url,
+                                                     name, pool)) == 0)
+                apr_hash_set(atts, SVN_WC__ENTRY_ATTR_URL,
+                             APR_HASH_KEY_STRING, NULL);
+            }
+
+          /* Avoid writing repository root if that's the same as this_dir. */
+          if (entry->repos && this_dir->repos
+              && strcmp(entry->repos, this_dir->repos) == 0)
+            apr_hash_set(atts, SVN_WC__ENTRY_ATTR_REPOS, APR_HASH_KEY_STRING,
+                         NULL);
         }
     }
 
-  if (entry->keep_local)
-    {
-      SVN_ERR_ASSERT(working_node != NULL);
-      SVN_ERR_ASSERT(entry->schedule == svn_wc_schedule_delete);
-      working_node->keep_local = TRUE;
-    }
-
-  if (entry->absent)
-    {
-      SVN_ERR_ASSERT(working_node == NULL);
-      SVN_ERR_ASSERT(base_node != NULL);
-      base_node->presence = svn_wc__db_status_absent;
-    }
-
-  if (entry->conflict_old)
-    {
-      actual_node = MAYBE_ALLOC(actual_node, scratch_pool);
-      actual_node->conflict_old = entry->conflict_old;
-      actual_node->conflict_new = entry->conflict_new;
-      actual_node->conflict_working = entry->conflict_wrk;
-    }
-
-  if (entry->prejfile)
-    {
-      actual_node = MAYBE_ALLOC(actual_node, scratch_pool);
-      actual_node->prop_reject = entry->prejfile;
-    }
-
-  if (entry->changelist)
-    {
-      actual_node = MAYBE_ALLOC(actual_node, scratch_pool);
-      actual_node->changelist = entry->changelist;
-    }
-
-  /* ### set the text_mod value? */
-
-  if (entry->tree_conflict_data)
-    {
-      actual_node = MAYBE_ALLOC(actual_node, scratch_pool);
-      actual_node->tree_conflict_data = entry->tree_conflict_data;
-    }
-
-  if (entry->file_external_path != NULL)
-    {
-      base_node = MAYBE_ALLOC(base_node, scratch_pool);
-    }
-
-  /* Insert the base node. */
-  if (base_node)
-    {
-      base_node->wc_id = wc_id;
-      base_node->local_relpath = local_relpath;
-      base_node->parent_relpath = parent_relpath;
-      base_node->revision = entry->revision;
-      base_node->last_mod_time = entry->text_time;
-      base_node->translated_size = entry->working_size;
-
-      if (entry->depth != svn_depth_exclude)
-        base_node->depth = entry->depth;
-      else
-        {
-          base_node->presence = svn_wc__db_status_excluded;
-          base_node->depth = svn_depth_infinity;
-        }
-
-      if (entry->deleted)
-        {
-          SVN_ERR_ASSERT(!entry->incomplete);
-
-          base_node->presence = svn_wc__db_status_not_present;
-          /* ### should be svn_node_unknown, but let's store what we have. */
-          base_node->kind = entry->kind;
-        }
-      else
-        {
-          base_node->kind = entry->kind;
-
-          if (entry->incomplete)
-            {
-              /* ### nobody should have set the presence.  */
-              SVN_ERR_ASSERT(base_node->presence == svn_wc__db_status_normal);
-              base_node->presence = svn_wc__db_status_incomplete;
-            }
-        }
-
-      if (entry->kind == svn_node_dir)
-        base_node->checksum = NULL;
-      else
-        SVN_ERR(svn_checksum_parse_hex(&base_node->checksum, svn_checksum_md5,
-                                       entry->checksum, scratch_pool));
-
-      if (repos_root)
-        {
-          base_node->repos_id = repos_id;
-
-          /* repos_relpath is NOT a URI. decode as appropriate.  */
-          if (entry->url != NULL)
-            {
-              const char *relative_url = svn_uri_is_child(repos_root,
-                                                          entry->url,
-                                                          scratch_pool);
-
-              if (relative_url == NULL)
-                base_node->repos_relpath = "";
-              else
-                base_node->repos_relpath = svn_path_uri_decode(relative_url,
-                                                               scratch_pool);
-            }
-          else
-            {
-              const char *base_path = svn_uri_is_child(repos_root,
-                                                       this_dir->url,
-                                                       scratch_pool);
-              if (base_path == NULL)
-                base_node->repos_relpath = entry->name;
-              else
-                base_node->repos_relpath =
-                  svn_dirent_join(svn_path_uri_decode(base_path, scratch_pool),
-                                  entry->name,
-                                  scratch_pool);
-            }
-        }
-
-      /* TODO: These values should always be present, if they are missing
-         during an upgrade, set a flag, and then ask the user to talk to the
-         server.
-
-         Note: cmt_rev is the distinguishing value. The others may be 0 or
-         NULL if the corresponding revprop has been deleted.  */
-      base_node->changed_rev = entry->cmt_rev;
-      base_node->changed_date = entry->cmt_date;
-      base_node->changed_author = entry->cmt_author;
-
-      SVN_ERR(insert_base_node(sdb, base_node, scratch_pool));
-
-      /* We have to insert the lock after the base node, because the node
-         must exist to lookup various bits of repos related information for
-         the abs path. */
-      if (entry->lock_token && create_locks)
-        {
-          svn_wc__db_lock_t lock;
-
-          lock.token = entry->lock_token;
-          lock.owner = entry->lock_owner;
-          lock.comment = entry->lock_comment;
-          lock.date = entry->lock_creation_date;
-
-          SVN_ERR(svn_wc__db_lock_add(db, entry_abspath, &lock, scratch_pool));
-        }
-
-      /* Now, update the file external information.
-         ### This is a hack!  */
-      if (entry->file_external_path)
-        {
-          svn_sqlite__stmt_t *stmt;
-          const char *str;
-
-          SVN_ERR(svn_wc__serialize_file_external(&str,
-                                                  entry->file_external_path,
-                                                  &entry->file_external_peg_rev,
-                                                  &entry->file_external_rev,
-                                                  scratch_pool));
-
-          SVN_ERR(svn_sqlite__get_statement(&stmt, sdb,
-                                            STMT_UPDATE_FILE_EXTERNAL));
-          SVN_ERR(svn_sqlite__bindf(stmt, "iss",
-                                    (apr_uint64_t)1 /* wc_id */,
-                                    entry->name,
-                                    str));
-          SVN_ERR(svn_sqlite__step_done(stmt));
-        }
-    }
-
-  /* Insert the working node. */
-  if (working_node)
-    {
-      working_node->wc_id = wc_id;
-      working_node->local_relpath = local_relpath;
-      working_node->parent_relpath = parent_relpath;
-      working_node->changed_rev = SVN_INVALID_REVNUM;
-      working_node->last_mod_time = entry->text_time;
-      working_node->translated_size = entry->working_size;
-
-      if (entry->depth != svn_depth_exclude)
-        working_node->depth = entry->depth;
-      else
-        {
-          working_node->presence = svn_wc__db_status_excluded;
-          working_node->depth = svn_depth_infinity;
-        }
-
-      if (entry->kind == svn_node_dir)
-        working_node->checksum = NULL;
-      else
-        SVN_ERR(svn_checksum_parse_hex(&working_node->checksum,
-                                       svn_checksum_md5,
-                                       entry->checksum, scratch_pool));
-
-      if (entry->schedule == svn_wc_schedule_delete)
-        {
-          if (entry->incomplete)
-            {
-              /* A transition from a schedule-delete state to incomplete
-                 is most likely caused by svn_wc_remove_from_revision_control.
-                 By setting this node's presence to 'incomplete', we will
-                 lose the scheduling information, but this directory is
-                 being deleted (by the logs) ... we won't need the state.  */
-              working_node->presence = svn_wc__db_status_incomplete;
-            }
-          else
-            {
-              /* If the entry is part of a COPIED (not REPLACED) subtree,
-                 then the deletion is referring to the WORKING node, not
-                 the BASE node. */
-              if (entry->copied
-                  || (this_dir->copied
-                      && this_dir->schedule == svn_wc_schedule_add))
-                working_node->presence = svn_wc__db_status_not_present;
-              else
-                working_node->presence = svn_wc__db_status_base_deleted;
-            }
-
-          /* ### should be svn_node_unknown, but let's store what we have. */
-          working_node->kind = entry->kind;
-        }
-      else
-        {
-          /* presence == normal  */
-          working_node->kind = entry->kind;
-
-          if (entry->incomplete)
-            {
-              /* We shouldn't be overwriting another status.  */
-              SVN_ERR_ASSERT(working_node->presence
-                             == svn_wc__db_status_normal);
-              working_node->presence = svn_wc__db_status_incomplete;
-            }
-        }
-
-      /* These should generally be unset for added and deleted files,
-         and contain whatever information we have for copied files. Let's
-         just store whatever we have.
-
-         Note: cmt_rev is the distinguishing value. The others may be 0 or
-         NULL if the corresponding revprop has been deleted.  */
-      working_node->changed_rev = entry->cmt_rev;
-      working_node->changed_date = entry->cmt_date;
-      working_node->changed_author = entry->cmt_author;
-
-      SVN_ERR(insert_working_node(sdb, working_node, scratch_pool));
-    }
-
-  /* Insert the actual node. */
-  if (actual_node || always_create_actual)
-    {
-      actual_node = MAYBE_ALLOC(actual_node, scratch_pool);
-
-      actual_node->wc_id = wc_id;
-      actual_node->local_relpath = local_relpath;
-      actual_node->parent_relpath = parent_relpath;
-
-      SVN_ERR(insert_actual_node(sdb, actual_node, scratch_pool));
-    }
+  /* Append the entry onto the accumulating string. */
+  svn_xml_make_open_tag_hash(output,
+                             pool,
+                             svn_xml_self_closing,
+                             SVN_WC__ENTRIES_ENTRY,
+                             atts);
 
   return SVN_NO_ERROR;
 }
 
-struct entries_write_baton
-{
-  svn_wc__db_t *db;
-  apr_int64_t repos_id;
-  apr_int64_t wc_id;
-  const char *local_abspath;
-  apr_hash_t *entries;
-};
-
-/* Writes entries inside a sqlite transaction
-   Implements svn_sqlite__transaction_callback_t. */
+/* Construct an entries file from the ENTRIES hash in XML format in a
+   newly allocated stringbuf and return it in *OUTPUT.  Allocate the
+   result in POOL.  THIS_DIR is the this_dir entry in ENTRIES.  */
 static svn_error_t *
-entries_write_new_cb(void *baton,
-                     svn_sqlite__db_t *sdb,
-                     apr_pool_t *scratch_pool)
-{
-  struct entries_write_baton *ewb = baton;
-  svn_wc__db_t *db = ewb->db;
-  const char *local_abspath = ewb->local_abspath;
+write_entries_xml(svn_stringbuf_t **output,
+                  apr_hash_t *entries,
+                  const svn_wc_entry_t *this_dir,
+                  apr_pool_t *pool)
+{
+  apr_hash_index_t *hi;
+  apr_pool_t *subpool = svn_pool_create(pool);
+
+  svn_xml_make_header(output, pool);
+  svn_xml_make_open_tag(output, pool, svn_xml_normal,
+                        SVN_WC__ENTRIES_TOPLEVEL,
+                        "xmlns",
+                        SVN_XML_NAMESPACE,
+                        NULL);
+
+  /* Write out "this dir" */
+  SVN_ERR(write_entry_xml(output, this_dir, SVN_WC_ENTRY_THIS_DIR,
+                          this_dir, pool));
+
+  for (hi = apr_hash_first(pool, entries); hi; hi = apr_hash_next(hi))
+    {
+      const void *key;
+      void *val;
+      const svn_wc_entry_t *this_entry;
+
+      svn_pool_clear(subpool);
+
+      /* Get the entry and make sure its attributes are up-to-date. */
+      apr_hash_this(hi, &key, NULL, &val);
+      this_entry = val;
+
+      /* Don't rewrite the "this dir" entry! */
+      if (strcmp(key, SVN_WC_ENTRY_THIS_DIR) == 0)
+        continue;
+
+      /* Append the entry to output */
+      SVN_ERR(write_entry_xml(output, this_entry, key, this_dir, subpool));
+    }
+
+  svn_xml_make_close_tag(output, pool, SVN_WC__ENTRIES_TOPLEVEL);
+
+  svn_pool_destroy(subpool);
+
+  return SVN_NO_ERROR;
+}
+
+svn_error_t *
+svn_wc__entries_write(apr_hash_t *entries,
+                      svn_wc_adm_access_t *adm_access,
+                      apr_pool_t *pool)
+{
+  svn_error_t *err = SVN_NO_ERROR;
+  svn_stringbuf_t *bigstr = NULL;
+  svn_stream_t *stream;
+  const char *temp_file_path;
+  apr_hash_index_t *hi;
   const svn_wc_entry_t *this_dir;
-  apr_hash_index_t *hi;
-  apr_pool_t *iterpool = svn_pool_create(scratch_pool);
-  const char *repos_root;
+  apr_size_t len;
+
+  SVN_ERR(svn_wc__adm_write_check(adm_access, pool));
 
   /* Get a copy of the "this dir" entry for comparison purposes. */
-  this_dir = apr_hash_get(ewb->entries, SVN_WC_ENTRY_THIS_DIR,
+  this_dir = apr_hash_get(entries, SVN_WC_ENTRY_THIS_DIR,
                           APR_HASH_KEY_STRING);
 
   /* If there is no "this dir" entry, something is wrong. */
   if (! this_dir)
     return svn_error_createf(SVN_ERR_ENTRY_NOT_FOUND, NULL,
                              _("No default entry in directory '%s'"),
-                             svn_dirent_local_style(local_abspath,
-                                                    iterpool));
-  repos_root = this_dir->repos;
-
-  /* Write out "this dir" */
-  SVN_ERR(write_entry(db, sdb, ewb->wc_id, ewb->repos_id, repos_root,
-                      this_dir, SVN_WC_ENTRY_THIS_DIR, local_abspath,
-                      this_dir, FALSE, FALSE, iterpool));
-
-  for (hi = apr_hash_first(scratch_pool, ewb->entries); hi;
-       hi = apr_hash_next(hi))
-    {
-      const char *name = svn__apr_hash_index_key(hi);
-      const svn_wc_entry_t *this_entry = svn__apr_hash_index_val(hi);
-      const char *child_abspath;
-
-      svn_pool_clear(iterpool);
-
-      /* Don't rewrite the "this dir" entry! */
-      if (strcmp(name, SVN_WC_ENTRY_THIS_DIR) == 0)
-        continue;
-
-      /* Write the entry. Pass TRUE for create locks, because we still
-         use this function for upgrading old working copies. */
-      child_abspath = svn_dirent_join(local_abspath, name, iterpool);
-      SVN_ERR(write_entry(db, sdb, ewb->wc_id, ewb->repos_id, repos_root,
-                          this_entry, name, child_abspath, this_dir,
-                          FALSE, TRUE,
-                          iterpool));
-    }
-
-  svn_pool_destroy(iterpool);
-  return SVN_NO_ERROR;
-}
-
-
-svn_error_t *
-svn_wc__write_upgraded_entries(svn_wc__db_t *db,
-                               svn_sqlite__db_t *sdb,
-                               apr_int64_t repos_id,
-                               apr_int64_t wc_id,
-                               const char *local_abspath,
-                               apr_hash_t *entries,
-                               apr_pool_t *scratch_pool)
-{
-  struct entries_write_baton ewb;
-
-  ewb.db = db;
-  ewb.repos_id = repos_id;
-  ewb.wc_id = wc_id;
-  ewb.local_abspath = local_abspath;
-  ewb.entries = entries;
-
-  /* Run this operation in a transaction to speed up SQLite.
-     See http://www.sqlite.org/faq.html#q19 for more details */
-  return svn_error_return(
-      svn_sqlite__with_transaction(sdb, entries_write_new_cb, &ewb,
-                                   scratch_pool));
-}
-
-struct write_one_entry_baton
-{
-  svn_wc__db_t *db;
-  const char *local_abspath;
-  const svn_wc_entry_t *this_dir;
-  const svn_wc_entry_t *this_entry;
-};
-
-/* Rewrites a single entry inside a sqlite transaction
-   Implements svn_sqlite__transaction_callback_t. */
-static svn_error_t *
-write_one_entry_cb(void *baton,
-                   svn_sqlite__db_t *sdb,
-                   apr_pool_t *scratch_pool)
-{
-  struct write_one_entry_baton *woeb = baton;
-  svn_wc__db_t *db = woeb->db;
-  const char *local_abspath = woeb->local_abspath;
-  const svn_wc_entry_t *this_dir = woeb->this_dir;
-  const svn_wc_entry_t *this_entry = woeb->this_entry;
-  const char *this_abspath = svn_dirent_join(local_abspath, this_entry->name,
-                                             scratch_pool);
-  const void *base_props = NULL;
-  const void *working_props = NULL;
-  const void *actual_props = NULL;
-  apr_size_t base_prop_len;
-  apr_size_t working_prop_len;
-  apr_size_t actual_prop_len;
-  apr_hash_t *dav_cache;
-  const svn_checksum_t *base_checksum;
-  svn_sqlite__stmt_t *stmt;
-  const char *repos_root;
-  apr_int64_t repos_id;
-  apr_int64_t wc_id;
-  svn_error_t *err;
-  svn_boolean_t got_row;
-
-  SVN_ERR_ASSERT(this_dir && this_entry);
-
-  /* Get the repos ID. */
-  if (this_dir->uuid != NULL)
-    {
-      /* ### does this need to be done on a per-entry basis instead of
-         ### the per-directory way we do it now?  me thinks yes...
-         ###
-         ### when do we harvest repository entries which no longer have
-         ### any members?  */
-      SVN_ERR(svn_wc__db_repos_ensure(&repos_id, db, local_abspath,
-                                      this_dir->repos, this_dir->uuid,
-                                      scratch_pool));
-      repos_root = this_dir->repos;
+                             svn_path_local_style
+                             (svn_wc_adm_access_path(adm_access), pool));
+
+  /* Open entries file for writing.  It's important we don't use APR_EXCL
+   * here.  Consider what happens if a log file is interrupted, it may
+   * leave a .svn/tmp/entries file behind.  Then when cleanup reruns the
+   * log file, and it attempts to modify the entries file, APR_EXCL would
+   * cause an error that prevents cleanup running.  We don't use log file
+   * tags such as SVN_WC__LOG_MV to move entries files so any existing file
+   * is not "valuable".
+   */
+  SVN_ERR(svn_wc__open_adm_writable(&stream,
+                                    &temp_file_path,
+                                    svn_wc_adm_access_path(adm_access),
+                                    SVN_WC__ADM_ENTRIES,
+                                    pool, pool));
+
+  if (svn_wc__adm_wc_format(adm_access) > SVN_WC__XML_ENTRIES_VERSION)
+    {
+      apr_pool_t *iterpool = svn_pool_create(pool);
+
+      bigstr = svn_stringbuf_createf(pool, "%d\n",
+                                     svn_wc__adm_wc_format(adm_access));
+
+      /* Write out "this dir" */
+      SVN_ERR(write_entry(bigstr, this_dir, SVN_WC_ENTRY_THIS_DIR,
+                          this_dir, pool));
+
+      for (hi = apr_hash_first(pool, entries); hi; hi = apr_hash_next(hi))
+        {
+          const void *key;
+          void *val;
+          const svn_wc_entry_t *this_entry;
+
+          svn_pool_clear(iterpool);
+
+          /* Get the entry and make sure its attributes are up-to-date. */
+          apr_hash_this(hi, &key, NULL, &val);
+          this_entry = val;
+
+          /* Don't rewrite the "this dir" entry! */
+          if (strcmp(key, SVN_WC_ENTRY_THIS_DIR) == 0)
+            continue;
+
+          /* Append the entry to BIGSTR */
+          SVN_ERR(write_entry(bigstr, this_entry, key, this_dir, iterpool));
+        }
+
+      svn_pool_destroy(iterpool);
     }
   else
-    {
-      repos_id = 0;
-      repos_root = NULL;
-    }
-
-  SVN_ERR(fetch_wc_id(&wc_id, sdb));
-
-  /* Before we nuke all the nodes, we need to get a few values */
-
-  /* The dav cache is not in STMT_SELECT_BASE_NODE */
-  err = svn_wc__db_base_get_dav_cache(&dav_cache, db, this_abspath,
-                                      scratch_pool, scratch_pool);
-  if (err)
-    {
-      if (err->apr_err != SVN_ERR_WC_PATH_NOT_FOUND)
-        return svn_error_return(err);
-      svn_error_clear(err); /* No BASE record */
-      dav_cache = NULL;
-    }
-
-  SVN_ERR(svn_sqlite__get_statement(&stmt, sdb, STMT_SELECT_BASE_NODE));
-  SVN_ERR(svn_sqlite__bindf(stmt, "is", wc_id, this_entry->name));
-  SVN_ERR(svn_sqlite__step(&got_row, stmt));
-  if (got_row)
-    {
-      base_props = svn_sqlite__column_blob(stmt, 13, &base_prop_len,
-                                           scratch_pool);
-
-      err = svn_sqlite__column_checksum(&base_checksum, stmt, 5, scratch_pool);
-      /* ### SVN_EXPERIMENTAL_PRISTINE:
-         base_checksum is originally MD-5 but will later be SHA-1.  The
-         base_checksum is not yet handled by this function. */
-
-      SVN_ERR(svn_error_compose_create(err, svn_sqlite__reset(stmt)));
-    }
-  else
-    SVN_ERR(svn_sqlite__reset(stmt));
-
-  SVN_ERR(svn_sqlite__get_statement(&stmt, sdb, STMT_SELECT_WORKING_NODE));
-  SVN_ERR(svn_sqlite__bindf(stmt, "is", wc_id, this_entry->name));
-  SVN_ERR(svn_sqlite__step(&got_row, stmt));
-  if (got_row)
-    {
-      /* No need to store the working checksum, that is stored in the entry */
-      working_props = svn_sqlite__column_blob(stmt, 15, &working_prop_len,
-                                              scratch_pool);
-    }
-  SVN_ERR(svn_sqlite__reset(stmt));
-
-  SVN_ERR(svn_sqlite__get_statement(&stmt, sdb, STMT_SELECT_ACTUAL_NODE));
-  SVN_ERR(svn_sqlite__bindf(stmt, "is", wc_id, this_entry->name));
-  SVN_ERR(svn_sqlite__step(&got_row, stmt));
-  if (got_row)
-    {
-      actual_props = svn_sqlite__column_blob(stmt, 6, &actual_prop_len,
-                                             scratch_pool);
-    }
-  SVN_ERR(svn_sqlite__reset(stmt));
-
-  /* Remove the WORKING, BASE and ACTUAL nodes for this entry */
-  SVN_ERR(svn_sqlite__get_statement(&stmt, sdb, STMT_DELETE_WORKING_NODE));
-  SVN_ERR(svn_sqlite__bindf(stmt, "is", wc_id, this_entry->name));
-  SVN_ERR(svn_sqlite__step_done(stmt));
-  SVN_ERR(svn_sqlite__get_statement(&stmt, sdb, STMT_DELETE_BASE_NODE));
-  SVN_ERR(svn_sqlite__bindf(stmt, "is", wc_id, this_entry->name));
-  SVN_ERR(svn_sqlite__step_done(stmt));
-  SVN_ERR(svn_sqlite__get_statement(&stmt, sdb, STMT_DELETE_ACTUAL_NODE));
-  SVN_ERR(svn_sqlite__bindf(stmt, "is", wc_id, this_entry->name));
-  SVN_ERR(svn_sqlite__step_done(stmt));
-
-  SVN_ERR(write_entry(db, sdb, wc_id, repos_id, repos_root, this_entry,
-                      this_entry->name, this_abspath, this_dir,
-                      actual_props != NULL, FALSE, scratch_pool));
-
-  if (dav_cache)
-    SVN_ERR(svn_wc__db_base_set_dav_cache(db, this_abspath, dav_cache,
-                                          scratch_pool));
-
-  if (base_props)
-    {
-      SVN_ERR(svn_sqlite__get_statement(&stmt, sdb, STMT_UPDATE_BASE_PROPS));
-      SVN_ERR(svn_sqlite__bindf(stmt, "isb", wc_id, this_entry->name,
-                                base_props, base_prop_len));
-      SVN_ERR(svn_sqlite__step_done(stmt));
-    }
-
-  if (working_props)
-    {
-      SVN_ERR(svn_sqlite__get_statement(&stmt, sdb,
-                                        STMT_UPDATE_WORKING_PROPS));
-      SVN_ERR(svn_sqlite__bindf(stmt, "isb", wc_id, this_entry->name,
-                                working_props, working_prop_len));
-      SVN_ERR(svn_sqlite__step_done(stmt));
-    }
-
-  if (actual_props)
-    {
-      SVN_ERR(svn_sqlite__get_statement(&stmt, sdb,
-                                        STMT_UPDATE_ACTUAL_PROPS));
-      SVN_ERR(svn_sqlite__bindf(stmt, "isb", wc_id, this_entry->name,
-                                actual_props, actual_prop_len));
-      SVN_ERR(svn_sqlite__step_done(stmt));
-    }
-
-  /* TODO: Update base checksum if needed */
-  return SVN_NO_ERROR;
-}
-
-/* */
-static svn_error_t *
-write_one_entry(svn_wc__db_t *db,
-                const char *local_abspath,
-                const svn_wc_entry_t *this_dir,
-                const svn_wc_entry_t *this_entry,
-                apr_pool_t *scratch_pool)
-{
-  struct write_one_entry_baton woeb;
-  svn_sqlite__db_t *sdb;
-
-  /* ### need the SDB so we can jam rows directly into it.  */
-  SVN_ERR(svn_wc__db_temp_borrow_sdb(&sdb, db, local_abspath,
-                                     svn_wc__db_openmode_readwrite,
-                                     scratch_pool));
-  woeb.db = db;
-  woeb.local_abspath = local_abspath;
-  woeb.this_dir = this_dir;
-  woeb.this_entry = this_entry;
-
-  /* Run this operation in a transaction to speed up SQLite.
-     See http://www.sqlite.org/faq.html#q19 for more details */
-  return svn_error_return(
-      svn_sqlite__with_transaction(sdb, write_one_entry_cb, &woeb,
-                                   scratch_pool));
-}
-
-
-
-/* Update the entry CUR_ENTRY, according to the combination of
-   entry data found in ENTRY and masked by MODIFY_FLAGS.
-   The requested changes will be folded (merged) into
-   the entry's existing state.
-   Also cleanups meaningless fields combinations.
-
-   PARENT_ENTRY must be passed, in order to grab certain "default" values.
-
-   POOL will be used to allocate memory referenced by ENTRIES.
+    /* This is needed during cleanup of a not yet upgraded WC. */
+    SVN_ERR(write_entries_xml(&bigstr, entries, this_dir, pool));
+
+  len = bigstr->len;
+  SVN_ERR_W(svn_stream_write(stream, bigstr->data, &len),
+            apr_psprintf(pool,
+                         _("Error writing to '%s'"),
+                         svn_path_local_style
+                         (svn_wc_adm_access_path(adm_access), pool)));
+
+  err = svn_wc__close_adm_stream(stream, temp_file_path,
+                                 svn_wc_adm_access_path(adm_access),
+                                 SVN_WC__ADM_ENTRIES, pool);
+
+  svn_wc__adm_access_set_entries(adm_access, TRUE, entries);
+  svn_wc__adm_access_set_entries(adm_access, FALSE, NULL);
+
+  return err;
+}
+
+
+/* Update an entry NAME in ENTRIES, according to the combination of
+   entry data found in ENTRY and masked by MODIFY_FLAGS. If the entry
+   already exists, the requested changes will be folded (merged) into
+   the entry's existing state.  If the entry doesn't exist, the entry
+   will be created with exactly those properties described by the set
+   of changes. Also cleanups meaningless fields combinations.
+
+   The SVN_WC__ENTRY_MODIFY_FORCE flag is ignored.
+
+   POOL may be used to allocate memory referenced by ENTRIES.
  */
 static svn_error_t *
-fold_entry(svn_wc_entry_t *cur_entry,
+fold_entry(apr_hash_t *entries,
            const char *name,
-           int modify_flags,
+           apr_uint64_t modify_flags,
            const svn_wc_entry_t *entry,
-           const svn_wc_entry_t *parent_entry,
            apr_pool_t *pool)
 {
-  SVN_ERR_ASSERT(cur_entry != NULL);
+  svn_wc_entry_t *cur_entry
+    = apr_hash_get(entries, name, APR_HASH_KEY_STRING);
+
   SVN_ERR_ASSERT(name != NULL);
-  SVN_ERR_ASSERT(entry != NULL);
+
+  if (! cur_entry)
+    cur_entry = alloc_entry(pool);
 
   /* Name (just a safeguard here, really) */
   if (! cur_entry->name)
@@ -2910,11 +2233,17 @@
   if (modify_flags & SVN_WC__ENTRY_MODIFY_URL)
     cur_entry->url = entry->url ? apr_pstrdup(pool, entry->url) : NULL;
 
+  /* Repository root */
+  if (modify_flags & SVN_WC__ENTRY_MODIFY_REPOS)
+    cur_entry->repos = entry->repos ? apr_pstrdup(pool, entry->repos) : NULL;
+
   /* Kind */
   if (modify_flags & SVN_WC__ENTRY_MODIFY_KIND)
     cur_entry->kind = entry->kind;
 
-  /* Schedule: handled by caller.  */
+  /* Schedule */
+  if (modify_flags & SVN_WC__ENTRY_MODIFY_SCHEDULE)
+    cur_entry->schedule = entry->schedule;
 
   /* Checksum */
   if (modify_flags & SVN_WC__ENTRY_MODIFY_CHECKSUM)
@@ -2942,7 +2271,13 @@
   if (modify_flags & SVN_WC__ENTRY_MODIFY_ABSENT)
     cur_entry->absent = entry->absent;
 
-  /* text_time, prop_time no longer passed to entry_modify()  */
+  /* Incomplete state */
+  if (modify_flags & SVN_WC__ENTRY_MODIFY_INCOMPLETE)
+    cur_entry->incomplete = entry->incomplete;
+
+  /* Text/prop modification times */
+  if (modify_flags & SVN_WC__ENTRY_MODIFY_TEXT_TIME)
+    cur_entry->text_time = entry->text_time;
 
   /* Conflict stuff */
   if (modify_flags & SVN_WC__ENTRY_MODIFY_CONFLICT_OLD)
@@ -2965,26 +2300,88 @@
       ? apr_pstrdup(pool, entry->prejfile)
                           : NULL;
 
-  /* Last-commit flags are no longer passed to entry_modify() */
-
-  /* LOCK flags are no longer passed to entry_modify().  */
-
-  /* changelist is no longer modified with this function.  */
-
-  /* has-props, prop-mods, cachable-props, and present-props are deprecated,
-     so we do not copy them. */
-
-  /* keep_local is no longer modified with this function */
+  /* Last-commit stuff */
+  if (modify_flags & SVN_WC__ENTRY_MODIFY_CMT_REV)
+    cur_entry->cmt_rev = entry->cmt_rev;
+
+  if (modify_flags & SVN_WC__ENTRY_MODIFY_CMT_DATE)
+    cur_entry->cmt_date = entry->cmt_date;
+
+  if (modify_flags & SVN_WC__ENTRY_MODIFY_CMT_AUTHOR)
+    cur_entry->cmt_author = entry->cmt_author
+      ? apr_pstrdup(pool, entry->cmt_author)
+                            : NULL;
+
+  if (modify_flags & SVN_WC__ENTRY_MODIFY_UUID)
+    cur_entry->uuid = entry->uuid
+      ? apr_pstrdup(pool, entry->uuid)
+                            : NULL;
+
+  /* Lock token */
+  if (modify_flags & SVN_WC__ENTRY_MODIFY_LOCK_TOKEN)
+    cur_entry->lock_token = (entry->lock_token
+                             ? apr_pstrdup(pool, entry->lock_token)
+                             : NULL);
+
+  /* Lock owner */
+  if (modify_flags & SVN_WC__ENTRY_MODIFY_LOCK_OWNER)
+    cur_entry->lock_owner = (entry->lock_owner
+                             ? apr_pstrdup(pool, entry->lock_owner)
+                             : NULL);
+
+  /* Lock comment */
+  if (modify_flags & SVN_WC__ENTRY_MODIFY_LOCK_COMMENT)
+    cur_entry->lock_comment = (entry->lock_comment
+                               ? apr_pstrdup(pool, entry->lock_comment)
+                               : NULL);
+
+  /* Lock creation date */
+  if (modify_flags & SVN_WC__ENTRY_MODIFY_LOCK_CREATION_DATE)
+    cur_entry->lock_creation_date = entry->lock_creation_date;
+
+  /* Changelist */
+  if (modify_flags & SVN_WC__ENTRY_MODIFY_CHANGELIST)
+    cur_entry->changelist = (entry->changelist
+                             ? apr_pstrdup(pool, entry->changelist)
+                             : NULL);
+
+  /* has-props flag */
+  if (modify_flags & SVN_WC__ENTRY_MODIFY_HAS_PROPS)
+    cur_entry->has_props = entry->has_props;
+
+  /* prop-mods flag */
+  if (modify_flags & SVN_WC__ENTRY_MODIFY_HAS_PROP_MODS)
+    cur_entry->has_prop_mods = entry->has_prop_mods;
+
+  /* Cachable props. Deprecated, so we do not copy it. */
+
+  /* Property existence */
+  if (modify_flags & SVN_WC__ENTRY_MODIFY_PRESENT_PROPS)
+    cur_entry->present_props = (entry->present_props
+                                ? apr_pstrdup(pool, entry->present_props)
+                                : NULL);
+
+  if (modify_flags & SVN_WC__ENTRY_MODIFY_KEEP_LOCAL)
+    cur_entry->keep_local = entry->keep_local;
 
   /* Note that we don't bother to fold entry->depth, because it is
      only meaningful on the this-dir entry anyway. */
 
-  /* tree_conflict_data is never modified via entry_t.  */
+  /* Tree conflict data. */
+  if (modify_flags & SVN_WC__ENTRY_MODIFY_TREE_CONFLICT_DATA)
+    cur_entry->tree_conflict_data = entry->tree_conflict_data
+      ? apr_pstrdup(pool, entry->tree_conflict_data)
+                              : NULL;
 
   /* Absorb defaults from the parent dir, if any, unless this is a
      subdir entry. */
-  if (cur_entry->kind != svn_node_dir && parent_entry != NULL)
-    take_from_entry(parent_entry, cur_entry, pool);
+  if (cur_entry->kind != svn_node_dir)
+    {
+      svn_wc_entry_t *default_entry
+        = apr_hash_get(entries, SVN_WC_ENTRY_THIS_DIR, APR_HASH_KEY_STRING);
+      if (default_entry)
+        take_from_entry(default_entry, cur_entry, pool);
+    }
 
   /* Cleanup meaningless fields */
 
@@ -3000,18 +2397,19 @@
 
   */
   if (modify_flags & SVN_WC__ENTRY_MODIFY_SCHEDULE
-      && cur_entry->schedule == svn_wc_schedule_delete)
+      && entry->schedule == svn_wc_schedule_delete)
     {
       cur_entry->copied = FALSE;
       cur_entry->copyfrom_rev = SVN_INVALID_REVNUM;
       cur_entry->copyfrom_url = NULL;
     }
 
-  /* working_size is no longer passed to entry_modify()  */
+  if (modify_flags & SVN_WC__ENTRY_MODIFY_WORKING_SIZE)
+    cur_entry->working_size = entry->working_size;
 
   /* keep_local makes sense only when we are going to delete directory. */
   if (modify_flags & SVN_WC__ENTRY_MODIFY_SCHEDULE
-      && cur_entry->schedule != svn_wc_schedule_delete)
+      && entry->schedule != svn_wc_schedule_delete)
     {
       cur_entry->keep_local = FALSE;
     }
@@ -3027,51 +2425,74 @@
       cur_entry->file_external_rev = entry->file_external_rev;
     }
 
+  /* Make sure the entry exists in the entries hash.  Possibly it
+     already did, in which case this could have been skipped, but what
+     the heck. */
+  apr_hash_set(entries, cur_entry->name, APR_HASH_KEY_STRING, cur_entry);
+
   return SVN_NO_ERROR;
 }
 
 
-/* Our general purpose intelligence module for handling a scheduling change
-   to a single entry.
-
-   Given an ENTRY with name NAME, examine the caller's requested scheduling
-    change and the current state of the entry and its directory entry
-   THIS_DIR_ENTRY, which can be equal to ENTRY.
-
-   Determine the final schedule for the entry based on NEW_SCHEDULE and the
-   entries.
-
-   The output can be:
-    * *SKIP_SCHEDULE_CHANGE set to true, when no schedule change is necessary.
-    * Or a schedule change.
-
-   In all these cases *RESULT_SCHEDULE contains the new schedule value.
+void
+svn_wc__entry_remove(apr_hash_t *entries, const char *name)
+{
+  apr_hash_set(entries, name, APR_HASH_KEY_STRING, NULL);
+}
+
+
+/* Our general purpose intelligence module for handling a scheduling
+   change to a single entry.
+
+   Given an entryname NAME in ENTRIES, examine the caller's requested
+   scheduling change in *SCHEDULE and the current state of the entry.
+   *MODIFY_FLAGS should have the 'SCHEDULE' flag set (else do nothing) and
+   may have the 'FORCE' flag set (in which case do nothing).
+   Determine the final schedule for the entry. Output the result by doing
+   none or any or all of: delete the entry from *ENTRIES, change *SCHEDULE
+   to the new schedule, remove the 'SCHEDULE' change flag from
+   *MODIFY_FLAGS.
+
+   POOL is used for local allocations only, calling this function does not
+   use POOL to allocate any memory referenced by ENTRIES.
  */
 static svn_error_t *
-fold_scheduling(svn_boolean_t *skip_schedule_change,
-                svn_wc_schedule_t *result_schedule,
-                const svn_wc_entry_t *this_dir_entry,
-                const svn_wc_entry_t *entry,
-                svn_wc_schedule_t new_schedule,
-                const char *name)
-{
-  SVN_ERR_ASSERT(this_dir_entry);
-  SVN_ERR_ASSERT(new_schedule != svn_wc_schedule_replace);
-
-  *skip_schedule_change = FALSE;
-  *result_schedule = new_schedule;
+fold_scheduling(apr_hash_t *entries,
+                const char *name,
+                apr_uint64_t *modify_flags,
+                svn_wc_schedule_t *schedule,
+                apr_pool_t *pool)
+{
+  svn_wc_entry_t *entry, *this_dir_entry;
+
+  /* If we're not supposed to be bothering with this anyway...return. */
+  if (! (*modify_flags & SVN_WC__ENTRY_MODIFY_SCHEDULE))
+    return SVN_NO_ERROR;
+
+  /* Get the current entry */
+  entry = apr_hash_get(entries, name, APR_HASH_KEY_STRING);
+
+  /* If we're not merging in changes, the requested schedule is the final
+     schedule. */
+  if (*modify_flags & SVN_WC__ENTRY_MODIFY_FORCE)
+    return SVN_NO_ERROR;
 
   /* The only operation valid on an item not already in revision
      control is addition. */
-  if (entry == NULL)
-    {
-      if (new_schedule == svn_wc_schedule_add)
+  if (! entry)
+    {
+      if (*schedule == svn_wc_schedule_add)
         return SVN_NO_ERROR;
-
-      return svn_error_createf(SVN_ERR_WC_SCHEDULE_CONFLICT, NULL,
-                               _("'%s' is not under version control"),
-                               name);
-    }
+      else
+        return
+          svn_error_createf(SVN_ERR_WC_SCHEDULE_CONFLICT, NULL,
+                            _("'%s' is not under version control"),
+                            name);
+    }
+
+  /* Get the default entry */
+  this_dir_entry = apr_hash_get(entries, SVN_WC_ENTRY_THIS_DIR,
+                                APR_HASH_KEY_STRING);
 
   /* At this point, we know the following things:
 
@@ -3089,272 +2510,241 @@
   if ((entry != this_dir_entry)
       && (this_dir_entry->schedule == svn_wc_schedule_delete))
     {
-      if (new_schedule == svn_wc_schedule_add)
+      if (*schedule == svn_wc_schedule_add)
         return
           svn_error_createf(SVN_ERR_WC_SCHEDULE_CONFLICT, NULL,
                             _("Can't add '%s' to deleted directory; "
                               "try undeleting its parent directory first"),
                             name);
-    }
-
-  if (entry->absent && (new_schedule == svn_wc_schedule_add))
-    {
-      return svn_error_createf(SVN_ERR_WC_SCHEDULE_CONFLICT, NULL,
-                               _("'%s' is marked as absent, so it cannot "
-                                 "be scheduled for addition"),
-                               name);
-    }
-
-  if (entry->schedule == svn_wc_schedule_normal
-      && new_schedule == svn_wc_schedule_add
-      && !entry->deleted)
-    {
-      /* You can't add something that's already been added to
-         revision control... unless it's got a 'deleted' state */
-      return svn_error_createf(SVN_ERR_WC_SCHEDULE_CONFLICT, NULL,
-                               _("Entry '%s' is already under version "
-                                 "control"),
-                               name);
-    }
-
-  if (entry->schedule == svn_wc_schedule_normal)
-    {
-      if (new_schedule == svn_wc_schedule_normal)
+      if (*schedule == svn_wc_schedule_replace)
+        return
+          svn_error_createf(SVN_ERR_WC_SCHEDULE_CONFLICT, NULL,
+                            _("Can't replace '%s' in deleted directory; "
+                              "try undeleting its parent directory first"),
+                            name);
+    }
+
+  if (entry->absent && (*schedule == svn_wc_schedule_add))
+    {
+      return svn_error_createf
+        (SVN_ERR_WC_SCHEDULE_CONFLICT, NULL,
+         _("'%s' is marked as absent, so it cannot be scheduled for addition"),
+         name);
+    }
+
+  switch (entry->schedule)
+    {
+    case svn_wc_schedule_normal:
+      switch (*schedule)
         {
-          /* No-op case.  */
-          *skip_schedule_change = TRUE;
+        case svn_wc_schedule_normal:
+          /* Normal is a trivial no-op case. Reset the
+             schedule modification bit and move along. */
+          *modify_flags &= ~SVN_WC__ENTRY_MODIFY_SCHEDULE;
+          return SVN_NO_ERROR;
+
+
+        case svn_wc_schedule_delete:
+        case svn_wc_schedule_replace:
+          /* These are all good. */
+          return SVN_NO_ERROR;
+
+
+        case svn_wc_schedule_add:
+          /* You can't add something that's already been added to
+             revision control... unless it's got a 'deleted' state */
+          if (! entry->deleted)
+            return
+              svn_error_createf
+              (SVN_ERR_WC_SCHEDULE_CONFLICT, NULL,
+               _("Entry '%s' is already under version control"), name);
         }
-    }
-  else if (entry->schedule == svn_wc_schedule_add)
-    {
-      if (new_schedule == svn_wc_schedule_normal
-          || new_schedule == svn_wc_schedule_add)
+      break;
+
+    case svn_wc_schedule_add:
+      switch (*schedule)
         {
-          /* These are both no-op cases.  Normal is obvious, as is add.
-
-             ### Neither case is obvious: above, we throw an error if
-             ### already versioned, so why not here too?
-          */
-          *skip_schedule_change = TRUE;
+        case svn_wc_schedule_normal:
+        case svn_wc_schedule_add:
+        case svn_wc_schedule_replace:
+          /* These are all no-op cases.  Normal is obvious, as is add.
+               ### The 'add' case is not obvious: above, we throw an error if
+               ### already versioned, so why not here too?
+             Replace on an entry marked for addition breaks down to
+             (add + (delete + add)), which resolves to just (add), and
+             since this entry is already marked with (add), this too
+             is a no-op. */
+          *modify_flags &= ~SVN_WC__ENTRY_MODIFY_SCHEDULE;
+          return SVN_NO_ERROR;
+
+
+        case svn_wc_schedule_delete:
+          /* Not-yet-versioned item being deleted.  If the original
+             entry was not marked as "deleted", then remove the entry.
+             Else, return the entry to a 'normal' state, preserving
+               ### What does it mean for an entry be schedule-add and
+               ### deleted at once, and why change schedule to normal?
+             the "deleted" flag.  Check that we are not trying to
+             remove the SVN_WC_ENTRY_THIS_DIR entry as that would
+             leave the entries file in an invalid state. */
+          SVN_ERR_ASSERT(entry != this_dir_entry);
+          if (! entry->deleted)
+            apr_hash_set(entries, name, APR_HASH_KEY_STRING, NULL);
+          else
+            *schedule = svn_wc_schedule_normal;
+          return SVN_NO_ERROR;
         }
-      else if (new_schedule == svn_wc_schedule_delete)
+      break;
+
+    case svn_wc_schedule_delete:
+      switch (*schedule)
         {
-          /* This is deleting a node added over the top of a not-present
-             (DELETED=true) node. Return it to the not-present state.  */
-          /* ### not trying to delete the directory, and this is a
-             ### not-present node. (otherwise, caller handles this case)  */
-          SVN_ERR_ASSERT(entry != this_dir_entry);
-          SVN_ERR_ASSERT(entry->deleted);
-
-          *result_schedule = svn_wc_schedule_normal;
-        }
-    }
-  else if (entry->schedule == svn_wc_schedule_delete)
-    {
-      if (new_schedule == svn_wc_schedule_normal)
-        {
+        case svn_wc_schedule_normal:
           /* Reverting a delete results in normal */
-        }
-      else if (new_schedule == svn_wc_schedule_delete)
-        {
-          /* This is a no-op case  */
-          *skip_schedule_change = TRUE;
-        }
-      else if (new_schedule == svn_wc_schedule_add)
-        {
+          return SVN_NO_ERROR;
+
+        case svn_wc_schedule_delete:
+          /* These are no-op cases. */
+          *modify_flags &= ~SVN_WC__ENTRY_MODIFY_SCHEDULE;
+          return SVN_NO_ERROR;
+
+
+        case svn_wc_schedule_add:
           /* Re-adding an entry marked for deletion?  This is really a
              replace operation. */
-          *result_schedule = svn_wc_schedule_replace;
+          *schedule = svn_wc_schedule_replace;
+          return SVN_NO_ERROR;
+
+
+        case svn_wc_schedule_replace:
+          /* Replacing an item marked for deletion breaks down to
+             (delete + (delete + add)), which might deserve a warning,
+             but whatever. */
+          return SVN_NO_ERROR;
+
         }
-    }
-  else
-    {
-      /* Only possible state left.  */
-      SVN_ERR_ASSERT(entry->schedule == svn_wc_schedule_replace);
-
-      if (new_schedule == svn_wc_schedule_normal)
+      break;
+
+    case svn_wc_schedule_replace:
+      switch (*schedule)
         {
-          /* Reverting replacements results in normal  */
-        }
-      else if (new_schedule == svn_wc_schedule_add)
-        {
+        case svn_wc_schedule_normal:
+          /* Reverting replacements results normal. */
+          return SVN_NO_ERROR;
+
+        case svn_wc_schedule_add:
           /* Adding a to-be-replaced entry breaks down to ((delete +
              add) + add) which might deserve a warning, but we'll just
              no-op it. */
-          *skip_schedule_change = TRUE;
-        }
-      else if (new_schedule == svn_wc_schedule_delete)
-        {
+        case svn_wc_schedule_replace:
+          /* Replacing a to-be-replaced entry breaks down to ((delete
+             + add) + (delete + add)), which is insane!  Make up your
+             friggin' mind, dude! :-)  Well, we'll no-op this one,
+             too. */
+          *modify_flags &= ~SVN_WC__ENTRY_MODIFY_SCHEDULE;
+          return SVN_NO_ERROR;
+
+
+        case svn_wc_schedule_delete:
           /* Deleting a to-be-replaced entry breaks down to ((delete +
              add) + delete) which resolves to a flat deletion. */
-          *result_schedule = svn_wc_schedule_delete;
+          *schedule = svn_wc_schedule_delete;
+          return SVN_NO_ERROR;
+
         }
-    }
-
+      break;
+
+    default:
+      return
+        svn_error_createf
+        (SVN_ERR_WC_SCHEDULE_CONFLICT, NULL,
+         _("Entry '%s' has illegal schedule"), name);
+    }
   return SVN_NO_ERROR;
 }
 
 
 
-static svn_error_t *
-entry_modify(svn_wc__db_t *db,
-             const char *local_abspath,
-             svn_node_kind_t kind,
-             svn_boolean_t parent_stub,
-             const svn_wc_entry_t *entry_mods,
-             int modify_flags,
-             apr_pool_t *scratch_pool)
-{
-  apr_pool_t *subpool = svn_pool_create(scratch_pool);
-  svn_error_t *err;
-  svn_wc_adm_access_t *adm_access;
-  const char *adm_abspath;
-  const char *name;
-  const svn_wc_entry_t *parent_entry;
-  svn_wc_entry_t *cur_entry;
-  svn_wc_schedule_t new_schedule;
-
-  SVN_ERR_ASSERT(entry_mods);
-
-  SVN_ERR(get_entry_access_info(&adm_abspath, &name, db, local_abspath,
-                                kind, parent_stub, subpool, subpool));
-
-  /* Load ADM_ABSPATH's whole entries file:
-     Is there an existing access baton for this path?  */
-  adm_access = svn_wc__adm_retrieve_internal2(db, adm_abspath, subpool);
-  if (adm_access != NULL)
-    {
-      /* Are we allowed to write to this admin area?  */
-      SVN_ERR(svn_wc__write_check(db, svn_wc__adm_access_abspath(adm_access),
-                                  subpool));
-
-      /* Zap any cached entries. We're about to change them.  */
-      svn_wc__adm_access_set_entries(adm_access, NULL);
-    }
-  /* ### else: should we have some kind of write check here?  */
-
-  /* Cast our non-const CUR_ENTRY appropriately. It will be allocated for
-     us in SUB_POOL, so we actually know it is modifiable.  */
-  SVN_ERR(read_entry_pair(&parent_entry, (const svn_wc_entry_t **)&cur_entry,
-                          db, adm_abspath, name, subpool, subpool));
+svn_error_t *
+svn_wc__entry_modify(svn_wc_adm_access_t *adm_access,
+                     const char *name,
+                     svn_wc_entry_t *entry,
+                     apr_uint64_t modify_flags,
+                     svn_boolean_t do_sync,
+                     apr_pool_t *pool)
+{
+  apr_hash_t *entries, *entries_nohidden;
+  svn_boolean_t entry_was_deleted_p = FALSE;
+
+  SVN_ERR_ASSERT(entry);
+
+  /* Load ADM_ACCESS's whole entries file. */
+  SVN_ERR(svn_wc_entries_read(&entries, adm_access, TRUE, pool));
+  SVN_ERR(svn_wc_entries_read(&entries_nohidden, adm_access, FALSE, pool));
+
+  /* Ensure that NAME is valid. */
+  if (name == NULL)
+    name = SVN_WC_ENTRY_THIS_DIR;
 
   if (modify_flags & SVN_WC__ENTRY_MODIFY_SCHEDULE)
     {
-      new_schedule = entry_mods->schedule;
-
-      /* We may just want to force the scheduling change in. Otherwise,
-         call our special function to fold the change in.  */
-      if (!(modify_flags & SVN_WC__ENTRY_MODIFY_FORCE))
+      svn_wc_entry_t *entry_before, *entry_after;
+      apr_uint64_t orig_modify_flags = modify_flags;
+      svn_wc_schedule_t orig_schedule = entry->schedule;
+
+      /* Keep a copy of the unmodified entry on hand. */
+      entry_before = apr_hash_get(entries, name, APR_HASH_KEY_STRING);
+
+      /* If scheduling changes were made, we have a special routine to
+         manage those modifications. */
+      SVN_ERR(fold_scheduling(entries, name, &modify_flags,
+                              &entry->schedule, pool));
+
+      /* Do a bit of self-testing. The "folding" algorithm should do the
+       * same whether we give it the normal entries or all entries including
+       * "deleted" ones. Check that it does. */
+      /* Note: This pointer-comparison will always be true unless
+       * undocumented implementation details are in play, so it's not
+       * necessarily saying the contents of the two hashes differ. So this
+       * check may be invoked redundantly, but that is harmless. */
+      if (entries != entries_nohidden)
         {
-          svn_boolean_t skip_schedule_change;
-
-          /* ### adm_ops.c is the only code that attempts to transition to
-             ### schedule_replace, but it uses FORCE.  */
-          SVN_ERR_ASSERT(entry_mods->schedule != svn_wc_schedule_replace);
-
-          /* If we are deleting a node that has been added, then simply
-             remove the entry. Do NOT do this for an add over a not-present
-             BASE node (the DELETED flag).  */
-          if (entry_mods->schedule == svn_wc_schedule_delete
-              && cur_entry != NULL
-              && cur_entry->schedule == svn_wc_schedule_add
-              && !cur_entry->deleted)
-            {
-              SVN_ERR(svn_wc__db_temp_op_remove_entry(db, local_abspath,
-                                                      subpool));
-              svn_pool_destroy(subpool);
-              return SVN_NO_ERROR;
-            }
-
-          /* If scheduling changes were made, we have a special routine to
-             manage those modifications. */
-          SVN_ERR(fold_scheduling(&skip_schedule_change,
-                                  &new_schedule,
-                                  parent_entry,
-                                  cur_entry,
-                                  entry_mods->schedule,
-                                  name));
-
-          if (skip_schedule_change)
-            modify_flags &= ~SVN_WC__ENTRY_MODIFY_SCHEDULE;
+          SVN_ERR(fold_scheduling(entries_nohidden, name, &orig_modify_flags,
+                                  &orig_schedule, pool));
+
+          /* Make certain that both folding operations had the same
+             result. */
+          SVN_ERR_ASSERT(orig_modify_flags == modify_flags);
+          SVN_ERR_ASSERT(orig_schedule == entry->schedule);
         }
-    }
-
-  /* Yay! Our "modify" function can actually "create". Bleah.  */
-  if (cur_entry == NULL)
-    cur_entry = alloc_entry(subpool);
-
-  /* Fold in the changes, and write them out.  */
-  if (modify_flags & SVN_WC__ENTRY_MODIFY_SCHEDULE)
-    cur_entry->schedule = new_schedule;
-  SVN_ERR(fold_entry(cur_entry, name, modify_flags, entry_mods, parent_entry,
-                     subpool));
-
-  err = write_one_entry(db, adm_abspath,
-                        parent_entry,
-                        cur_entry,
-                        subpool);
-
-  svn_pool_destroy(subpool); /* Close wc.db handles */
-
-  return svn_error_return(err);
-}
-
-
-svn_error_t *
-svn_wc__entry_modify(svn_wc__db_t *db,
-                     const char *local_abspath,
-                     svn_node_kind_t kind,
-                     const svn_wc_entry_t *entry,
-                     int modify_flags,
-                     apr_pool_t *scratch_pool)
-{
-  return svn_error_return(entry_modify(db, local_abspath, kind, FALSE,
-                                       entry, modify_flags, scratch_pool));
-}
-
-
-svn_error_t *
-svn_wc__entry_modify_stub(svn_wc__db_t *db,
-                          const char *local_abspath,
-                          const svn_wc_entry_t *entry,
-                          int modify_flags,
-                          apr_pool_t *scratch_pool)
-{
-  SVN_ERR_ASSERT((modify_flags & ~(
-                    /* from adm_ops.c  */
-                    SVN_WC__ENTRY_MODIFY_SCHEDULE
-                    | SVN_WC__ENTRY_MODIFY_KIND
-                    | SVN_WC__ENTRY_MODIFY_REVISION
-                    | SVN_WC__ENTRY_MODIFY_COPYFROM_URL
-                    | SVN_WC__ENTRY_MODIFY_COPYFROM_REV
-                    | SVN_WC__ENTRY_MODIFY_COPIED
-                    | SVN_WC__ENTRY_MODIFY_CHECKSUM
-
-                    /* from entries.c  */
-                    | SVN_WC__ENTRY_MODIFY_URL
-                    | SVN_WC__ENTRY_MODIFY_REVISION
-
-                    | SVN_WC__ENTRY_MODIFY_DELETED
-                    | SVN_WC__ENTRY_MODIFY_SCHEDULE
-                    | SVN_WC__ENTRY_MODIFY_FORCE
-
-                    /* from update_editor.c  */
-                    | SVN_WC__ENTRY_MODIFY_KIND
-                    | SVN_WC__ENTRY_MODIFY_DELETED
-                    | SVN_WC__ENTRY_MODIFY_ABSENT
-                    | SVN_WC__ENTRY_MODIFY_SCHEDULE
-                    | SVN_WC__ENTRY_MODIFY_FORCE
-
-                    /* from workqueue.c  */
-                    | SVN_WC__ENTRY_MODIFY_COPIED
-                    | SVN_WC__ENTRY_MODIFY_COPYFROM_URL
-                    | SVN_WC__ENTRY_MODIFY_COPYFROM_REV
-                    | SVN_WC__ENTRY_MODIFY_SCHEDULE
-                                   )) == 0);
-  return svn_error_return(entry_modify(db, local_abspath,
-                                       svn_node_dir, TRUE,
-                                       entry, modify_flags, scratch_pool));
+
+      /* Special case:  fold_state_changes() may have actually REMOVED
+         the entry in question!  If so, don't try to fold_entry, as
+         this will just recreate the entry again. */
+      entry_after = apr_hash_get(entries, name, APR_HASH_KEY_STRING);
+
+      /* Note if this entry was deleted above so we don't accidentally
+         re-add it in the following steps. */
+      if (entry_before && (! entry_after))
+        entry_was_deleted_p = TRUE;
+    }
+
+  /* If the entry wasn't just removed from the entries hash, fold the
+     changes into the entry. */
+  if (! entry_was_deleted_p)
+    {
+      SVN_ERR(fold_entry(entries, name, modify_flags, entry,
+                         svn_wc_adm_access_pool(adm_access)));
+      if (entries != entries_nohidden)
+        SVN_ERR(fold_entry(entries_nohidden, name, modify_flags, entry,
+                           svn_wc_adm_access_pool(adm_access)));
+    }
+
+  /* Sync changes to disk. */
+  if (do_sync)
+    SVN_ERR(svn_wc__entries_write(entries, adm_access, pool));
+
+  return SVN_NO_ERROR;
 }
 
 
@@ -3398,11 +2788,11 @@
   if (entry->changelist)
     dupentry->changelist = apr_pstrdup(pool, entry->changelist);
 
-  /* NOTE: we do not dup cachable_props or present_props since they
-     are deprecated. Use "" to indicate "nothing cachable or cached". */
-  dupentry->cachable_props = "";
-  dupentry->present_props = "";
-
+  /* NOTE: we do not dup cachable_props since it is deprecated. */
+  dupentry->cachable_props = SVN_WC__CACHABLE_PROPS;
+
+  if (entry->present_props)
+    dupentry->present_props = apr_pstrdup(pool, entry->present_props);
   if (entry->tree_conflict_data)
     dupentry->tree_conflict_data = apr_pstrdup(pool,
                                                entry->tree_conflict_data);
@@ -3414,27 +2804,66 @@
 
 
 svn_error_t *
-svn_wc__tweak_entry(svn_wc__db_t *db,
-                    const char *local_abspath,
-                    svn_node_kind_t kind,
-                    svn_boolean_t parent_stub,
+svn_wc__tweak_entry(apr_hash_t *entries,
+                    const char *name,
                     const char *new_url,
+                    const char *repos,
                     svn_revnum_t new_rev,
                     svn_boolean_t allow_removal,
-                    apr_pool_t *scratch_pool)
-{
-  const svn_wc_entry_t *entry;
-  svn_wc_entry_t tmp_entry;
-  int modify_flags = 0;
-
-  SVN_ERR(svn_wc__get_entry(&entry, db, local_abspath, FALSE, kind,
-                            parent_stub, scratch_pool, scratch_pool));
+                    svn_boolean_t *write_required,
+                    apr_pool_t *pool)
+{
+  svn_wc_entry_t *entry;
+
+  entry = apr_hash_get(entries, name, APR_HASH_KEY_STRING);
+  if (! entry)
+    return svn_error_createf(SVN_ERR_ENTRY_NOT_FOUND, NULL,
+                             _("No such entry: '%s'"), name);
 
   if (new_url != NULL
       && (! entry->url || strcmp(new_url, entry->url)))
     {
-      modify_flags |= SVN_WC__ENTRY_MODIFY_URL;
-      tmp_entry.url = new_url;
+      *write_required = TRUE;
+      entry->url = apr_pstrdup(pool, new_url);
+    }
+
+  if (repos != NULL
+      && (! entry->repos || strcmp(repos, entry->repos))
+      && entry->url
+      && svn_path_is_ancestor(repos, entry->url))
+    {
+      svn_boolean_t set_repos = TRUE;
+
+      /* Setting the repository root on THIS_DIR will make files in this
+         directory inherit that property.  So to not make the WC corrupt,
+         we have to make sure that the repos root is valid for such entries as
+         well.  Note that this shouldn't happen in normal circumstances. */
+      if (strcmp(entry->name, SVN_WC_ENTRY_THIS_DIR) == 0)
+        {
+          apr_hash_index_t *hi;
+          for (hi = apr_hash_first(pool, entries); hi;
+               hi = apr_hash_next(hi))
+            {
+              void *value;
+              const svn_wc_entry_t *child_entry;
+
+              apr_hash_this(hi, NULL, NULL, &value);
+              child_entry = value;
+
+              if (! child_entry->repos && child_entry->url
+                  && ! svn_path_is_ancestor(repos, child_entry->url))
+                {
+                  set_repos = FALSE;
+                  break;
+                }
+            }
+        }
+
+      if (set_repos)
+        {
+          *write_required = TRUE;
+          entry->repos = apr_pstrdup(pool, repos);
+        }
     }
 
   if ((SVN_IS_VALID_REVNUM(new_rev))
@@ -3443,8 +2872,8 @@
       && (entry->copied != TRUE)
       && (entry->revision != new_rev))
     {
-      modify_flags |= SVN_WC__ENTRY_MODIFY_REVISION;
-      tmp_entry.revision = new_rev;
+      *write_required = TRUE;
+      entry->revision = new_rev;
     }
 
   /* As long as this function is only called as a helper to
@@ -3465,25 +2894,79 @@
   if (allow_removal
       && (entry->deleted || (entry->absent && entry->revision != new_rev)))
     {
-      SVN_ERR(svn_wc__db_temp_op_remove_entry(db, local_abspath,
-                                              scratch_pool));
-    }
-  else if (modify_flags)
-    {
-      if (entry->kind == svn_node_dir && parent_stub)
-        SVN_ERR(svn_wc__entry_modify_stub(db, local_abspath,
-                                          &tmp_entry, modify_flags,
-                                          scratch_pool));
-      else
-        SVN_ERR(svn_wc__entry_modify(db, local_abspath, entry->kind,
-                                     &tmp_entry, modify_flags, scratch_pool));
+      *write_required = TRUE;
+      apr_hash_set(entries, name, APR_HASH_KEY_STRING, NULL);
     }
 
   return SVN_NO_ERROR;
 }
 
 
+
++
+/*** Initialization of the entries file. ***/
+
+svn_error_t *
+svn_wc__entries_init(const char *path,
+                     const char *uuid,
+                     const char *url,
+                     const char *repos,
+                     svn_revnum_t initial_rev,
+                     svn_depth_t depth,
+                     apr_pool_t *pool)
+{
+  svn_stream_t *stream;
+  const char *temp_file_path;
+  svn_stringbuf_t *accum = svn_stringbuf_createf(pool, "%d\n",
+                                                 SVN_WC__VERSION);
+  svn_wc_entry_t *entry = alloc_entry(pool);
+  apr_size_t len;
+
+  SVN_ERR_ASSERT(! repos || svn_path_is_ancestor(repos, url));
+  SVN_ERR_ASSERT(depth == svn_depth_empty
+                 || depth == svn_depth_files
+                 || depth == svn_depth_immediates
+                 || depth == svn_depth_infinity);
+
+  /* Create the entries file, which must not exist prior to this. */
+  SVN_ERR(svn_wc__open_adm_writable(&stream, &temp_file_path,
+                                    path, SVN_WC__ADM_ENTRIES, pool, pool));
+
+  /* Add an entry for the dir itself.  The directory has no name.  It
+     might have a UUID, but otherwise only the revision and default
+     ancestry are present as XML attributes, and possibly an
+     'incomplete' flag if the revnum is > 0. */
+
+  entry->kind = svn_node_dir;
+  entry->url = url;
+  entry->revision = initial_rev;
+  entry->uuid = uuid;
+  entry->repos = repos;
+  entry->depth = depth;
+  if (initial_rev > 0)
+    entry->incomplete = TRUE;
+
+  SVN_ERR(write_entry(accum, entry, SVN_WC_ENTRY_THIS_DIR, entry, pool));
+
+  len = accum->len;
+  SVN_ERR_W(svn_stream_write(stream, accum->data, &len),
+            apr_psprintf(pool,
+                         _("Error writing entries file for '%s'"),
+                         svn_path_local_style(path, pool)));
+
+  /* Now we have a `entries' file with exactly one entry, an entry
+     for this dir.  Close the file and sync it up. */
+  return svn_wc__close_adm_stream(stream, temp_file_path, path,
+                                  SVN_WC__ADM_ENTRIES, pool);
+}
+
+
+/*--------------------------------------------------------------- */
++
 /*** Generic Entry Walker */
+
 
 /* A recursive entry-walker, helper for svn_wc_walk_entries3().
  *
@@ -3512,13 +2995,10 @@
   apr_hash_t *entries;
   apr_hash_index_t *hi;
   svn_wc_entry_t *dot_entry;
-  svn_error_t *err;
-  svn_wc__db_t *db = svn_wc__adm_get_db(adm_access);
-
-  err = svn_wc_entries_read(&entries, adm_access, show_hidden, pool);
-
-  if (err)
-    SVN_ERR(walk_callbacks->handle_error(dirpath, err, walk_baton, pool));
+
+  SVN_ERR(walk_callbacks->handle_error
+          (dirpath, svn_wc_entries_read(&entries, adm_access, show_hidden,
+                                        pool), walk_baton, pool));
 
   /* As promised, always return the '.' entry first. */
   dot_entry = apr_hash_get(entries, SVN_WC_ENTRY_THIS_DIR,
@@ -3527,19 +3007,17 @@
     return walk_callbacks->handle_error
       (dirpath, svn_error_createf(SVN_ERR_ENTRY_NOT_FOUND, NULL,
                                   _("Directory '%s' has no THIS_DIR entry"),
-                                  svn_dirent_local_style(dirpath, pool)),
+                                  svn_path_local_style(dirpath, pool)),
        walk_baton, pool);
 
   /* Call the "found entry" callback for this directory as a "this dir"
-   * entry. Note that if this directory has been reached by recursion, this
+   * entry. Note that if this directory has been reached by recusrion, this
    * is the second visit as it will already have been visited once as a
    * child entry of its parent. */
-
-  err = walk_callbacks->found_entry(dirpath, dot_entry, walk_baton, subpool);
-
-
-  if(err)
-    SVN_ERR(walk_callbacks->handle_error(dirpath, err, walk_baton, pool));
+  SVN_ERR(walk_callbacks->handle_error
+          (dirpath,
+           walk_callbacks->found_entry(dirpath, dot_entry, walk_baton, pool),
+           walk_baton, pool));
 
   if (depth == svn_depth_empty)
     return SVN_NO_ERROR;
@@ -3547,11 +3025,10 @@
   /* Loop over each of the other entries. */
   for (hi = apr_hash_first(pool, entries); hi; hi = apr_hash_next(hi))
     {
-      const char *name = svn__apr_hash_index_key(hi);
-      const svn_wc_entry_t *current_entry = svn__apr_hash_index_val(hi);
+      const void *key;
+      void *val;
+      const svn_wc_entry_t *current_entry;
       const char *entrypath;
-      const char *entry_abspath;
-      svn_boolean_t hidden;
 
       svn_pool_clear(subpool);
 
@@ -3559,30 +3036,30 @@
       if (cancel_func)
         SVN_ERR(cancel_func(cancel_baton));
 
+      apr_hash_this(hi, &key, NULL, &val);
+      current_entry = val;
+
       /* Skip the "this dir" entry. */
       if (strcmp(current_entry->name, SVN_WC_ENTRY_THIS_DIR) == 0)
         continue;
 
-      entrypath = svn_dirent_join(dirpath, name, subpool);
-      SVN_ERR(svn_wc__entry_is_hidden(&hidden, current_entry));
-      SVN_ERR(svn_dirent_get_absolute(&entry_abspath, entrypath, subpool));
+      entrypath = svn_path_join(dirpath, key, subpool);
 
       /* Call the "found entry" callback for this entry. (For a directory,
        * this is the first visit: as a child.) */
       if (current_entry->kind == svn_node_file
           || depth >= svn_depth_immediates)
         {
-          err = walk_callbacks->found_entry(entrypath, current_entry,
-                                            walk_baton, subpool);
-
-          if (err)
-            SVN_ERR(walk_callbacks->handle_error(entrypath, err,
-                                                 walk_baton, pool));
+          SVN_ERR(walk_callbacks->handle_error
+                  (entrypath,
+                   walk_callbacks->found_entry(entrypath, current_entry,
+                                               walk_baton, subpool),
+                   walk_baton, pool));
         }
 
       /* Recurse into this entry if appropriate. */
       if (current_entry->kind == svn_node_dir
-          && !hidden
+          && !entry_is_hidden(current_entry)
           && depth >= svn_depth_immediates)
         {
           svn_wc_adm_access_t *entry_access;
@@ -3591,8 +3068,11 @@
           if (depth == svn_depth_immediates)
             depth_below_here = svn_depth_empty;
 
-          entry_access = svn_wc__adm_retrieve_internal2(db, entry_abspath,
-                                                        subpool);
+          SVN_ERR(walk_callbacks->handle_error
+                  (entrypath,
+                   svn_wc_adm_retrieve(&entry_access, adm_access, entrypath,
+                                       subpool),
+                   walk_baton, pool));
 
           if (entry_access)
             SVN_ERR(walker_helper(entrypath, entry_access,
@@ -3613,9 +3093,7 @@
                                      void *walk_baton,
                                      apr_pool_t *pool)
 {
-  /* Note: don't trace this. We don't want to insert a false "stack frame"
-     onto an error generated elsewhere.  */
-  return svn_error_return(err);
+  return err;
 }
 
 
@@ -3625,150 +3103,302 @@
                      svn_wc_adm_access_t *adm_access,
                      const svn_wc_entry_callbacks2_t *walk_callbacks,
                      void *walk_baton,
-                     svn_depth_t walk_depth,
+                     svn_depth_t depth,
                      svn_boolean_t show_hidden,
                      svn_cancel_func_t cancel_func,
                      void *cancel_baton,
                      apr_pool_t *pool)
 {
-  const char *local_abspath;
-  svn_wc__db_t *db = svn_wc__adm_get_db(adm_access);
-  svn_error_t *err;
-  svn_wc__db_kind_t kind;
-  svn_depth_t depth;
-
-  SVN_ERR(svn_dirent_get_absolute(&local_abspath, path, pool));
-  err = svn_wc__db_read_info(NULL, &kind, NULL,
-                             NULL, NULL, NULL,
-                             NULL, NULL, NULL,
-                             NULL, &depth,
-                             NULL, NULL, NULL, NULL,
-                             NULL, NULL, NULL, NULL,
-                             NULL, NULL, NULL, NULL, NULL,
-                             db, local_abspath,
-                             pool, pool);
-  if (err)
-    {
-      if (err->apr_err != SVN_ERR_WC_PATH_NOT_FOUND)
-        return svn_error_return(err);
-      /* Remap into SVN_ERR_UNVERSIONED_RESOURCE.  */
-      svn_error_clear(err);
-      return walk_callbacks->handle_error(
-        path, svn_error_createf(SVN_ERR_UNVERSIONED_RESOURCE, NULL,
-                                _("'%s' is not under version control"),
-                                svn_dirent_local_style(local_abspath, pool)),
-        walk_baton, pool);
-    }
-
-  if (kind == svn_wc__db_kind_file || depth == svn_depth_exclude)
-    {
-      const svn_wc_entry_t *entry;
-
-      /* ### we should stop passing out entry structures.
-         ###
-         ### we should not call handle_error for an error the *callback*
-         ###   gave us. let it deal with the problem before returning.  */
-
-      if (!show_hidden)
+  const svn_wc_entry_t *entry;
+
+  SVN_ERR(svn_wc_entry(&entry, path, adm_access, show_hidden, pool));
+
+  if (! entry)
+    return walk_callbacks->handle_error
+      (path, svn_error_createf(SVN_ERR_UNVERSIONED_RESOURCE, NULL,
+                               _("'%s' is not under version control"),
+                               svn_path_local_style(path, pool)),
+       walk_baton, pool);
+
+  if (entry->kind == svn_node_file || entry->depth == svn_depth_exclude)
+    return walk_callbacks->handle_error
+      (path, walk_callbacks->found_entry(path, entry, walk_baton, pool),
+       walk_baton, pool);
+
+  else if (entry->kind == svn_node_dir)
+    return walker_helper(path, adm_access, walk_callbacks, walk_baton,
+                         depth, show_hidden, cancel_func, cancel_baton, pool);
+
+  else
+    return walk_callbacks->handle_error
+      (path, svn_error_createf(SVN_ERR_NODE_UNKNOWN_KIND, NULL,
+                               _("'%s' has an unrecognized node kind"),
+                               svn_path_local_style(path, pool)),
+       walk_baton, pool);
+}
+
+
+/* A baton for use with visit_tc_too_callbacks. */
+typedef struct visit_tc_too_baton_t
+  {
+    svn_wc_adm_access_t *adm_access;
+    const svn_wc_entry_callbacks2_t *callbacks;
+    void *baton;
+    const char *target;
+    svn_depth_t depth;
+  } visit_tc_too_baton_t;
+
+/* An svn_wc_entry_callbacks2_t callback function.
+ *
+ * Call the user's "found entry" callback
+ * WALK_BATON->callbacks->found_entry(), passing it PATH, ENTRY and
+ * WALK_BATON->baton. Then call it once for each unversioned tree-conflicted
+ * child of this entry, passing it the child path, a null "entry", and
+ * WALK_BATON->baton. WALK_BATON is of type (visit_tc_too_baton_t *).
+ */
+static svn_error_t *
+visit_tc_too_found_entry(const char *path,
+                         const svn_wc_entry_t *entry,
+                         void *walk_baton,
+                         apr_pool_t *pool)
+{
+  struct visit_tc_too_baton_t *baton = walk_baton;
+  svn_boolean_t check_children;
+
+  /* Call the entry callback for this entry. */
+  SVN_ERR(baton->callbacks->found_entry(path, entry, baton->baton, pool));
+
+  if (entry->kind != svn_node_dir || entry_is_hidden(entry))
+    return SVN_NO_ERROR;
+
+  /* If this is a directory, we may need to also visit any unversioned
+   * children that are tree conflict victims. However, that should not
+   * happen when we've already reached the requested depth. */
+
+  switch (baton->depth){
+    case svn_depth_empty:
+      check_children = FALSE;
+      break;
+
+    /* Since svn_depth_files only visits files and this is a directory,
+     * we have to be at the target. Just verify that anyway: */
+    case svn_depth_files:
+    case svn_depth_immediates:
+      /* Check if this already *is* an immediate child, in which
+       * case we shouldn't descend further. */
+      check_children = (strcmp(baton->target, path) == 0);
+      break;
+
+    case svn_depth_infinity:
+    case svn_depth_exclude:
+    case svn_depth_unknown:
+      check_children = TRUE;
+      break;
+  };
+
+  if (check_children)
+    {
+      /* We're supposed to check the children of this directory. However,
+       * in case of svn_depth_files, don't visit directories. */
+
+      svn_wc_adm_access_t *adm_access = NULL;
+      apr_array_header_t *conflicts;
+      int i;
+
+      /* Loop through all the tree conflict victims */
+      SVN_ERR(svn_wc__read_tree_conflicts(&conflicts,
+                                          entry->tree_conflict_data, path,
+                                          pool));
+
+      if (conflicts->nelts > 0)
+        SVN_ERR(svn_wc_adm_retrieve(&adm_access, baton->adm_access, path,
+                                    pool));
+
+      for (i = 0; i < conflicts->nelts; i++)
         {
-          svn_boolean_t hidden;
-          SVN_ERR(svn_wc__db_node_hidden(&hidden, db, local_abspath, pool));
-
-          if (hidden)
+          svn_wc_conflict_description_t *conflict
+            = APR_ARRAY_IDX(conflicts, i, svn_wc_conflict_description_t *);
+          const svn_wc_entry_t *child_entry;
+
+          if ((conflict->node_kind == svn_node_dir)
+              && (baton->depth == svn_depth_files))
+            continue;
+
+          /* If this victim is not in this dir's entries ... */
+          SVN_ERR(svn_wc_entry(&child_entry, conflict->path, adm_access,
+                               TRUE, pool));
+          if (!child_entry || child_entry->deleted)
             {
-              /* The fool asked to walk a "hidden" node. Report the node as
-                 unversioned.
-
-                 ### this is incorrect behavior. see depth_test 36. the walk
-                 ### API will be revamped to avoid entry structures. we should
-                 ### be able to solve the problem with the new API. (since we
-                 ### shouldn't return a hidden entry here)  */
-              return walk_callbacks->handle_error(
-                               path, svn_error_createf(
-                                  SVN_ERR_UNVERSIONED_RESOURCE, NULL,
-                                  _("'%s' is not under version control"),
-                                  svn_dirent_local_style(local_abspath, pool)),
-                               walk_baton, pool);
+              /* Found an unversioned tree conflict victim. Call the "found
+               * entry" callback with a null "entry" parameter. */
+              SVN_ERR(baton->callbacks->found_entry(conflict->path, NULL,
+                                                    baton->baton, pool));
             }
         }
-
-      SVN_ERR(svn_wc__get_entry(&entry, db, local_abspath, FALSE,
-                                svn_node_file, FALSE, pool, pool));
-
-      err = walk_callbacks->found_entry(path, entry, walk_baton, pool);
-      if (err)
-        return walk_callbacks->handle_error(path, err, walk_baton, pool);
-
+    }
+
+  return SVN_NO_ERROR;
+}
+
+/* An svn_wc_entry_callbacks2_t callback function.
+ *
+ * If the error ERR is because this PATH is an unversioned tree conflict
+ * victim, call the user's "found entry" callback
+ * WALK_BATON->callbacks->found_entry(), passing it this PATH, a null
+ * "entry" parameter, and WALK_BATON->baton. Otherwise, forward this call
+ * to the user's "handle error" callback
+ * WALK_BATON->callbacks->handle_error().
+ */
+static svn_error_t *
+visit_tc_too_error_handler(const char *path,
+                           svn_error_t *err,
+                           void *walk_baton,
+                           apr_pool_t *pool)
+{
+  struct visit_tc_too_baton_t *baton = walk_baton;
+
+  /* If this is an unversioned tree conflict victim, call the "found entry"
+   * callback. This can occur on the root node of the walk; we do not expect
+   * to reach such a node by recursion. */
+  if (err && (err->apr_err == SVN_ERR_UNVERSIONED_RESOURCE))
+    {
+      svn_wc_adm_access_t *adm_access;
+      svn_wc_conflict_description_t *conflict;
+      char *parent_path = svn_path_dirname(path, pool);
+
+      /* See if there is any tree conflict on this path. */
+      SVN_ERR(svn_wc_adm_retrieve(&adm_access, baton->adm_access, parent_path,
+                                  pool));
+      SVN_ERR(svn_wc__get_tree_conflict(&conflict, path, adm_access, pool));
+
+      /* If so, don't regard it as an error but call the "found entry"
+       * callback with a null "entry" parameter. */
+      if (conflict)
+        {
+          svn_error_clear(err);
+          err = NULL;
+
+          SVN_ERR(baton->callbacks->found_entry(conflict->path, NULL,
+                                                baton->baton, pool));
+        }
+    }
+
+  /* Call the user's error handler for this entry. */
+  return baton->callbacks->handle_error(path, err, baton->baton, pool);
+}
+
+/* Callbacks used by svn_wc_walk_entries_and_tc(). */
+static const svn_wc_entry_callbacks2_t
+visit_tc_too_callbacks =
+  {
+    visit_tc_too_found_entry,
+    visit_tc_too_error_handler
+  };
+
+svn_error_t *
+svn_wc__walk_entries_and_tc(const char *path,
+                            svn_wc_adm_access_t *adm_access,
+                            const svn_wc_entry_callbacks2_t *walk_callbacks,
+                            void *walk_baton,
+                            svn_depth_t depth,
+                            svn_cancel_func_t cancel_func,
+                            void *cancel_baton,
+                            apr_pool_t *pool)
+{
+  svn_error_t *err;
+  svn_wc_adm_access_t *path_adm_access;
+  const svn_wc_entry_t *entry;
+
+  /* If there is no adm_access, there are no nodes to visit, not even 'path'
+   * because it can't be in conflict. */
+  if (adm_access == NULL)
+    return SVN_NO_ERROR;
+
+  /* Is 'path' versioned? Set path_adm_access accordingly. */
+  /* First: Get item's adm access (meaning parent's if it's a file). */
+  err = svn_wc_adm_probe_retrieve(&path_adm_access, adm_access, path, pool);
+  if (err && err->apr_err == SVN_ERR_WC_NOT_LOCKED)
+    {
+      /* Item is unversioned and doesn't have a versioned parent so there is
+       * nothing to walk. */
+      svn_error_clear(err);
       return SVN_NO_ERROR;
     }
-
-  if (kind == svn_wc__db_kind_dir)
-    return walker_helper(path, adm_access, walk_callbacks, walk_baton,
-                         walk_depth, show_hidden, cancel_func, cancel_baton,
-                         pool);
-
-  return walk_callbacks->handle_error(
-       path, svn_error_createf(SVN_ERR_NODE_UNKNOWN_KIND, NULL,
-                               _("'%s' has an unrecognized node kind"),
-                               svn_dirent_local_style(local_abspath, pool)),
-       walk_baton, pool);
-}
-
-svn_error_t *
-svn_wc__temp_mark_missing_not_present(const char *local_abspath,
-                                      svn_wc_context_t *wc_ctx,
-                                      apr_pool_t *scratch_pool)
-{
-  svn_wc__db_status_t status;
-  svn_wc__db_kind_t kind;
-
-  SVN_ERR_ASSERT(svn_dirent_is_absolute(local_abspath));
-  SVN_ERR(svn_wc__db_read_info(&status, &kind,
-                               NULL, NULL, NULL, NULL, NULL, NULL, NULL,
-                               NULL, NULL, NULL, NULL, NULL, NULL, NULL,
-                               NULL, NULL, NULL, NULL, NULL, NULL, NULL,
-                               NULL,
-                               wc_ctx->db, local_abspath,
-                               scratch_pool, scratch_pool));
-  if (kind == svn_wc__db_kind_dir
-      && status == svn_wc__db_status_obstructed_delete)
-    {
-      svn_wc_entry_t tmp_entry;
-
-      tmp_entry.deleted = TRUE;
-      tmp_entry.schedule = svn_wc_schedule_normal;
-
-      SVN_ERR(svn_wc__entry_modify_stub(wc_ctx->db, local_abspath,
-                                        &tmp_entry,
-                                        (SVN_WC__ENTRY_MODIFY_DELETED
-                                         | SVN_WC__ENTRY_MODIFY_SCHEDULE
-                                         | SVN_WC__ENTRY_MODIFY_FORCE),
-                                        scratch_pool));
-      return SVN_NO_ERROR;
-    }
-
-  return svn_error_createf(SVN_ERR_WC_PATH_FOUND, NULL,
-                           _("Unexpectedly found '%s': "
-                             "path is marked 'missing'"),
-                           svn_dirent_local_style(local_abspath, scratch_pool));
-}
+  else if (err)
+    return err;
+  /* If we can get the item's entry then it is versioned. */
+  err = svn_wc_entry(&entry, path, path_adm_access, TRUE, pool);
+  if (err)
+    {
+      svn_error_clear(err);
+      /* Indicate that it is unversioned. */
+      entry = NULL;
+    }
+
+  /* If this path is versioned, do a tree walk, else perhaps call the
+   * "unversioned tree conflict victim" callback directly. */
+  if (entry)
+    {
+      /* Versioned, so use the regular entries walker with callbacks that
+       * make it also visit unversioned tree conflict victims. */
+      visit_tc_too_baton_t visit_tc_too_baton;
+
+      visit_tc_too_baton.adm_access = adm_access;
+      visit_tc_too_baton.callbacks = walk_callbacks;
+      visit_tc_too_baton.baton = walk_baton;
+      visit_tc_too_baton.target = path;
+      visit_tc_too_baton.depth = depth;
+
+      SVN_ERR(svn_wc_walk_entries3(path, path_adm_access,
+                                   &visit_tc_too_callbacks, &visit_tc_too_baton,
+                                   depth, TRUE /*show_hidden*/,
+                                   cancel_func, cancel_baton, pool));
+    }
+  else
+    {
+      /* Not locked, so assume unversioned. If it is a tree conflict victim,
+       * call the "found entry" callback with a null "entry" parameter. */
+      svn_wc_conflict_description_t *conflict;
+
+      SVN_ERR(svn_wc__get_tree_conflict(&conflict, path, adm_access, pool));
+      if (conflict)
+        SVN_ERR(walk_callbacks->found_entry(path, NULL, walk_baton, pool));
+    }
+
+  return SVN_NO_ERROR;
+}
+
 
 svn_error_t *
 svn_wc_mark_missing_deleted(const char *path,
                             svn_wc_adm_access_t *parent,
                             apr_pool_t *pool)
 {
-  const char *local_abspath;
-  svn_wc_context_t *wc_ctx;
-
-  SVN_ERR(svn_wc__context_create_with_db(&wc_ctx, NULL,
-                                         svn_wc__adm_get_db(parent), pool));
-
-  SVN_ERR(svn_dirent_get_absolute(&local_abspath, path, pool));
-
-  SVN_ERR(svn_wc__temp_mark_missing_not_present(local_abspath, wc_ctx, pool));
-
-  SVN_ERR(svn_wc_context_destroy(wc_ctx));
-
-  return SVN_NO_ERROR;
+  svn_node_kind_t pkind;
+
+  SVN_ERR(svn_io_check_path(path, &pkind, pool));
+
+  if (pkind == svn_node_none)
+    {
+      const char *parent_path, *bname;
+      svn_wc_adm_access_t *adm_access;
+      svn_wc_entry_t newent;
+
+      newent.deleted = TRUE;
+      newent.schedule = svn_wc_schedule_normal;
+
+      svn_path_split(path, &parent_path, &bname, pool);
+
+      SVN_ERR(svn_wc_adm_retrieve(&adm_access, parent, parent_path, pool));
+      return svn_wc__entry_modify(adm_access, bname, &newent,
+                                   (SVN_WC__ENTRY_MODIFY_DELETED
+                                    | SVN_WC__ENTRY_MODIFY_SCHEDULE
+                                    | SVN_WC__ENTRY_MODIFY_FORCE),
+                                   TRUE, /* sync right away */ pool);
+    }
+  else
+    return svn_error_createf(SVN_ERR_WC_PATH_FOUND, NULL,
+                             _("Unexpectedly found '%s': "
+                               "path is marked 'missing'"),
+                             svn_path_local_style(path, pool));
 }