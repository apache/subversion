/*
 * adm_ops.c: routines for affecting working copy administrative
 *            information.  NOTE: this code doesn't know where the adm
 *            info is actually stored.  Instead, generic handles to
 *            adm data are requested via a reference to some PATH
 *            (PATH being a regular, non-administrative directory or
 *            file in the working copy).
 *
 * ====================================================================
 *    Licensed to the Apache Software Foundation (ASF) under one
 *    or more contributor license agreements.  See the NOTICE file
 *    distributed with this work for additional information
 *    regarding copyright ownership.  The ASF licenses this file
 *    to you under the Apache License, Version 2.0 (the
 *    "License"); you may not use this file except in compliance
 *    with the License.  You may obtain a copy of the License at
 *
 *      http://www.apache.org/licenses/LICENSE-2.0
 *
 *    Unless required by applicable law or agreed to in writing,
 *    software distributed under the License is distributed on an
 *    "AS IS" BASIS, WITHOUT WARRANTIES OR CONDITIONS OF ANY
 *    KIND, either express or implied.  See the License for the
 *    specific language governing permissions and limitations
 *    under the License.
 * ====================================================================
 */



#include <string.h>

#include <apr_pools.h>
#include <apr_tables.h>
#include <apr_hash.h>
#include <apr_file_io.h>
#include <apr_time.h>
#include <apr_errno.h>

#include "svn_types.h"
#include "svn_pools.h"
#include "svn_string.h"
#include "svn_error.h"
#include "svn_dirent_uri.h"
#include "svn_path.h"
#include "svn_hash.h"
#include "svn_wc.h"
#include "svn_io.h"
#include "svn_xml.h"
#include "svn_time.h"
#include "svn_diff.h"
<<<<<<< HEAD
#include "svn_sorts.h"
=======
>>>>>>> 0213fdc3

#include "wc.h"
#include "adm_files.h"
#include "entries.h"
#include "props.h"
#include "translate.h"
#include "tree_conflicts.h"
#include "workqueue.h"

#include "svn_private_config.h"
#include "private/svn_wc_private.h"



struct svn_wc_committed_queue_t
{
  /* The pool in which ->queue is allocated. */
  apr_pool_t *pool;
  /* Mapping (const char *) local_abspath to (committed_queue_item_t *). */
  apr_hash_t *queue;
  /* Is any item in the queue marked as 'recursive'? */
  svn_boolean_t have_recursive;
};

typedef struct
{
  const char *local_abspath;
  svn_boolean_t recurse;
  svn_boolean_t no_unlock;
  svn_boolean_t keep_changelist;

  /* The pristine text checksum(s). Either or both may be present. */
  const svn_checksum_t *md5_checksum;
  const svn_checksum_t *sha1_checksum;

  apr_hash_t *new_dav_cache;
} committed_queue_item_t;


apr_pool_t *
svn_wc__get_committed_queue_pool(const struct svn_wc_committed_queue_t *queue)
{
  return queue->pool;
}



/*** Finishing updates and commits. ***/

/* Queue work items that will finish a commit of the file or directory
 * LOCAL_ABSPATH in DB:
 *   - queue the removal of any "revert-base" props and text files;
 *   - queue an update of the DB entry for this node
 *
 * ### The Pristine Store equivalent should be:
 *   - remember the old BASE_NODE and WORKING_NODE pristine text c'sums;
 *   - queue an update of the DB entry for this node (incl. updating the
 *       BASE_NODE c'sum and setting the WORKING_NODE c'sum to NULL);
 *   - queue deletion of the old pristine texts by the remembered checksums.
 *
 * CHECKSUM is the checksum of the new text base for LOCAL_ABSPATH, and must
 * be provided if there is one, else NULL. */
static svn_error_t *
process_committed_leaf(svn_wc__db_t *db,
                       const char *local_abspath,
                       svn_boolean_t via_recurse,
                       svn_revnum_t new_revnum,
                       apr_time_t new_changed_date,
                       const char *new_changed_author,
                       apr_hash_t *new_dav_cache,
                       svn_boolean_t no_unlock,
                       svn_boolean_t keep_changelist,
                       const svn_checksum_t *checksum,
                       apr_pool_t *scratch_pool)
{
  svn_wc__db_status_t status;
  svn_wc__db_kind_t kind;
  const svn_checksum_t *copied_checksum;
  const char *adm_abspath;
  const char *tmp_text_base_abspath;
  svn_revnum_t new_changed_rev = new_revnum;

  SVN_ERR_ASSERT(svn_dirent_is_absolute(local_abspath));

  SVN_ERR(svn_wc__db_read_info(&status, &kind, NULL,
                               NULL, NULL, NULL,
                               NULL, NULL, NULL,
                               NULL, NULL, &copied_checksum,
                               NULL, NULL, NULL,
                               NULL, NULL, NULL, NULL,
                               NULL, NULL, NULL, NULL, NULL,
                               db, local_abspath,
                               scratch_pool, scratch_pool));

  if (kind == svn_wc__db_kind_dir)
    adm_abspath = local_abspath;
  else
    adm_abspath = svn_dirent_dirname(local_abspath, scratch_pool);
  SVN_ERR(svn_wc__write_check(db, adm_abspath, scratch_pool));

  if (status == svn_wc__db_status_deleted
      || status == svn_wc__db_status_obstructed_delete)
    {
      return svn_error_return(svn_wc__wq_add_deletion_postcommit(
                                db, local_abspath, new_revnum, no_unlock,
                                scratch_pool));
    }

  /* ### this picks up file and symlink  */
  if (kind != svn_wc__db_kind_dir)
    {
      /* If we sent a delta (meaning: post-copy modification),
         then this file will appear in the queue and so we should have
         its checksum already. */
      if (checksum == NULL)
        {
          /* It was copied and not modified. We must have a text
             base for it. And the node should have a checksum. */
          SVN_ERR_ASSERT(copied_checksum != NULL);

          checksum = copied_checksum;

          if (via_recurse)
            {
              /* If a copied node itself is not modified, but the op_root of
                the copy is committed we have to make sure that changed_rev,
                changed_date and changed_author don't change or the working
                copy used for committing will show different last modified
                information then a clean checkout of exactly the same
                revisions. (Issue #3676) */

                svn_boolean_t props_modified;
                svn_revnum_t changed_rev;
                const char *changed_author;
                apr_time_t changed_date;

                SVN_ERR(svn_wc__db_read_info(NULL, NULL, NULL, NULL, NULL,
                                             NULL, &changed_rev, &changed_date,
                                             &changed_author, NULL, NULL, NULL,
                                             NULL, NULL, NULL, NULL, NULL,
                                             NULL, NULL, &props_modified, NULL,
                                             NULL, NULL, NULL,
                                             db, local_abspath,
                                             scratch_pool, scratch_pool));

                if (!props_modified)
                  {
                    /* Unmodified child of copy: We keep changed_rev */
                    new_changed_rev = changed_rev;
                    new_changed_date = changed_date;
                    new_changed_author = changed_author;
                  }
            }
        }
    }
  else
    {
      /* ### If we can determine that nothing below this node was changed
         ### via this commit, we should keep new_changed_rev at its old
         ### value, like how we handle files. */
    }

  /* Set TMP_TEXT_BASE_ABSPATH to NULL.  The new text base will be found in
     the pristine store by its checksum. */
  /* ### TODO: Remove this parameter. */
  tmp_text_base_abspath = NULL;

  SVN_ERR(svn_wc__wq_add_postcommit(db, local_abspath, tmp_text_base_abspath,
                                    new_revnum,
                                    new_changed_rev, new_changed_date,
                                    new_changed_author, checksum,
                                    new_dav_cache, keep_changelist, no_unlock,
                                    scratch_pool));

  return SVN_NO_ERROR;
}


svn_error_t *
svn_wc__process_committed_internal(svn_wc__db_t *db,
                                   const char *local_abspath,
                                   svn_boolean_t recurse,
                                   svn_boolean_t top_of_recurse,
                                   svn_revnum_t new_revnum,
                                   apr_time_t new_date,
                                   const char *rev_author,
                                   apr_hash_t *new_dav_cache,
                                   svn_boolean_t no_unlock,
                                   svn_boolean_t keep_changelist,
                                   const svn_checksum_t *md5_checksum,
                                   const svn_checksum_t *sha1_checksum,
                                   const svn_wc_committed_queue_t *queue,
                                   apr_pool_t *scratch_pool)
{
  svn_wc__db_kind_t kind;

  SVN_ERR(svn_wc__db_read_kind(&kind, db, local_abspath, TRUE, scratch_pool));

  SVN_ERR(process_committed_leaf(db, local_abspath, !top_of_recurse,
                                 new_revnum, new_date, rev_author,
                                 new_dav_cache,
                                 no_unlock, keep_changelist,
                                 sha1_checksum,
                                 scratch_pool));

  if (recurse && kind == svn_wc__db_kind_dir)
    {
      const apr_array_header_t *children;
      apr_pool_t *iterpool = svn_pool_create(scratch_pool);
      int i;

      /* Run the log. It might delete this node, leaving us nothing
         more to do.  */
      SVN_ERR(svn_wc__wq_run(db, local_abspath, NULL, NULL, iterpool));
      SVN_ERR(svn_wc__db_read_kind(&kind, db, local_abspath, TRUE, iterpool));
      if (kind == svn_wc__db_kind_unknown)
        return SVN_NO_ERROR;  /* it got deleted!  */

      /* Read PATH's entries;  this is the absolute path. */
      SVN_ERR(svn_wc__db_read_children(&children, db, local_abspath,
                                       scratch_pool, iterpool));

      /* Recursively loop over all children. */
      for (i = 0; i < children->nelts; i++)
        {
          const char *name = APR_ARRAY_IDX(children, i, const char *);
          const char *this_abspath;
          svn_wc__db_status_t status;

          svn_pool_clear(iterpool);

          this_abspath = svn_dirent_join(local_abspath, name, iterpool);

          SVN_ERR(svn_wc__db_read_info(&status, &kind, NULL,
                                       NULL, NULL, NULL,
                                       NULL, NULL, NULL,
                                       NULL, NULL, NULL,
                                       NULL, NULL, NULL,
                                       NULL, NULL, NULL, NULL,
                                       NULL, NULL, NULL, NULL, NULL,
                                       db, this_abspath,
                                       iterpool, iterpool));

          /* We come to this branch since we have committed a copied tree.
             svn_depth_exclude is possible in this situation. So check and
             skip */
          if (status == svn_wc__db_status_excluded)
            continue;

          md5_checksum = NULL;
          sha1_checksum = NULL;
          if (kind != svn_wc__db_kind_dir)
            {
              /* Suppress log creation for deleted entries in a replaced
                 directory.  By the time any log we create here is run,
                 those entries will already have been removed (as a result
                 of running the log for the replaced directory that was
                 created at the start of this function). */
              if (status == svn_wc__db_status_deleted
                  || status == svn_wc__db_status_obstructed_delete)
                {
                  svn_boolean_t replaced;

                  SVN_ERR(svn_wc__internal_is_replaced(&replaced,
                                                       db, local_abspath,
                                                       iterpool));
                  if (replaced)
                    continue;
                }

              if (queue != NULL)
                {
                  const committed_queue_item_t *cqi
                    = apr_hash_get(queue->queue, this_abspath,
                                   APR_HASH_KEY_STRING);

                  if (cqi != NULL)
                    {
                      md5_checksum = cqi->md5_checksum;
                      sha1_checksum = cqi->sha1_checksum;
                    }
                }
            }

          /* Recurse.  Pass NULL for NEW_DAV_CACHE, because the
             ones present in the current call are only applicable to
             this one committed item. */
          SVN_ERR(svn_wc__process_committed_internal(db, this_abspath,
                                                     TRUE /* recurse */,
                                                     FALSE,
                                                     new_revnum, new_date,
                                                     rev_author,
                                                     NULL,
                                                     TRUE /* no_unlock */,
                                                     keep_changelist,
                                                     md5_checksum,
                                                     sha1_checksum,
                                                     queue, iterpool));

          if (kind == svn_wc__db_kind_dir)
            SVN_ERR(svn_wc__wq_run(db, this_abspath, NULL, NULL, iterpool));
        }

      svn_pool_destroy(iterpool);
   }

  return SVN_NO_ERROR;
}


apr_hash_t *
svn_wc__prop_array_to_hash(const apr_array_header_t *props,
                           apr_pool_t *result_pool)
{
  int i;
  apr_hash_t *prophash;

  if (props == NULL || props->nelts == 0)
    return NULL;

  prophash = apr_hash_make(result_pool);

  for (i = 0; i < props->nelts; i++)
    {
      const svn_prop_t *prop = APR_ARRAY_IDX(props, i, const svn_prop_t *);
      if (prop->value != NULL)
        apr_hash_set(prophash, prop->name, APR_HASH_KEY_STRING, prop->value);
    }

  return prophash;
}


svn_wc_committed_queue_t *
svn_wc_committed_queue_create(apr_pool_t *pool)
{
  svn_wc_committed_queue_t *q;

  q = apr_palloc(pool, sizeof(*q));
  q->pool = pool;
  q->queue = apr_hash_make(pool);
  q->have_recursive = FALSE;

  return q;
}

svn_error_t *
svn_wc_queue_committed3(svn_wc_committed_queue_t *queue,
                        const char *local_abspath,
                        svn_boolean_t recurse,
                        const apr_array_header_t *wcprop_changes,
                        svn_boolean_t remove_lock,
                        svn_boolean_t remove_changelist,
                        const svn_checksum_t *md5_checksum,
                        const svn_checksum_t *sha1_checksum,
                        apr_pool_t *scratch_pool)
{
  committed_queue_item_t *cqi;

  SVN_ERR_ASSERT(svn_dirent_is_absolute(local_abspath));

  queue->have_recursive |= recurse;

  /* Use the same pool as the one QUEUE was allocated in,
     to prevent lifetime issues.  Intermediate operations
     should use SCRATCH_POOL. */

  /* Add to the array with paths and options */
  cqi = apr_palloc(queue->pool, sizeof(*cqi));
  cqi->local_abspath = local_abspath;
  cqi->recurse = recurse;
  cqi->no_unlock = !remove_lock;
  cqi->keep_changelist = !remove_changelist;
  cqi->md5_checksum = md5_checksum;
  cqi->sha1_checksum = sha1_checksum;
  cqi->new_dav_cache = svn_wc__prop_array_to_hash(wcprop_changes, queue->pool);

  apr_hash_set(queue->queue, local_abspath, APR_HASH_KEY_STRING, cqi);

  return SVN_NO_ERROR;
}

/* Return TRUE if any item of QUEUE is a parent of ITEM and will be
   processed recursively, return FALSE otherwise.

   The algorithmic complexity of this search implementation is O(queue
   length), but it's quite quick.
*/
static svn_boolean_t
have_recursive_parent(apr_hash_t *queue,
                      const committed_queue_item_t *item,
                      apr_pool_t *scratch_pool)
{
  apr_hash_index_t *hi;
  const char *local_abspath = item->local_abspath;

  for (hi = apr_hash_first(scratch_pool, queue); hi; hi = apr_hash_next(hi))
    {
      const committed_queue_item_t *qi = svn__apr_hash_index_val(hi);

      if (qi == item)
        continue;

      if (qi->recurse && svn_dirent_is_child(qi->local_abspath, local_abspath,
                                             NULL))
        return TRUE;
    }

  return FALSE;
}

svn_error_t *
svn_wc_process_committed_queue2(svn_wc_committed_queue_t *queue,
                                svn_wc_context_t *wc_ctx,
                                svn_revnum_t new_revnum,
                                const char *rev_date,
                                const char *rev_author,
                                apr_pool_t *scratch_pool)
{
  apr_array_header_t *sorted_queue;
  int i;
  apr_pool_t *iterpool = svn_pool_create(scratch_pool);
  apr_time_t new_date;

  if (rev_date)
    SVN_ERR(svn_time_from_cstring(&new_date, rev_date, iterpool));
  else
    new_date = 0;

  /* Process the queued items in order of their paths.  (The requirement is
   * probably just that a directory must be processed before its children.) */
  sorted_queue = svn_sort__hash(queue->queue, svn_sort_compare_items_as_paths,
                                scratch_pool);
  for (i = 0; i < sorted_queue->nelts; i++)
    {
      const svn_sort__item_t *sort_item
        = &APR_ARRAY_IDX(sorted_queue, i, svn_sort__item_t);
      const committed_queue_item_t *cqi = sort_item->value;

      svn_pool_clear(iterpool);

      /* Skip this item if it is a child of a recursive item, because it has
         been (or will be) accounted for when that recursive item was (or
         will be) processed. */
      if (queue->have_recursive && have_recursive_parent(queue->queue, cqi,
                                                         iterpool))
        continue;

      SVN_ERR(svn_wc__process_committed_internal(wc_ctx->db, cqi->local_abspath,
                                                 cqi->recurse, TRUE, new_revnum,
                                                 new_date, rev_author,
                                                 cqi->new_dav_cache,
                                                 cqi->no_unlock,
                                                 cqi->keep_changelist,
                                                 cqi->md5_checksum,
                                                 cqi->sha1_checksum, queue,
                                                 iterpool));

      SVN_ERR(svn_wc__wq_run(wc_ctx->db, cqi->local_abspath, NULL, NULL,
                             iterpool));
    }

  svn_hash__clear(queue->queue, iterpool);

  svn_pool_destroy(iterpool);

  return SVN_NO_ERROR;
}



/* Remove/erase PATH from the working copy. This involves deleting PATH
 * from the physical filesystem. PATH is assumed to be an unversioned file
 * or directory.
 *
 * If ignore_enoent is TRUE, ignore missing targets.
 *
 * If CANCEL_FUNC is non-null, invoke it with CANCEL_BATON at various
 * points, return any error immediately.
 */
static svn_error_t *
erase_unversioned_from_wc(const char *path,
                          svn_boolean_t ignore_enoent,
                          svn_cancel_func_t cancel_func,
                          void *cancel_baton,
                          apr_pool_t *scratch_pool)
{
  svn_error_t *err;

  /* Optimize the common case: try to delete the file */
  err = svn_io_remove_file2(path, ignore_enoent, scratch_pool);
  if (err)
    {
      /* Then maybe it was a directory? */
      svn_error_clear(err);

      err = svn_io_remove_dir2(path, ignore_enoent, cancel_func, cancel_baton,
                               scratch_pool);

      if (err)
        {
          /* We're unlikely to end up here. But we need this fallback
             to make sure we report the right error *and* try the
             correct deletion at least once. */
          svn_node_kind_t kind;

          svn_error_clear(err);
          SVN_ERR(svn_io_check_path(path, &kind, scratch_pool));
          if (kind == svn_node_file)
            SVN_ERR(svn_io_remove_file2(path, ignore_enoent, scratch_pool));
          else if (kind == svn_node_dir)
            SVN_ERR(svn_io_remove_dir2(path, ignore_enoent,
                                       cancel_func, cancel_baton,
                                       scratch_pool));
          else if (kind == svn_node_none)
            return svn_error_createf(SVN_ERR_BAD_FILENAME, NULL,
                                     _("'%s' does not exist"),
                                     svn_dirent_local_style(path,
                                                            scratch_pool));
          else
            return svn_error_createf(SVN_ERR_UNSUPPORTED_FEATURE, NULL,
                                     _("Unsupported node kind for path '%s'"),
                                     svn_dirent_local_style(path, scratch_pool));

        }
    }

  return SVN_NO_ERROR;
}

#ifndef SVN_WC__SINGLE_DB
/* Remove/erase LOCAL_ABSPATH from the working copy. For files this involves
 * deletion from the physical filesystem.  For directories it involves the
 * deletion from the filesystem of all unversioned children, and all
 * versioned children that are files. By the time we get here, added but
 * not committed items will have been scheduled for deletion which means
 * they have become unversioned.
 *
 * The result is that all that remains are versioned directories, each with
 * its .svn directory and .svn contents.
 *
 * If CANCEL_FUNC is non-null, invoke it with CANCEL_BATON at various
 * points, return any error immediately.
 *
 * KIND is the node kind appropriate for PATH
 */
static svn_error_t *
erase_from_wc(svn_wc__db_t *db,
              const char *local_abspath,
              svn_wc__db_kind_t kind,
              svn_cancel_func_t cancel_func,
              void *cancel_baton,
              apr_pool_t *scratch_pool)
{
  if (cancel_func)
    SVN_ERR(cancel_func(cancel_baton));

  if (kind == svn_wc__db_kind_file || kind == svn_wc__db_kind_symlink)
    {
      SVN_ERR(svn_io_remove_file2(local_abspath, TRUE, scratch_pool));
    }
  else if (kind == svn_wc__db_kind_dir)
    /* This must be a directory or absent */
    {
      const apr_array_header_t *children;
      svn_wc__db_kind_t db_kind;
      apr_pool_t *iterpool;
      apr_hash_t *versioned_dirs = apr_hash_make(scratch_pool);
      apr_hash_t *unversioned;
      apr_hash_index_t *hi;
      svn_error_t *err;
      int i;

      SVN_ERR(svn_wc__db_read_kind(&db_kind, db, local_abspath, TRUE,
                                   scratch_pool));
      if (db_kind != svn_wc__db_kind_dir)
        return SVN_NO_ERROR;

      iterpool = svn_pool_create(scratch_pool);

      SVN_ERR(svn_wc__db_read_children(&children, db, local_abspath,
                                       scratch_pool, iterpool));
      for (i = 0; i < children->nelts; i++)
        {
          const char *name = APR_ARRAY_IDX(children, i, const char *);
          svn_wc__db_status_t status;
          const char *node_abspath;

          svn_pool_clear(iterpool);

          node_abspath = svn_dirent_join(local_abspath, name, iterpool);

          SVN_ERR(svn_wc__db_read_info(&status, &db_kind, NULL, NULL, NULL,
                                       NULL, NULL, NULL, NULL, NULL, NULL,
                                       NULL, NULL, NULL, NULL, NULL, NULL,
                                       NULL, NULL, NULL, NULL, NULL, NULL,
                                       NULL,
                                       db, node_abspath, iterpool, iterpool));

          if (status == svn_wc__db_status_absent ||
              status == svn_wc__db_status_not_present ||
              status == svn_wc__db_status_obstructed ||
              status == svn_wc__db_status_obstructed_add ||
              status == svn_wc__db_status_obstructed_delete ||
              status == svn_wc__db_status_excluded)
            continue; /* Not here */

          /* ### We don't have to record dirs once we have a single database */
          if (db_kind == svn_wc__db_kind_dir)
            apr_hash_set(versioned_dirs, name, APR_HASH_KEY_STRING, name);

          SVN_ERR(erase_from_wc(db, node_abspath, db_kind,
                                cancel_func, cancel_baton,
                                iterpool));
        }

      /* Now handle any remaining unversioned items */
      err = svn_io_get_dirents3(&unversioned, local_abspath, TRUE,
                                scratch_pool, scratch_pool);
      if (err)
        {
          svn_pool_destroy(iterpool);

          if (APR_STATUS_IS_ENOENT(err->apr_err) ||
              SVN__APR_STATUS_IS_ENOTDIR(err->apr_err))
            {
              svn_error_clear(err);
              return SVN_NO_ERROR;
            }

          return svn_error_return(err);
        }

      for (hi = apr_hash_first(scratch_pool, unversioned);
           hi;
           hi = apr_hash_next(hi))
        {
          const char *name = svn__apr_hash_index_key(hi);

          svn_pool_clear(iterpool);

          /* The admin directory will show up, we don't want to delete it */
          if (svn_wc_is_adm_dir(name, iterpool))
            continue;

          /* Versioned directories will show up, don't delete those either */
          if (apr_hash_get(versioned_dirs, name, APR_HASH_KEY_STRING))
            continue;

          SVN_ERR(erase_unversioned_from_wc(svn_dirent_join(local_abspath,
                                                            name, iterpool),
                                            FALSE,
                                            cancel_func, cancel_baton,
                                            iterpool));
        }

      svn_pool_destroy(iterpool);
    }

  return SVN_NO_ERROR;
}
#endif

svn_error_t *
svn_wc_delete4(svn_wc_context_t *wc_ctx,
               const char *local_abspath,
               svn_boolean_t keep_local,
               svn_boolean_t delete_unversioned_target,
               svn_cancel_func_t cancel_func,
               void *cancel_baton,
               svn_wc_notify_func2_t notify_func,
               void *notify_baton,
               apr_pool_t *pool)
{
  svn_wc__db_t *db = wc_ctx->db;
  svn_boolean_t was_add = FALSE;
  svn_error_t *err;
  svn_wc__db_status_t status;
  svn_wc__db_kind_t kind;
  svn_boolean_t have_base;

  err = svn_wc__db_read_info(&status, &kind, NULL, NULL, NULL, NULL, NULL,
                             NULL, NULL, NULL, NULL, NULL, NULL, NULL,
                             NULL, NULL, NULL, NULL, NULL, NULL,
                             &have_base, NULL, NULL, NULL,
                             db, local_abspath, pool, pool);

  if (delete_unversioned_target &&
      err != NULL && err->apr_err == SVN_ERR_WC_PATH_NOT_FOUND)
    {
      svn_error_clear(err);

      if (!keep_local)
        SVN_ERR(erase_unversioned_from_wc(local_abspath, FALSE,
                                          cancel_func, cancel_baton,
                                          pool));
      return SVN_NO_ERROR;
    }
  else
    SVN_ERR(err);

  switch (status)
    {
      case svn_wc__db_status_absent:
      case svn_wc__db_status_excluded:
      case svn_wc__db_status_not_present:
        return svn_error_createf(SVN_ERR_WC_PATH_NOT_FOUND, NULL,
                                 _("'%s' cannot be deleted"),
                                 svn_dirent_local_style(local_abspath, pool));

      /* Explicitly ignore other statii */
      default:
        break;
    }

  if (status == svn_wc__db_status_added)
    {
      const char *op_root_abspath;
      SVN_ERR(svn_wc__db_scan_addition(&status, &op_root_abspath, NULL, NULL,
                                       NULL, NULL, NULL, NULL,  NULL,
                                       db, local_abspath, pool, pool));

      if (!have_base)
        was_add = strcmp(op_root_abspath, local_abspath) == 0;
      else
        {
          svn_wc__db_status_t base_status;
          SVN_ERR(svn_wc__db_base_get_info(&base_status, NULL, NULL, NULL,
                                           NULL, NULL, NULL, NULL, NULL, NULL,
                                           NULL, NULL, NULL, NULL, NULL,
                                           db, local_abspath, pool, pool));

          if (base_status == svn_wc__db_status_not_present)
            was_add = TRUE;
        }
    }

  if (kind == svn_wc__db_kind_dir)
    {
      /* ### NODE_DATA We recurse into the subtree here, which is fine,
         except that we also need to record the op_depth to pass to
         svn_wc__db_temp_op_delete(), which is determined by the original
         path for which svn_wc_delete4() was called. We need a helper
         function which receives the op_depth as an argument to apply to
         the entire subtree.
       */
      apr_pool_t *iterpool = svn_pool_create(pool);
      const apr_array_header_t *children;
      int i;

      SVN_ERR(svn_wc__db_read_children(&children, db, local_abspath,
                                       pool, pool));

      for (i = 0; i < children->nelts; i++)
        {
          const char *child_basename = APR_ARRAY_IDX(children, i, const char *);
          const char *child_abspath;
          svn_boolean_t hidden;

          svn_pool_clear(iterpool);

          child_abspath = svn_dirent_join(local_abspath, child_basename,
                                          iterpool);
          SVN_ERR(svn_wc__db_node_hidden(&hidden, db, child_abspath, iterpool));
          if (hidden)
            continue;

          SVN_ERR(svn_wc_delete4(wc_ctx, child_abspath,
                                 keep_local, delete_unversioned_target,
                                 cancel_func, cancel_baton,
                                 notify_func, notify_baton,
                                 iterpool));
        }

      svn_pool_destroy(iterpool);
    }

  /* ### Maybe we should disallow deleting switched nodes here? */

    {
      /* ### The following two operations should be inside one SqLite
             transaction. For even better behavior the tree operation
             before this block needs the same handling.
             Luckily most of this is for free once properties and pristine
             are handled in the WC-NG way. */
      SVN_ERR(svn_wc__db_temp_op_delete(wc_ctx->db, local_abspath, pool));
#ifndef SVN_WC__SINGLE_DB
      if (keep_local)
        SVN_ERR(svn_wc__db_temp_set_keep_local(db, local_abspath, TRUE, pool));
#endif
    }

  /* Report the deletion to the caller. */
  if (notify_func != NULL)
    (*notify_func)(notify_baton,
                   svn_wc_create_notify(local_abspath, svn_wc_notify_delete,
                                        pool), pool);

  if (kind == svn_wc__db_kind_dir && was_add)
    {
      /* We have to release the WC-DB handles, to allow removing
         the directory on windows.

         A better solution would probably be to call svn_wc__adm_destroy()
         in the right place, but we can't do that without breaking the API. */

      SVN_ERR(svn_wc__db_temp_forget_directory(
                               wc_ctx->db,
                               local_abspath,
                               pool));
    }

  /* By the time we get here, anything that was scheduled to be added has
     become unversioned */
  if (!keep_local)
    {
#ifndef SVN_WC__SINGLE_DB
      if (!was_add)
        SVN_ERR(erase_from_wc(wc_ctx->db, local_abspath, kind,
                              cancel_func, cancel_baton, pool));
      else
#endif
        SVN_ERR(erase_unversioned_from_wc(local_abspath, TRUE,
                                          cancel_func, cancel_baton,
                                          pool));
    }

  return SVN_NO_ERROR;
}

svn_error_t *
<<<<<<< HEAD
svn_wc_add4(svn_wc_context_t *wc_ctx,
            const char *local_abspath,
=======
svn_wc_delete2(const char *path,
               svn_wc_adm_access_t *adm_access,
               svn_cancel_func_t cancel_func,
               void *cancel_baton,
               svn_wc_notify_func2_t notify_func,
               void *notify_baton,
               apr_pool_t *pool)
{
  return svn_wc_delete3(path, adm_access, cancel_func, cancel_baton,
                        notify_func, notify_baton, FALSE, pool);
}

svn_error_t *
svn_wc_delete(const char *path,
              svn_wc_adm_access_t *adm_access,
              svn_cancel_func_t cancel_func,
              void *cancel_baton,
              svn_wc_notify_func_t notify_func,
              void *notify_baton,
              apr_pool_t *pool)
{
  svn_wc__compat_notify_baton_t nb;

  nb.func = notify_func;
  nb.baton = notify_baton;

  return svn_wc_delete2(path, adm_access, cancel_func, cancel_baton,
                        svn_wc__compat_call_notify_func, &nb, pool);
}

svn_error_t *
svn_wc_get_ancestry(char **url,
                    svn_revnum_t *rev,
                    const char *path,
                    svn_wc_adm_access_t *adm_access,
                    apr_pool_t *pool)
{
  const svn_wc_entry_t *ent;

  SVN_ERR(svn_wc__entry_versioned(&ent, path, adm_access, FALSE, pool));

  if (url)
    *url = apr_pstrdup(pool, ent->url);

  if (rev)
    *rev = ent->revision;

  return SVN_NO_ERROR;
}


svn_error_t *
svn_wc_add3(const char *path,
            svn_wc_adm_access_t *parent_access,
>>>>>>> 0213fdc3
            svn_depth_t depth,
            const char *copyfrom_url,
            svn_revnum_t copyfrom_rev,
            svn_cancel_func_t cancel_func,
            void *cancel_baton,
            svn_wc_notify_func2_t notify_func,
            void *notify_baton,
            apr_pool_t *scratch_pool)
{
  const char *parent_abspath;
  const char *base_name;
  const char *parent_repos_relpath;
  const char *repos_root_url, *repos_uuid;
  svn_boolean_t is_replace = FALSE;
  svn_boolean_t is_wc_root = FALSE;
  svn_node_kind_t kind;
  svn_boolean_t node_exists;
  svn_wc__db_t *db = wc_ctx->db;
  svn_error_t *err;
  svn_wc__db_status_t status;
  svn_wc__db_kind_t db_kind;
  svn_boolean_t exists;

  SVN_ERR_ASSERT(svn_dirent_is_absolute(local_abspath));
  SVN_ERR_ASSERT(!copyfrom_url || (svn_uri_is_canonical(copyfrom_url,
                                                        scratch_pool)
                                   && SVN_IS_VALID_REVNUM(copyfrom_rev)));

  svn_dirent_split(&parent_abspath, &base_name, local_abspath, scratch_pool);
  if (svn_wc_is_adm_dir(base_name, scratch_pool))
    return svn_error_createf
      (SVN_ERR_ENTRY_FORBIDDEN, NULL,
       _("Can't create an entry with a reserved name while trying to add '%s'"),
       svn_dirent_local_style(local_abspath, scratch_pool));

  SVN_ERR(svn_path_check_valid(local_abspath, scratch_pool));

  /* Make sure something's there. */
  SVN_ERR(svn_io_check_path(local_abspath, &kind, scratch_pool));
  if (kind == svn_node_none)
    return svn_error_createf(SVN_ERR_WC_PATH_NOT_FOUND, NULL,
                             _("'%s' not found"),
                             svn_dirent_local_style(local_abspath,
                                                    scratch_pool));
  if (kind == svn_node_unknown)
    return svn_error_createf(SVN_ERR_UNSUPPORTED_FEATURE, NULL,
                             _("Unsupported node kind for path '%s'"),
                             svn_dirent_local_style(local_abspath,
                                                    scratch_pool));

  /* Get the node information for this path if one exists (perhaps
     this is actually a replacement of a previously deleted thing). */
  err = svn_wc__db_read_info(&status, &db_kind, NULL, NULL, NULL, NULL, NULL,
                             NULL, NULL, NULL, NULL, NULL, NULL, NULL,
                             NULL, NULL, NULL, NULL, NULL, NULL, NULL,
                             NULL, NULL, NULL,
                             db, local_abspath,
                             scratch_pool, scratch_pool);

  if (err)
    {
      if (err->apr_err != SVN_ERR_WC_PATH_NOT_FOUND)
        return svn_error_return(err);

      svn_error_clear(err);
      exists = FALSE;
      is_wc_root = FALSE;
      node_exists = FALSE;
    }
  else
    {
      is_wc_root = FALSE;
      exists = TRUE;
      node_exists = TRUE;
      switch (status)
        {
          case svn_wc__db_status_not_present:
            node_exists = FALSE;
            break;
          case svn_wc__db_status_deleted:
          case svn_wc__db_status_obstructed_delete:
            /* A working copy root should never have a WORKING_NODE */
            SVN_ERR_ASSERT(!is_wc_root);
            node_exists = FALSE;
            is_replace = TRUE;
            break;
          case svn_wc__db_status_normal:
            if (copyfrom_url)
              {
                SVN_ERR(svn_wc__check_wc_root(&is_wc_root, NULL, NULL,
                                              db, local_abspath,
                                              scratch_pool));

                if (is_wc_root)
                  break;
              }
            /* else: Fall through in default error */

          default:
            return svn_error_createf(
                             SVN_ERR_ENTRY_EXISTS, NULL,
                             _("'%s' is already under version control"),
                             svn_dirent_local_style(local_abspath,
                                                    scratch_pool));
        }
    } /* err */

#ifndef SINGLE_DB
    if (exists 
        && ((kind == svn_node_dir && db_kind != svn_wc__db_kind_dir)
            || (kind == svn_node_file && db_kind != svn_wc__db_kind_file)))
      return svn_error_createf(
                 SVN_ERR_WC_NODE_KIND_CHANGE, NULL,
                 _("Can't replace '%s' with a node of a differing type; "
                   "the deletion must be committed and the parent updated "
                   "before adding '%s'"),
                 svn_dirent_local_style(local_abspath, scratch_pool),
                 svn_dirent_local_style(local_abspath, scratch_pool));
#endif

  SVN_ERR(svn_wc__write_check(db, parent_abspath, scratch_pool));

  {
    svn_wc__db_status_t parent_status;
    svn_wc__db_kind_t parent_kind;

    err = svn_wc__db_read_info(&parent_status, &parent_kind, NULL,
                               &parent_repos_relpath, &repos_root_url,
                               &repos_uuid, NULL, NULL, NULL, NULL, NULL, NULL,
                               NULL, NULL, NULL, NULL, NULL, NULL, NULL, NULL,
                               NULL, NULL, NULL, NULL,
                               db, parent_abspath, scratch_pool, scratch_pool);

    if (err
        || parent_status == svn_wc__db_status_not_present
        || parent_status == svn_wc__db_status_excluded
        || parent_status == svn_wc__db_status_absent
        || parent_status == svn_wc__db_status_obstructed
        || parent_status == svn_wc__db_status_obstructed_add)
      {
        return
          svn_error_createf(SVN_ERR_ENTRY_NOT_FOUND, err,
                            _("Can't find parent directory's node while"
                              " trying to add '%s'"),
                            svn_dirent_local_style(local_abspath,
                                                   scratch_pool));
      }
    else if (parent_status == svn_wc__db_status_deleted
             || parent_status == svn_wc__db_status_obstructed_delete)
      {
        return
          svn_error_createf(SVN_ERR_WC_SCHEDULE_CONFLICT, NULL,
                            _("Can't add '%s' to a parent directory"
                              " scheduled for deletion"),
                            svn_dirent_local_style(local_abspath,
                                                   scratch_pool));
      }
    else if (parent_kind != svn_wc__db_kind_dir)
      /* Can't happen until single db; but then it causes serious
         trouble if we allow this. */
      return svn_error_createf(SVN_ERR_NODE_UNEXPECTED_KIND, NULL,
                               _("Can't schedule an addition of '%s'"
                                 " below a not-directory node"),
                               svn_dirent_local_style(local_abspath,
                                                   scratch_pool));

    if (!repos_root_url)
      {
        if (parent_status == svn_wc__db_status_added)
          SVN_ERR(svn_wc__db_scan_addition(NULL, NULL, &parent_repos_relpath,
                                           &repos_root_url, &repos_uuid, NULL,
                                           NULL, NULL, NULL,
                                           db, parent_abspath,
                                           scratch_pool, scratch_pool));
        else
          SVN_ERR(svn_wc__db_scan_base_repos(&parent_repos_relpath,
                                             &repos_root_url, &repos_uuid,
                                             db, parent_abspath,
                                             scratch_pool, scratch_pool));
      }

    if (copyfrom_url
        && !svn_uri_is_ancestor(repos_root_url, copyfrom_url))
      return svn_error_createf(SVN_ERR_UNSUPPORTED_FEATURE, NULL,
                               _("The URL '%s' has a different repository "
                                 "root than its parent"), copyfrom_url);
  }

  /* Verify that we can actually integrate the inner working copy */
  if (is_wc_root)
    {
      const char *repos_relpath, *inner_repos_root_url, *inner_repos_uuid;
      const char *inner_url;

      SVN_ERR(svn_wc__db_scan_base_repos(&repos_relpath,
                                         &inner_repos_root_url,
                                         &inner_repos_uuid,
                                         db, local_abspath,
                                         scratch_pool, scratch_pool));

      if (strcmp(inner_repos_uuid, repos_uuid)
          || strcmp(repos_root_url, inner_repos_root_url))
        return svn_error_createf(SVN_ERR_UNSUPPORTED_FEATURE, NULL,
                                 _("Can't schedule the working copy at '%s' "
                                   "from repository '%s' with uuid '%s' "
                                   "for addition under a working copy from "
                                   "repository '%s' with uuid '%s'."),
                                 svn_dirent_local_style(local_abspath,
                                                        scratch_pool),
                                 inner_repos_root_url, inner_repos_uuid,
                                 repos_root_url, repos_uuid);

      if (!svn_uri_is_ancestor(repos_root_url, copyfrom_url))
        return svn_error_createf(SVN_ERR_UNSUPPORTED_FEATURE, NULL,
                                 _("The URL '%s' is not in repository '%s'"),
                                 copyfrom_url, repos_root_url);

      inner_url = svn_path_url_add_component2(repos_root_url, repos_relpath,
                                             scratch_pool);

      if (strcmp(copyfrom_url, inner_url))
        return svn_error_createf(SVN_ERR_UNSUPPORTED_FEATURE, NULL,
                                 _("Can't add '%s' with URL '%s', but with "
                                   "the data from '%s'"),
                                 svn_dirent_local_style(local_abspath,
                                                        scratch_pool),
                                 copyfrom_url, inner_url);
    }
#ifndef SINGLE_DB
  else if (kind == svn_node_dir && !node_exists && !is_replace)
    {
<<<<<<< HEAD
      svn_wc__db_status_t absent_status;
      svn_wc__db_kind_t absent_kind;
      const char *absent_repos_relpath, *absent_repos_root_url;
      const char *absent_repos_uuid;
      svn_revnum_t absent_revision;

      /* Read the not present status from the parent working copy,
         to reinsert it after hooking up the child working copy */

      err = svn_wc__db_base_get_info(&absent_status,
                                     &absent_kind,
                                     &absent_revision,
                                     &absent_repos_relpath,
                                     &absent_repos_root_url,
                                     &absent_repos_uuid,
                                     NULL, NULL, NULL, NULL, NULL,
                                     NULL, NULL, NULL, NULL,
                                     db, local_abspath,
                                     scratch_pool, scratch_pool);

      if (err && err->apr_err != SVN_ERR_WC_PATH_NOT_FOUND)
        return svn_error_return(err);
      else
        svn_error_clear(err);

      /* Make sure this new directory has an admistrative subdirectory
         created inside of it.

         This creates a BASE_NODE for an added directory, really
         it should create a WORKING_NODE.  We just remove the
         node directly (without touching a possible not-present
         node in the parent stub) */
      SVN_ERR(svn_wc__internal_ensure_adm(db, local_abspath,
                                          repos_root_url, repos_root_url,
                                          repos_uuid, 0,
                                          depth, scratch_pool));

      if (!err && absent_status == svn_wc__db_status_not_present)
        SVN_ERR(svn_wc__db_base_add_absent_node(db, local_abspath,
                                                absent_repos_relpath,
                                                absent_repos_root_url,
                                                absent_repos_uuid,
                                                absent_revision,
                                                absent_kind,
                                                absent_status,
                                                NULL,
                                                NULL,
                                                scratch_pool));
      else
        SVN_ERR(svn_wc__db_base_remove(db, local_abspath, scratch_pool));
    }
#endif
=======

      if (! copyfrom_url)
        {
          const svn_wc_entry_t *p_entry; /* ### why not use parent_entry? */
          const char *new_url;

          /* Get the entry for this directory's parent.  We need to snatch
             the ancestor path out of there. */
          SVN_ERR(svn_wc_entry(&p_entry, parent_dir, parent_access, FALSE,
                               pool));
>>>>>>> 0213fdc3

#ifndef SVN_WC__SINGLE_DB
  if (kind == svn_node_dir && !exists)
    {
      /* Lock on parent needs to be propogated into the child db. */
      SVN_ERR(svn_wc__db_wclock_obtain(db, local_abspath, 0, FALSE,
                                       scratch_pool));
    }
#endif

<<<<<<< HEAD
  if (kind == svn_node_file)
    {
      if (!copyfrom_url)
        SVN_ERR(svn_wc__db_op_add_file(db, local_abspath, NULL, scratch_pool));
      else
        {
          /* This code should never be used, as it doesn't install proper
             pristine and/or properties. But it was not an error in the old
             version of this function. 

             ===> Use svn_wc_add_repos_file4() directly! */
          svn_stream_t *content = svn_stream_empty(scratch_pool);

          SVN_ERR(svn_wc_add_repos_file4(wc_ctx, local_abspath,
                                         content, NULL,
                                         NULL, NULL,
                                         copyfrom_url, copyfrom_rev,
                                         cancel_func, cancel_baton,
                                         NULL, NULL,
                                         scratch_pool));
=======
          /* Make sure this new directory has an admistrative subdirectory
             created inside of it */
          SVN_ERR(svn_wc_ensure_adm3(path, NULL, new_url, p_entry->repos,
                                     0, depth, pool));
        }
      else
        {
          /* When we are called with the copyfrom arguments set and with
             the admin directory already in existence, then the dir will
             contain the copyfrom settings.  So we need to pass the
             copyfrom arguments to the ensure call. */
          SVN_ERR(svn_wc_ensure_adm3(path, NULL, copyfrom_url,
                                     parent_entry->repos, copyfrom_rev,
                                     depth, pool));
>>>>>>> 0213fdc3
        }
    }
  else if (!copyfrom_url)
    {
      SVN_ERR(svn_wc__db_op_add_directory(db, local_abspath, NULL,
                                          scratch_pool));
#ifdef SVN_WC__SINGLE_DB
      if (!exists)
        {
<<<<<<< HEAD
          /* If using the legacy 1.6 interface the parent lock may not
             be recursive and add is expected to lock the new dir.

             ### Perhaps the lock should be created in the same
             transaction that adds the node? */
          svn_boolean_t owns_lock;
          SVN_ERR(svn_wc__db_wclock_owns_lock(&owns_lock, db, local_abspath,
                                              FALSE, scratch_pool));
          if (!owns_lock)
            SVN_ERR(svn_wc__db_wclock_obtain(db, local_abspath, 0, FALSE,
                                             scratch_pool));
=======
          /* If this new directory has ancestry, it's not enough to
             schedule it for addition with copyfrom args.  We also
             need to rewrite its ancestor-url, and rewrite the
             ancestor-url of ALL its children!

             We're doing this because our current commit model (for
             hysterical raisins, presumably) assumes an entry's URL is
             correct before commit -- i.e. the URL is not tweaked in
             the post-commit bumping process.  We might want to change
             this model someday. */

          /* Figure out what the new url should be. */
          const char *new_url =
            svn_path_url_add_component(parent_entry->url, base_name, pool);

          /* Change the entry urls recursively (but not the working rev). */
          SVN_ERR(svn_wc__do_update_cleanup(path, adm_access,
                                            depth, new_url,
                                            parent_entry->repos,
                                            SVN_INVALID_REVNUM, NULL,
                                            NULL, FALSE, apr_hash_make(pool),
                                            pool));

          /* Recursively add the 'copied' existence flag as well!  */
          SVN_ERR(mark_tree(adm_access, SVN_WC__ENTRY_MODIFY_COPIED,
                            svn_wc_schedule_normal, TRUE, FALSE,
                            cancel_func,
                            cancel_baton,
                            NULL, NULL, /* N/A cuz we aren't deleting */
                            pool));

          /* Clean out the now-obsolete wcprops. */
          SVN_ERR(svn_wc__props_delete(path, svn_wc__props_wcprop,
                                       adm_access, pool));
>>>>>>> 0213fdc3
        }
#endif
    }
  else if (!is_wc_root)
    SVN_ERR(svn_wc__db_op_copy_dir(db,
                                   local_abspath,
                                   apr_hash_make(scratch_pool),
                                   copyfrom_rev,
                                   0,
                                   NULL,
                                   svn_path_uri_decode(
                                        svn_uri_skip_ancestor(repos_root_url,
                                                              copyfrom_url),
                                        scratch_pool),
                                   repos_root_url,
                                   repos_uuid,
                                   copyfrom_rev,
                                   NULL,
                                   depth,
                                   NULL,
                                   NULL,
                                   scratch_pool));
  else
    {
      svn_boolean_t owns_lock;
#ifndef SVN_WC__SINGLE_DB
      svn_wc__db_status_t absent_status;
      svn_wc__db_kind_t absent_kind;
      const char *absent_repos_relpath, *absent_repos_root_url;
      const char *absent_repos_uuid;
      svn_revnum_t absent_revision;

      /* Read the not present status from the parent working copy,
         to reinsert it after hooking up the child working copy */

      err = svn_wc__db_base_get_info_from_parent(&absent_status,
                                                 &absent_kind,
                                                 &absent_revision,
                                                 &absent_repos_relpath,
                                                 &absent_repos_root_url,
                                                 &absent_repos_uuid,
                                                 db, local_abspath,
                                                 scratch_pool, scratch_pool);

      if (err && err->apr_err != SVN_ERR_WC_PATH_NOT_FOUND)
        return svn_error_return(err);
      else
        svn_error_clear(err);

      /* ### Temporary hack: Hook the inner working copy to the parent
             working copy to work around that temp_op_make_copy() doesn't
             add a working_node stub for its root if there is no base_node
             stub. */
      SVN_ERR(svn_wc__db_temp_set_parent_stub_to_normal(db, local_abspath,
                                                        FALSE, scratch_pool));

      /* Transfer all nodes below LOCAL_ABSPATH from BASE_NODE to
         WORKING_NODE */
      SVN_ERR(svn_wc__db_temp_op_make_copy(db, local_abspath, TRUE,
                                           scratch_pool));

      if (!err && absent_status == svn_wc__db_status_not_present)
        SVN_ERR(svn_wc__db_base_add_absent_node(db, local_abspath,
                                                absent_repos_relpath,
                                                absent_repos_root_url,
                                                absent_repos_uuid,
                                                absent_revision,
                                                absent_kind,
                                                absent_status,
                                                NULL,
                                                NULL,
                                                scratch_pool));
      else
        SVN_ERR(svn_wc__db_base_remove(db, local_abspath, scratch_pool));
#else
      const char *tmpdir_abspath, *moved_abspath, *moved_adm_abspath;
      const char *adm_abspath = svn_wc__adm_child(local_abspath, "",
                                                  scratch_pool);

      /* Drop any references to the wc that is to be rewritten */
      SVN_ERR(svn_wc__db_drop_root(db, local_abspath, scratch_pool));

      /* Move the admin dir from the wc to a temporary location */
      SVN_ERR(svn_wc__db_temp_wcroot_tempdir(&tmpdir_abspath, db,
                                             parent_abspath,
                                             scratch_pool, scratch_pool));
      SVN_ERR(svn_io_open_unique_file3(NULL, &moved_abspath, tmpdir_abspath,
                                       svn_io_file_del_on_close,
                                       scratch_pool, scratch_pool));
      SVN_ERR(svn_io_dir_make(moved_abspath, APR_OS_DEFAULT, scratch_pool));
      moved_adm_abspath = svn_wc__adm_child(moved_abspath, "", scratch_pool);
      SVN_ERR(svn_io_file_move(adm_abspath, moved_adm_abspath, scratch_pool));

      /* Copy entries from temporary location into the main db */
      SVN_ERR(svn_wc_copy3(wc_ctx, moved_abspath, local_abspath,
                           TRUE /* metadata_only */,
                           NULL, NULL, NULL, NULL, scratch_pool));

      /* Cleanup the temporary admin dir */
      SVN_ERR(svn_wc__db_drop_root(db, moved_abspath, scratch_pool));
      SVN_ERR(svn_io_remove_dir2(moved_abspath, FALSE, NULL, NULL,
                                 scratch_pool));
#endif

      /* The subdir is now part of our parent working copy. Our caller assumes
         that we return the new node locked, so obtain a lock if we didn't
         receive the lock via our depth infinity lock */
      SVN_ERR(svn_wc__db_wclock_owns_lock(&owns_lock, db, local_abspath, FALSE,
                                          scratch_pool));
      if (!owns_lock)
        SVN_ERR(svn_wc__db_wclock_obtain(db, local_abspath, 0, FALSE,
                                         scratch_pool));
    }

  /* Report the addition to the caller. */
  if (notify_func != NULL)
    {
      svn_wc_notify_t *notify = svn_wc_create_notify(local_abspath,
                                                     svn_wc_notify_add,
                                                     scratch_pool);
      notify->kind = kind;
      (*notify_func)(notify_baton, notify, scratch_pool);
    }

  return SVN_NO_ERROR;
}

<<<<<<< HEAD
=======
svn_error_t *
svn_wc_add2(const char *path,
            svn_wc_adm_access_t *parent_access,
            const char *copyfrom_url,
            svn_revnum_t copyfrom_rev,
            svn_cancel_func_t cancel_func,
            void *cancel_baton,
            svn_wc_notify_func2_t notify_func,
            void *notify_baton,
            apr_pool_t *pool)
{
  return svn_wc_add3(path, parent_access, svn_depth_infinity,
                     copyfrom_url, copyfrom_rev,
                     cancel_func, cancel_baton,
                     notify_func, notify_baton, pool);
}

>>>>>>> 0213fdc3
svn_error_t *
svn_wc__register_file_external(svn_wc_context_t *wc_ctx,
                               const char *local_abspath,
                               const char *external_url,
                               const svn_opt_revision_t *external_peg_rev,
                               const svn_opt_revision_t *external_rev,
                               apr_pool_t *scratch_pool)
{
  svn_wc__db_t *db = wc_ctx->db;
  const char *parent_abspath, *base_name, *repos_root_url;

  svn_dirent_split(&parent_abspath, &base_name, local_abspath, scratch_pool);

  SVN_ERR(svn_wc__db_scan_base_repos(NULL, &repos_root_url, NULL, db,
                                     parent_abspath, scratch_pool,
                                     scratch_pool));

  SVN_ERR(svn_wc__db_op_add_file(wc_ctx->db, local_abspath, NULL, scratch_pool));

<<<<<<< HEAD
  SVN_ERR(svn_wc__set_file_external_location(wc_ctx, local_abspath,
                                             external_url, external_peg_rev,
                                             external_rev, repos_root_url,
                                             scratch_pool));
  return SVN_NO_ERROR;
}

=======
>>>>>>> 0213fdc3

/* Thoughts on Reversion.

    What does is mean to revert a given PATH in a tree?  We'll
    consider things by their modifications.

    Adds

    - For files, svn_wc_remove_from_revision_control(), baby.

    - Added directories may contain nothing but added children, and
      reverting the addition of a directory necessarily means reverting
      the addition of all the directory's children.  Again,
      svn_wc_remove_from_revision_control() should do the trick.

    Deletes

    - Restore properties to their unmodified state.

    - For files, restore the pristine contents, and reset the schedule
      to 'normal'.

    - For directories, reset the schedule to 'normal'.  All children
      of a directory marked for deletion must also be marked for
      deletion, but it's okay for those children to remain deleted even
      if their parent directory is restored.  That's what the
      recursive flag is for.

    Replaces

    - Restore properties to their unmodified state.

    - For files, restore the pristine contents, and reset the schedule
      to 'normal'.

    - For directories, reset the schedule to normal.  A replaced
      directory can have deleted children (left over from the initial
      deletion), replaced children (children of the initial deletion
      now re-added), and added children (new entries under the
      replaced directory).  Since this is technically an addition, it
      necessitates recursion.

    Modifications

    - Restore properties and, for files, contents to their unmodified
      state.

*/


/* */
static svn_error_t *
revert_admin_things(svn_boolean_t *reverted,
                    svn_wc__db_t *db,
                    const char *local_abspath,
                    svn_boolean_t use_commit_times,
                    apr_pool_t *pool)
{
<<<<<<< HEAD
  SVN_ERR(svn_wc__wq_add_revert(reverted, db, local_abspath, use_commit_times,
                                pool));
  SVN_ERR(svn_wc__wq_run(db, local_abspath, NULL, NULL, pool));
=======
  const char *fullpath;
  svn_boolean_t reinstall_working = FALSE; /* force working file reinstall? */
  svn_wc_entry_t tmp_entry;
  apr_uint64_t flags = 0;
  svn_stringbuf_t *log_accum = svn_stringbuf_create("", pool);
  apr_hash_t *baseprops = NULL;
  svn_boolean_t revert_base = FALSE;

  /* Build the full path of the thing we're reverting. */
  fullpath = svn_wc_adm_access_path(adm_access);
  if (strcmp(name, SVN_WC_ENTRY_THIS_DIR) != 0)
    fullpath = svn_path_join(fullpath, name, pool);

  /* Deal with properties. */
  if (entry->schedule == svn_wc_schedule_replace)
    {
       revert_base = entry->copied;
      /* Use the revertpath as the new propsbase if it exists. */

      baseprops = apr_hash_make(pool);
      SVN_ERR(svn_wc__load_props((! revert_base) ? &baseprops : NULL,
                                 NULL,
                                 revert_base ? &baseprops : NULL,
                                 adm_access, fullpath, pool));

      /* Ensure the revert propfile gets removed. */
      if (revert_base)
        SVN_ERR(svn_wc__loggy_props_delete(&log_accum,
                                           fullpath, svn_wc__props_revert,
                                           adm_access, pool));
      *reverted = TRUE;
    }

  /* If not schedule replace, or no revert props, use the normal
     base-props and working props. */
  if (! baseprops)
    {
      svn_boolean_t modified;

      /* Check for prop changes. */
      SVN_ERR(svn_wc_props_modified_p(&modified, fullpath, adm_access,
                                      pool));
      if (modified)
        {
          apr_array_header_t *propchanges;

          /* Get the full list of property changes and see if any magic
             properties were changed. */
          SVN_ERR(svn_wc_get_prop_diffs(&propchanges, &baseprops, fullpath,
                                        adm_access, pool));

          /* Determine if any of the propchanges are the "magic" ones that
             might require changing the working file. */
          reinstall_working = svn_wc__has_magic_property(propchanges);

        }
    }

  /* Reinstall props if we need to.  Only rewrite the baseprops,
     if we're reverting a replacement.  This is just an optimization. */
  if (baseprops)
    {
      SVN_ERR(svn_wc__install_props(&log_accum, adm_access, fullpath,
                                    baseprops, baseprops, revert_base, pool));
      *reverted = TRUE;
    }

  /* Deal with the contents. */

  if (entry->kind == svn_node_file)
    {
      svn_node_kind_t base_kind;
      const char *base_thing;
      svn_boolean_t tgt_modified;

      /* If the working file is missing, we need to reinstall it. */
      if (! reinstall_working)
        {
          svn_node_kind_t kind;
          SVN_ERR(svn_io_check_path(fullpath, &kind, pool));
          if (kind == svn_node_none)
            reinstall_working = TRUE;
        }

      base_thing = svn_wc__text_base_path(fullpath, FALSE, pool);

      /* Check for text base presence. */
      SVN_ERR(svn_io_check_path(base_thing, &base_kind, pool));

      if (base_kind != svn_node_file)
        return svn_error_createf(APR_ENOENT, NULL,
                                 _("Error restoring text for '%s'"),
                                 svn_path_local_style(fullpath, pool));

      /* Look for a revert base file.  If it exists use it for the
         text base for the file.  If it doesn't use the normal text base. */
      SVN_ERR(svn_wc__loggy_move
              (&log_accum, &tgt_modified, adm_access,
               svn_wc__text_revert_path(fullpath, FALSE, pool), base_thing,
               FALSE, pool));
      reinstall_working = reinstall_working || tgt_modified;

      /* A shortcut: since we will translate when reinstall_working,
         we don't need to check if the working file is modified. */
      if (! reinstall_working)
        SVN_ERR(svn_wc__text_modified_internal_p(&reinstall_working,
                                                 fullpath, FALSE, adm_access,
                                                 FALSE, pool));

      if (reinstall_working)
        {
          /* If there are textual mods (or if the working file is
             missing altogether), copy the text-base out into
             the working copy, and update the timestamp in the entries
             file. */
          SVN_ERR(svn_wc__loggy_copy(&log_accum, NULL, adm_access,
                                     svn_wc__copy_translate,
                                     base_thing, fullpath, FALSE, pool));

          /* Possibly set the timestamp to last-commit-time, rather
             than the 'now' time that already exists. */
          if (use_commit_times && entry->cmt_date)
            SVN_ERR(svn_wc__loggy_set_timestamp
                    (&log_accum, adm_access, fullpath,
                     svn_time_to_cstring(entry->cmt_date, pool),
                     pool));

          SVN_ERR(svn_wc__loggy_set_entry_timestamp_from_wc
                  (&log_accum, adm_access,
                   fullpath, SVN_WC__ENTRY_ATTR_TEXT_TIME, pool));
          SVN_ERR(svn_wc__loggy_set_entry_working_size_from_wc
                  (&log_accum, adm_access, fullpath, pool));

          *reverted = TRUE;
        }
    }

  /* Remove conflict state (and conflict files), if any.
     Handle the three possible text conflict files. */
  if (entry->conflict_old)
    {
      flags |= SVN_WC__ENTRY_MODIFY_CONFLICT_OLD;
      tmp_entry.conflict_old = NULL;
      SVN_ERR(svn_wc__loggy_remove
              (&log_accum, adm_access,
               svn_path_join(svn_wc_adm_access_path(adm_access),
                             entry->conflict_old, pool), pool));
    }
  if (entry->conflict_new)
    {
      flags |= SVN_WC__ENTRY_MODIFY_CONFLICT_NEW;
      tmp_entry.conflict_new = NULL;
      SVN_ERR(svn_wc__loggy_remove
              (&log_accum, adm_access,
               svn_path_join(svn_wc_adm_access_path(adm_access),
                             entry->conflict_new, pool), pool));
    }
  if (entry->conflict_wrk)
    {
      flags |= SVN_WC__ENTRY_MODIFY_CONFLICT_WRK;
      tmp_entry.conflict_wrk = NULL;
      SVN_ERR(svn_wc__loggy_remove
              (&log_accum, adm_access,
               svn_path_join(svn_wc_adm_access_path(adm_access),
                             entry->conflict_wrk, pool), pool));
    }

  /* Remove the property conflict file if the entry lists one (and it
     exists) */
  if (entry->prejfile)
    {
      flags |= SVN_WC__ENTRY_MODIFY_PREJFILE;
      tmp_entry.prejfile = NULL;
      SVN_ERR(svn_wc__loggy_remove
              (&log_accum, adm_access,
               svn_path_join(svn_wc_adm_access_path(adm_access),
                             entry->prejfile, pool), pool));
    }

  /* Clean up the copied state if this is a replacement. */
  if (entry->schedule == svn_wc_schedule_replace)
    {
      flags |= SVN_WC__ENTRY_MODIFY_COPIED |
          SVN_WC__ENTRY_MODIFY_COPYFROM_URL |
          SVN_WC__ENTRY_MODIFY_COPYFROM_REV;
      tmp_entry.copied = FALSE;

      /* Reset the checksum if this is a replace-with-history. */
      if (entry->kind == svn_node_file && entry->copyfrom_url)
        {
          const char *base_path;
          unsigned char digest[APR_MD5_DIGESTSIZE];

          base_path = svn_wc__text_revert_path(fullpath, FALSE, pool);
          SVN_ERR(svn_io_file_checksum(digest, base_path, pool));
          tmp_entry.checksum = svn_md5_digest_to_cstring(digest, pool);
          flags |= SVN_WC__ENTRY_MODIFY_CHECKSUM;
        }

      /* Set this to the empty string, because NULL values will disappear
         in the XML log file. */
      tmp_entry.copyfrom_url = "";
      tmp_entry.copyfrom_rev = SVN_INVALID_REVNUM;
    }

  /* Reset schedule attribute to svn_wc_schedule_normal. */
  if (entry->schedule != svn_wc_schedule_normal)
    {
      flags |= SVN_WC__ENTRY_MODIFY_SCHEDULE;
      tmp_entry.schedule = svn_wc_schedule_normal;
      *reverted = TRUE;
    }

  /* Modify the entry, loggily. */
  SVN_ERR(svn_wc__loggy_entry_modify(&log_accum, adm_access, fullpath,
                                     &tmp_entry, flags, pool));

  /* Don't run log if nothing to change. */
  if (! svn_stringbuf_isempty(log_accum))
    {
      SVN_ERR(svn_wc__write_log(adm_access, 0, log_accum, pool));
      SVN_ERR(svn_wc__run_log(adm_access, NULL, pool));
    }
>>>>>>> 0213fdc3

  return SVN_NO_ERROR;
}


/* Revert LOCAL_ABSPATH in DB, where the on-disk node kind is DISK_KIND.
   *DEPTH is the depth of the reversion crawl the caller is
   using; this function may choose to override that value as needed.

   See svn_wc_revert4() for the interpretations of
   USE_COMMIT_TIMES, CANCEL_FUNC and CANCEL_BATON.

   Set *DID_REVERT to true if actually reverting anything, else do not
   touch *DID_REVERT.

   Use POOL for allocations.
 */
static svn_error_t *
revert_entry(svn_depth_t *depth,
             svn_wc__db_t *db,
             const char *local_abspath,
             svn_node_kind_t disk_kind,
             svn_boolean_t use_commit_times,
             svn_cancel_func_t cancel_func,
             void *cancel_baton,
             svn_boolean_t *did_revert,
             apr_pool_t *pool)
{
  svn_wc__db_status_t status, base_status;
  svn_wc__db_kind_t kind, base_kind;
  svn_boolean_t replaced;
  svn_boolean_t have_base;
  svn_revnum_t base_revision;
  svn_boolean_t is_add_root;

  /* Initialize this even though revert_admin_things() is guaranteed
     to set it, because we don't know that revert_admin_things() will
     be called. */
  svn_boolean_t reverted = FALSE;
<<<<<<< HEAD

  SVN_ERR(svn_wc__db_read_info(&status, &kind,
                               NULL, NULL, NULL, NULL, NULL, NULL, NULL,
                               NULL, NULL, NULL, NULL, NULL, NULL, NULL,
                               NULL, NULL, NULL, NULL, &have_base, NULL,
                               NULL, NULL,
                               db, local_abspath, pool, pool));

  if (have_base)
    SVN_ERR(svn_wc__db_base_get_info(&base_status, &base_kind, &base_revision,
                                     NULL, NULL, NULL, NULL, NULL, NULL, NULL,
                                     NULL, NULL, NULL, NULL, NULL,
                                     db, local_abspath, pool, pool));

  replaced = (status == svn_wc__db_status_added
              && have_base
              && base_status != svn_wc__db_status_not_present);

  if (status == svn_wc__db_status_added)
    {
      const char *op_root_abspath;
      SVN_ERR(svn_wc__db_scan_addition(NULL, &op_root_abspath, NULL, NULL,
                                       NULL, NULL, NULL, NULL, NULL,
                                       db, local_abspath, pool, pool));

      is_add_root = (strcmp(op_root_abspath, local_abspath) == 0);
    }
  else
#ifdef SVN_WC__SINGLE_DB
    is_add_root = FALSE;
#else
    /* HACK: svn_wc__db_scan_addition doesn't allow this status! */
    is_add_root = (status == svn_wc__db_status_obstructed_add);
#endif
=======
  svn_boolean_t is_wc_root = FALSE;
  svn_wc_adm_access_t *dir_access;

  /* Fetch the access baton for this path. */
  SVN_ERR(svn_wc_adm_probe_retrieve(&dir_access, parent_access, path, pool));

  /* For directories, determine if PATH is a WC root so that we can
     tell if it is safe to split PATH into a parent directory and
     basename.  For files, we always do this split.  */
  if (kind == svn_node_dir)
    SVN_ERR(svn_wc_is_wc_root(&is_wc_root, path, dir_access, pool));
  bname = is_wc_root ? NULL : svn_path_basename(path, pool);
>>>>>>> 0213fdc3

  /* Additions. */
  if (!replaced
      && is_add_root)
    {
      const char *repos_relpath;
      const char *repos_root_url;
      const char *repos_uuid;
      /* Before removing item from revision control, notice if the
         BASE_NODE is in a 'not-present' state. */
      svn_boolean_t was_not_present = FALSE;

      /* NOTE: if WAS_NOT_PRESENT gets set, then we have BASE nodes.
         The code below will then figure out the repository information, so
         that we can later insert a node for the same repository. */

      if (have_base
          && base_status == svn_wc__db_status_not_present)
        {
          /* Remember the BASE revision. (already handled)  */
          /* Remember the repository this node is associated with.  */

          was_not_present = TRUE;

          SVN_ERR(svn_wc__db_scan_base_repos(&repos_relpath,
                                             &repos_root_url,
                                             &repos_uuid,
                                             db, local_abspath,
                                             pool, pool));
        }

      /* ### much of this is probably bullshit. we should be able to just
         ### remove the WORKING and ACTUAL rows, and be done. but we're
         ### not quite there yet, so nodes get fully removed and then
         ### shoved back into the database. this is why we need to record
         ### the repository information, and the BASE revision.  */

      if (kind == svn_wc__db_kind_file)
        {
          SVN_ERR(svn_wc__internal_remove_from_revision_control(db,
                                                                local_abspath,
                                                                FALSE, FALSE,
                                                                cancel_func,
                                                                cancel_baton,
                                                                pool));
        }
      else if (kind == svn_wc__db_kind_dir)
        {
#ifndef SVN_WC__SINGLE_DB
          /* Before single-db we didn't have to perform a recursive delete
             here. With single-db we really must delete missing nodes */
          if (disk_kind == svn_node_none
              || status == svn_wc__db_status_obstructed_add)
            {
              /* Schedule add but missing, just remove the entry
                 or it's missing an adm area in which case
                 svn_wc_adm_probe_retrieve() returned the parent's
                 adm_access, for which we definitely can't use the 'else'
                 code path (as it will remove the parent from version
                 control... (See issue 2425) */
              SVN_ERR(svn_wc__db_temp_op_remove_entry(db, local_abspath,
                                                      pool));
            }
          else
#endif
            {
              SVN_ERR(svn_wc__internal_remove_from_revision_control(
                                           db,
                                           local_abspath,
                                           FALSE, FALSE,
                                           cancel_func, cancel_baton,
                                           pool));
            }
        }
      else  /* Else it's `none', or something exotic like a symlink... */
        {
          return svn_error_createf(SVN_ERR_NODE_UNKNOWN_KIND, NULL,
                                   _("Unknown or unexpected kind for path "
                                     "'%s'"),
                                   svn_dirent_local_style(local_abspath,
                                                          pool));

        }

      /* Recursivity is taken care of by svn_wc_remove_from_revision_control,
         and we've definitely reverted PATH at this point. */
      *depth = svn_depth_empty;
      reverted = TRUE;

      /* If the removed item was *also* in a 'not-present' state, make
         sure we leave a not-present node behind */
      if (was_not_present)
        {
          SVN_ERR(svn_wc__db_base_add_absent_node(
                    db, local_abspath,
                    repos_relpath, repos_root_url, repos_uuid,
                    base_revision,
                    base_kind,
                    svn_wc__db_status_not_present,
                    NULL, NULL,
                    pool));
        }
    }
  /* Regular prop and text edit. */
  /* Deletions and replacements. */
  else if (status == svn_wc__db_status_normal
           || status == svn_wc__db_status_deleted
           || replaced
           || (status == svn_wc__db_status_added && !is_add_root))
    {
      /* Revert the prop and text mods (if any). */
      SVN_ERR(revert_admin_things(&reverted, db, local_abspath,
                                  use_commit_times, pool));

      /* Force recursion on replaced directories. */
      if (kind == svn_wc__db_kind_dir && replaced)
        *depth = svn_depth_infinity;
    }

  /* If PATH was reverted, tell our client that. */
  if (reverted)
    *did_revert = TRUE;

  return SVN_NO_ERROR;
}

/* Verifies if an add (or copy) to LOCAL_ABSPATH can be reverted with depth
 * DEPTH, without touching nodes that are filtered by DEPTH.
 *
 * Use ROOT_ABSPATH for generating error messages.
 */
static svn_error_t *
verify_revert_depth(svn_wc__db_t *db,
                    const char *local_abspath,
                    svn_depth_t depth,
                    const char *root_abspath,
                    apr_pool_t *scratch_pool)
{
  const apr_array_header_t *children;
  apr_pool_t *iterpool = svn_pool_create(scratch_pool);
  int i;

  SVN_ERR_ASSERT(depth >= svn_depth_empty && depth < svn_depth_infinity);

  SVN_ERR(svn_wc__db_read_children(&children, db, local_abspath,
                                   scratch_pool, iterpool));

  for (i = 0; i < children->nelts; i++)
    {
      const char *name = APR_ARRAY_IDX(children, i, const char *);
      const char *child_abspath;
      svn_wc__db_status_t status;
      svn_wc__db_kind_t kind;

      svn_pool_clear(iterpool);

      child_abspath = svn_dirent_join(local_abspath, name, iterpool);

      SVN_ERR(svn_wc__db_read_info(&status, &kind, NULL, NULL, NULL, NULL,
                                   NULL, NULL, NULL, NULL, NULL, NULL, NULL,
                                   NULL, NULL, NULL, NULL, NULL, NULL, NULL,
                                   NULL, NULL, NULL, NULL,
                                   db, child_abspath, iterpool, iterpool));

      /* Not-here and deleted nodes won't be reverted by reverting an operation
         on a parent, so we can just skip them for the depth check. */
      if (status == svn_wc__db_status_not_present
          || status == svn_wc__db_status_absent
          || status == svn_wc__db_status_excluded
          || status == svn_wc__db_status_deleted)
        continue;

      if (depth == svn_depth_empty
          || (depth == svn_depth_files && kind == svn_wc__db_kind_dir))
        {
          return svn_error_createf(
                        SVN_ERR_WC_INVALID_OPERATION_DEPTH, NULL,
                        _("Can't revert '%s' with this depth, as that requires"
                          " reverting '%s'."),
                        svn_dirent_local_style(root_abspath, iterpool),
                        svn_dirent_local_style(child_abspath, iterpool));
        }

      if (kind == svn_wc__db_kind_dir)
        SVN_ERR(verify_revert_depth(db, child_abspath, svn_depth_empty,
                                    root_abspath, iterpool));
    }

<<<<<<< HEAD
  svn_pool_destroy(iterpool);
=======
  /* If PATH was reverted, tell our client that. */
  if ((notify_func != NULL) && reverted)
    (*notify_func)(notify_baton,
                   svn_wc_create_notify(path, svn_wc_notify_revert, pool),
                   pool);
>>>>>>> 0213fdc3

  return SVN_NO_ERROR;
}

/* This is just the guts of svn_wc_revert4() save that it accepts a
   hash CHANGELIST_HASH whose keys are changelist names instead of an
   array of said names.  See svn_wc_revert4() for additional
   documentation. */
static svn_error_t *
revert_internal(svn_wc__db_t *db,
                const char *local_abspath,
                svn_depth_t depth,
                svn_boolean_t use_commit_times,
                apr_hash_t *changelist_hash,
                svn_cancel_func_t cancel_func,
                void *cancel_baton,
                svn_wc_notify_func2_t notify_func,
                void *notify_baton,
                apr_pool_t *pool)
{
  svn_node_kind_t disk_kind;
  svn_wc__db_status_t status;
  svn_wc__db_kind_t db_kind;
  svn_boolean_t unversioned;
  const svn_wc_conflict_description2_t *tree_conflict;
  svn_error_t *err;

  /* Check cancellation here, so recursive calls get checked early. */
  if (cancel_func)
    SVN_ERR(cancel_func(cancel_baton));


  /* Safeguard 1: the item must be versioned for any reversion to make sense,
     except that a tree conflict can exist on an unversioned item. */
  err = svn_wc__db_read_info(&status, &db_kind,
                             NULL, NULL, NULL, NULL, NULL, NULL, NULL,
                             NULL, NULL, NULL, NULL, NULL, NULL, NULL,
                             NULL, NULL, NULL, NULL, NULL, NULL, NULL,
                             NULL,
                             db, local_abspath, pool, pool);

  if (err && err->apr_err == SVN_ERR_WC_PATH_NOT_FOUND)
    {
      svn_error_clear(err);
      unversioned = TRUE;
    }
  else if (err)
    return svn_error_return(err);
  else
    switch (status)
      {
        case svn_wc__db_status_not_present:
        case svn_wc__db_status_absent:
        case svn_wc__db_status_excluded:
          unversioned = TRUE;
          break;
        default:
          unversioned = FALSE;
          break;
      }

  SVN_ERR(svn_wc__db_op_read_tree_conflict(&tree_conflict, db, local_abspath,
                                           pool, pool));
  if (unversioned && tree_conflict == NULL)
    return svn_error_createf(SVN_ERR_UNVERSIONED_RESOURCE, NULL,
                             _("Cannot revert unversioned item '%s'"),
                             svn_dirent_local_style(local_abspath, pool));

  /* Safeguard 1.5:  is this a missing versioned directory? */
  SVN_ERR(svn_io_check_path(local_abspath, &disk_kind, pool));
  if (!unversioned && (db_kind == svn_wc__db_kind_dir))
    {
#ifndef SVN_WC__SINGLE_DB
      if ((disk_kind != svn_node_dir)
          && (status != svn_wc__db_status_added)
          && (status != svn_wc__db_status_obstructed_add))
#else
      if (disk_kind == svn_node_file)
#endif
        {
          /* When the directory itself is missing, we can't revert without
             hitting the network.  Someday a '--force' option will
             make this happen.  For now, send notification of the failure. */
          if (notify_func != NULL)
            {
              svn_wc_notify_t *notify =
<<<<<<< HEAD
                svn_wc_create_notify(local_abspath,
                                     svn_wc_notify_failed_revert,
                                     pool);
=======
                svn_wc_create_notify(path, svn_wc_notify_failed_revert, pool);
>>>>>>> 0213fdc3
              notify_func(notify_baton, notify, pool);
            }
          return SVN_NO_ERROR;
        }
    }

  /* Safeguard 2:  can we handle this entry's recorded kind? */
  if (!unversioned
      && (db_kind != svn_wc__db_kind_file)
      && (db_kind != svn_wc__db_kind_dir)
      && (db_kind != svn_wc__db_kind_symlink))
    return svn_error_createf
      (SVN_ERR_UNSUPPORTED_FEATURE, NULL,
       _("Cannot revert '%s': unsupported entry node kind"),
       svn_dirent_local_style(local_abspath, pool));

  /* Safeguard 3:  can we deal with the node kind of PATH currently in
     the working copy? */
  if ((disk_kind != svn_node_none)
      && (disk_kind != svn_node_file)
      && (disk_kind != svn_node_dir))
    return svn_error_createf
      (SVN_ERR_UNSUPPORTED_FEATURE, NULL,
       _("Cannot revert '%s': unsupported node kind in working copy"),
       svn_dirent_local_style(local_abspath, pool));

  /* Safeguard 4:  Make sure we don't revert deeper then asked */
  if (status == svn_wc__db_status_added
      && db_kind == svn_wc__db_kind_dir
      && depth >= svn_depth_empty
      && depth < svn_depth_infinity)
    {
      const char *op_root_abspath;
      SVN_ERR(svn_wc__db_scan_addition(NULL, &op_root_abspath, NULL, NULL,
                                       NULL, NULL, NULL, NULL, NULL,
                                       db, local_abspath, pool, pool));

      /* If this node is an operation root for a copy/add, then reverting
         it will change its descendants, if it has any. */
      if (strcmp(local_abspath, op_root_abspath) == 0)
        SVN_ERR(verify_revert_depth(db, local_abspath, depth,
                                    local_abspath, pool));
    }

  /* If the entry passes changelist filtering, revert it!  */
  if (svn_wc__internal_changelist_match(db, local_abspath, changelist_hash,
                                        pool))
    {
      svn_boolean_t reverted = FALSE;
      const svn_wc_conflict_description2_t *conflict;

      /* Clear any tree conflict on the path, even if it is not a versioned
         resource. */
      SVN_ERR(svn_wc__db_op_read_tree_conflict(&conflict, db, local_abspath,
                                               pool, pool));
      if (conflict)
        {
          SVN_ERR(svn_wc__db_op_set_tree_conflict(db, local_abspath, NULL,
                                                  pool));
          reverted = TRUE;
        }

      /* Actually revert this entry.  If this is a working copy root,
         we provide a base_name from the parent path. */
      if (!unversioned)
        SVN_ERR(revert_entry(&depth, db, local_abspath, disk_kind,
                             use_commit_times,
                             cancel_func, cancel_baton,
                             &reverted, pool));

      /* Notify */
      if (notify_func && reverted)
        (*notify_func)(notify_baton,
                       svn_wc_create_notify(local_abspath,
                                            svn_wc_notify_revert, pool),
                       pool);
    }

  /* Finally, recurse if requested. */
  if (!unversioned && db_kind == svn_wc__db_kind_dir && depth > svn_depth_empty)
    {
      const apr_array_header_t *children;
      apr_hash_t *nodes = apr_hash_make(pool);
      svn_depth_t depth_under_here = depth;
      int i;
      apr_pool_t *iterpool = svn_pool_create(pool);

      if (depth == svn_depth_files || depth == svn_depth_immediates)
        depth_under_here = svn_depth_empty;

      SVN_ERR(svn_wc__db_read_children(&children, db, local_abspath, pool,
                                       iterpool));

      for (i = 0; i < children->nelts; i++)
        {
          const char *name = APR_ARRAY_IDX(children, i, const char *);
          const char *node_abspath;
          svn_boolean_t hidden;
          svn_wc__db_kind_t child_db_kind;

          svn_pool_clear(iterpool);

          node_abspath = svn_dirent_join(local_abspath, name, iterpool);

          SVN_ERR(svn_wc__db_node_hidden(&hidden, db, node_abspath, iterpool));

          if (hidden)
            continue;

          apr_hash_set(nodes, name, APR_HASH_KEY_STRING, name);

          SVN_ERR(svn_wc__db_read_kind(&child_db_kind, db, node_abspath, FALSE,
                                       iterpool));

          /* Skip subdirectories if we're called with depth-files. */
<<<<<<< HEAD
          if ((depth == svn_depth_files) &&
              (child_db_kind != svn_wc__db_kind_file) &&
              (child_db_kind != svn_wc__db_kind_symlink))
=======
          if ((depth == svn_depth_files)
              && (child_entry->kind != svn_node_file))
>>>>>>> 0213fdc3
            continue;

          /* Revert the entry. */
<<<<<<< HEAD
          SVN_ERR(revert_internal(db, node_abspath,
=======
          SVN_ERR(revert_internal(full_entry_path, dir_access,
>>>>>>> 0213fdc3
                                  depth_under_here, use_commit_times,
                                  changelist_hash, cancel_func, cancel_baton,
                                  notify_func, notify_baton, iterpool));
        }

      /* Visit any unversioned children that are tree conflict victims. */
      {
        const apr_array_header_t *conflict_victims;

        /* Loop through all the tree conflict victims */
        SVN_ERR(svn_wc__db_read_conflict_victims(&conflict_victims,
                                                 db, local_abspath,
                                                 pool, pool));

        for (i = 0; i < conflict_victims->nelts; ++i)
          {
            int j;
            const apr_array_header_t *child_conflicts;
            const char *child_name;
            const char *child_abspath;

            svn_pool_clear(iterpool);

            child_name = APR_ARRAY_IDX(conflict_victims, i, const char *);

            /* Skip if in this dir's entries, we only want unversioned */
            if (apr_hash_get(nodes, child_name, APR_HASH_KEY_STRING))
              continue;

            child_abspath = svn_dirent_join(local_abspath, child_name,
                                            iterpool);

            SVN_ERR(svn_wc__db_read_conflicts(&child_conflicts,
                                              db, child_abspath,
                                              iterpool, iterpool));

            for (j = 0; j < child_conflicts->nelts; ++j)
              {
                const svn_wc_conflict_description2_t *conflict =
                  APR_ARRAY_IDX(child_conflicts, j,
                                const svn_wc_conflict_description2_t *);

                if (conflict->kind == svn_wc_conflict_kind_tree)
                  SVN_ERR(revert_internal(db, conflict->local_abspath,
                                          svn_depth_empty,
                                          use_commit_times, changelist_hash,
                                          cancel_func, cancel_baton,
                                          notify_func, notify_baton,
                                          iterpool));
              }
          }
      }

      svn_pool_destroy(iterpool);
    }

  return SVN_NO_ERROR;
}


svn_error_t *
svn_wc_revert4(svn_wc_context_t *wc_ctx,
               const char *local_abspath,
               svn_depth_t depth,
               svn_boolean_t use_commit_times,
               const apr_array_header_t *changelists,
               svn_cancel_func_t cancel_func,
               void *cancel_baton,
               svn_wc_notify_func2_t notify_func,
               void *notify_baton,
               apr_pool_t *pool)
{
  apr_hash_t *changelist_hash = NULL;

  if (changelists && changelists->nelts)
    SVN_ERR(svn_hash_from_cstring_keys(&changelist_hash, changelists, pool));

  return svn_error_return(revert_internal(wc_ctx->db,
                                          local_abspath, depth,
                                          use_commit_times, changelist_hash,
                                          cancel_func, cancel_baton,
                                          notify_func, notify_baton,
                                          pool));
}


svn_error_t *
svn_wc_get_pristine_copy_path(const char *path,
                              const char **pristine_path,
                              apr_pool_t *pool)
{
<<<<<<< HEAD
  svn_wc__db_t *db;
  const char *local_abspath;
  svn_error_t *err;
=======
  return svn_wc_revert3(path, parent_access,
                        SVN_DEPTH_INFINITY_OR_EMPTY(recursive),
                        use_commit_times, NULL, cancel_func, cancel_baton,
                        notify_func, notify_baton, pool);
}
>>>>>>> 0213fdc3

  SVN_ERR(svn_wc__db_open(&db, svn_wc__db_openmode_readonly, NULL,
                          TRUE, TRUE, pool, pool));
  SVN_ERR(svn_dirent_get_absolute(&local_abspath, path, pool));

  err = svn_wc__text_base_path_to_read(pristine_path, db, local_abspath,
                                       pool, pool);
  if (err && err->apr_err == SVN_ERR_WC_PATH_UNEXPECTED_STATUS)
    {
      const char *adm_abspath = svn_dirent_dirname(local_abspath, pool);

      svn_error_clear(err);
      *pristine_path = svn_wc__nonexistent_path(db, adm_abspath, pool);
      return SVN_NO_ERROR;
    }
   SVN_ERR(err);

  return svn_error_return(svn_wc__db_close(db));
}

svn_error_t *
svn_wc_get_pristine_contents2(svn_stream_t **contents,
                              svn_wc_context_t *wc_ctx,
                              const char *local_abspath,
                              apr_pool_t *result_pool,
                              apr_pool_t *scratch_pool)
{
  return svn_error_return(svn_wc__get_pristine_contents(contents,
                                                        wc_ctx->db,
                                                        local_abspath,
                                                        result_pool,
                                                        scratch_pool));
}

svn_error_t *
svn_wc__internal_remove_from_revision_control(svn_wc__db_t *db,
                                              const char *local_abspath,
                                              svn_boolean_t destroy_wf,
                                              svn_boolean_t instant_error,
                                              svn_cancel_func_t cancel_func,
                                              void *cancel_baton,
                                              apr_pool_t *scratch_pool)
{
  svn_error_t *err;
  svn_boolean_t left_something = FALSE;
  svn_wc__db_status_t status;
  svn_wc__db_kind_t kind;

  /* ### This whole function should be rewritten to run inside a transaction,
     ### to allow a stable cancel behavior.
     ###
     ### Subversion < 1.7 marked the directory as incomplete to allow updating
     ### it from a canceled state. But this would not work because update
     ### doesn't retrieve deleted items.
     ###
     ### WC-NG doesn't support a delete+incomplete state, but we can't build
     ### transactions over multiple databases yet. */

  SVN_ERR_ASSERT(svn_dirent_is_absolute(local_abspath));

  /* Check cancellation here, so recursive calls get checked early. */
  if (cancel_func)
    SVN_ERR(cancel_func(cancel_baton));

  SVN_ERR(svn_wc__db_read_info(&status, &kind, NULL, NULL, NULL, NULL, NULL,
                               NULL, NULL, NULL, NULL, NULL, NULL, NULL, NULL,
                               NULL, NULL, NULL, NULL, NULL, NULL, NULL, NULL,
                               NULL,
                               db, local_abspath, scratch_pool, scratch_pool));

  if (kind == svn_wc__db_kind_file || kind == svn_wc__db_kind_symlink)
    {
      svn_node_kind_t on_disk;
      svn_boolean_t wc_special, local_special;
      svn_boolean_t text_modified_p;
      const svn_checksum_t *base_sha1_checksum, *working_sha1_checksum;

      /* Only check if the file was modified when it wasn't overwritten with a
         special file */
      SVN_ERR(svn_wc__get_translate_info(NULL, NULL, NULL,
                                         &wc_special, db, local_abspath,
                                         scratch_pool, scratch_pool));
      SVN_ERR(svn_io_check_special_path(local_abspath, &on_disk,
                                        &local_special, scratch_pool));
      if (wc_special || ! local_special)
        {
          /* Check for local mods. before removing entry */
          SVN_ERR(svn_wc__internal_text_modified_p(&text_modified_p, db,
                                                   local_abspath, FALSE,
                                                   TRUE, scratch_pool));
          if (text_modified_p && instant_error)
            return svn_error_createf(SVN_ERR_WC_LEFT_LOCAL_MOD, NULL,
                   _("File '%s' has local modifications"),
                   svn_dirent_local_style(local_abspath, scratch_pool));
        }

      /* Find the checksum(s) of the node's one or two pristine texts.  Note
         that read_info() may give us the one from BASE_NODE again. */
      err = svn_wc__db_base_get_info(NULL, NULL, NULL, NULL, NULL, NULL,
                                     NULL, NULL, NULL, NULL, NULL,
                                     &base_sha1_checksum,
                                     NULL, NULL, NULL,
                                     db, local_abspath,
                                     scratch_pool, scratch_pool);
      if (err && err->apr_err == SVN_ERR_WC_PATH_NOT_FOUND)
        {
          svn_error_clear(err);
          base_sha1_checksum = NULL;
        }
      else
        SVN_ERR(err);
      err = svn_wc__db_read_info(NULL, NULL, NULL, NULL, NULL, NULL,
                                 NULL, NULL, NULL, NULL, NULL,
                                 &working_sha1_checksum,
                                 NULL, NULL, NULL, NULL, NULL, NULL,
                                 NULL, NULL, NULL, NULL, NULL, NULL,
                                 db, local_abspath,
                                 scratch_pool, scratch_pool);
      if (err && err->apr_err == SVN_ERR_WC_PATH_NOT_FOUND)
        {
          svn_error_clear(err);
          working_sha1_checksum = NULL;
        }
      else
        SVN_ERR(err);

      /* Remove NAME from PATH's entries file: */
      SVN_ERR(svn_wc__db_temp_op_remove_entry(db, local_abspath,
                                              scratch_pool));

      /* Having removed the checksums that reference the pristine texts,
         remove the pristine texts (if now totally unreferenced) from the
         pristine store.  Don't try to remove the same pristine text twice.
         The two checksums might be the same, either because the copied base
         was exactly the same as the replaced base, or just because the
         ..._read_info() code above sets WORKING_SHA1_CHECKSUM to the base
         checksum if there is no WORKING_NODE row. */
      if (base_sha1_checksum)
        SVN_ERR(svn_wc__db_pristine_remove(db, local_abspath,
                                           base_sha1_checksum,
                                           scratch_pool));
      if (working_sha1_checksum
          && ! svn_checksum_match(base_sha1_checksum, working_sha1_checksum))
        SVN_ERR(svn_wc__db_pristine_remove(db, local_abspath,
                                           working_sha1_checksum,
                                           scratch_pool));

      /* If we were asked to destroy the working file, do so unless
         it has local mods. */
      if (destroy_wf)
        {
          /* Don't kill local mods. */
          if ((! wc_special && local_special) || text_modified_p)
            return svn_error_create(SVN_ERR_WC_LEFT_LOCAL_MOD, NULL, NULL);
          else  /* The working file is still present; remove it. */
            SVN_ERR(svn_io_remove_file2(local_abspath, TRUE, scratch_pool));
        }

    }  /* done with file case */
#ifndef SVN_WC__SINGLE_DB
  else if (status == svn_wc__db_status_obstructed
           || status == svn_wc__db_status_obstructed_add
           || status == svn_wc__db_status_obstructed_delete)
    {
      /* The directory is missing  so don't try to recurse, in
         not existing administrative data, just delete the
         entry in the parent directory. */
      SVN_ERR(svn_wc__db_temp_op_remove_entry(db, local_abspath,
                                              scratch_pool));
    }
#endif
  else /* looking at THIS_DIR */
    {
      apr_pool_t *iterpool = svn_pool_create(scratch_pool);
      const apr_array_header_t *children;
      int i;

      /* ### sanity check:  check 2 places for DELETED flag? */

      /* Walk over every entry. */
      SVN_ERR(svn_wc__db_read_children(&children, db, local_abspath,
                                       scratch_pool, iterpool));

      for (i = 0; i < children->nelts; i++)
        {
          const char *entry_name = APR_ARRAY_IDX(children, i, const char*);
          const char *entry_abspath;
          svn_boolean_t hidden;

          svn_pool_clear(iterpool);

          entry_abspath = svn_dirent_join(local_abspath, entry_name, iterpool);

          /* ### where did the adm_missing and depth_exclude test go?!? 

             ### BH: depth exclude is handled by hidden and missing is ok
                     for this temp_op. */

          SVN_ERR(svn_wc__db_node_hidden(&hidden, db, entry_abspath,
                                         iterpool));
          if (hidden)
            {
              SVN_ERR(svn_wc__db_temp_op_remove_entry(db, entry_abspath,
                                                      iterpool));
              continue;
            }

          err = svn_wc__internal_remove_from_revision_control(
            db, entry_abspath,
            destroy_wf, instant_error,
            cancel_func, cancel_baton,
            iterpool);

          if (err && (err->apr_err == SVN_ERR_WC_LEFT_LOCAL_MOD))
            {
              if (instant_error)
                return svn_error_return(err);
              else
                {
                  svn_error_clear(err);
                  left_something = TRUE;
                }
            }
          else if (err)
            return svn_error_return(err);
        }

      /* At this point, every directory below this one has been
         removed from revision control. */

      /* Remove self from parent's entries file, but only if parent is
         a working copy.  If it's not, that's fine, we just move on. */
      {
        svn_boolean_t is_root;

        SVN_ERR(svn_wc__check_wc_root(&is_root, NULL, NULL,
                                      db, local_abspath, iterpool));

        /* If full_path is not the top of a wc, then its parent
           directory is also a working copy and has an entry for
           full_path.  We need to remove that entry: */
        if (! is_root)
          {
<<<<<<< HEAD
            SVN_ERR(svn_wc__db_temp_op_remove_entry(db, local_abspath,
                                                    iterpool));
=======
            apr_hash_t *parent_entries;
            svn_wc_adm_access_t *parent_access;

            svn_path_split(full_path, &parent_dir, &base_name, pool);

            SVN_ERR(svn_wc_adm_retrieve(&parent_access, adm_access,
                                        parent_dir, pool));
            SVN_ERR(svn_wc_entries_read(&parent_entries, parent_access, TRUE,
                                        pool));
            svn_wc__entry_remove(parent_entries, base_name);
            SVN_ERR(svn_wc__entries_write(parent_entries, parent_access, pool));
>>>>>>> 0213fdc3
          }
      }

      /* Remove the entire administrative .svn area, thereby removing
         _this_ dir from revision control too.  */
      SVN_ERR(svn_wc__adm_destroy(db, local_abspath,
                                  cancel_func, cancel_baton, iterpool));

      /* If caller wants us to recursively nuke everything on disk, go
         ahead, provided that there are no dangling local-mod files
         below */
      if (destroy_wf && (! left_something))
        {
          /* If the dir is *truly* empty (i.e. has no unversioned
             resources, all versioned files are gone, all .svn dirs are
             gone, and contains nothing but empty dirs), then a
             *non*-recursive dir_remove should work.  If it doesn't,
             no big deal.  Just assume there are unversioned items in
             there and set "left_something" */
          err = svn_io_dir_remove_nonrecursive(local_abspath, iterpool);
          if (err)
            {
              if (!APR_STATUS_IS_ENOENT(err->apr_err))
                left_something = TRUE;
              svn_error_clear(err);
            }
        }

      svn_pool_destroy(iterpool);

    }  /* end of directory case */

  if (left_something)
    return svn_error_create(SVN_ERR_WC_LEFT_LOCAL_MOD, NULL, NULL);
  else
    return SVN_NO_ERROR;
}

svn_error_t *
svn_wc_remove_from_revision_control2(svn_wc_context_t *wc_ctx,
                                    const char *local_abspath,
                                    svn_boolean_t destroy_wf,
                                    svn_boolean_t instant_error,
                                    svn_cancel_func_t cancel_func,
                                    void *cancel_baton,
                                    apr_pool_t *scratch_pool)
{
  return svn_error_return(
      svn_wc__internal_remove_from_revision_control(wc_ctx->db,
                                                    local_abspath,
                                                    destroy_wf,
                                                    instant_error,
                                                    cancel_func,
                                                    cancel_baton,
                                                    scratch_pool));
}

svn_error_t *
svn_wc_add_lock2(svn_wc_context_t *wc_ctx,
                 const char *local_abspath,
                 const svn_lock_t *lock,
                 apr_pool_t *scratch_pool)
{
<<<<<<< HEAD
  svn_wc__db_lock_t db_lock;
  svn_error_t *err;
  const svn_string_t *needs_lock;

  SVN_ERR_ASSERT(svn_dirent_is_absolute(local_abspath));
=======
  svn_boolean_t was_present, need_feedback = FALSE;
  apr_uint64_t modify_flags = 0;
  svn_wc_entry_t *entry = svn_wc_entry_dup(orig_entry, pool);

  if (resolve_text)
    {
      const char *auto_resolve_src;

      /* Handle automatic conflict resolution before the temporary files are
       * deleted, if necessary. */
      switch (conflict_choice)
        {
        case svn_wc_conflict_choose_base:
          auto_resolve_src = entry->conflict_old;
          break;
        case svn_wc_conflict_choose_mine_full:
          auto_resolve_src = entry->conflict_wrk;
          break;
        case svn_wc_conflict_choose_theirs_full:
          auto_resolve_src = entry->conflict_new;
          break;
        case svn_wc_conflict_choose_merged:
          auto_resolve_src = NULL;
          break;
        case svn_wc_conflict_choose_theirs_conflict:
        case svn_wc_conflict_choose_mine_conflict:
          {
            if (entry->conflict_old && entry->conflict_wrk &&
                entry->conflict_new)
              {
                apr_file_t *tmp_f;
                svn_stream_t *tmp_stream;
                svn_diff_t *diff;
                svn_diff_conflict_display_style_t style =
                  conflict_choice == svn_wc_conflict_choose_theirs_conflict
                  ? svn_diff_conflict_display_latest
                  : svn_diff_conflict_display_modified;

                SVN_ERR(svn_wc_create_tmp_file2(&tmp_f,
                                                &auto_resolve_src,
                                                svn_wc_adm_access_path(conflict_dir),
                                                svn_io_file_del_none,
                                                pool));
                tmp_stream = svn_stream_from_aprfile2(tmp_f, FALSE, pool);
                SVN_ERR(svn_diff_file_diff3_2(&diff,
                                              entry->conflict_old,
                                              entry->conflict_wrk,
                                              entry->conflict_new,
                                              svn_diff_file_options_create(pool),
                                              pool));
                SVN_ERR(svn_diff_file_output_merge2(tmp_stream, diff,
                                                    entry->conflict_old,
                                                    entry->conflict_wrk,
                                                    entry->conflict_new,
                                                    /* markers ignored */
                                                    NULL, NULL, NULL, NULL,
                                                    style,
                                                    pool));
                SVN_ERR(svn_stream_close(tmp_stream));
              }
            else
              auto_resolve_src = NULL;
            break;
          }
        default:
          return svn_error_create(SVN_ERR_INCORRECT_PARAMS, NULL,
                                  _("Invalid 'conflict_result' argument"));
        }

      if (auto_resolve_src)
        SVN_ERR(svn_io_copy_file(
          svn_path_join(svn_wc_adm_access_path(conflict_dir), auto_resolve_src,
                        pool),
          path, TRUE, pool));
    }
>>>>>>> 0213fdc3

  db_lock.token = lock->token;
  db_lock.owner = lock->owner;
  db_lock.comment = lock->comment;
  db_lock.date = lock->creation_date;
  err = svn_wc__db_lock_add(wc_ctx->db, local_abspath, &db_lock, scratch_pool);
  if (err)
    {
      if (err->apr_err != SVN_ERR_WC_PATH_NOT_FOUND)
        return svn_error_return(err);

      /* Remap the error.  */
      svn_error_clear(err);
      return svn_error_createf(SVN_ERR_ENTRY_NOT_FOUND, NULL,
                               _("'%s' is not under version control"),
                               svn_dirent_local_style(local_abspath,
                                                      scratch_pool));
    }

  /* if svn:needs-lock is present, then make the file read-write. */
  SVN_ERR(svn_wc__internal_propget(&needs_lock, wc_ctx->db, local_abspath,
                                   SVN_PROP_NEEDS_LOCK, scratch_pool,
                                   scratch_pool));
  if (needs_lock)
    SVN_ERR(svn_io_set_file_read_write(local_abspath, FALSE, scratch_pool));

  return SVN_NO_ERROR;
}

svn_error_t *
svn_wc_remove_lock2(svn_wc_context_t *wc_ctx,
                    const char *local_abspath,
                    apr_pool_t *scratch_pool)
{
  svn_error_t *err;
  const svn_string_t *needs_lock;

  SVN_ERR_ASSERT(svn_dirent_is_absolute(local_abspath));

  err = svn_wc__db_lock_remove(wc_ctx->db, local_abspath, scratch_pool);
  if (err)
    {
      if (err->apr_err != SVN_ERR_WC_PATH_NOT_FOUND)
        return svn_error_return(err);

      /* Remap the error.  */
      svn_error_clear(err);
      return svn_error_createf(SVN_ERR_ENTRY_NOT_FOUND, NULL,
                               _("'%s' is not under version control"),
                               svn_dirent_local_style(local_abspath,
                                                      scratch_pool));
    }

  /* if svn:needs-lock is present, then make the file read-only. */
  SVN_ERR(svn_wc__internal_propget(&needs_lock, wc_ctx->db, local_abspath,
                                   SVN_PROP_NEEDS_LOCK, scratch_pool,
                                   scratch_pool));
  if (needs_lock)
    SVN_ERR(svn_io_set_file_read_only(local_abspath, FALSE, scratch_pool));

  return SVN_NO_ERROR;
}

svn_error_t *
svn_wc_set_changelist2(svn_wc_context_t *wc_ctx,
                       const char *local_abspath,
                       const char *changelist,
                       svn_cancel_func_t cancel_func,
                       void *cancel_baton,
                       svn_wc_notify_func2_t notify_func,
                       void *notify_baton,
                       apr_pool_t *scratch_pool)
{
  svn_wc_notify_t *notify;
  const char *existing_changelist;
  svn_wc__db_kind_t kind;

  /* Assert that we aren't being asked to set an empty changelist. */
  SVN_ERR_ASSERT(! (changelist && changelist[0] == '\0'));

  SVN_ERR_ASSERT(svn_dirent_is_absolute(local_abspath));

  SVN_ERR(svn_wc__db_read_info(NULL, &kind, NULL, NULL, NULL, NULL, NULL,
                               NULL, NULL, NULL, NULL, NULL, NULL, NULL,
                               &existing_changelist,
                               NULL, NULL, NULL, NULL, NULL, NULL, NULL,
                               NULL, NULL,
                               wc_ctx->db, local_abspath, scratch_pool,
                               scratch_pool));

<<<<<<< HEAD
  /* We can't do changelists on directories. */
  if (kind == svn_wc__db_kind_dir)
    return svn_error_createf(SVN_ERR_CLIENT_IS_DIRECTORY, NULL,
                             _("'%s' is a directory, and thus cannot"
                               " be a member of a changelist"), local_abspath);
=======
svn_error_t *
svn_wc_resolved_conflict2(const char *path,
                          svn_wc_adm_access_t *adm_access,
                          svn_boolean_t resolve_text,
                          svn_boolean_t resolve_props,
                          svn_boolean_t recurse,
                          svn_wc_notify_func2_t notify_func,
                          void *notify_baton,
                          svn_cancel_func_t cancel_func,
                          void *cancel_baton,
                          apr_pool_t *pool)
{
  return svn_wc_resolved_conflict3(path, adm_access, resolve_text,
                                   resolve_props,
                                   SVN_DEPTH_INFINITY_OR_EMPTY(recurse),
                                   svn_wc_conflict_choose_merged,
                                   notify_func, notify_baton, cancel_func,
                                   cancel_baton, pool);
}
>>>>>>> 0213fdc3

  /* If the path has no changelist and we're removing changelist, skip it.
     ### the db actually does this check, too, but for notification's sake,
     ### we add it here as well. */
  if (! (changelist || existing_changelist))
    return SVN_NO_ERROR;

  /* If the path is already assigned to the changelist we're
     trying to assign, skip it.
     ### the db actually does this check, too, but for notification's sake,
     ### we add it here as well. */
  if (existing_changelist
      && changelist
      && strcmp(existing_changelist, changelist) == 0)
    return SVN_NO_ERROR;

<<<<<<< HEAD
  /* Set the changelist. */
  SVN_ERR(svn_wc__db_op_set_changelist(wc_ctx->db, local_abspath, changelist,
                                       scratch_pool));

  /* And tell someone what we've done. */
  if (notify_func)
    {
      if (existing_changelist)
        {
          notify = svn_wc_create_notify(local_abspath,
                                        svn_wc_notify_changelist_clear,
                                        scratch_pool);
          notify->changelist_name = existing_changelist;
          notify_func(notify_baton, notify, scratch_pool);
        }

      if (changelist)
        {
          notify = svn_wc_create_notify(local_abspath,
                                        svn_wc_notify_changelist_set,
                                        scratch_pool);
          notify->changelist_name = changelist;
          notify_func(notify_baton, notify, scratch_pool);
        }
    }
=======
  SVN_ERR(svn_wc_walk_entries3(path, adm_access,
                               &resolve_walk_callbacks, baton, depth,
                               FALSE, cancel_func, cancel_baton, pool));
>>>>>>> 0213fdc3

  return SVN_NO_ERROR;
}

svn_error_t *
svn_wc__set_file_external_location(svn_wc_context_t *wc_ctx,
                                   const char *local_abspath,
                                   const char *url,
                                   const svn_opt_revision_t *peg_rev,
                                   const svn_opt_revision_t *rev,
                                   const char *repos_root_url,
                                   apr_pool_t *scratch_pool)
{
  const char *external_repos_relpath;
  const svn_opt_revision_t unspecified_rev = { svn_opt_revision_unspecified };

  SVN_ERR_ASSERT(svn_dirent_is_absolute(local_abspath));
  SVN_ERR_ASSERT(!url || svn_uri_is_canonical(url, scratch_pool));

  if (url)
    {
      external_repos_relpath = svn_uri_is_child(repos_root_url, url, NULL);

      if (external_repos_relpath == NULL)
          return svn_error_createf(SVN_ERR_ILLEGAL_TARGET, NULL,
                                   _("Can't add a file external to '%s' as it"
                                     " is not a file in repository '%s'."),
                                   url, repos_root_url);

      external_repos_relpath = svn_path_uri_decode(external_repos_relpath,
                                                   scratch_pool);

      SVN_ERR_ASSERT(peg_rev != NULL);
      SVN_ERR_ASSERT(rev != NULL);
    }
  else
    {
      external_repos_relpath = NULL;
      peg_rev = &unspecified_rev;
      rev = &unspecified_rev;
    }

  SVN_ERR(svn_wc__db_temp_op_set_file_external(wc_ctx->db, local_abspath,
                                               external_repos_relpath, peg_rev,
                                               rev, scratch_pool));

  return SVN_NO_ERROR;
}


svn_boolean_t
svn_wc__internal_changelist_match(svn_wc__db_t *db,
                                  const char *local_abspath,
                                  apr_hash_t *clhash,
                                  apr_pool_t *scratch_pool)
{
  svn_error_t *err;
  const char *changelist;

  if (clhash == NULL)
    return TRUE;

<<<<<<< HEAD
  err = svn_wc__db_read_info(NULL, NULL, NULL, NULL, NULL, NULL, NULL,
                             NULL, NULL, NULL, NULL, NULL, NULL, NULL,
                             &changelist,
                             NULL, NULL, NULL, NULL, NULL, NULL, NULL,
                             NULL, NULL,
                             db, local_abspath, scratch_pool, scratch_pool);

  if (err)
    {
      svn_error_clear(err);
      return FALSE;
=======
  /* If the path is already assigned to the changelist we're
     trying to assign, skip it. */
  if (entry->changelist
      && changelist
      && strcmp(entry->changelist, changelist) == 0)
    return SVN_NO_ERROR;

  /* If the path is already a member of a changelist, warn the
     user about this, but still allow the reassignment to happen. */
  if (entry->changelist && changelist && notify_func)
    {
      svn_error_t *reassign_err =
        svn_error_createf(SVN_ERR_WC_CHANGELIST_MOVE, NULL,
                          _("Removing '%s' from changelist '%s'."),
                          path, entry->changelist);
      notify = svn_wc_create_notify(path, svn_wc_notify_changelist_moved,
                                    pool);
      notify->err = reassign_err;
      notify_func(notify_baton, notify, pool);
      svn_error_clear(notify->err);
    }

  /* Tweak the entry. */
  newentry.changelist = changelist;
  SVN_ERR(svn_wc__entry_modify(adm_access, entry->name, &newentry,
                               SVN_WC__ENTRY_MODIFY_CHANGELIST, TRUE, pool));

  /* And tell someone what we've done. */
  if (notify_func)
    {
      notify = svn_wc_create_notify(path,
                                    changelist
                                    ? svn_wc_notify_changelist_set
                                    : svn_wc_notify_changelist_clear,
                                    pool);
      notify->changelist_name = changelist;
      notify_func(notify_baton, notify, pool);
>>>>>>> 0213fdc3
    }

  return (changelist
            && apr_hash_get(clhash, changelist, APR_HASH_KEY_STRING) != NULL);
}

svn_boolean_t
svn_wc__changelist_match(svn_wc_context_t *wc_ctx,
                         const char *local_abspath,
                         apr_hash_t *clhash,
                         apr_pool_t *scratch_pool)
{
  return svn_wc__internal_changelist_match(wc_ctx->db, local_abspath, clhash,
                                           scratch_pool);
}<|MERGE_RESOLUTION|>--- conflicted
+++ resolved
@@ -50,10 +50,7 @@
 #include "svn_xml.h"
 #include "svn_time.h"
 #include "svn_diff.h"
-<<<<<<< HEAD
 #include "svn_sorts.h"
-=======
->>>>>>> 0213fdc3
 
 #include "wc.h"
 #include "adm_files.h"
@@ -156,7 +153,10 @@
   SVN_ERR(svn_wc__write_check(db, adm_abspath, scratch_pool));
 
   if (status == svn_wc__db_status_deleted
-      || status == svn_wc__db_status_obstructed_delete)
+#ifndef SVN_WC__SINGLE_DB
+      || status == svn_wc__db_status_obstructed_delete
+#endif
+      )
     {
       return svn_error_return(svn_wc__wq_add_deletion_postcommit(
                                 db, local_abspath, new_revnum, no_unlock,
@@ -314,7 +314,10 @@
                  of running the log for the replaced directory that was
                  created at the start of this function). */
               if (status == svn_wc__db_status_deleted
-                  || status == svn_wc__db_status_obstructed_delete)
+#ifndef SVN_WC__SINGLE_DB
+                  || status == svn_wc__db_status_obstructed_delete
+#endif
+                  )
                 {
                   svn_boolean_t replaced;
 
@@ -887,65 +890,8 @@
 }
 
 svn_error_t *
-<<<<<<< HEAD
 svn_wc_add4(svn_wc_context_t *wc_ctx,
             const char *local_abspath,
-=======
-svn_wc_delete2(const char *path,
-               svn_wc_adm_access_t *adm_access,
-               svn_cancel_func_t cancel_func,
-               void *cancel_baton,
-               svn_wc_notify_func2_t notify_func,
-               void *notify_baton,
-               apr_pool_t *pool)
-{
-  return svn_wc_delete3(path, adm_access, cancel_func, cancel_baton,
-                        notify_func, notify_baton, FALSE, pool);
-}
-
-svn_error_t *
-svn_wc_delete(const char *path,
-              svn_wc_adm_access_t *adm_access,
-              svn_cancel_func_t cancel_func,
-              void *cancel_baton,
-              svn_wc_notify_func_t notify_func,
-              void *notify_baton,
-              apr_pool_t *pool)
-{
-  svn_wc__compat_notify_baton_t nb;
-
-  nb.func = notify_func;
-  nb.baton = notify_baton;
-
-  return svn_wc_delete2(path, adm_access, cancel_func, cancel_baton,
-                        svn_wc__compat_call_notify_func, &nb, pool);
-}
-
-svn_error_t *
-svn_wc_get_ancestry(char **url,
-                    svn_revnum_t *rev,
-                    const char *path,
-                    svn_wc_adm_access_t *adm_access,
-                    apr_pool_t *pool)
-{
-  const svn_wc_entry_t *ent;
-
-  SVN_ERR(svn_wc__entry_versioned(&ent, path, adm_access, FALSE, pool));
-
-  if (url)
-    *url = apr_pstrdup(pool, ent->url);
-
-  if (rev)
-    *rev = ent->revision;
-
-  return SVN_NO_ERROR;
-}
-
-
-svn_error_t *
-svn_wc_add3(const char *path,
-            svn_wc_adm_access_t *parent_access,
->>>>>>> 0213fdc3
             svn_depth_t depth,
             const char *copyfrom_url,
             svn_revnum_t copyfrom_rev,
@@ -1026,7 +972,9 @@
             node_exists = FALSE;
             break;
           case svn_wc__db_status_deleted:
+#ifndef SVN_WC__SINGLE_DB
           case svn_wc__db_status_obstructed_delete:
+#endif
             /* A working copy root should never have a WORKING_NODE */
             SVN_ERR_ASSERT(!is_wc_root);
             node_exists = FALSE;
@@ -1083,8 +1031,11 @@
         || parent_status == svn_wc__db_status_not_present
         || parent_status == svn_wc__db_status_excluded
         || parent_status == svn_wc__db_status_absent
+#ifndef SVN_WC__SINGLE_DB
         || parent_status == svn_wc__db_status_obstructed
-        || parent_status == svn_wc__db_status_obstructed_add)
+        || parent_status == svn_wc__db_status_obstructed_add
+#endif
+        )
       {
         return
           svn_error_createf(SVN_ERR_ENTRY_NOT_FOUND, err,
@@ -1094,7 +1045,10 @@
                                                    scratch_pool));
       }
     else if (parent_status == svn_wc__db_status_deleted
-             || parent_status == svn_wc__db_status_obstructed_delete)
+#ifndef SVN_WC__SINGLE_DB
+             || parent_status == svn_wc__db_status_obstructed_delete
+#endif
+             )
       {
         return
           svn_error_createf(SVN_ERR_WC_SCHEDULE_CONFLICT, NULL,
@@ -1177,7 +1131,6 @@
 #ifndef SINGLE_DB
   else if (kind == svn_node_dir && !node_exists && !is_replace)
     {
-<<<<<<< HEAD
       svn_wc__db_status_t absent_status;
       svn_wc__db_kind_t absent_kind;
       const char *absent_repos_relpath, *absent_repos_root_url;
@@ -1230,18 +1183,6 @@
         SVN_ERR(svn_wc__db_base_remove(db, local_abspath, scratch_pool));
     }
 #endif
-=======
-
-      if (! copyfrom_url)
-        {
-          const svn_wc_entry_t *p_entry; /* ### why not use parent_entry? */
-          const char *new_url;
-
-          /* Get the entry for this directory's parent.  We need to snatch
-             the ancestor path out of there. */
-          SVN_ERR(svn_wc_entry(&p_entry, parent_dir, parent_access, FALSE,
-                               pool));
->>>>>>> 0213fdc3
 
 #ifndef SVN_WC__SINGLE_DB
   if (kind == svn_node_dir && !exists)
@@ -1252,7 +1193,6 @@
     }
 #endif
 
-<<<<<<< HEAD
   if (kind == svn_node_file)
     {
       if (!copyfrom_url)
@@ -1273,22 +1213,6 @@
                                          cancel_func, cancel_baton,
                                          NULL, NULL,
                                          scratch_pool));
-=======
-          /* Make sure this new directory has an admistrative subdirectory
-             created inside of it */
-          SVN_ERR(svn_wc_ensure_adm3(path, NULL, new_url, p_entry->repos,
-                                     0, depth, pool));
-        }
-      else
-        {
-          /* When we are called with the copyfrom arguments set and with
-             the admin directory already in existence, then the dir will
-             contain the copyfrom settings.  So we need to pass the
-             copyfrom arguments to the ensure call. */
-          SVN_ERR(svn_wc_ensure_adm3(path, NULL, copyfrom_url,
-                                     parent_entry->repos, copyfrom_rev,
-                                     depth, pool));
->>>>>>> 0213fdc3
         }
     }
   else if (!copyfrom_url)
@@ -1298,7 +1222,6 @@
 #ifdef SVN_WC__SINGLE_DB
       if (!exists)
         {
-<<<<<<< HEAD
           /* If using the legacy 1.6 interface the parent lock may not
              be recursive and add is expected to lock the new dir.
 
@@ -1310,42 +1233,6 @@
           if (!owns_lock)
             SVN_ERR(svn_wc__db_wclock_obtain(db, local_abspath, 0, FALSE,
                                              scratch_pool));
-=======
-          /* If this new directory has ancestry, it's not enough to
-             schedule it for addition with copyfrom args.  We also
-             need to rewrite its ancestor-url, and rewrite the
-             ancestor-url of ALL its children!
-
-             We're doing this because our current commit model (for
-             hysterical raisins, presumably) assumes an entry's URL is
-             correct before commit -- i.e. the URL is not tweaked in
-             the post-commit bumping process.  We might want to change
-             this model someday. */
-
-          /* Figure out what the new url should be. */
-          const char *new_url =
-            svn_path_url_add_component(parent_entry->url, base_name, pool);
-
-          /* Change the entry urls recursively (but not the working rev). */
-          SVN_ERR(svn_wc__do_update_cleanup(path, adm_access,
-                                            depth, new_url,
-                                            parent_entry->repos,
-                                            SVN_INVALID_REVNUM, NULL,
-                                            NULL, FALSE, apr_hash_make(pool),
-                                            pool));
-
-          /* Recursively add the 'copied' existence flag as well!  */
-          SVN_ERR(mark_tree(adm_access, SVN_WC__ENTRY_MODIFY_COPIED,
-                            svn_wc_schedule_normal, TRUE, FALSE,
-                            cancel_func,
-                            cancel_baton,
-                            NULL, NULL, /* N/A cuz we aren't deleting */
-                            pool));
-
-          /* Clean out the now-obsolete wcprops. */
-          SVN_ERR(svn_wc__props_delete(path, svn_wc__props_wcprop,
-                                       adm_access, pool));
->>>>>>> 0213fdc3
         }
 #endif
     }
@@ -1473,26 +1360,6 @@
   return SVN_NO_ERROR;
 }
 
-<<<<<<< HEAD
-=======
-svn_error_t *
-svn_wc_add2(const char *path,
-            svn_wc_adm_access_t *parent_access,
-            const char *copyfrom_url,
-            svn_revnum_t copyfrom_rev,
-            svn_cancel_func_t cancel_func,
-            void *cancel_baton,
-            svn_wc_notify_func2_t notify_func,
-            void *notify_baton,
-            apr_pool_t *pool)
-{
-  return svn_wc_add3(path, parent_access, svn_depth_infinity,
-                     copyfrom_url, copyfrom_rev,
-                     cancel_func, cancel_baton,
-                     notify_func, notify_baton, pool);
-}
-
->>>>>>> 0213fdc3
 svn_error_t *
 svn_wc__register_file_external(svn_wc_context_t *wc_ctx,
                                const char *local_abspath,
@@ -1512,7 +1379,6 @@
 
   SVN_ERR(svn_wc__db_op_add_file(wc_ctx->db, local_abspath, NULL, scratch_pool));
 
-<<<<<<< HEAD
   SVN_ERR(svn_wc__set_file_external_location(wc_ctx, local_abspath,
                                              external_url, external_peg_rev,
                                              external_rev, repos_root_url,
@@ -1520,8 +1386,6 @@
   return SVN_NO_ERROR;
 }
 
-=======
->>>>>>> 0213fdc3
  
 /* Thoughts on Reversion.
@@ -1581,235 +1445,9 @@
                     svn_boolean_t use_commit_times,
                     apr_pool_t *pool)
 {
-<<<<<<< HEAD
   SVN_ERR(svn_wc__wq_add_revert(reverted, db, local_abspath, use_commit_times,
                                 pool));
   SVN_ERR(svn_wc__wq_run(db, local_abspath, NULL, NULL, pool));
-=======
-  const char *fullpath;
-  svn_boolean_t reinstall_working = FALSE; /* force working file reinstall? */
-  svn_wc_entry_t tmp_entry;
-  apr_uint64_t flags = 0;
-  svn_stringbuf_t *log_accum = svn_stringbuf_create("", pool);
-  apr_hash_t *baseprops = NULL;
-  svn_boolean_t revert_base = FALSE;
-
-  /* Build the full path of the thing we're reverting. */
-  fullpath = svn_wc_adm_access_path(adm_access);
-  if (strcmp(name, SVN_WC_ENTRY_THIS_DIR) != 0)
-    fullpath = svn_path_join(fullpath, name, pool);
-
-  /* Deal with properties. */
-  if (entry->schedule == svn_wc_schedule_replace)
-    {
-       revert_base = entry->copied;
-      /* Use the revertpath as the new propsbase if it exists. */
-
-      baseprops = apr_hash_make(pool);
-      SVN_ERR(svn_wc__load_props((! revert_base) ? &baseprops : NULL,
-                                 NULL,
-                                 revert_base ? &baseprops : NULL,
-                                 adm_access, fullpath, pool));
-
-      /* Ensure the revert propfile gets removed. */
-      if (revert_base)
-        SVN_ERR(svn_wc__loggy_props_delete(&log_accum,
-                                           fullpath, svn_wc__props_revert,
-                                           adm_access, pool));
-      *reverted = TRUE;
-    }
-
-  /* If not schedule replace, or no revert props, use the normal
-     base-props and working props. */
-  if (! baseprops)
-    {
-      svn_boolean_t modified;
-
-      /* Check for prop changes. */
-      SVN_ERR(svn_wc_props_modified_p(&modified, fullpath, adm_access,
-                                      pool));
-      if (modified)
-        {
-          apr_array_header_t *propchanges;
-
-          /* Get the full list of property changes and see if any magic
-             properties were changed. */
-          SVN_ERR(svn_wc_get_prop_diffs(&propchanges, &baseprops, fullpath,
-                                        adm_access, pool));
-
-          /* Determine if any of the propchanges are the "magic" ones that
-             might require changing the working file. */
-          reinstall_working = svn_wc__has_magic_property(propchanges);
-
-        }
-    }
-
-  /* Reinstall props if we need to.  Only rewrite the baseprops,
-     if we're reverting a replacement.  This is just an optimization. */
-  if (baseprops)
-    {
-      SVN_ERR(svn_wc__install_props(&log_accum, adm_access, fullpath,
-                                    baseprops, baseprops, revert_base, pool));
-      *reverted = TRUE;
-    }
-
-  /* Deal with the contents. */
-
-  if (entry->kind == svn_node_file)
-    {
-      svn_node_kind_t base_kind;
-      const char *base_thing;
-      svn_boolean_t tgt_modified;
-
-      /* If the working file is missing, we need to reinstall it. */
-      if (! reinstall_working)
-        {
-          svn_node_kind_t kind;
-          SVN_ERR(svn_io_check_path(fullpath, &kind, pool));
-          if (kind == svn_node_none)
-            reinstall_working = TRUE;
-        }
-
-      base_thing = svn_wc__text_base_path(fullpath, FALSE, pool);
-
-      /* Check for text base presence. */
-      SVN_ERR(svn_io_check_path(base_thing, &base_kind, pool));
-
-      if (base_kind != svn_node_file)
-        return svn_error_createf(APR_ENOENT, NULL,
-                                 _("Error restoring text for '%s'"),
-                                 svn_path_local_style(fullpath, pool));
-
-      /* Look for a revert base file.  If it exists use it for the
-         text base for the file.  If it doesn't use the normal text base. */
-      SVN_ERR(svn_wc__loggy_move
-              (&log_accum, &tgt_modified, adm_access,
-               svn_wc__text_revert_path(fullpath, FALSE, pool), base_thing,
-               FALSE, pool));
-      reinstall_working = reinstall_working || tgt_modified;
-
-      /* A shortcut: since we will translate when reinstall_working,
-         we don't need to check if the working file is modified. */
-      if (! reinstall_working)
-        SVN_ERR(svn_wc__text_modified_internal_p(&reinstall_working,
-                                                 fullpath, FALSE, adm_access,
-                                                 FALSE, pool));
-
-      if (reinstall_working)
-        {
-          /* If there are textual mods (or if the working file is
-             missing altogether), copy the text-base out into
-             the working copy, and update the timestamp in the entries
-             file. */
-          SVN_ERR(svn_wc__loggy_copy(&log_accum, NULL, adm_access,
-                                     svn_wc__copy_translate,
-                                     base_thing, fullpath, FALSE, pool));
-
-          /* Possibly set the timestamp to last-commit-time, rather
-             than the 'now' time that already exists. */
-          if (use_commit_times && entry->cmt_date)
-            SVN_ERR(svn_wc__loggy_set_timestamp
-                    (&log_accum, adm_access, fullpath,
-                     svn_time_to_cstring(entry->cmt_date, pool),
-                     pool));
-
-          SVN_ERR(svn_wc__loggy_set_entry_timestamp_from_wc
-                  (&log_accum, adm_access,
-                   fullpath, SVN_WC__ENTRY_ATTR_TEXT_TIME, pool));
-          SVN_ERR(svn_wc__loggy_set_entry_working_size_from_wc
-                  (&log_accum, adm_access, fullpath, pool));
-
-          *reverted = TRUE;
-        }
-    }
-
-  /* Remove conflict state (and conflict files), if any.
-     Handle the three possible text conflict files. */
-  if (entry->conflict_old)
-    {
-      flags |= SVN_WC__ENTRY_MODIFY_CONFLICT_OLD;
-      tmp_entry.conflict_old = NULL;
-      SVN_ERR(svn_wc__loggy_remove
-              (&log_accum, adm_access,
-               svn_path_join(svn_wc_adm_access_path(adm_access),
-                             entry->conflict_old, pool), pool));
-    }
-  if (entry->conflict_new)
-    {
-      flags |= SVN_WC__ENTRY_MODIFY_CONFLICT_NEW;
-      tmp_entry.conflict_new = NULL;
-      SVN_ERR(svn_wc__loggy_remove
-              (&log_accum, adm_access,
-               svn_path_join(svn_wc_adm_access_path(adm_access),
-                             entry->conflict_new, pool), pool));
-    }
-  if (entry->conflict_wrk)
-    {
-      flags |= SVN_WC__ENTRY_MODIFY_CONFLICT_WRK;
-      tmp_entry.conflict_wrk = NULL;
-      SVN_ERR(svn_wc__loggy_remove
-              (&log_accum, adm_access,
-               svn_path_join(svn_wc_adm_access_path(adm_access),
-                             entry->conflict_wrk, pool), pool));
-    }
-
-  /* Remove the property conflict file if the entry lists one (and it
-     exists) */
-  if (entry->prejfile)
-    {
-      flags |= SVN_WC__ENTRY_MODIFY_PREJFILE;
-      tmp_entry.prejfile = NULL;
-      SVN_ERR(svn_wc__loggy_remove
-              (&log_accum, adm_access,
-               svn_path_join(svn_wc_adm_access_path(adm_access),
-                             entry->prejfile, pool), pool));
-    }
-
-  /* Clean up the copied state if this is a replacement. */
-  if (entry->schedule == svn_wc_schedule_replace)
-    {
-      flags |= SVN_WC__ENTRY_MODIFY_COPIED |
-          SVN_WC__ENTRY_MODIFY_COPYFROM_URL |
-          SVN_WC__ENTRY_MODIFY_COPYFROM_REV;
-      tmp_entry.copied = FALSE;
-
-      /* Reset the checksum if this is a replace-with-history. */
-      if (entry->kind == svn_node_file && entry->copyfrom_url)
-        {
-          const char *base_path;
-          unsigned char digest[APR_MD5_DIGESTSIZE];
-
-          base_path = svn_wc__text_revert_path(fullpath, FALSE, pool);
-          SVN_ERR(svn_io_file_checksum(digest, base_path, pool));
-          tmp_entry.checksum = svn_md5_digest_to_cstring(digest, pool);
-          flags |= SVN_WC__ENTRY_MODIFY_CHECKSUM;
-        }
-
-      /* Set this to the empty string, because NULL values will disappear
-         in the XML log file. */
-      tmp_entry.copyfrom_url = "";
-      tmp_entry.copyfrom_rev = SVN_INVALID_REVNUM;
-    }
-
-  /* Reset schedule attribute to svn_wc_schedule_normal. */
-  if (entry->schedule != svn_wc_schedule_normal)
-    {
-      flags |= SVN_WC__ENTRY_MODIFY_SCHEDULE;
-      tmp_entry.schedule = svn_wc_schedule_normal;
-      *reverted = TRUE;
-    }
-
-  /* Modify the entry, loggily. */
-  SVN_ERR(svn_wc__loggy_entry_modify(&log_accum, adm_access, fullpath,
-                                     &tmp_entry, flags, pool));
-
-  /* Don't run log if nothing to change. */
-  if (! svn_stringbuf_isempty(log_accum))
-    {
-      SVN_ERR(svn_wc__write_log(adm_access, 0, log_accum, pool));
-      SVN_ERR(svn_wc__run_log(adm_access, NULL, pool));
-    }
->>>>>>> 0213fdc3
 
   return SVN_NO_ERROR;
 }
@@ -1849,7 +1487,6 @@
      to set it, because we don't know that revert_admin_things() will
      be called. */
   svn_boolean_t reverted = FALSE;
-<<<<<<< HEAD
 
   SVN_ERR(svn_wc__db_read_info(&status, &kind,
                                NULL, NULL, NULL, NULL, NULL, NULL, NULL,
@@ -1884,20 +1521,6 @@
     /* HACK: svn_wc__db_scan_addition doesn't allow this status! */
     is_add_root = (status == svn_wc__db_status_obstructed_add);
 #endif
-=======
-  svn_boolean_t is_wc_root = FALSE;
-  svn_wc_adm_access_t *dir_access;
-
-  /* Fetch the access baton for this path. */
-  SVN_ERR(svn_wc_adm_probe_retrieve(&dir_access, parent_access, path, pool));
-
-  /* For directories, determine if PATH is a WC root so that we can
-     tell if it is safe to split PATH into a parent directory and
-     basename.  For files, we always do this split.  */
-  if (kind == svn_node_dir)
-    SVN_ERR(svn_wc_is_wc_root(&is_wc_root, path, dir_access, pool));
-  bname = is_wc_root ? NULL : svn_path_basename(path, pool);
->>>>>>> 0213fdc3
 
   /* Additions. */
   if (!replaced
@@ -2086,15 +1709,7 @@
                                     root_abspath, iterpool));
     }
 
-<<<<<<< HEAD
   svn_pool_destroy(iterpool);
-=======
-  /* If PATH was reverted, tell our client that. */
-  if ((notify_func != NULL) && reverted)
-    (*notify_func)(notify_baton,
-                   svn_wc_create_notify(path, svn_wc_notify_revert, pool),
-                   pool);
->>>>>>> 0213fdc3
 
   return SVN_NO_ERROR;
 }
@@ -2181,13 +1796,9 @@
           if (notify_func != NULL)
             {
               svn_wc_notify_t *notify =
-<<<<<<< HEAD
                 svn_wc_create_notify(local_abspath,
                                      svn_wc_notify_failed_revert,
                                      pool);
-=======
-                svn_wc_create_notify(path, svn_wc_notify_failed_revert, pool);
->>>>>>> 0213fdc3
               notify_func(notify_baton, notify, pool);
             }
           return SVN_NO_ERROR;
@@ -2303,22 +1914,13 @@
                                        iterpool));
 
           /* Skip subdirectories if we're called with depth-files. */
-<<<<<<< HEAD
           if ((depth == svn_depth_files) &&
               (child_db_kind != svn_wc__db_kind_file) &&
               (child_db_kind != svn_wc__db_kind_symlink))
-=======
-          if ((depth == svn_depth_files)
-              && (child_entry->kind != svn_node_file))
->>>>>>> 0213fdc3
             continue;
 
           /* Revert the entry. */
-<<<<<<< HEAD
           SVN_ERR(revert_internal(db, node_abspath,
-=======
-          SVN_ERR(revert_internal(full_entry_path, dir_access,
->>>>>>> 0213fdc3
                                   depth_under_here, use_commit_times,
                                   changelist_hash, cancel_func, cancel_baton,
                                   notify_func, notify_baton, iterpool));
@@ -2410,17 +2012,9 @@
                               const char **pristine_path,
                               apr_pool_t *pool)
 {
-<<<<<<< HEAD
   svn_wc__db_t *db;
   const char *local_abspath;
   svn_error_t *err;
-=======
-  return svn_wc_revert3(path, parent_access,
-                        SVN_DEPTH_INFINITY_OR_EMPTY(recursive),
-                        use_commit_times, NULL, cancel_func, cancel_baton,
-                        notify_func, notify_baton, pool);
-}
->>>>>>> 0213fdc3
 
   SVN_ERR(svn_wc__db_open(&db, svn_wc__db_openmode_readonly, NULL,
                           TRUE, TRUE, pool, pool));
@@ -2664,22 +2258,8 @@
            full_path.  We need to remove that entry: */
         if (! is_root)
           {
-<<<<<<< HEAD
             SVN_ERR(svn_wc__db_temp_op_remove_entry(db, local_abspath,
                                                     iterpool));
-=======
-            apr_hash_t *parent_entries;
-            svn_wc_adm_access_t *parent_access;
-
-            svn_path_split(full_path, &parent_dir, &base_name, pool);
-
-            SVN_ERR(svn_wc_adm_retrieve(&parent_access, adm_access,
-                                        parent_dir, pool));
-            SVN_ERR(svn_wc_entries_read(&parent_entries, parent_access, TRUE,
-                                        pool));
-            svn_wc__entry_remove(parent_entries, base_name);
-            SVN_ERR(svn_wc__entries_write(parent_entries, parent_access, pool));
->>>>>>> 0213fdc3
           }
       }
 
@@ -2743,89 +2323,11 @@
                  const svn_lock_t *lock,
                  apr_pool_t *scratch_pool)
 {
-<<<<<<< HEAD
   svn_wc__db_lock_t db_lock;
   svn_error_t *err;
   const svn_string_t *needs_lock;
 
   SVN_ERR_ASSERT(svn_dirent_is_absolute(local_abspath));
-=======
-  svn_boolean_t was_present, need_feedback = FALSE;
-  apr_uint64_t modify_flags = 0;
-  svn_wc_entry_t *entry = svn_wc_entry_dup(orig_entry, pool);
-
-  if (resolve_text)
-    {
-      const char *auto_resolve_src;
-
-      /* Handle automatic conflict resolution before the temporary files are
-       * deleted, if necessary. */
-      switch (conflict_choice)
-        {
-        case svn_wc_conflict_choose_base:
-          auto_resolve_src = entry->conflict_old;
-          break;
-        case svn_wc_conflict_choose_mine_full:
-          auto_resolve_src = entry->conflict_wrk;
-          break;
-        case svn_wc_conflict_choose_theirs_full:
-          auto_resolve_src = entry->conflict_new;
-          break;
-        case svn_wc_conflict_choose_merged:
-          auto_resolve_src = NULL;
-          break;
-        case svn_wc_conflict_choose_theirs_conflict:
-        case svn_wc_conflict_choose_mine_conflict:
-          {
-            if (entry->conflict_old && entry->conflict_wrk &&
-                entry->conflict_new)
-              {
-                apr_file_t *tmp_f;
-                svn_stream_t *tmp_stream;
-                svn_diff_t *diff;
-                svn_diff_conflict_display_style_t style =
-                  conflict_choice == svn_wc_conflict_choose_theirs_conflict
-                  ? svn_diff_conflict_display_latest
-                  : svn_diff_conflict_display_modified;
-
-                SVN_ERR(svn_wc_create_tmp_file2(&tmp_f,
-                                                &auto_resolve_src,
-                                                svn_wc_adm_access_path(conflict_dir),
-                                                svn_io_file_del_none,
-                                                pool));
-                tmp_stream = svn_stream_from_aprfile2(tmp_f, FALSE, pool);
-                SVN_ERR(svn_diff_file_diff3_2(&diff,
-                                              entry->conflict_old,
-                                              entry->conflict_wrk,
-                                              entry->conflict_new,
-                                              svn_diff_file_options_create(pool),
-                                              pool));
-                SVN_ERR(svn_diff_file_output_merge2(tmp_stream, diff,
-                                                    entry->conflict_old,
-                                                    entry->conflict_wrk,
-                                                    entry->conflict_new,
-                                                    /* markers ignored */
-                                                    NULL, NULL, NULL, NULL,
-                                                    style,
-                                                    pool));
-                SVN_ERR(svn_stream_close(tmp_stream));
-              }
-            else
-              auto_resolve_src = NULL;
-            break;
-          }
-        default:
-          return svn_error_create(SVN_ERR_INCORRECT_PARAMS, NULL,
-                                  _("Invalid 'conflict_result' argument"));
-        }
-
-      if (auto_resolve_src)
-        SVN_ERR(svn_io_copy_file(
-          svn_path_join(svn_wc_adm_access_path(conflict_dir), auto_resolve_src,
-                        pool),
-          path, TRUE, pool));
-    }
->>>>>>> 0213fdc3
 
   db_lock.token = lock->token;
   db_lock.owner = lock->owner;
@@ -2916,33 +2418,11 @@
                                wc_ctx->db, local_abspath, scratch_pool,
                                scratch_pool));
 
-<<<<<<< HEAD
   /* We can't do changelists on directories. */
   if (kind == svn_wc__db_kind_dir)
     return svn_error_createf(SVN_ERR_CLIENT_IS_DIRECTORY, NULL,
                              _("'%s' is a directory, and thus cannot"
                                " be a member of a changelist"), local_abspath);
-=======
-svn_error_t *
-svn_wc_resolved_conflict2(const char *path,
-                          svn_wc_adm_access_t *adm_access,
-                          svn_boolean_t resolve_text,
-                          svn_boolean_t resolve_props,
-                          svn_boolean_t recurse,
-                          svn_wc_notify_func2_t notify_func,
-                          void *notify_baton,
-                          svn_cancel_func_t cancel_func,
-                          void *cancel_baton,
-                          apr_pool_t *pool)
-{
-  return svn_wc_resolved_conflict3(path, adm_access, resolve_text,
-                                   resolve_props,
-                                   SVN_DEPTH_INFINITY_OR_EMPTY(recurse),
-                                   svn_wc_conflict_choose_merged,
-                                   notify_func, notify_baton, cancel_func,
-                                   cancel_baton, pool);
-}
->>>>>>> 0213fdc3
 
   /* If the path has no changelist and we're removing changelist, skip it.
      ### the db actually does this check, too, but for notification's sake,
@@ -2959,7 +2439,6 @@
       && strcmp(existing_changelist, changelist) == 0)
     return SVN_NO_ERROR;
 
-<<<<<<< HEAD
   /* Set the changelist. */
   SVN_ERR(svn_wc__db_op_set_changelist(wc_ctx->db, local_abspath, changelist,
                                        scratch_pool));
@@ -2985,11 +2464,6 @@
           notify_func(notify_baton, notify, scratch_pool);
         }
     }
-=======
-  SVN_ERR(svn_wc_walk_entries3(path, adm_access,
-                               &resolve_walk_callbacks, baton, depth,
-                               FALSE, cancel_func, cancel_baton, pool));
->>>>>>> 0213fdc3
 
   return SVN_NO_ERROR;
 }
@@ -3052,7 +2526,6 @@
   if (clhash == NULL)
     return TRUE;
 
-<<<<<<< HEAD
   err = svn_wc__db_read_info(NULL, NULL, NULL, NULL, NULL, NULL, NULL,
                              NULL, NULL, NULL, NULL, NULL, NULL, NULL,
                              &changelist,
@@ -3064,45 +2537,6 @@
     {
       svn_error_clear(err);
       return FALSE;
-=======
-  /* If the path is already assigned to the changelist we're
-     trying to assign, skip it. */
-  if (entry->changelist
-      && changelist
-      && strcmp(entry->changelist, changelist) == 0)
-    return SVN_NO_ERROR;
-
-  /* If the path is already a member of a changelist, warn the
-     user about this, but still allow the reassignment to happen. */
-  if (entry->changelist && changelist && notify_func)
-    {
-      svn_error_t *reassign_err =
-        svn_error_createf(SVN_ERR_WC_CHANGELIST_MOVE, NULL,
-                          _("Removing '%s' from changelist '%s'."),
-                          path, entry->changelist);
-      notify = svn_wc_create_notify(path, svn_wc_notify_changelist_moved,
-                                    pool);
-      notify->err = reassign_err;
-      notify_func(notify_baton, notify, pool);
-      svn_error_clear(notify->err);
-    }
-
-  /* Tweak the entry. */
-  newentry.changelist = changelist;
-  SVN_ERR(svn_wc__entry_modify(adm_access, entry->name, &newentry,
-                               SVN_WC__ENTRY_MODIFY_CHANGELIST, TRUE, pool));
-
-  /* And tell someone what we've done. */
-  if (notify_func)
-    {
-      notify = svn_wc_create_notify(path,
-                                    changelist
-                                    ? svn_wc_notify_changelist_set
-                                    : svn_wc_notify_changelist_clear,
-                                    pool);
-      notify->changelist_name = changelist;
-      notify_func(notify_baton, notify, pool);
->>>>>>> 0213fdc3
     }
 
   return (changelist
