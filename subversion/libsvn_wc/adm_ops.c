/*
 * adm_ops.c: routines for affecting working copy administrative
 *            information.  NOTE: this code doesn't know where the adm
 *            info is actually stored.  Instead, generic handles to
 *            adm data are requested via a reference to some PATH
 *            (PATH being a regular, non-administrative directory or
 *            file in the working copy).
 *
 * ====================================================================
 * Copyright (c) 2000-2007 CollabNet.  All rights reserved.
 *
 * This software is licensed as described in the file COPYING, which
 * you should have received as part of this distribution.  The terms
 * are also available at http://subversion.tigris.org/license-1.html.
 * If newer versions of this license are posted there, you may use a
 * newer version instead, at your option.
 *
 * This software consists of voluntary contributions made by many
 * individuals.  For exact contribution history, see the revision
 * history and logs, available at http://subversion.tigris.org/.
 * ====================================================================
 */



#include <string.h>

#include <apr_pools.h>
#include <apr_tables.h>
#include <apr_hash.h>
#include <apr_md5.h>
#include <apr_file_io.h>
#include <apr_time.h>
#include <apr_errno.h>

#include "svn_types.h"
#include "svn_pools.h"
#include "svn_string.h"
#include "svn_error.h"
#include "svn_path.h"
#include "svn_hash.h"
#include "svn_wc.h"
#include "svn_io.h"
#include "svn_md5.h"
#include "svn_xml.h"
#include "svn_time.h"
#include "svn_diff.h"

#include "wc.h"
#include "log.h"
#include "adm_files.h"
#include "adm_ops.h"
#include "entries.h"
#include "lock.h"
#include "props.h"
#include "translate.h"

#include "svn_private_config.h"
#include "private/svn_wc_private.h"


/*** Finishing updates and commits. ***/


/* The main body of svn_wc__do_update_cleanup. */
static svn_error_t *
tweak_entries(svn_wc_adm_access_t *dirpath,
              const char *base_url,
              const char *repos,
              svn_revnum_t new_rev,
              svn_wc_notify_func2_t notify_func,
              void *notify_baton,
              svn_boolean_t remove_missing_dirs,
              svn_depth_t depth,
              apr_hash_t *exclude_paths,
              apr_pool_t *pool)
{
  apr_hash_t *entries;
  apr_hash_index_t *hi;
  apr_pool_t *subpool = svn_pool_create(pool);
  svn_boolean_t write_required = FALSE;
  svn_wc_notify_t *notify;

  /* Read DIRPATH's entries. */
  SVN_ERR(svn_wc_entries_read(&entries, dirpath, TRUE, pool));

  /* Tweak "this_dir" */
  if (! apr_hash_get(exclude_paths, svn_wc_adm_access_path(dirpath),
                     APR_HASH_KEY_STRING))
    SVN_ERR(svn_wc__tweak_entry(entries, SVN_WC_ENTRY_THIS_DIR,
                                base_url, repos, new_rev, FALSE,
                                &write_required,
                                svn_wc_adm_access_pool(dirpath)));

  if (depth == svn_depth_unknown)
    depth = svn_depth_infinity;

  if (depth > svn_depth_empty)
    {
      for (hi = apr_hash_first(pool, entries); hi; hi = apr_hash_next(hi))
        {
          const void *key;
          void *val;
          const char *name;
          svn_wc_entry_t *current_entry;
          const char *child_path;
          const char *child_url = NULL;
          svn_boolean_t excluded;

          svn_pool_clear(subpool);

          apr_hash_this(hi, &key, NULL, &val);
          name = key;
          current_entry = val;

          /* Ignore the "this dir" entry. */
          if (! strcmp(name, SVN_WC_ENTRY_THIS_DIR))
            continue;

          /* Derive the new URL for the current (child) entry */
          if (base_url)
            child_url = svn_path_url_add_component(base_url, name, subpool);

          child_path = svn_path_join(svn_wc_adm_access_path(dirpath), name,
                                     subpool);
          excluded = (apr_hash_get(exclude_paths, child_path,
                                   APR_HASH_KEY_STRING) != NULL);

          /* If a file, or deleted, excluded or absent dir, then tweak the
             entry but don't recurse. */
          if ((current_entry->kind == svn_node_file)
              || (current_entry->deleted || current_entry->absent
                  || current_entry->depth == svn_depth_exclude))
            {
              if (! excluded)
                SVN_ERR(svn_wc__tweak_entry(entries, name,
                                            child_url, repos, new_rev, TRUE,
                                            &write_required,
                                            svn_wc_adm_access_pool(dirpath)));
            }

          /* If a directory and recursive... */
          else if ((depth == svn_depth_infinity
                    || depth == svn_depth_immediates)
                   && (current_entry->kind == svn_node_dir))
            {
              svn_depth_t depth_below_here = depth;

              if (depth == svn_depth_immediates)
                depth_below_here = svn_depth_empty;

              /* If the directory is 'missing', remove it.  This is safe as
                 long as this function is only called as a helper to
                 svn_wc__do_update_cleanup, since the update will already have
                 restored any missing items that it didn't want to delete. */
              if (remove_missing_dirs
                  && svn_wc__adm_missing(dirpath, child_path))
                {
                  if (current_entry->schedule != svn_wc_schedule_add
                      && !excluded)
                    {
                      svn_wc__entry_remove(entries, name);
                      if (notify_func)
                        {
                          notify = svn_wc_create_notify(child_path,
                                                        svn_wc_notify_delete,
                                                        subpool);
                          notify->kind = current_entry->kind;
                          (* notify_func)(notify_baton, notify, subpool);
                        }
                    }
                  /* Else if missing item is schedule-add, do nothing. */
                }

              /* Not missing, deleted, or absent, so recurse. */
              else
                {
                  svn_wc_adm_access_t *child_access;
                  SVN_ERR(svn_wc_adm_retrieve(&child_access, dirpath,
                                              child_path, subpool));
                  SVN_ERR(tweak_entries
                          (child_access, child_url, repos, new_rev,
                           notify_func, notify_baton, remove_missing_dirs,
                           depth_below_here, exclude_paths, subpool));
                }
            }
        }
    }

  /* Write a shiny new entries file to disk. */
  if (write_required)
    SVN_ERR(svn_wc__entries_write(entries, dirpath, subpool));

  /* Cleanup */
  svn_pool_destroy(subpool);

  return SVN_NO_ERROR;
}

/* Helper for svn_wc_process_committed2. */
static svn_error_t *
remove_revert_file(svn_stringbuf_t **logtags,
                   svn_wc_adm_access_t *adm_access,
                   const char *path,
                   svn_boolean_t is_prop,
                   apr_pool_t * pool)
{
  const char *revert_file;
  svn_node_kind_t kind;

  if (is_prop)
    SVN_ERR(svn_wc__loggy_props_delete(logtags, path, svn_wc__props_revert,
                                       adm_access, pool));
  else
    {
      revert_file = svn_wc__text_revert_path(path, FALSE, pool);

      SVN_ERR(svn_io_check_path(revert_file, &kind, pool));

      if (kind == svn_node_file)
        SVN_ERR(svn_wc__loggy_remove(logtags, adm_access, revert_file, pool));
    }

  return SVN_NO_ERROR;
}

svn_error_t *
svn_wc__do_update_cleanup(const char *path,
                          svn_wc_adm_access_t *adm_access,
                          svn_depth_t depth,
                          const char *base_url,
                          const char *repos,
                          svn_revnum_t new_revision,
                          svn_wc_notify_func2_t notify_func,
                          void *notify_baton,
                          svn_boolean_t remove_missing_dirs,
                          apr_hash_t *exclude_paths,
                          apr_pool_t *pool)
{
  apr_hash_t *entries;
  const svn_wc_entry_t *entry;

  SVN_ERR(svn_wc_entry(&entry, path, adm_access, TRUE, pool));
  if (entry == NULL)
    return SVN_NO_ERROR;

  if (entry->kind == svn_node_file
      || (entry->kind == svn_node_dir 
          && (entry->deleted || entry->absent 
              || entry->depth == svn_depth_exclude)))
    {
      const char *parent, *base_name;
      svn_wc_adm_access_t *dir_access;
      svn_boolean_t write_required = FALSE;
      if (apr_hash_get(exclude_paths, path, APR_HASH_KEY_STRING))
        return SVN_NO_ERROR;
      svn_path_split(path, &parent, &base_name, pool);
      SVN_ERR(svn_wc_adm_retrieve(&dir_access, adm_access, parent, pool));
      SVN_ERR(svn_wc_entries_read(&entries, dir_access, TRUE, pool));
      SVN_ERR(svn_wc__tweak_entry(entries, base_name,
                                  base_url, repos, new_revision,
                                  FALSE, /* Parent not updated so don't
                                            remove PATH entry */
                                  &write_required,
                                  svn_wc_adm_access_pool(dir_access)));
      if (write_required)
        SVN_ERR(svn_wc__entries_write(entries, dir_access, pool));
    }

  else if (entry->kind == svn_node_dir)
    {
      svn_wc_adm_access_t *dir_access;
      SVN_ERR(svn_wc_adm_retrieve(&dir_access, adm_access, path, pool));

      SVN_ERR(tweak_entries(dir_access, base_url, repos, new_revision,
                            notify_func, notify_baton, remove_missing_dirs,
                            depth, exclude_paths, pool));
    }

  else
    return svn_error_createf(SVN_ERR_NODE_UNKNOWN_KIND, NULL,
                             _("Unrecognized node kind: '%s'"),
                             svn_path_local_style(path, pool));

  return SVN_NO_ERROR;
}

svn_error_t *
svn_wc_maybe_set_repos_root(svn_wc_adm_access_t *adm_access,
                            const char *path,
                            const char *repos,
                            apr_pool_t *pool)
{
  apr_hash_t *entries;
  svn_boolean_t write_required = FALSE;
  const svn_wc_entry_t *entry;
  const char *base_name;
  svn_wc_adm_access_t *dir_access;

  SVN_ERR(svn_wc_entry(&entry, path, adm_access, FALSE, pool));
  if (! entry)
    return SVN_NO_ERROR;

  if (entry->kind == svn_node_file)
    {
      const char *parent;

      svn_path_split(path, &parent, &base_name, pool);
      SVN_ERR(svn_wc__adm_retrieve_internal(&dir_access, adm_access,
                                            parent, pool));
    }
  else
    {
      base_name = SVN_WC_ENTRY_THIS_DIR;
      SVN_ERR(svn_wc__adm_retrieve_internal(&dir_access, adm_access,
                                            path, pool));
    }

  if (! dir_access)
    return SVN_NO_ERROR;

  SVN_ERR(svn_wc_entries_read(&entries, dir_access, TRUE, pool));

  SVN_ERR(svn_wc__tweak_entry(entries, base_name,
                              NULL, repos, SVN_INVALID_REVNUM, FALSE,
                              &write_required,
                              svn_wc_adm_access_pool(dir_access)));

  if (write_required)
    SVN_ERR(svn_wc__entries_write(entries, dir_access, pool));

  return SVN_NO_ERROR;
}


static svn_error_t *
process_committed_leaf(int log_number,
                       const char *path,
                       svn_wc_adm_access_t *adm_access,
                       svn_boolean_t *recurse,
                       svn_revnum_t new_revnum,
                       const char *rev_date,
                       const char *rev_author,
                       apr_array_header_t *wcprop_changes,
                       svn_boolean_t remove_lock,
                       svn_boolean_t remove_changelist,
                       const unsigned char *digest,
                       apr_pool_t *pool)
{
  const char *base_name;
  const char *hex_digest = NULL;
  svn_wc_entry_t tmp_entry;
  apr_uint64_t modify_flags = 0;
  svn_stringbuf_t *logtags = svn_stringbuf_create("", pool);

  SVN_ERR(svn_wc__adm_write_check(adm_access));

  /* Set PATH's working revision to NEW_REVNUM; if REV_DATE and
     REV_AUTHOR are both non-NULL, then set the 'committed-rev',
     'committed-date', and 'last-author' entry values; and set the
     checksum if a file. */

  base_name = svn_path_is_child(svn_wc_adm_access_path(adm_access), path,
                                pool);
  if (base_name)
    {
      /* If the props or text revert file exists it needs to be deleted when
       * the file is committed. */
      SVN_ERR(remove_revert_file(&logtags, adm_access, path, FALSE, pool));
      SVN_ERR(remove_revert_file(&logtags, adm_access, path, TRUE, pool));

      if (digest)
        hex_digest = svn_md5_digest_to_cstring(digest, pool);
      else
        {
          /* There may be a new text base sitting in the adm tmp area
             by now, because the commit succeeded.  A file that is
             copied, but not otherwise modified, doesn't have a new
             text base, so we use the unmodified text base.

             ### Does this mean that a file committed with only prop mods
             ### will still get its text base checksum recomputed?  Yes it
             ### does, sadly.  But it's not enough to just check for that
             ### condition, because in the case of an added file, there
             ### may not be a pre-existing checksum in the entry.
             ### Probably the best solution is to compute (or copy) the
             ### checksum at 'svn add' (or 'svn cp') time, instead of
             ### waiting until commit time.
          */
          const char *latest_base;
          svn_error_t *err;
          unsigned char local_digest[APR_MD5_DIGESTSIZE];

          latest_base = svn_wc__text_base_path(path, TRUE, pool);
          err = svn_io_file_checksum(local_digest, latest_base, pool);

          if (err && APR_STATUS_IS_ENOENT(err->apr_err))
            {
              svn_error_clear(err);
              latest_base = svn_wc__text_base_path(path, FALSE, pool);
              err = svn_io_file_checksum(local_digest, latest_base, pool);
            }

          if (! err)
            hex_digest = svn_md5_digest_to_cstring(local_digest, pool);
          else if (APR_STATUS_IS_ENOENT(err->apr_err))
            svn_error_clear(err);
          else
            return err;
        }

      /* Oh, and recursing at this point isn't really sensible. */
      if (recurse)
        *recurse = FALSE;
    }
  else
    {
      /* PATH must be a dir */
      base_name = SVN_WC_ENTRY_THIS_DIR;
    }


  /* Append a log command to set (overwrite) the 'committed-rev',
     'committed-date', 'last-author', and possibly 'checksum'
     attributes in the entry.

     Note: it's important that this log command come *before* the
     LOG_COMMITTED command, because log_do_committed() might actually
     remove the entry! */
  if (rev_date)
    {
      tmp_entry.cmt_rev = new_revnum;
      SVN_ERR(svn_time_from_cstring(&tmp_entry.cmt_date, rev_date, pool));
      modify_flags |= SVN_WC__ENTRY_MODIFY_CMT_REV
        | SVN_WC__ENTRY_MODIFY_CMT_DATE;
    }

  if (rev_author)
    {
      tmp_entry.cmt_rev = new_revnum;
      tmp_entry.cmt_author = rev_author;
      modify_flags |= SVN_WC__ENTRY_MODIFY_CMT_REV
        | SVN_WC__ENTRY_MODIFY_CMT_AUTHOR;
    }

  if (hex_digest)
    {
      tmp_entry.checksum = hex_digest;
      modify_flags |= SVN_WC__ENTRY_MODIFY_CHECKSUM;
    }

  SVN_ERR(svn_wc__loggy_entry_modify(&logtags, adm_access,
                                     path, &tmp_entry, modify_flags, pool));

  if (remove_lock)
    SVN_ERR(svn_wc__loggy_delete_lock(&logtags, adm_access, path, pool));

  if (remove_changelist)
    SVN_ERR(svn_wc__loggy_delete_changelist(&logtags, adm_access, path, pool));

  /* Regardless of whether it's a file or dir, the "main" logfile
     contains a command to bump the revision attribute (and
     timestamp). */
  SVN_ERR(svn_wc__loggy_committed(&logtags, adm_access,
                                  path, new_revnum, pool));


  /* Do wcprops in the same log txn as revision, etc. */
  if (wcprop_changes && (wcprop_changes->nelts > 0))
    {
      int i;

      for (i = 0; i < wcprop_changes->nelts; i++)
        {
          svn_prop_t *prop = APR_ARRAY_IDX(wcprop_changes, i, svn_prop_t *);

          SVN_ERR(svn_wc__loggy_modify_wcprop
                  (&logtags, adm_access,
                   path, prop->name,
                   prop->value ? prop->value->data : NULL,
                   pool));
        }
    }

  /* Write our accumulation of log entries into a log file */
  SVN_ERR(svn_wc__write_log(adm_access, log_number, logtags, pool));

  return SVN_NO_ERROR;
}


static svn_error_t *
process_committed_internal(int *log_number,
                           const char *path,
                           svn_wc_adm_access_t *adm_access,
                           svn_boolean_t recurse,
                           svn_revnum_t new_revnum,
                           const char *rev_date,
                           const char *rev_author,
                           apr_array_header_t *wcprop_changes,
                           svn_boolean_t remove_lock,
                           svn_boolean_t remove_changelist,
                           const unsigned char *digest,
                           apr_pool_t *pool)
{
  SVN_ERR(process_committed_leaf((*log_number)++, path, adm_access, &recurse,
                                 new_revnum, rev_date, rev_author,
                                 wcprop_changes,
                                 remove_lock, remove_changelist,
                                 digest, pool));

  if (recurse)
    {
      apr_hash_t *entries;
      apr_hash_index_t *hi;
      apr_pool_t *subpool = svn_pool_create(pool);

      /* Read PATH's entries;  this is the absolute path. */
      SVN_ERR(svn_wc_entries_read(&entries, adm_access, TRUE, pool));

      /* Recursively loop over all children. */
      for (hi = apr_hash_first(pool, entries); hi; hi = apr_hash_next(hi))
        {
          const void *key;
          void *val;
          const char *name;
          const svn_wc_entry_t *current_entry;
          const char *this_path;
          svn_wc_adm_access_t *child_access;

          svn_pool_clear(subpool);

          apr_hash_this(hi, &key, NULL, &val);
          name = key;
          current_entry = val;

          /* Ignore the "this dir" entry. */
          if (! strcmp(name, SVN_WC_ENTRY_THIS_DIR))
            continue;

          /* Create child path by telescoping the main path. */
          this_path = svn_path_join(path, name, subpool);

          if (current_entry->kind == svn_node_dir)
            SVN_ERR(svn_wc_adm_retrieve(&child_access, adm_access, this_path,
                                        subpool));
          else
             child_access = adm_access;

          /* Recurse, but only allow further recursion if the child is
             a directory.  Pass null for wcprop_changes, because the
             ones present in the current call are only applicable to
             this one committed item. */
          if (current_entry->kind == svn_node_dir)
            SVN_ERR(svn_wc_process_committed4
                    (this_path, child_access,
                     TRUE,
                     new_revnum, rev_date, rev_author, NULL, FALSE,
                     remove_changelist, NULL, subpool));
          else
            {
              /* Suppress log creation for deleted entries in a replaced
                 directory.  By the time any log we create here is run,
                 those entries will already have been removed (as a result
                 of running the log for the replaced directory that was
                 created at the start of this function). */
              if (current_entry->schedule == svn_wc_schedule_delete)
                {
                  svn_wc_entry_t *parent_entry;

                  parent_entry = apr_hash_get(entries, SVN_WC_ENTRY_THIS_DIR,
                                              APR_HASH_KEY_STRING);
                  if (parent_entry->schedule == svn_wc_schedule_replace)
                    continue;
                }
              SVN_ERR(process_committed_leaf
                      ((*log_number)++, this_path, adm_access, NULL,
                       new_revnum, rev_date, rev_author, NULL, FALSE,
                       remove_changelist, NULL, subpool));
            }
        }

      svn_pool_destroy(subpool);
   }

  return SVN_NO_ERROR;
}


struct svn_wc_committed_queue_t
{
  apr_pool_t *pool;
  apr_array_header_t *queue;
};

typedef struct committed_queue_item_t
{
  const char *path;
  svn_wc_adm_access_t *adm_access;
  svn_boolean_t recurse;
  svn_boolean_t remove_lock;
  svn_boolean_t remove_changelist;
  apr_array_header_t *wcprop_changes;
  const unsigned char *digest;
} committed_queue_item_t;


svn_wc_committed_queue_t *
svn_wc_committed_queue_create(apr_pool_t *pool)
{
  svn_wc_committed_queue_t *q;

  q = apr_palloc(pool, sizeof(*q));
  q->pool = pool;
  q->queue = apr_array_make(pool, 1, sizeof(committed_queue_item_t *));

  return q;
}

svn_error_t *
svn_wc_queue_committed(svn_wc_committed_queue_t **queue,
                       const char *path,
                       svn_wc_adm_access_t *adm_access,
                       svn_boolean_t recurse,
                       apr_array_header_t *wcprop_changes,
                       svn_boolean_t remove_lock,
                       svn_boolean_t remove_changelist,
                       const unsigned char *digest,
                       apr_pool_t *pool)
{
  committed_queue_item_t *cqi;

  /* Use the same pool as the one *QUEUE was allocated in,
     to prevent lifetime issues.  Intermediate operations
     should use POOL. */

  /* Add to the array with paths and options */
  cqi = apr_palloc((*queue)->pool, sizeof(*cqi));
  cqi->path = path;
  cqi->adm_access = adm_access;
  cqi->recurse = recurse;
  cqi->remove_lock = remove_lock;
  cqi->remove_changelist = remove_changelist;
  cqi->wcprop_changes = wcprop_changes;
  cqi->digest = digest;

  APR_ARRAY_PUSH((*queue)->queue, committed_queue_item_t *) = cqi;

  return SVN_NO_ERROR;
}

typedef struct affected_adm_t
{
  int next_log;
  svn_wc_adm_access_t *adm_access;
} affected_adm_t;


/* Return TRUE if any item of QUEUE
   is a parent of ITEM and will be processed recursively,
   return FALSE otherwise.

   If HAVE_ANY_RECURSIVE is FALSE, exit early returning FALSE.
   Recalculate its value otherwise, changing it to FALSE
   iff no recursive items are found.
*/
static svn_boolean_t
have_recursive_parent(svn_boolean_t *have_any_recursive,
                      apr_array_header_t *queue,
                      int item,
                      apr_pool_t *pool)
{
  int i;
  svn_boolean_t found_recursive = FALSE;
  const char *path
    = APR_ARRAY_IDX(queue, item, committed_queue_item_t *)->path;

  if (! *have_any_recursive)
    return FALSE;

  for (i = 0; i < queue->nelts; i++)
    {
      committed_queue_item_t *qi
        = APR_ARRAY_IDX(queue, i, committed_queue_item_t *);

      found_recursive |= qi->recurse;

      if (i == item)
        continue;

      if (qi->recurse
          && svn_path_is_child(qi->path, path, pool))
        return TRUE;
    }

  /* Now we walked the entire array, change the cached value
     to reflect what we found. */
  *have_any_recursive = found_recursive;

  return FALSE;
}

svn_error_t *
svn_wc_process_committed_queue(svn_wc_committed_queue_t *queue,
                               svn_wc_adm_access_t *adm_access,
                               svn_revnum_t new_revnum,
                               const char *rev_date,
                               const char *rev_author,
                               apr_pool_t *pool)
{
  int i;
  apr_hash_index_t *hi;
  apr_hash_t *updated_adms = apr_hash_make(pool);
  apr_pool_t *iterpool = svn_pool_create(pool);
  svn_boolean_t have_any_recursive = TRUE;
  /* Assume we do have recursive items queued:
     we need to search for recursive parents until proven otherwise */


  /* Now, we write all log files,
     collecting the affected adms in the process ... */
  for (i = 0; i < queue->queue->nelts; i++)
    {
      affected_adm_t *affected_adm;
      const char *adm_path;
      committed_queue_item_t *cqi
        = APR_ARRAY_IDX(queue->queue,
                        i, committed_queue_item_t *);

      svn_pool_clear(iterpool);

      if (have_recursive_parent(&have_any_recursive,
                                queue->queue,
                                i, iterpool))
        continue;

      adm_path = svn_wc_adm_access_path(cqi->adm_access);
      affected_adm = apr_hash_get(updated_adms,
                                  adm_path, APR_HASH_KEY_STRING);
      if (! affected_adm)
        {
          /* allocate in pool instead of iterpool:
             we don't want this cleared at the next iteration */
          affected_adm = apr_palloc(pool, sizeof(*affected_adm));
          affected_adm->next_log = 0;
          affected_adm->adm_access = cqi->adm_access;
          apr_hash_set(updated_adms, adm_path, APR_HASH_KEY_STRING,
                       affected_adm);
        }

      SVN_ERR(process_committed_internal(&affected_adm->next_log, cqi->path,
                                         cqi->adm_access, cqi->recurse,
                                         new_revnum, rev_date, rev_author,
                                         cqi->wcprop_changes,
                                         cqi->remove_lock,
                                         cqi->remove_changelist,
                                         cqi->digest, iterpool));
    }

  /* ... and then we run them; all at once.

         This prevents writing the entries file
         more than once per adm area */
  for (hi = apr_hash_first(pool, updated_adms); hi; hi = apr_hash_next(hi))
    {
      void *val;
      affected_adm_t *this_adm;

      svn_pool_clear(iterpool);

      apr_hash_this(hi, NULL, NULL, &val);
      this_adm = val;

      SVN_ERR(svn_wc__run_log(this_adm->adm_access, NULL, iterpool));
    }

  queue->queue->nelts = 0;

  svn_pool_destroy(iterpool);

  return SVN_NO_ERROR;
}

svn_error_t *
svn_wc_process_committed4(const char *path,
                          svn_wc_adm_access_t *adm_access,
                          svn_boolean_t recurse,
                          svn_revnum_t new_revnum,
                          const char *rev_date,
                          const char *rev_author,
                          apr_array_header_t *wcprop_changes,
                          svn_boolean_t remove_lock,
                          svn_boolean_t remove_changelist,
                          const unsigned char *digest,
                          apr_pool_t *pool)
{
  int log_number = 0;

  SVN_ERR(process_committed_internal(&log_number,
                                     path, adm_access, recurse,
                                     new_revnum, rev_date, rev_author,
                                     wcprop_changes, remove_lock,
                                     remove_changelist, digest, pool));

  /* Run the log file(s) we just created. */
  SVN_ERR(svn_wc__run_log(adm_access, NULL, pool));

  return SVN_NO_ERROR;
}

svn_error_t *
svn_wc_process_committed3(const char *path,
                          svn_wc_adm_access_t *adm_access,
                          svn_boolean_t recurse,
                          svn_revnum_t new_revnum,
                          const char *rev_date,
                          const char *rev_author,
                          apr_array_header_t *wcprop_changes,
                          svn_boolean_t remove_lock,
                          const unsigned char *digest,
                          apr_pool_t *pool)
{
  return svn_wc_process_committed4(path, adm_access, recurse, new_revnum,
                                   rev_date, rev_author, wcprop_changes,
                                   remove_lock, FALSE, digest, pool);
}

svn_error_t *
svn_wc_process_committed2(const char *path,
                          svn_wc_adm_access_t *adm_access,
                          svn_boolean_t recurse,
                          svn_revnum_t new_revnum,
                          const char *rev_date,
                          const char *rev_author,
                          apr_array_header_t *wcprop_changes,
                          svn_boolean_t remove_lock,
                          apr_pool_t *pool)
{
  return svn_wc_process_committed3(path, adm_access, recurse, new_revnum,
                                   rev_date, rev_author, wcprop_changes,
                                   remove_lock, NULL, pool);
}

svn_error_t *
svn_wc_process_committed(const char *path,
                         svn_wc_adm_access_t *adm_access,
                         svn_boolean_t recurse,
                         svn_revnum_t new_revnum,
                         const char *rev_date,
                         const char *rev_author,
                         apr_array_header_t *wcprop_changes,
                         apr_pool_t *pool)
{
  return svn_wc_process_committed2(path, adm_access, recurse, new_revnum,
                                   rev_date, rev_author, wcprop_changes,
                                   FALSE, pool);
}

/* Remove FILE if it exists and is a file.  If it does not exist, do
   nothing.  If it is not a file, error. */
static svn_error_t *
remove_file_if_present(const char *file, apr_pool_t *pool)
{
  svn_error_t *err;

  /* Try to remove the file. */
  err = svn_io_remove_file(file, pool);

  /* Ignore file not found error. */
  if (err && APR_STATUS_IS_ENOENT(err->apr_err))
    {
      svn_error_clear(err);
      err = SVN_NO_ERROR;
    }

  return err;
}


/* Recursively mark a tree ADM_ACCESS with a SCHEDULE, COPIED and/or KEEP_LOCAL
   flag, depending on the state of MODIFY_FLAGS (which may contain only a
   subset of the possible modification flags, namely, those indicating a change
   to one of the three flags mentioned above). */
static svn_error_t *
mark_tree(svn_wc_adm_access_t *adm_access,
          apr_uint64_t modify_flags,
          svn_wc_schedule_t schedule,
          svn_boolean_t copied,
          svn_boolean_t keep_local,
          svn_cancel_func_t cancel_func,
          void *cancel_baton,
          svn_wc_notify_func2_t notify_func,
          void *notify_baton,
          apr_pool_t *pool)
{
  apr_pool_t *subpool = svn_pool_create(pool);
  apr_hash_t *entries;
  apr_hash_index_t *hi;
  const svn_wc_entry_t *entry;
  svn_wc_entry_t tmp_entry;
  apr_uint64_t this_dir_flags;

  /* Read the entries file for this directory. */
  SVN_ERR(svn_wc_entries_read(&entries, adm_access, FALSE, pool));

  /* Mark each entry in the entries file. */
  for (hi = apr_hash_first(pool, entries); hi; hi = apr_hash_next(hi))
    {
      const char *fullpath;
      const void *key;
      void *val;
      const char *base_name;

      /* Clear our per-iteration pool. */
      svn_pool_clear(subpool);

      /* Get the next entry */
      apr_hash_this(hi, &key, NULL, &val);
      entry = val;

      /* Skip "this dir".  */
      if (! strcmp((const char *)key, SVN_WC_ENTRY_THIS_DIR))
        continue;

      base_name = key;
      fullpath = svn_path_join(svn_wc_adm_access_path(adm_access), base_name,
                               subpool);

      /* If this is a directory, recurse. */
      if (entry->kind == svn_node_dir)
        {
          svn_wc_adm_access_t *child_access;
          SVN_ERR(svn_wc_adm_retrieve(&child_access, adm_access, fullpath,
                                      subpool));
          SVN_ERR(mark_tree(child_access, modify_flags,
                            schedule, copied, keep_local,
                            cancel_func, cancel_baton,
                            notify_func, notify_baton,
                            subpool));
        }

      tmp_entry.schedule = schedule;
      tmp_entry.copied = copied;
      SVN_ERR(svn_wc__entry_modify
              (adm_access, base_name, &tmp_entry,
               modify_flags & (SVN_WC__ENTRY_MODIFY_SCHEDULE
                               | SVN_WC__ENTRY_MODIFY_COPIED),
               TRUE, subpool));

      if (copied)
        /* Remove now obsolete wcprops */
        SVN_ERR(svn_wc__props_delete(fullpath, svn_wc__props_wcprop,
                                     adm_access, subpool));

      /* Tell someone what we've done. */
      if (schedule == svn_wc_schedule_delete && notify_func != NULL)
        (*notify_func)(notify_baton,
                       svn_wc_create_notify(fullpath, svn_wc_notify_delete,
                                            subpool), pool);
    }

  /* Handle "this dir" for states that need it done post-recursion. */
  entry = apr_hash_get(entries, SVN_WC_ENTRY_THIS_DIR, APR_HASH_KEY_STRING);
  this_dir_flags = 0;

  /* Uncommitted directories (schedule add) that are to be scheduled for
     deletion are a special case, they don't need to be changed as they
     will be removed from their parent's entry list. */
  if (! (entry->schedule == svn_wc_schedule_add
         && schedule == svn_wc_schedule_delete))
  {
    if (modify_flags & SVN_WC__ENTRY_MODIFY_SCHEDULE)
      {
        tmp_entry.schedule = schedule;
        this_dir_flags |= SVN_WC__ENTRY_MODIFY_SCHEDULE;
      }

    if (modify_flags & SVN_WC__ENTRY_MODIFY_COPIED)
      {
        tmp_entry.copied = copied;
        this_dir_flags |= SVN_WC__ENTRY_MODIFY_COPIED;
      }
  }

  /* Set keep_local on the "this dir", if requested. */
  if (modify_flags & SVN_WC__ENTRY_MODIFY_KEEP_LOCAL)
    {
      tmp_entry.keep_local = keep_local;
      this_dir_flags |= SVN_WC__ENTRY_MODIFY_KEEP_LOCAL;
    }

  /* Modify this_dir entry if requested. */
  if (this_dir_flags)
    SVN_ERR(svn_wc__entry_modify(adm_access, NULL, &tmp_entry, this_dir_flags,
                                 TRUE, subpool));

  /* Destroy our per-iteration pool. */
  svn_pool_destroy(subpool);
  return SVN_NO_ERROR;
}

/* Remove/erase PATH from the working copy. This involves deleting PATH
 * from the physical filesystem. PATH is assumed to be an unversioned file
 * or directory.
 *
 * If CANCEL_FUNC is non-null, invoke it with CANCEL_BATON at various
 * points, return any error immediately.
 */
static svn_error_t *
erase_unversioned_from_wc(const char *path,
                          svn_cancel_func_t cancel_func,
                          void *cancel_baton,
                          apr_pool_t *pool)
{
  svn_error_t *err;

  /* Optimize the common case: try to delete the file */
  err = svn_io_remove_file(path, pool);
  if (err)
    {
      /* Then maybe it was a directory? */
      svn_error_clear(err);

      err = svn_io_remove_dir2(path, FALSE, cancel_func, cancel_baton, pool);

      if (err)
        {
          /* We're unlikely to end up here. But we need this fallback
             to make sure we report the right error *and* try the
             correct deletion at least once. */
          svn_node_kind_t kind;

          svn_error_clear(err);
          SVN_ERR(svn_io_check_path(path, &kind, pool));
          if (kind == svn_node_file)
            SVN_ERR(svn_io_remove_file(path, pool));
          else if (kind == svn_node_dir)
            SVN_ERR(svn_io_remove_dir2(path, FALSE,
                                       cancel_func, cancel_baton, pool));
          else if (kind == svn_node_none)
            return svn_error_createf(SVN_ERR_BAD_FILENAME, NULL,
                                     _("'%s' does not exist"),
                                     svn_path_local_style(path, pool));
          else
            return svn_error_createf(SVN_ERR_UNSUPPORTED_FEATURE, NULL,
                                     _("Unsupported node kind for path '%s'"),
                                     svn_path_local_style(path, pool));

        }
    }

  return SVN_NO_ERROR;
}

/* Remove/erase PATH from the working copy. For files this involves
 * deletion from the physical filesystem.  For directories it involves the
 * deletion from the filesystem of all unversioned children, and all
 * versioned children that are files. By the time we get here, added but
 * not committed items will have been scheduled for deletion which means
 * they have become unversioned.
 *
 * The result is that all that remains are versioned directories, each with
 * its .svn directory and .svn contents.
 *
 * If CANCEL_FUNC is non-null, invoke it with CANCEL_BATON at various
 * points, return any error immediately.
 *
 * KIND is the node kind appropriate for PATH
 */
static svn_error_t *
erase_from_wc(const char *path,
              svn_wc_adm_access_t *adm_access,
              svn_node_kind_t kind,
              svn_cancel_func_t cancel_func,
              void *cancel_baton,
              apr_pool_t *pool)
{
  const svn_wc_entry_t *entry;

  if (cancel_func)
    SVN_ERR(cancel_func(cancel_baton));

  if (kind == svn_node_file)
    SVN_ERR(remove_file_if_present(path, pool));

  else if (kind == svn_node_dir)
    /* This must be a directory or absent */
    {
      apr_hash_t *ver, *unver;
      apr_hash_index_t *hi;
      svn_wc_adm_access_t *dir_access;
      svn_error_t *err;

      /* ### Suspect that an iteration or recursion subpool would be
         good here. */

      /* First handle the versioned items, this is better (probably) than
         simply using svn_io_get_dirents2 for everything as it avoids the
         need to do svn_io_check_path on each versioned item */
      err = svn_wc_adm_retrieve(&dir_access, adm_access, path, pool);

      /* If there's no on-disk item, be sure to exit early and
         not to return an error */
      if (err)
        {
          svn_node_kind_t wc_kind;
          svn_error_t *err2 = svn_io_check_path(path, &wc_kind, pool);

          if (err2)
            {
              svn_error_clear(err);
              return err2;
            }

          if (wc_kind != svn_node_none)
            return err;

          svn_error_clear(err);
          return SVN_NO_ERROR;
        }
      SVN_ERR(svn_wc_entries_read(&ver, dir_access, FALSE, pool));
      for (hi = apr_hash_first(pool, ver); hi; hi = apr_hash_next(hi))
        {
          const void *key;
          void *val;
          const char *name;
          const char *down_path;

          apr_hash_this(hi, &key, NULL, &val);
          name = key;
          entry = val;

          if (!strcmp(name, SVN_WC_ENTRY_THIS_DIR))
            continue;

          down_path = svn_path_join(path, name, pool);
          SVN_ERR(erase_from_wc(down_path, adm_access, entry->kind,
                                cancel_func, cancel_baton, pool));
        }

      /* Now handle any remaining unversioned items */
      SVN_ERR(svn_io_get_dirents2(&unver, path, pool));
      for (hi = apr_hash_first(pool, unver); hi; hi = apr_hash_next(hi))
        {
          const void *key;
          const char *name;
          const char *down_path;

          apr_hash_this(hi, &key, NULL, NULL);
          name = key;

          /* The admin directory will show up, we don't want to delete it */
          if (svn_wc_is_adm_dir(name, pool))
            continue;

          /* Versioned directories will show up, don't delete those either */
          if (apr_hash_get(ver, name, APR_HASH_KEY_STRING))
            continue;

          down_path = svn_path_join(path, name, pool);
          SVN_ERR(erase_unversioned_from_wc
                  (down_path, cancel_func, cancel_baton, pool));
        }
    }

  return SVN_NO_ERROR;
}


svn_error_t *
svn_wc_delete3(const char *path,
               svn_wc_adm_access_t *adm_access,
               svn_cancel_func_t cancel_func,
               void *cancel_baton,
               svn_wc_notify_func2_t notify_func,
               void *notify_baton,
               svn_boolean_t keep_local,
               apr_pool_t *pool)
{
  svn_wc_adm_access_t *dir_access;
  const svn_wc_entry_t *entry;
  const char *parent, *base_name;
  svn_boolean_t was_schedule;
  svn_node_kind_t was_kind;
  svn_boolean_t was_copied;
  svn_boolean_t was_deleted = FALSE; /* Silence a gcc uninitialized warning */

  SVN_ERR(svn_wc_adm_probe_try3(&dir_access, adm_access, path,
                                TRUE, -1, cancel_func, cancel_baton, pool));
  if (dir_access)
    SVN_ERR(svn_wc_entry(&entry, path, dir_access, FALSE, pool));
  else
    entry = NULL;

  if (!entry)
    return erase_unversioned_from_wc(path, cancel_func, cancel_baton, pool);

  /* Note: Entries caching?  What happens to this entry when the entries
     file is updated?  Lets play safe and copy the values */
  was_schedule = entry->schedule;
  was_kind = entry->kind;
  was_copied = entry->copied;

  svn_path_split(path, &parent, &base_name, pool);

  if (was_kind == svn_node_dir)
    {
      svn_wc_adm_access_t *parent_access;
      apr_hash_t *entries;
      const svn_wc_entry_t *entry_in_parent;

      /* The deleted state is only available in the entry in parent's
         entries file */
      SVN_ERR(svn_wc_adm_retrieve(&parent_access, adm_access, parent, pool));
      SVN_ERR(svn_wc_entries_read(&entries, parent_access, TRUE, pool));
      entry_in_parent = apr_hash_get(entries, base_name, APR_HASH_KEY_STRING);
      was_deleted = entry_in_parent ? entry_in_parent->deleted : FALSE;

      if (was_schedule == svn_wc_schedule_add && !was_deleted)
        {
          /* Deleting a directory that has been added but not yet
             committed is easy, just remove the administrative dir. */

          if (dir_access != adm_access)
            {
              SVN_ERR(svn_wc_remove_from_revision_control
                      (dir_access, SVN_WC_ENTRY_THIS_DIR, FALSE, FALSE,
                       cancel_func, cancel_baton, pool));
            }
          else
            {
              /* adm_probe_retrieve returned the parent access baton,
                 which is the same access baton that we came in here
                 with!  this means we're dealing with a missing item
                 that's scheduled for addition.  Easiest to just
                 remove the entry.  */
              svn_wc__entry_remove(entries, base_name);
              SVN_ERR(svn_wc__entries_write(entries, parent_access, pool));
            }
        }
      else
        {
          /* if adm_probe_retrieve returned the parent access baton,
             (which is the same access baton that we came in here
             with), this means we're dealing with a missing directory.
             So there's no tree to mark for deletion.  Instead, the
             next phase of code will simply schedule the directory for
             deletion in its parent. */
          if (dir_access != adm_access)
            {
              /* Recursively mark a whole tree for deletion. */
              SVN_ERR(mark_tree(dir_access,
                                SVN_WC__ENTRY_MODIFY_SCHEDULE
                                | SVN_WC__ENTRY_MODIFY_KEEP_LOCAL,
                                svn_wc_schedule_delete, FALSE, keep_local,
                                cancel_func, cancel_baton,
                                notify_func, notify_baton,
                                pool));
            }
        }
    }

  if (!(was_kind == svn_node_dir && was_schedule == svn_wc_schedule_add
        && !was_deleted))
    {
      /* We need to mark this entry for deletion in its parent's entries
         file, so we split off base_name from the parent path, then fold in
         the addition of a delete flag. */
      svn_stringbuf_t *log_accum = svn_stringbuf_create("", pool);
      svn_wc_entry_t tmp_entry;

      /* Edit the entry to reflect the now deleted state.
         entries.c:fold_entry() clears the values of copied, copyfrom_rev
         and copyfrom_url. */
      tmp_entry.schedule = svn_wc_schedule_delete;
      SVN_ERR(svn_wc__loggy_entry_modify(&log_accum, adm_access,
                                         path, &tmp_entry,
                                         SVN_WC__ENTRY_MODIFY_SCHEDULE,
                                         pool));

      /* is it a replacement with history? */
      if (was_schedule == svn_wc_schedule_replace && was_copied)
        {
          const char *text_base =
            svn_wc__text_base_path(path, FALSE, pool);
          const char *text_revert =
            svn_wc__text_revert_path(path, FALSE, pool);

          if (was_kind != svn_node_dir) /* Dirs don't have text-bases */
            /* Restore the original text-base */
            SVN_ERR(svn_wc__loggy_move(&log_accum, NULL, adm_access,
                                       text_revert, text_base,
                                       FALSE, pool));

          SVN_ERR(svn_wc__loggy_revert_props_restore(&log_accum,
                                                     path, adm_access, pool));
        }
      if (was_schedule == svn_wc_schedule_add)
        SVN_ERR(svn_wc__loggy_props_delete(&log_accum, path,
                                           svn_wc__props_base,
                                           adm_access, pool));

      SVN_ERR(svn_wc__write_log(adm_access, 0, log_accum, pool));

      SVN_ERR(svn_wc__run_log(adm_access, NULL, pool));

    }

  /* Report the deletion to the caller. */
  if (notify_func != NULL)
    (*notify_func)(notify_baton,
                   svn_wc_create_notify(path, svn_wc_notify_delete,
                                        pool), pool);

  /* By the time we get here, anything that was scheduled to be added has
     become unversioned */
  if (!keep_local)
    {
      if (was_schedule == svn_wc_schedule_add)
        SVN_ERR(erase_unversioned_from_wc
                (path, cancel_func, cancel_baton, pool));
      else
        SVN_ERR(erase_from_wc(path, adm_access, was_kind,
                              cancel_func, cancel_baton, pool));
    }

  return SVN_NO_ERROR;
}

svn_error_t *
svn_wc_delete2(const char *path,
               svn_wc_adm_access_t *adm_access,
               svn_cancel_func_t cancel_func,
               void *cancel_baton,
               svn_wc_notify_func2_t notify_func,
               void *notify_baton,
               apr_pool_t *pool)
{
  return svn_wc_delete3(path, adm_access, cancel_func, cancel_baton,
                        notify_func, notify_baton, FALSE, pool);
}

svn_error_t *
svn_wc_delete(const char *path,
              svn_wc_adm_access_t *adm_access,
              svn_cancel_func_t cancel_func,
              void *cancel_baton,
              svn_wc_notify_func_t notify_func,
              void *notify_baton,
              apr_pool_t *pool)
{
  svn_wc__compat_notify_baton_t nb;

  nb.func = notify_func;
  nb.baton = notify_baton;

  return svn_wc_delete2(path, adm_access, cancel_func, cancel_baton,
                        svn_wc__compat_call_notify_func, &nb, pool);
}

svn_error_t *
svn_wc_get_ancestry(char **url,
                    svn_revnum_t *rev,
                    const char *path,
                    svn_wc_adm_access_t *adm_access,
                    apr_pool_t *pool)
{
  const svn_wc_entry_t *ent;

  SVN_ERR(svn_wc__entry_versioned(&ent, path, adm_access, FALSE, pool));

  if (url)
    *url = apr_pstrdup(pool, ent->url);

  if (rev)
    *rev = ent->revision;

  return SVN_NO_ERROR;
}


svn_error_t *
svn_wc_add3(const char *path,
            svn_wc_adm_access_t *parent_access,
            svn_depth_t depth,
            const char *copyfrom_url,
            svn_revnum_t copyfrom_rev,
            svn_cancel_func_t cancel_func,
            void *cancel_baton,
            svn_wc_notify_func2_t notify_func,
            void *notify_baton,
            apr_pool_t *pool)
{
  const char *parent_dir, *base_name;
  const svn_wc_entry_t *orig_entry, *parent_entry;
  svn_wc_entry_t tmp_entry;
  svn_boolean_t is_replace = FALSE;
  svn_node_kind_t kind;
  apr_uint64_t modify_flags = 0;
  svn_wc_adm_access_t *adm_access;

  SVN_ERR(svn_path_check_valid(path, pool));

  /* Make sure something's there. */
  SVN_ERR(svn_io_check_path(path, &kind, pool));
  if (kind == svn_node_none)
    return svn_error_createf(SVN_ERR_WC_PATH_NOT_FOUND, NULL,
                             _("'%s' not found"),
                             svn_path_local_style(path, pool));
  if (kind == svn_node_unknown)
    return svn_error_createf(SVN_ERR_UNSUPPORTED_FEATURE, NULL,
                             _("Unsupported node kind for path '%s'"),
                             svn_path_local_style(path, pool));

  /* Get the original entry for this path if one exists (perhaps
     this is actually a replacement of a previously deleted thing).

     Note that this is one of the few functions that is allowed to see
     'deleted' entries;  it's totally fine to have an entry that is
     scheduled for addition and still previously 'deleted'.  */
  SVN_ERR(svn_wc_adm_probe_try3(&adm_access, parent_access, path,
                                TRUE, copyfrom_url != NULL ? -1 : 0,
                                cancel_func, cancel_baton, pool));
  if (adm_access)
    SVN_ERR(svn_wc_entry(&orig_entry, path, adm_access, TRUE, pool));
  else
    orig_entry = NULL;

  /* You can only add something that is not in revision control, or
     that is slated for deletion from revision control, or has been
     previously 'deleted', unless, of course, you're specifying an
     addition with -history-; then it's okay for the object to be
     under version control already; it's not really new.  */
  if (orig_entry)
    {
      if ((! copyfrom_url)
          && (orig_entry->schedule != svn_wc_schedule_delete)
          && (! orig_entry->deleted))
        {
          return svn_error_createf
            (SVN_ERR_ENTRY_EXISTS, NULL,
             _("'%s' is already under version control"),
             svn_path_local_style(path, pool));
        }
      else if (orig_entry->kind != kind)
        {
          /* ### todo: At some point, we obviously don't want to block
             replacements where the node kind changes.  When this
             happens, svn_wc_revert3() needs to learn how to revert
             this situation.  At present we are using a specific node-change
             error so that clients can detect it. */
          return svn_error_createf
            (SVN_ERR_WC_NODE_KIND_CHANGE, NULL,
             _("Can't replace '%s' with a node of a differing type; "
               "the deletion must be committed and the parent updated "
               "before adding '%s'"),
             svn_path_local_style(path, pool),
             svn_path_local_style(path, pool));
        }
      if (orig_entry->schedule == svn_wc_schedule_delete)
        is_replace = TRUE;
    }

  /* Split off the base_name from the parent directory. */
  svn_path_split(path, &parent_dir, &base_name, pool);
  SVN_ERR(svn_wc_entry(&parent_entry, parent_dir, parent_access, FALSE,
                       pool));
  if (! parent_entry)
    return svn_error_createf
      (SVN_ERR_ENTRY_NOT_FOUND, NULL,
       _("Can't find parent directory's entry while trying to add '%s'"),
       svn_path_local_style(path, pool));
  if (parent_entry->schedule == svn_wc_schedule_delete)
    return svn_error_createf
      (SVN_ERR_WC_SCHEDULE_CONFLICT, NULL,
       _("Can't add '%s' to a parent directory scheduled for deletion"),
       svn_path_local_style(path, pool));

  /* Init the modify flags. */
  modify_flags = SVN_WC__ENTRY_MODIFY_SCHEDULE | SVN_WC__ENTRY_MODIFY_KIND;
  if (! (is_replace || copyfrom_url))
    modify_flags |= SVN_WC__ENTRY_MODIFY_REVISION;

  /* If a copy ancestor was given, make sure the copyfrom URL is in the same
     repository (if possible) and put the proper ancestry info in the new
     entry */
  if (copyfrom_url)
    {
      if (parent_entry->repos
          && ! svn_path_is_ancestor(parent_entry->repos, copyfrom_url))
        return svn_error_createf(SVN_ERR_UNSUPPORTED_FEATURE, NULL,
                                 _("The URL '%s' has a different repository "
                                   "root than its parent"), copyfrom_url);
      tmp_entry.copyfrom_url = copyfrom_url;
      tmp_entry.copyfrom_rev = copyfrom_rev;
      tmp_entry.copied = TRUE;
      modify_flags |= SVN_WC__ENTRY_MODIFY_COPYFROM_URL;
      modify_flags |= SVN_WC__ENTRY_MODIFY_COPYFROM_REV;
      modify_flags |= SVN_WC__ENTRY_MODIFY_COPIED;
    }

  /* If this is a replacement we want to remove the checksum and the property
     flags so they are not set to their respective old values. */
  if (is_replace)
    {
      tmp_entry.checksum = NULL;
      modify_flags |= SVN_WC__ENTRY_MODIFY_CHECKSUM;

      tmp_entry.has_props = FALSE;
      tmp_entry.has_prop_mods = FALSE;
      modify_flags |= SVN_WC__ENTRY_MODIFY_HAS_PROPS;
      modify_flags |= SVN_WC__ENTRY_MODIFY_HAS_PROP_MODS;
    }

  tmp_entry.revision = 0;
  tmp_entry.kind = kind;
  tmp_entry.schedule = svn_wc_schedule_add;

  /* Now, add the entry for this item to the parent_dir's
     entries file, marking it for addition. */
  SVN_ERR(svn_wc__entry_modify(parent_access, base_name, &tmp_entry,
                               modify_flags, TRUE, pool));


  /* If this is a replacement without history, we need to reset the
     properties for PATH. */
  if (orig_entry && (! copyfrom_url))
    SVN_ERR(svn_wc__props_delete(path, svn_wc__props_working,
                                 adm_access, pool));

  if (kind == svn_node_dir) /* scheduling a directory for addition */
    {

      if (! copyfrom_url)
        {
          const svn_wc_entry_t *p_entry; /* ### why not use parent_entry? */
          const char *new_url;

          /* Get the entry for this directory's parent.  We need to snatch
             the ancestor path out of there. */
          SVN_ERR(svn_wc_entry(&p_entry, parent_dir, parent_access, FALSE,
                               pool));

          /* Derive the parent path for our new addition here. */
          new_url = svn_path_url_add_component(p_entry->url, base_name, pool);

          /* Make sure this new directory has an admistrative subdirectory
             created inside of it */
          SVN_ERR(svn_wc_ensure_adm3(path, NULL, new_url, p_entry->repos,
                                     0, depth, pool));
        }
      else
        {
          /* When we are called with the copyfrom arguments set and with
             the admin directory already in existence, then the dir will
             contain the copyfrom settings.  So we need to pass the
             copyfrom arguments to the ensure call. */
          SVN_ERR(svn_wc_ensure_adm3(path, NULL, copyfrom_url,
                                     parent_entry->repos, copyfrom_rev,
                                     depth, pool));
        }

      /* We want the locks to persist, so use the access baton's pool */
      if (! orig_entry || orig_entry->deleted)
        {
          apr_pool_t* access_pool = svn_wc_adm_access_pool(parent_access);
          SVN_ERR(svn_wc_adm_open3(&adm_access, parent_access, path,
                                   TRUE, copyfrom_url != NULL ? -1 : 0,
                                   cancel_func, cancel_baton,
                                   access_pool));
        }

      /* We're making the same mods we made above, but this time we'll
         force the scheduling.  Also make sure to undo the
         'incomplete' flag which svn_wc_ensure_adm3 sets by default. */
      modify_flags |= SVN_WC__ENTRY_MODIFY_FORCE;
      modify_flags |= SVN_WC__ENTRY_MODIFY_INCOMPLETE;
      tmp_entry.schedule = is_replace
                           ? svn_wc_schedule_replace
                           : svn_wc_schedule_add;
      tmp_entry.incomplete = FALSE;
      SVN_ERR(svn_wc__entry_modify(adm_access, NULL, &tmp_entry,
                                   modify_flags, TRUE, pool));

      if (copyfrom_url)
        {
          /* If this new directory has ancestry, it's not enough to
             schedule it for addition with copyfrom args.  We also
             need to rewrite its ancestor-url, and rewrite the
             ancestor-url of ALL its children!

             We're doing this because our current commit model (for
             hysterical raisins, presumably) assumes an entry's URL is
             correct before commit -- i.e. the URL is not tweaked in
             the post-commit bumping process.  We might want to change
             this model someday. */

          /* Figure out what the new url should be. */
          const char *new_url =
            svn_path_url_add_component(parent_entry->url, base_name, pool);

          /* Change the entry urls recursively (but not the working rev). */
          SVN_ERR(svn_wc__do_update_cleanup(path, adm_access,
                                            depth, new_url,
                                            parent_entry->repos,
                                            SVN_INVALID_REVNUM, NULL,
                                            NULL, FALSE, apr_hash_make(pool),
                                            pool));

          /* Recursively add the 'copied' existence flag as well!  */
          SVN_ERR(mark_tree(adm_access, SVN_WC__ENTRY_MODIFY_COPIED,
                            svn_wc_schedule_normal, TRUE, FALSE,
                            cancel_func,
                            cancel_baton,
                            NULL, NULL, /* N/A cuz we aren't deleting */
                            pool));

          /* Clean out the now-obsolete wcprops. */
          SVN_ERR(svn_wc__props_delete(path, svn_wc__props_wcprop,
                                       adm_access, pool));
        }
    }

  /* Report the addition to the caller. */
  if (notify_func != NULL)
    {
      svn_wc_notify_t *notify = svn_wc_create_notify(path, svn_wc_notify_add,
                                                     pool);
      notify->kind = kind;
      (*notify_func)(notify_baton, notify, pool);
    }

  return SVN_NO_ERROR;
}

svn_error_t *
svn_wc_add2(const char *path,
            svn_wc_adm_access_t *parent_access,
            const char *copyfrom_url,
            svn_revnum_t copyfrom_rev,
            svn_cancel_func_t cancel_func,
            void *cancel_baton,
            svn_wc_notify_func2_t notify_func,
            void *notify_baton,
            apr_pool_t *pool)
{
  return svn_wc_add3(path, parent_access, svn_depth_infinity,
                     copyfrom_url, copyfrom_rev,
                     cancel_func, cancel_baton,
                     notify_func, notify_baton, pool);
}

svn_error_t *
svn_wc_add(const char *path,
           svn_wc_adm_access_t *parent_access,
           const char *copyfrom_url,
           svn_revnum_t copyfrom_rev,
           svn_cancel_func_t cancel_func,
           void *cancel_baton,
           svn_wc_notify_func_t notify_func,
           void *notify_baton,
           apr_pool_t *pool)
{
  svn_wc__compat_notify_baton_t nb;

  nb.func = notify_func;
  nb.baton = notify_baton;

  return svn_wc_add2(path, parent_access, copyfrom_url, copyfrom_rev,
                     cancel_func, cancel_baton,
                     svn_wc__compat_call_notify_func, &nb, pool);
}


/* Thoughts on Reversion.

    What does is mean to revert a given PATH in a tree?  We'll
    consider things by their modifications.

    Adds

    - For files, svn_wc_remove_from_revision_control(), baby.

    - Added directories may contain nothing but added children, and
      reverting the addition of a directory necessarily means reverting
      the addition of all the directory's children.  Again,
      svn_wc_remove_from_revision_control() should do the trick.

    Deletes

    - Restore properties to their unmodified state.

    - For files, restore the pristine contents, and reset the schedule
      to 'normal'.

    - For directories, reset the schedule to 'normal'.  All children
      of a directory marked for deletion must also be marked for
      deletion, but it's okay for those children to remain deleted even
      if their parent directory is restored.  That's what the
      recursive flag is for.

    Replaces

    - Restore properties to their unmodified state.

    - For files, restore the pristine contents, and reset the schedule
      to 'normal'.

    - For directories, reset the schedule to normal.  A replaced
      directory can have deleted children (left over from the initial
      deletion), replaced children (children of the initial deletion
      now re-added), and added children (new entries under the
      replaced directory).  Since this is technically an addition, it
      necessitates recursion.

    Modifications

    - Restore properties and, for files, contents to their unmodified
      state.

*/

/* Revert ENTRY for NAME in directory represented by ADM_ACCESS. Sets
   *REVERTED to TRUE if something actually is reverted.

   Use SVN_WC_ENTRY_THIS_DIR as NAME for reverting ADM_ACCESS directory
   itself.

   Use POOL for any temporary allocations.*/
static svn_error_t *
revert_admin_things(svn_wc_adm_access_t *adm_access,
                    const char *name,
                    const svn_wc_entry_t *entry,
                    svn_boolean_t *reverted,
                    svn_boolean_t use_commit_times,
                    apr_pool_t *pool)
{
  const char *fullpath;
  svn_boolean_t reinstall_working = FALSE; /* force working file reinstall? */
  svn_wc_entry_t tmp_entry;
  apr_uint64_t flags = 0;
  svn_stringbuf_t *log_accum = svn_stringbuf_create("", pool);
  apr_hash_t *baseprops = NULL;
  svn_boolean_t revert_base = FALSE;

  /* Build the full path of the thing we're reverting. */
  fullpath = svn_wc_adm_access_path(adm_access);
  if (strcmp(name, SVN_WC_ENTRY_THIS_DIR) != 0)
    fullpath = svn_path_join(fullpath, name, pool);

  /* Deal with properties. */
  if (entry->schedule == svn_wc_schedule_replace)
    {
       revert_base = entry->copied;
      /* Use the revertpath as the new propsbase if it exists. */

      baseprops = apr_hash_make(pool);
      SVN_ERR(svn_wc__load_props((! revert_base) ? &baseprops : NULL,
                                 NULL,
                                 revert_base ? &baseprops : NULL,
                                 adm_access, fullpath, pool));

      /* Ensure the revert propfile gets removed. */
      if (revert_base)
        SVN_ERR(svn_wc__loggy_props_delete(&log_accum,
                                           fullpath, svn_wc__props_revert,
                                           adm_access, pool));
      *reverted = TRUE;
    }

  /* If not schedule replace, or no revert props, use the normal
     base-props and working props. */
  if (! baseprops)
    {
      svn_boolean_t modified;

      /* Check for prop changes. */
      SVN_ERR(svn_wc_props_modified_p(&modified, fullpath, adm_access,
                                      pool));
      if (modified)
        {
          apr_array_header_t *propchanges;

          /* Get the full list of property changes and see if any magic
             properties were changed. */
          SVN_ERR(svn_wc_get_prop_diffs(&propchanges, &baseprops, fullpath,
                                        adm_access, pool));

          /* Determine if any of the propchanges are the "magic" ones that
             might require changing the working file. */
          reinstall_working = svn_wc__has_magic_property(propchanges);

        }
    }

  /* Reinstall props if we need to.  Only rewrite the baseprops,
     if we're reverting a replacement.  This is just an optimization. */
  if (baseprops)
    {
      SVN_ERR(svn_wc__install_props(&log_accum, adm_access, fullpath,
                                    baseprops, baseprops, revert_base, pool));
      *reverted = TRUE;
    }

  /* Deal with the contents. */

  if (entry->kind == svn_node_file)
    {
      svn_node_kind_t base_kind;
      const char *base_thing;
      svn_boolean_t tgt_modified;

      /* If the working file is missing, we need to reinstall it. */
      if (! reinstall_working)
        {
          svn_node_kind_t kind;
          SVN_ERR(svn_io_check_path(fullpath, &kind, pool));
          if (kind == svn_node_none)
            reinstall_working = TRUE;
        }

      base_thing = svn_wc__text_base_path(fullpath, FALSE, pool);

      /* Check for text base presence. */
      SVN_ERR(svn_io_check_path(base_thing, &base_kind, pool));

      if (base_kind != svn_node_file)
        return svn_error_createf(APR_ENOENT, NULL,
                                 _("Error restoring text for '%s'"),
                                 svn_path_local_style(fullpath, pool));

      /* Look for a revert base file.  If it exists use it for the
         text base for the file.  If it doesn't use the normal text base. */
      SVN_ERR(svn_wc__loggy_move
              (&log_accum, &tgt_modified, adm_access,
               svn_wc__text_revert_path(fullpath, FALSE, pool), base_thing,
               FALSE, pool));
      reinstall_working = reinstall_working || tgt_modified;

      /* A shortcut: since we will translate when reinstall_working,
         we don't need to check if the working file is modified. */
      if (! reinstall_working)
        SVN_ERR(svn_wc__text_modified_internal_p(&reinstall_working,
                                                 fullpath, FALSE, adm_access,
                                                 FALSE, pool));

      if (reinstall_working)
        {
          /* If there are textual mods (or if the working file is
             missing altogether), copy the text-base out into
             the working copy, and update the timestamp in the entries
             file. */
          SVN_ERR(svn_wc__loggy_copy(&log_accum, NULL, adm_access,
                                     svn_wc__copy_translate,
                                     base_thing, fullpath, FALSE, pool));

          /* Possibly set the timestamp to last-commit-time, rather
             than the 'now' time that already exists. */
          if (use_commit_times && entry->cmt_date)
            SVN_ERR(svn_wc__loggy_set_timestamp
                    (&log_accum, adm_access, fullpath,
                     svn_time_to_cstring(entry->cmt_date, pool),
                     pool));

          SVN_ERR(svn_wc__loggy_set_entry_timestamp_from_wc
                  (&log_accum, adm_access,
                   fullpath, SVN_WC__ENTRY_ATTR_TEXT_TIME, pool));
          SVN_ERR(svn_wc__loggy_set_entry_working_size_from_wc
                  (&log_accum, adm_access, fullpath, pool));

          *reverted = TRUE;
        }
    }

  /* Remove conflict state (and conflict files), if any.
     Handle the three possible text conflict files. */
  if (entry->conflict_old)
    {
      flags |= SVN_WC__ENTRY_MODIFY_CONFLICT_OLD;
      tmp_entry.conflict_old = NULL;
      SVN_ERR(svn_wc__loggy_remove
              (&log_accum, adm_access,
               svn_path_join(svn_wc_adm_access_path(adm_access),
                             entry->conflict_old, pool), pool));
    }
  if (entry->conflict_new)
    {
      flags |= SVN_WC__ENTRY_MODIFY_CONFLICT_NEW;
      tmp_entry.conflict_new = NULL;
      SVN_ERR(svn_wc__loggy_remove
              (&log_accum, adm_access,
               svn_path_join(svn_wc_adm_access_path(adm_access),
                             entry->conflict_new, pool), pool));
    }
  if (entry->conflict_wrk)
    {
      flags |= SVN_WC__ENTRY_MODIFY_CONFLICT_WRK;
      tmp_entry.conflict_wrk = NULL;
      SVN_ERR(svn_wc__loggy_remove
              (&log_accum, adm_access,
               svn_path_join(svn_wc_adm_access_path(adm_access),
                             entry->conflict_wrk, pool), pool));
    }

  /* Remove the property conflict file if the entry lists one (and it
     exists) */
  if (entry->prejfile)
    {
      flags |= SVN_WC__ENTRY_MODIFY_PREJFILE;
      tmp_entry.prejfile = NULL;
      SVN_ERR(svn_wc__loggy_remove
              (&log_accum, adm_access,
               svn_path_join(svn_wc_adm_access_path(adm_access),
                             entry->prejfile, pool), pool));
    }

  /* Clean up the copied state if this is a replacement. */
  if (entry->schedule == svn_wc_schedule_replace)
    {
      flags |= SVN_WC__ENTRY_MODIFY_COPIED |
          SVN_WC__ENTRY_MODIFY_COPYFROM_URL |
          SVN_WC__ENTRY_MODIFY_COPYFROM_REV;
      tmp_entry.copied = FALSE;

      /* Reset the checksum if this is a replace-with-history. */
      if (entry->kind == svn_node_file && entry->copyfrom_url)
        {
          const char *base_path;
          unsigned char digest[APR_MD5_DIGESTSIZE];

          base_path = svn_wc__text_revert_path(fullpath, FALSE, pool);
          SVN_ERR(svn_io_file_checksum(digest, base_path, pool));
          tmp_entry.checksum = svn_md5_digest_to_cstring(digest, pool);
          flags |= SVN_WC__ENTRY_MODIFY_CHECKSUM;
        }

      /* Set this to the empty string, because NULL values will disappear
         in the XML log file. */
      tmp_entry.copyfrom_url = "";
      tmp_entry.copyfrom_rev = SVN_INVALID_REVNUM;
    }

  /* Reset schedule attribute to svn_wc_schedule_normal. */
  if (entry->schedule != svn_wc_schedule_normal)
    {
      flags |= SVN_WC__ENTRY_MODIFY_SCHEDULE;
      tmp_entry.schedule = svn_wc_schedule_normal;
      *reverted = TRUE;
    }

  /* Modify the entry, loggily. */
  SVN_ERR(svn_wc__loggy_entry_modify(&log_accum, adm_access, fullpath,
                                     &tmp_entry, flags, pool));

  /* Don't run log if nothing to change. */
  if (! svn_stringbuf_isempty(log_accum))
    {
      SVN_ERR(svn_wc__write_log(adm_access, 0, log_accum, pool));
      SVN_ERR(svn_wc__run_log(adm_access, NULL, pool));
    }

  return SVN_NO_ERROR;
}


/* Revert PATH of on-disk KIND.  ENTRY is the working copy entry for
   PATH.  *DEPTH is the depth of the reversion crawl the caller is
   using; this function may choose to override that value as needed.

   See svn_wc_revert3() for the interpretations of PARENT_ACCESS,
   USE_COMMIT_TIMES, CANCEL_FUNC, CANCEL_BATON, NOTIFY_FUNC, and
   NOTIFY_BATON.

   Use POOL for allocations.
 */
static svn_error_t *
revert_entry(svn_depth_t *depth,
             const char *path,
             svn_node_kind_t kind,
             const svn_wc_entry_t *entry,
             svn_wc_adm_access_t *parent_access,
             svn_boolean_t use_commit_times,
             svn_cancel_func_t cancel_func,
             void *cancel_baton,
             svn_wc_notify_func2_t notify_func,
             void *notify_baton,
             apr_pool_t *pool)
{
  const char *bname;
  svn_boolean_t reverted = FALSE;
  svn_boolean_t is_wc_root = FALSE;
  svn_wc_adm_access_t *dir_access;

  /* Fetch the access baton for this path. */
  SVN_ERR(svn_wc_adm_probe_retrieve(&dir_access, parent_access, path, pool));

  /* For directories, determine if PATH is a WC root so that we can
     tell if it is safe to split PATH into a parent directory and
     basename.  For files, we always do this split.  */
  if (kind == svn_node_dir)
    SVN_ERR(svn_wc_is_wc_root(&is_wc_root, path, dir_access, pool));
  bname = is_wc_root ? NULL : svn_path_basename(path, pool);

  /* Additions. */
  if (entry->schedule == svn_wc_schedule_add)
    {
      /* Before removing item from revision control, notice if the
         entry is in a 'deleted' state; this is critical for
         directories, where this state only exists in its parent's
         entry. */
      svn_boolean_t was_deleted = FALSE;
      const char *parent, *basey;

      svn_path_split(path, &parent, &basey, pool);
      if (entry->kind == svn_node_file)
        {
          was_deleted = entry->deleted;
          SVN_ERR(svn_wc_remove_from_revision_control(parent_access, bname,
                                                      FALSE, FALSE,
                                                      cancel_func,
                                                      cancel_baton,
                                                      pool));
        }
      else if (entry->kind == svn_node_dir)
        {
          apr_hash_t *entries;
          const svn_wc_entry_t *parents_entry;

          /* We are trying to revert the current directory which is
             scheduled for addition. This is supposed to fail (Issue #854) */
          if (path[0] == '\0')
            return svn_error_create(SVN_ERR_WC_INVALID_OP_ON_CWD, NULL,
                                    _("Cannot revert addition of current "
                                      "directory; please try again from the "
                                      "parent directory"));

          SVN_ERR(svn_wc_entries_read(&entries, parent_access, TRUE, pool));
          parents_entry = apr_hash_get(entries, basey, APR_HASH_KEY_STRING);
          if (parents_entry)
            was_deleted = parents_entry->deleted;

          if (kind == svn_node_none
              || svn_wc__adm_missing(parent_access, path))
            {
              /* Schedule add but missing, just remove the entry
                 or it's missing an adm area in which case
                 svn_wc_adm_probe_retrieve() returned the parent's
                 adm_access, for which we definitely can't use the 'else'
                 code path (as it will remove the parent from version
                 control... (See issue 2425) */
              svn_wc__entry_remove(entries, basey);
              SVN_ERR(svn_wc__entries_write(entries, parent_access, pool));
            }
          else
            {
              SVN_ERR(svn_wc_remove_from_revision_control
                      (dir_access, SVN_WC_ENTRY_THIS_DIR, FALSE, FALSE,
                       cancel_func, cancel_baton, pool));
            }
        }
      else  /* Else it's `none', or something exotic like a symlink... */
        {
          return svn_error_createf(SVN_ERR_NODE_UNKNOWN_KIND, NULL,
                                   _("Unknown or unexpected kind for path "
                                     "'%s'"),
                                   svn_path_local_style(path, pool));

        }

      /* Recursivity is taken care of by svn_wc_remove_from_revision_control,
         and we've definitely reverted PATH at this point. */
      *depth = svn_depth_empty;
      reverted = TRUE;

      /* If the removed item was *also* in a 'deleted' state, make
         sure we leave just a plain old 'deleted' entry behind in the
         parent. */
      if (was_deleted)
        {
          svn_wc_entry_t *tmpentry; /* ### FIXME: Why the heap alloc? */
          tmpentry = apr_pcalloc(pool, sizeof(*tmpentry));
          tmpentry->kind = entry->kind;
          tmpentry->deleted = TRUE;

          if (entry->kind == svn_node_dir)
            SVN_ERR(svn_wc__entry_modify(parent_access, basey, tmpentry,
                                         SVN_WC__ENTRY_MODIFY_KIND
                                         | SVN_WC__ENTRY_MODIFY_DELETED,
                                         TRUE, pool));
          else
            SVN_ERR(svn_wc__entry_modify(parent_access, bname, tmpentry,
                                         SVN_WC__ENTRY_MODIFY_KIND
                                         | SVN_WC__ENTRY_MODIFY_DELETED,
                                         TRUE, pool));
        }
    }
  /* Regular prop and text edit. */
  /* Deletions and replacements. */
  else if (entry->schedule == svn_wc_schedule_normal
           || entry->schedule == svn_wc_schedule_delete
           || entry->schedule == svn_wc_schedule_replace)
    {
      /* Revert the prop and text mods (if any). */
      switch (entry->kind)
        {
        case svn_node_file:
          SVN_ERR(revert_admin_things(parent_access, bname, entry,
                                      &reverted, use_commit_times, pool));
          break;

        case svn_node_dir:
          SVN_ERR(revert_admin_things(dir_access, SVN_WC_ENTRY_THIS_DIR, entry,
                                      &reverted, use_commit_times, pool));

          /* Also revert the entry in the parent (issue #2804). */
          if (reverted && bname)
            {
              svn_boolean_t dummy_reverted;
              svn_wc_entry_t *entry_in_parent;
              apr_hash_t *entries;

              SVN_ERR(svn_wc_entries_read(&entries, parent_access, TRUE,
                                          pool));
              entry_in_parent = apr_hash_get(entries, bname,
                                             APR_HASH_KEY_STRING);
              SVN_ERR(revert_admin_things(parent_access, bname,
                                          entry_in_parent, &dummy_reverted,
                                          use_commit_times, pool));
            }

          /* Force recursion on replaced directories. */
          if (entry->schedule == svn_wc_schedule_replace)
            *depth = svn_depth_infinity;
          break;

        default:
          /* No op? */
          break;
        }
    }

  /* If PATH was reverted, tell our client that. */
  if ((notify_func != NULL) && reverted)
    (*notify_func)(notify_baton,
                   svn_wc_create_notify(path, svn_wc_notify_revert, pool),
                   pool);

  return SVN_NO_ERROR;
}


/* This is just the guts of svn_wc_revert3() save that it accepts a
   hash CHANGELIST_HASH whose keys are changelist names instead of an
   array of said names.  See svn_wc_revert3() for additional
   documentation. */
static svn_error_t *
revert_internal(const char *path,
                svn_wc_adm_access_t *parent_access,
                svn_depth_t depth,
                svn_boolean_t use_commit_times,
                apr_hash_t *changelist_hash,
                svn_cancel_func_t cancel_func,
                void *cancel_baton,
                svn_wc_notify_func2_t notify_func,
                void *notify_baton,
                apr_pool_t *pool)
{
  svn_node_kind_t kind;
  const svn_wc_entry_t *entry;
  svn_wc_adm_access_t *dir_access;

  /* Check cancellation here, so recursive calls get checked early. */
  if (cancel_func)
    SVN_ERR(cancel_func(cancel_baton));

  /* Fetch the access baton for this path. */
  SVN_ERR(svn_wc_adm_probe_retrieve(&dir_access, parent_access, path, pool));

  /* Safeguard 1:  is this a versioned resource? */
  SVN_ERR_W(svn_wc__entry_versioned(&entry, path, dir_access, FALSE, pool),
            _("Cannot revert"));

  /* Safeguard 1.5:  is this a missing versioned directory? */
  if (entry->kind == svn_node_dir)
    {
      svn_node_kind_t disk_kind;
      SVN_ERR(svn_io_check_path(path, &disk_kind, pool));
      if ((disk_kind != svn_node_dir)
          && (entry->schedule != svn_wc_schedule_add))
        {
          /* When the directory itself is missing, we can't revert without
             hitting the network.  Someday a '--force' option will
             make this happen.  For now, send notification of the failure. */
          if (notify_func != NULL)
            {
              svn_wc_notify_t *notify =
                svn_wc_create_notify(path, svn_wc_notify_failed_revert, pool);
              notify_func(notify_baton, notify, pool);
            }
          return SVN_NO_ERROR;
        }
    }

  /* Safeguard 2:  can we handle this entry's recorded kind? */
  if ((entry->kind != svn_node_file) && (entry->kind != svn_node_dir))
    return svn_error_createf
      (SVN_ERR_UNSUPPORTED_FEATURE, NULL,
       _("Cannot revert '%s': unsupported entry node kind"),
       svn_path_local_style(path, pool));

  /* Safeguard 3:  can we deal with the node kind of PATH currently in
     the working copy? */
  SVN_ERR(svn_io_check_path(path, &kind, pool));
  if ((kind != svn_node_none)
      && (kind != svn_node_file)
      && (kind != svn_node_dir))
    return svn_error_createf
      (SVN_ERR_UNSUPPORTED_FEATURE, NULL,
       _("Cannot revert '%s': unsupported node kind in working copy"),
       svn_path_local_style(path, pool));

  /* If the entry passes changelist filtering, revert it!  */
  if (SVN_WC__CL_MATCH(changelist_hash, entry))
    {
      /* Actually revert this entry.  If this is a working copy root,
         we provide a base_name from the parent path. */
      SVN_ERR(revert_entry(&depth, path, kind, entry,
                           parent_access, use_commit_times, cancel_func,
                           cancel_baton, notify_func, notify_baton, pool));
    }

  /* Finally, recurse if requested. */
  if (entry->kind == svn_node_dir && depth > svn_depth_empty)
    {
      apr_hash_t *entries;
      apr_hash_index_t *hi;
      apr_pool_t *subpool = svn_pool_create(pool);

      SVN_ERR(svn_wc_entries_read(&entries, dir_access, FALSE, pool));
      for (hi = apr_hash_first(pool, entries); hi; hi = apr_hash_next(hi))
        {
          const void *key;
          const char *keystring;
          void *val;
          const char *full_entry_path;
          svn_depth_t depth_under_here = depth;
          svn_wc_entry_t *child_entry;

          if (depth == svn_depth_files || depth == svn_depth_immediates)
            depth_under_here = svn_depth_empty;

          svn_pool_clear(subpool);

          /* Get the next entry */
          apr_hash_this(hi, &key, NULL, &val);
          keystring = key;
          child_entry = val;

          /* Skip "this dir" */
          if (! strcmp(keystring, SVN_WC_ENTRY_THIS_DIR))
            continue;

          /* Skip subdirectories if we're called with depth-files. */
          if ((depth == svn_depth_files)
              && (child_entry->kind != svn_node_file))
            continue;

          /* Add the entry name to FULL_ENTRY_PATH. */
          full_entry_path = svn_path_join(path, keystring, subpool);

          /* Revert the entry. */
          SVN_ERR(revert_internal(full_entry_path, dir_access,
                                  depth_under_here, use_commit_times,
                                  changelist_hash, cancel_func, cancel_baton,
                                  notify_func, notify_baton, subpool));
        }

      svn_pool_destroy(subpool);
    }

  return SVN_NO_ERROR;
}


svn_error_t *
svn_wc_revert3(const char *path,
               svn_wc_adm_access_t *parent_access,
               svn_depth_t depth,
               svn_boolean_t use_commit_times,
               const apr_array_header_t *changelists,
               svn_cancel_func_t cancel_func,
               void *cancel_baton,
               svn_wc_notify_func2_t notify_func,
               void *notify_baton,
               apr_pool_t *pool)
{
  apr_hash_t *changelist_hash = NULL;
  if (changelists && changelists->nelts)
    SVN_ERR(svn_hash_from_cstring_keys(&changelist_hash, changelists, pool));
  return revert_internal(path, parent_access, depth, use_commit_times,
                         changelist_hash, cancel_func, cancel_baton,
                         notify_func, notify_baton, pool);
}


svn_error_t *
svn_wc_revert2(const char *path,
               svn_wc_adm_access_t *parent_access,
               svn_boolean_t recursive,
               svn_boolean_t use_commit_times,
               svn_cancel_func_t cancel_func,
               void *cancel_baton,
               svn_wc_notify_func2_t notify_func,
               void *notify_baton,
               apr_pool_t *pool)
{
  return svn_wc_revert3(path, parent_access,
                        SVN_DEPTH_INFINITY_OR_EMPTY(recursive),
                        use_commit_times, NULL, cancel_func, cancel_baton,
                        notify_func, notify_baton, pool);
}


svn_error_t *
svn_wc_revert(const char *path,
              svn_wc_adm_access_t *parent_access,
              svn_boolean_t recursive,
              svn_boolean_t use_commit_times,
              svn_cancel_func_t cancel_func,
              void *cancel_baton,
              svn_wc_notify_func_t notify_func,
              void *notify_baton,
              apr_pool_t *pool)
{
  svn_wc__compat_notify_baton_t nb;

  nb.func = notify_func;
  nb.baton = notify_baton;

  return svn_wc_revert2(path, parent_access, recursive, use_commit_times,
                        cancel_func, cancel_baton,
                        svn_wc__compat_call_notify_func, &nb, pool);
}

svn_error_t *
svn_wc_get_pristine_copy_path(const char *path,
                              const char **pristine_path,
                              apr_pool_t *pool)
{
  *pristine_path = svn_wc__text_base_path(path, FALSE, pool);
  return SVN_NO_ERROR;
}


svn_error_t *
svn_wc_remove_from_revision_control(svn_wc_adm_access_t *adm_access,
                                    const char *name,
                                    svn_boolean_t destroy_wf,
                                    svn_boolean_t instant_error,
                                    svn_cancel_func_t cancel_func,
                                    void *cancel_baton,
                                    apr_pool_t *pool)
{
  svn_error_t *err;
  svn_boolean_t is_file;
  svn_boolean_t left_something = FALSE;
  apr_hash_t *entries = NULL;
  const char *full_path = apr_pstrdup(pool,
                                      svn_wc_adm_access_path(adm_access));

  /* Check cancellation here, so recursive calls get checked early. */
  if (cancel_func)
    SVN_ERR(cancel_func(cancel_baton));

  /* NAME is either a file's basename or SVN_WC_ENTRY_THIS_DIR. */
  is_file = (strcmp(name, SVN_WC_ENTRY_THIS_DIR)) ? TRUE : FALSE;

  if (is_file)
    {
      svn_node_kind_t kind;
      svn_boolean_t wc_special, local_special;
      svn_boolean_t text_modified_p;
      full_path = svn_path_join(full_path, name, pool);

      /* Only check if the file was modified when it wasn't overwritten with a
         special file */
      SVN_ERR(svn_wc__get_special(&wc_special, full_path, adm_access, pool));
      SVN_ERR(svn_io_check_special_path(full_path, &kind, &local_special,
                                        pool));
      if (wc_special || ! local_special)
        {
          /* Check for local mods. before removing entry */
          SVN_ERR(svn_wc_text_modified_p(&text_modified_p, full_path,
                  FALSE, adm_access, pool));
          if (text_modified_p && instant_error)
            return svn_error_createf(SVN_ERR_WC_LEFT_LOCAL_MOD, NULL,
                   _("File '%s' has local modifications"),
                   svn_path_local_style(full_path, pool));
        }

      /* Remove the wcprops. */
      SVN_ERR(svn_wc__props_delete(full_path, svn_wc__props_wcprop,
                                   adm_access, pool));
      /* Remove prop/NAME, prop-base/NAME.svn-base. */
      SVN_ERR(svn_wc__props_delete(full_path, svn_wc__props_working,
                                   adm_access, pool));
      SVN_ERR(svn_wc__props_delete(full_path, svn_wc__props_base,
                                   adm_access, pool));

      /* Remove NAME from PATH's entries file: */
      SVN_ERR(svn_wc_entries_read(&entries, adm_access, TRUE, pool));
      svn_wc__entry_remove(entries, name);
      SVN_ERR(svn_wc__entries_write(entries, adm_access, pool));

      /* Remove text-base/NAME.svn-base */
      SVN_ERR(remove_file_if_present(svn_wc__text_base_path(full_path, 0, pool),
                                     pool));

      /* If we were asked to destroy the working file, do so unless
         it has local mods. */
      if (destroy_wf)
        {
          /* Don't kill local mods. */
          if (text_modified_p || (! wc_special && local_special))
            return svn_error_create(SVN_ERR_WC_LEFT_LOCAL_MOD, NULL, NULL);
          else  /* The working file is still present; remove it. */
            SVN_ERR(remove_file_if_present(full_path, pool));
        }

    }  /* done with file case */

  else /* looking at THIS_DIR */
    {
      apr_pool_t *subpool = svn_pool_create(pool);
      apr_hash_index_t *hi;
      svn_wc_entry_t incomplete_entry;

      /* ### sanity check:  check 2 places for DELETED flag? */

      /* Before we start removing entries from this dir's entries
         file, mark this directory as "incomplete".  This allows this
         function to be interruptible and the wc recoverable by 'svn
         up' later on. */
      incomplete_entry.incomplete = TRUE;
      SVN_ERR(svn_wc__entry_modify(adm_access,
                                   SVN_WC_ENTRY_THIS_DIR,
                                   &incomplete_entry,
                                   SVN_WC__ENTRY_MODIFY_INCOMPLETE,
                                   TRUE, /* sync to disk immediately */
                                   pool));

      /* Get rid of all the wcprops in this directory.  This avoids rewriting
         the wcprops file over and over (meaning O(n^2) complexity)
         below. */
      SVN_ERR(svn_wc__props_delete(full_path, svn_wc__props_wcprop,
                                   adm_access, pool));

      /* Walk over every entry. */
      SVN_ERR(svn_wc_entries_read(&entries, adm_access, FALSE, pool));

      for (hi = apr_hash_first(pool, entries); hi; hi = apr_hash_next(hi))
        {
          const void *key;
          void *val;
          const char *current_entry_name;
          const svn_wc_entry_t *current_entry;

          svn_pool_clear(subpool);

          apr_hash_this(hi, &key, NULL, &val);
          current_entry = val;
          if (! strcmp(key, SVN_WC_ENTRY_THIS_DIR))
            current_entry_name = NULL;
          else
            current_entry_name = key;

          if (current_entry->kind == svn_node_file)
            {
              err = svn_wc_remove_from_revision_control
                (adm_access, current_entry_name, destroy_wf, instant_error,
                 cancel_func, cancel_baton, subpool);

              if (err && (err->apr_err == SVN_ERR_WC_LEFT_LOCAL_MOD))
                {
                  if (instant_error)
                    {
                      return err;
                    }
                  else
                    {
                      svn_error_clear(err);
                      left_something = TRUE;
                    }
                }
              else if (err)
                return err;
            }
          else if (current_entry_name && (current_entry->kind == svn_node_dir))
            {
              svn_wc_adm_access_t *entry_access;
              const char *entrypath
                = svn_path_join(svn_wc_adm_access_path(adm_access),
                                current_entry_name,
                                subpool);

              if (svn_wc__adm_missing(adm_access, entrypath)
                  || current_entry->depth == svn_depth_exclude)
                {
                  /* The directory is either missing or excluded, 
                     so don't try to recurse, just delete the 
                     entry in the parent directory. */
                  svn_wc__entry_remove(entries, current_entry_name);
                }
              else
                {
                  SVN_ERR(svn_wc_adm_retrieve(&entry_access, adm_access,
                                              entrypath, subpool));

                  err = svn_wc_remove_from_revision_control
                    (entry_access, SVN_WC_ENTRY_THIS_DIR, destroy_wf,
                     instant_error, cancel_func, cancel_baton, subpool);

                  if (err && (err->apr_err == SVN_ERR_WC_LEFT_LOCAL_MOD))
                    {
                      if (instant_error)
                        {
                          return err;
                        }
                      else
                        {
                          svn_error_clear(err);
                          left_something = TRUE;
                        }
                    }
                  else if (err)
                    return err;
                }
            }
        }

      /* At this point, every directory below this one has been
         removed from revision control. */

      /* Remove self from parent's entries file, but only if parent is
         a working copy.  If it's not, that's fine, we just move on. */
      {
        const char *parent_dir, *base_name;
        svn_boolean_t is_root;

        SVN_ERR(svn_wc_is_wc_root(&is_root, full_path, adm_access, pool));

        /* If full_path is not the top of a wc, then its parent
           directory is also a working copy and has an entry for
           full_path.  We need to remove that entry: */
        if (! is_root)
          {
<<<<<<< HEAD
            svn_wc_entry_t *dir_entry;
=======
            apr_hash_t *parent_entries;
>>>>>>> 2264c35b
            svn_wc_adm_access_t *parent_access;

            svn_path_split(full_path, &parent_dir, &base_name, pool);

            SVN_ERR(svn_wc_adm_retrieve(&parent_access, adm_access,
                                        parent_dir, pool));
            SVN_ERR(svn_wc_entries_read(&parent_entries, parent_access, TRUE,
                                        pool));
<<<<<<< HEAD

            /* An exception: When the path is at svn_depth_exclude,
               the entry in the parent directory should be preserved
               for bookkeeping purpose. This only happens when the 
               function is called by svn_wc_crop_tree(). */
            dir_entry = apr_hash_get(entries, base_name, 
                                     APR_HASH_KEY_STRING);
            if (dir_entry->depth != svn_depth_exclude)
              {
                svn_wc__entry_remove(entries, base_name);
                SVN_ERR(svn_wc__entries_write(entries, parent_access, pool));

              }
=======
            svn_wc__entry_remove(parent_entries, base_name);
            SVN_ERR(svn_wc__entries_write(parent_entries, parent_access, pool));
>>>>>>> 2264c35b
          }
      }

      /* Remove the entire administrative .svn area, thereby removing
         _this_ dir from revision control too.  */
      SVN_ERR(svn_wc__adm_destroy(adm_access, subpool));

      /* If caller wants us to recursively nuke everything on disk, go
         ahead, provided that there are no dangling local-mod files
         below */
      if (destroy_wf && (! left_something))
        {
          /* If the dir is *truly* empty (i.e. has no unversioned
             resources, all versioned files are gone, all .svn dirs are
             gone, and contains nothing but empty dirs), then a
             *non*-recursive dir_remove should work.  If it doesn't,
             no big deal.  Just assume there are unversioned items in
             there and set "left_something" */
          err = svn_io_dir_remove_nonrecursive
            (svn_wc_adm_access_path(adm_access), subpool);
          if (err)
            {
              left_something = TRUE;
              svn_error_clear(err);
            }
        }

      svn_pool_destroy(subpool);

    }  /* end of directory case */

  if (left_something)
    return svn_error_create(SVN_ERR_WC_LEFT_LOCAL_MOD, NULL, NULL);
  else
    return SVN_NO_ERROR;
}



/*** Resolving a conflict automatically ***/


/* Helper for resolve_conflict_on_entry.  Delete the file BASE_NAME in
   PARENT_DIR if it exists.  Set WAS_PRESENT to TRUE if the file existed,
   and to FALSE otherwise. */
static svn_error_t *
attempt_deletion(const char *parent_dir,
                 const char *base_name,
                 svn_boolean_t *was_present,
                 apr_pool_t *pool)
{
  const char *full_path = svn_path_join(parent_dir, base_name, pool);
  svn_error_t *err = svn_io_remove_file(full_path, pool);

  *was_present = ! err || ! APR_STATUS_IS_ENOENT(err->apr_err);
  if (*was_present)
    return err;

  svn_error_clear(err);
  return SVN_NO_ERROR;
}


/* Conflict resolution involves removing the conflict files, if they exist,
   and clearing the conflict filenames from the entry.  The latter needs to
   be done whether or not the conflict files exist.

   PATH is the path to the item to be resolved, BASE_NAME is the basename
   of PATH, and CONFLICT_DIR is the access baton for PATH.  ORIG_ENTRY is
   the entry prior to resolution. RESOLVE_TEXT and RESOLVE_PROPS are TRUE
   if text and property conficts respectively are to be resolved.

   See svn_wc_resolved_conflict3() for how CONFLICT_CHOICE behaves.
*/
static svn_error_t *
resolve_conflict_on_entry(const char *path,
                          const svn_wc_entry_t *orig_entry,
                          svn_wc_adm_access_t *conflict_dir,
                          const char *base_name,
                          svn_boolean_t resolve_text,
                          svn_boolean_t resolve_props,
                          svn_wc_conflict_choice_t conflict_choice,
                          svn_wc_notify_func2_t notify_func,
                          void *notify_baton,
                          apr_pool_t *pool)
{
  svn_boolean_t was_present, need_feedback = FALSE;
  apr_uint64_t modify_flags = 0;
  svn_wc_entry_t *entry = svn_wc_entry_dup(orig_entry, pool);

  if (resolve_text)
    {
      const char *auto_resolve_src;

      /* Handle automatic conflict resolution before the temporary files are
       * deleted, if necessary. */
      switch (conflict_choice)
        {
        case svn_wc_conflict_choose_base:
          auto_resolve_src = entry->conflict_old;
          break;
        case svn_wc_conflict_choose_mine_full:
          auto_resolve_src = entry->conflict_wrk;
          break;
        case svn_wc_conflict_choose_theirs_full:
          auto_resolve_src = entry->conflict_new;
          break;
        case svn_wc_conflict_choose_merged:
          auto_resolve_src = NULL;
          break;
        case svn_wc_conflict_choose_theirs_conflict:
        case svn_wc_conflict_choose_mine_conflict:
          {
            if (entry->conflict_old && entry->conflict_wrk &&
                entry->conflict_new)
              {
                apr_file_t *tmp_f;
                svn_stream_t *tmp_stream;
                svn_diff_t *diff;
                svn_diff_conflict_display_style_t style =
                  conflict_choice == svn_wc_conflict_choose_theirs_conflict
                  ? svn_diff_conflict_display_latest
                  : svn_diff_conflict_display_modified;

                SVN_ERR(svn_wc_create_tmp_file2(&tmp_f,
                                                &auto_resolve_src,
                                                svn_wc_adm_access_path(conflict_dir),
                                                svn_io_file_del_none,
                                                pool));
                tmp_stream = svn_stream_from_aprfile2(tmp_f, FALSE, pool);
                SVN_ERR(svn_diff_file_diff3_2(&diff,
                                              entry->conflict_old,
                                              entry->conflict_wrk,
                                              entry->conflict_new,
                                              svn_diff_file_options_create(pool),
                                              pool));
                SVN_ERR(svn_diff_file_output_merge2(tmp_stream, diff,
                                                    entry->conflict_old,
                                                    entry->conflict_wrk,
                                                    entry->conflict_new,
                                                    /* markers ignored */
                                                    NULL, NULL, NULL, NULL,
                                                    style,
                                                    pool));
                SVN_ERR(svn_stream_close(tmp_stream));
              }
            else
              auto_resolve_src = NULL;
            break;
          }
        default:
          return svn_error_create(SVN_ERR_INCORRECT_PARAMS, NULL,
                                  _("Invalid 'conflict_result' argument"));
        }

      if (auto_resolve_src)
        SVN_ERR(svn_io_copy_file(
          svn_path_join(svn_wc_adm_access_path(conflict_dir), auto_resolve_src,
                        pool),
          path, TRUE, pool));
    }

  /* Yes indeed, being able to map a function over a list would be nice. */
  if (resolve_text && entry->conflict_old)
    {
      SVN_ERR(attempt_deletion(svn_wc_adm_access_path(conflict_dir),
                               entry->conflict_old, &was_present, pool));
      modify_flags |= SVN_WC__ENTRY_MODIFY_CONFLICT_OLD;
      entry->conflict_old = NULL;
      need_feedback |= was_present;
    }
  if (resolve_text && entry->conflict_new)
    {
      SVN_ERR(attempt_deletion(svn_wc_adm_access_path(conflict_dir),
                               entry->conflict_new, &was_present, pool));
      modify_flags |= SVN_WC__ENTRY_MODIFY_CONFLICT_NEW;
      entry->conflict_new = NULL;
      need_feedback |= was_present;
    }
  if (resolve_text && entry->conflict_wrk)
    {
      SVN_ERR(attempt_deletion(svn_wc_adm_access_path(conflict_dir),
                               entry->conflict_wrk, &was_present, pool));
      modify_flags |= SVN_WC__ENTRY_MODIFY_CONFLICT_WRK;
      entry->conflict_wrk = NULL;
      need_feedback |= was_present;
    }
  if (resolve_props && entry->prejfile)
    {
      SVN_ERR(attempt_deletion(svn_wc_adm_access_path(conflict_dir),
                               entry->prejfile, &was_present, pool));
      modify_flags |= SVN_WC__ENTRY_MODIFY_PREJFILE;
      entry->prejfile = NULL;
      need_feedback |= was_present;
    }

  if (modify_flags)
    {
      /* Although removing the files is sufficient to indicate that the
         conflict is resolved, if we update the entry as well future checks
         for conflict state will be more efficient. */
      SVN_ERR(svn_wc__entry_modify
              (conflict_dir,
               (entry->kind == svn_node_dir ? NULL : base_name),
               entry, modify_flags, TRUE, pool));

      /* No feedback if no files were deleted and all we did was change the
         entry, such a file did not appear as a conflict */
      if (need_feedback && notify_func)
        {
          /* Sanity check:  see if libsvn_wc *still* thinks this item is in a
             state of conflict that we have asked to resolve.  If not, report
             the successful resolution.  */
          svn_boolean_t text_conflict, prop_conflict;
          SVN_ERR(svn_wc_conflicted_p(&text_conflict, &prop_conflict,
                                      svn_wc_adm_access_path(conflict_dir),
                                      entry, pool));
          if ((! (resolve_text && text_conflict))
              && (! (resolve_props && prop_conflict)))
            (*notify_func)(notify_baton,
                           svn_wc_create_notify(path, svn_wc_notify_resolved,
                                                pool), pool);
        }
    }

  return SVN_NO_ERROR;
}

/* Machinery for an automated entries walk... */

struct resolve_callback_baton
{
  /* TRUE if text conflicts are to be resolved. */
  svn_boolean_t resolve_text;
  /* TRUE if property conflicts are to be resolved. */
  svn_boolean_t resolve_props;
  /* The type of automatic conflict resolution to perform */
  svn_wc_conflict_choice_t conflict_choice;
  /* An access baton for the tree, with write access */
  svn_wc_adm_access_t *adm_access;
  /* Notification function and baton */
  svn_wc_notify_func2_t notify_func;
  void *notify_baton;
};

static svn_error_t *
resolve_found_entry_callback(const char *path,
                             const svn_wc_entry_t *entry,
                             void *walk_baton,
                             apr_pool_t *pool)
{
  struct resolve_callback_baton *baton = walk_baton;
  const char *conflict_dir, *base_name = NULL;
  svn_wc_adm_access_t *adm_access;

  /* We're going to receive dirents twice;  we want to ignore the
     first one (where it's a child of a parent dir), and only print
     the second one (where we're looking at THIS_DIR). */
  if ((entry->kind == svn_node_dir)
      && (strcmp(entry->name, SVN_WC_ENTRY_THIS_DIR)))
    return SVN_NO_ERROR;

  /* Figger out the directory in which the conflict resides. */
  if (entry->kind == svn_node_dir)
    conflict_dir = path;
  else
    svn_path_split(path, &conflict_dir, &base_name, pool);
  SVN_ERR(svn_wc_adm_retrieve(&adm_access, baton->adm_access, conflict_dir,
                              pool));

  return resolve_conflict_on_entry(path, entry, adm_access, base_name,
                                   baton->resolve_text, baton->resolve_props,
                                   baton->conflict_choice, baton->notify_func,
                                   baton->notify_baton, pool);
}

static const svn_wc_entry_callbacks2_t
resolve_walk_callbacks =
  {
    resolve_found_entry_callback,
    svn_wc__walker_default_error_handler
  };


/* The public function */
svn_error_t *
svn_wc_resolved_conflict(const char *path,
                         svn_wc_adm_access_t *adm_access,
                         svn_boolean_t resolve_text,
                         svn_boolean_t resolve_props,
                         svn_boolean_t recurse,
                         svn_wc_notify_func_t notify_func,
                         void *notify_baton,
                         apr_pool_t *pool)
{
  svn_wc__compat_notify_baton_t nb;

  nb.func = notify_func;
  nb.baton = notify_baton;

  return svn_wc_resolved_conflict2(path, adm_access,
                                   resolve_text, resolve_props, recurse,
                                   svn_wc__compat_call_notify_func, &nb,
                                   NULL, NULL, pool);

}

svn_error_t *
svn_wc_resolved_conflict2(const char *path,
                          svn_wc_adm_access_t *adm_access,
                          svn_boolean_t resolve_text,
                          svn_boolean_t resolve_props,
                          svn_boolean_t recurse,
                          svn_wc_notify_func2_t notify_func,
                          void *notify_baton,
                          svn_cancel_func_t cancel_func,
                          void *cancel_baton,
                          apr_pool_t *pool)
{
  return svn_wc_resolved_conflict3(path, adm_access, resolve_text,
                                   resolve_props,
                                   SVN_DEPTH_INFINITY_OR_EMPTY(recurse),
                                   svn_wc_conflict_choose_merged,
                                   notify_func, notify_baton, cancel_func,
                                   cancel_baton, pool);
}

svn_error_t *
svn_wc_resolved_conflict3(const char *path,
                          svn_wc_adm_access_t *adm_access,
                          svn_boolean_t resolve_text,
                          svn_boolean_t resolve_props,
                          svn_depth_t depth,
                          svn_wc_conflict_choice_t conflict_choice,
                          svn_wc_notify_func2_t notify_func,
                          void *notify_baton,
                          svn_cancel_func_t cancel_func,
                          void *cancel_baton,
                          apr_pool_t *pool)
{
  struct resolve_callback_baton *baton = apr_pcalloc(pool, sizeof(*baton));

  baton->resolve_text = resolve_text;
  baton->resolve_props = resolve_props;
  baton->adm_access = adm_access;
  baton->notify_func = notify_func;
  baton->notify_baton = notify_baton;
  baton->conflict_choice = conflict_choice;

  SVN_ERR(svn_wc_walk_entries3(path, adm_access,
                               &resolve_walk_callbacks, baton, depth,
                               FALSE, cancel_func, cancel_baton, pool));

  return SVN_NO_ERROR;
}

svn_error_t *svn_wc_add_lock(const char *path, const svn_lock_t *lock,
                             svn_wc_adm_access_t *adm_access, apr_pool_t *pool)
{
  const svn_wc_entry_t *entry;
  svn_wc_entry_t newentry;

  SVN_ERR(svn_wc__entry_versioned(&entry, path, adm_access, FALSE, pool));


  newentry.lock_token = lock->token;
  newentry.lock_owner = lock->owner;
  newentry.lock_comment = lock->comment;
  newentry.lock_creation_date = lock->creation_date;

  SVN_ERR(svn_wc__entry_modify(adm_access, entry->name, &newentry,
                               SVN_WC__ENTRY_MODIFY_LOCK_TOKEN
                               | SVN_WC__ENTRY_MODIFY_LOCK_OWNER
                               | SVN_WC__ENTRY_MODIFY_LOCK_COMMENT
                               | SVN_WC__ENTRY_MODIFY_LOCK_CREATION_DATE,
                               TRUE, pool));

  { /* if svn:needs-lock is present, then make the file read-write. */
    const svn_string_t *needs_lock;

    SVN_ERR(svn_wc_prop_get(&needs_lock, SVN_PROP_NEEDS_LOCK,
                            path, adm_access, pool));
    if (needs_lock)
      SVN_ERR(svn_io_set_file_read_write(path, FALSE, pool));
  }

  return SVN_NO_ERROR;
}

svn_error_t *svn_wc_remove_lock(const char *path,
                             svn_wc_adm_access_t *adm_access, apr_pool_t *pool)
{
  const svn_wc_entry_t *entry;
  svn_wc_entry_t newentry;

  SVN_ERR(svn_wc__entry_versioned(&entry, path, adm_access, FALSE, pool));

  newentry.lock_token = newentry.lock_owner = newentry.lock_comment = NULL;
  newentry.lock_creation_date = 0;
  SVN_ERR(svn_wc__entry_modify(adm_access, entry->name, &newentry,
                               SVN_WC__ENTRY_MODIFY_LOCK_TOKEN
                               | SVN_WC__ENTRY_MODIFY_LOCK_OWNER
                               | SVN_WC__ENTRY_MODIFY_LOCK_COMMENT
                               | SVN_WC__ENTRY_MODIFY_LOCK_CREATION_DATE,
                               TRUE, pool));

  { /* if svn:needs-lock is present, then make the file read-only. */
    const svn_string_t *needs_lock;

    SVN_ERR(svn_wc_prop_get(&needs_lock, SVN_PROP_NEEDS_LOCK,
                            path, adm_access, pool));
    if (needs_lock)
      SVN_ERR(svn_io_set_file_read_only(path, FALSE, pool));
  }

  return SVN_NO_ERROR;
}


svn_error_t *
svn_wc_set_changelist(const char *path,
                      const char *changelist,
                      svn_wc_adm_access_t *adm_access,
                      svn_cancel_func_t cancel_func,
                      void *cancel_baton,
                      svn_wc_notify_func2_t notify_func,
                      void *notify_baton,
                      apr_pool_t *pool)
{
  const svn_wc_entry_t *entry;
  svn_wc_entry_t newentry;
  svn_wc_notify_t *notify;

  SVN_ERR(svn_wc_entry(&entry, path, adm_access, FALSE, pool));
  if (! entry)
    return svn_error_createf(SVN_ERR_UNVERSIONED_RESOURCE, NULL,
                             _("'%s' is not under version control"), path);

  /* We can't do changelists on directories. */
  if (entry->kind == svn_node_dir)
    return svn_error_createf(SVN_ERR_CLIENT_IS_DIRECTORY, NULL,
                             _("'%s' is a directory, and thus cannot"
                               " be a member of a changelist"), path);

  /* If the path has no changelist and we're removing changelist, skip it. */
  if (! (changelist || entry->changelist))
    return SVN_NO_ERROR;

  /* If the path is already assigned to the changelist we're
     trying to assign, skip it. */
  if (entry->changelist
      && changelist
      && strcmp(entry->changelist, changelist) == 0)
    return SVN_NO_ERROR;

  /* If the path is already a member of a changelist, warn the
     user about this, but still allow the reassignment to happen. */
  if (entry->changelist && changelist && notify_func)
    {
      svn_error_t *reassign_err =
        svn_error_createf(SVN_ERR_WC_CHANGELIST_MOVE, NULL,
                          _("Removing '%s' from changelist '%s'."),
                          path, entry->changelist);
      notify = svn_wc_create_notify(path, svn_wc_notify_changelist_moved,
                                    pool);
      notify->err = reassign_err;
      notify_func(notify_baton, notify, pool);
      svn_error_clear(notify->err);
    }

  /* Tweak the entry. */
  newentry.changelist = changelist;
  SVN_ERR(svn_wc__entry_modify(adm_access, entry->name, &newentry,
                               SVN_WC__ENTRY_MODIFY_CHANGELIST, TRUE, pool));

  /* And tell someone what we've done. */
  if (notify_func)
    {
      notify = svn_wc_create_notify(path,
                                    changelist
                                    ? svn_wc_notify_changelist_set
                                    : svn_wc_notify_changelist_clear,
                                    pool);
      notify->changelist_name = changelist;
      notify_func(notify_baton, notify, pool);
    }

  return SVN_NO_ERROR;
}<|MERGE_RESOLUTION|>--- conflicted
+++ resolved
@@ -2558,11 +2558,8 @@
            full_path.  We need to remove that entry: */
         if (! is_root)
           {
-<<<<<<< HEAD
             svn_wc_entry_t *dir_entry;
-=======
             apr_hash_t *parent_entries;
->>>>>>> 2264c35b
             svn_wc_adm_access_t *parent_access;
 
             svn_path_split(full_path, &parent_dir, &base_name, pool);
@@ -2571,7 +2568,6 @@
                                         parent_dir, pool));
             SVN_ERR(svn_wc_entries_read(&parent_entries, parent_access, TRUE,
                                         pool));
-<<<<<<< HEAD
 
             /* An exception: When the path is at svn_depth_exclude,
                the entry in the parent directory should be preserved
@@ -2581,14 +2577,10 @@
                                      APR_HASH_KEY_STRING);
             if (dir_entry->depth != svn_depth_exclude)
               {
-                svn_wc__entry_remove(entries, base_name);
-                SVN_ERR(svn_wc__entries_write(entries, parent_access, pool));
+                svn_wc__entry_remove(parent_entries, base_name);
+                SVN_ERR(svn_wc__entries_write(parent_entries, parent_access, pool));
 
               }
-=======
-            svn_wc__entry_remove(parent_entries, base_name);
-            SVN_ERR(svn_wc__entries_write(parent_entries, parent_access, pool));
->>>>>>> 2264c35b
           }
       }
 
