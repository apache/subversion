/*
 * adm_ops.c: routines for affecting working copy administrative
 *            information.  NOTE: this code doesn't know where the adm
 *            info is actually stored.  Instead, generic handles to
 *            adm data are requested via a reference to some PATH
 *            (PATH being a regular, non-administrative directory or
 *            file in the working copy).
 *
 * ====================================================================
 * Copyright (c) 2000-2004 CollabNet.  All rights reserved.
 *
 * This software is licensed as described in the file COPYING, which
 * you should have received as part of this distribution.  The terms
 * are also available at http://subversion.tigris.org/license-1.html.
 * If newer versions of this license are posted there, you may use a
 * newer version instead, at your option.
 *
 * This software consists of voluntary contributions made by many
 * individuals.  For exact contribution history, see the revision
 * history and logs, available at http://subversion.tigris.org/.
 * ====================================================================
 */



#include <string.h>

#include <apr_pools.h>
#include <apr_hash.h>
#include <apr_md5.h>
#include <apr_file_io.h>
#include <apr_time.h>

#include "svn_types.h"
#include "svn_pools.h"
#include "svn_string.h"
#include "svn_error.h"
#include "svn_path.h"
#include "svn_wc.h"
#include "svn_io.h"
#include "svn_md5.h"
#include "svn_xml.h"
#include "svn_time.h"

#include "wc.h"
#include "log.h"
#include "adm_files.h"
#include "adm_ops.h"
#include "entries.h"
#include "lock.h"
#include "props.h"
#include "translate.h"

#include "svn_private_config.h"


/*** Finishing updates and commits. ***/


/* The main body of svn_wc__do_update_cleanup. */
static svn_error_t *
tweak_entries(svn_wc_adm_access_t *dirpath,
              const char *base_url,
              const char *repos,
              svn_revnum_t new_rev,
              svn_wc_notify_func2_t notify_func,
              void *notify_baton,
              svn_boolean_t remove_missing_dirs,
              svn_boolean_t recurse,
              apr_pool_t *pool)
{
  apr_hash_t *entries;
  apr_hash_index_t *hi;
  apr_pool_t *subpool = svn_pool_create(pool);
  svn_boolean_t write_required = FALSE;
  svn_wc_notify_t *notify;
  
  /* Read DIRPATH's entries. */
  SVN_ERR(svn_wc_entries_read(&entries, dirpath, TRUE, pool));

  /* Tweak "this_dir" */
  SVN_ERR(svn_wc__tweak_entry(entries, SVN_WC_ENTRY_THIS_DIR,
                              base_url, repos, new_rev, FALSE,
                              &write_required,
                              svn_wc_adm_access_pool(dirpath)));

  /* Recursively loop over all children. */
  for (hi = apr_hash_first(pool, entries); hi; hi = apr_hash_next(hi))
    {
      const void *key;
      void *val;
      const char *name;
      svn_wc_entry_t *current_entry;
      const char *child_url = NULL;

      svn_pool_clear(subpool);

      apr_hash_this(hi, &key, NULL, &val);
      name = key;
      current_entry = val;

      /* Ignore the "this dir" entry. */
      if (! strcmp(name, SVN_WC_ENTRY_THIS_DIR))
        continue;

      /* Derive the new URL for the current (child) entry */
      if (base_url)
        child_url = svn_path_url_add_component(base_url, name, subpool);
      
      /* If a file, or deleted or absent dir in recursive mode, then tweak the
         entry but don't recurse. */
      if ((current_entry->kind == svn_node_file)
          || (recurse && (current_entry->deleted || current_entry->absent)))
        {
          SVN_ERR(svn_wc__tweak_entry(entries, name,
                                      child_url, repos, new_rev, TRUE,
                                      &write_required,
                                      svn_wc_adm_access_pool(dirpath)));
        }
      
      /* If a directory and recursive... */
      else if (recurse && (current_entry->kind == svn_node_dir))
        {
          const char *child_path
            = svn_path_join(svn_wc_adm_access_path(dirpath), name, subpool);

          /* If the directory is 'missing', remove it.  This is safe as 
             long as this function is only called as a helper to 
             svn_wc__do_update_cleanup, since the update will already have 
             restored any missing items that it didn't want to delete. */
          if (remove_missing_dirs 
              && svn_wc__adm_missing(dirpath, child_path))
            {
              if (current_entry->schedule != svn_wc_schedule_add) 
                {
                  svn_wc__entry_remove(entries, name);
                  if (notify_func)
                    {
                      notify = svn_wc_create_notify(child_path,
                                                    svn_wc_notify_delete,
                                                    subpool);
                      notify->kind = current_entry->kind;
                      (* notify_func)(notify_baton, notify, subpool);
                    }
                }
              /* Else if missing item is schedule-add, do nothing. */
            }

          /* Not missing, deleted, or absent, so recurse. */
          else
            {
              svn_wc_adm_access_t *child_access;
              SVN_ERR(svn_wc_adm_retrieve(&child_access, dirpath, child_path,
                                          subpool));
              SVN_ERR(tweak_entries 
                      (child_access, child_url, repos, new_rev, notify_func, 
                       notify_baton, remove_missing_dirs, recurse, subpool));
            }
        }
    }

  /* Write a shiny new entries file to disk. */
  if (write_required)
    SVN_ERR(svn_wc__entries_write(entries, dirpath, subpool));

  /* Cleanup */
  svn_pool_destroy(subpool);

  return SVN_NO_ERROR;
}

/* Helper for svn_wc_process_committed2. */
static svn_error_t *
remove_revert_file(svn_stringbuf_t **logtags,
                   svn_wc_adm_access_t *adm_access,
                   const char *base_name,
                   svn_boolean_t is_prop,
                   apr_pool_t * pool)
{
  const char * revert_file;
  const svn_wc_entry_t *entry;
  svn_node_kind_t kind;

  SVN_ERR(svn_wc_entry(&entry, base_name, adm_access, FALSE, pool));

  /*### Maybe assert (entry); calling remove_revert_file
    for an unversioned file is bogus */
  if (! entry)
    return SVN_NO_ERROR;

  if (is_prop)
    SVN_ERR(svn_wc__prop_revert_path(&revert_file, base_name, entry->kind,
                                     FALSE, pool));
  else
    revert_file = svn_wc__text_revert_path(base_name, FALSE, pool);

  SVN_ERR(svn_io_check_path
          (svn_path_join(svn_wc_adm_access_path(adm_access),
                         revert_file, pool),
           &kind, pool));

  if (kind == svn_node_file)
    SVN_ERR(svn_wc__loggy_remove(logtags, adm_access, revert_file, pool));

  return SVN_NO_ERROR;
}

svn_error_t *
svn_wc__do_update_cleanup(const char *path,
                          svn_wc_adm_access_t *adm_access,
                          svn_boolean_t recursive,
                          const char *base_url,
                          const char *repos,
                          svn_revnum_t new_revision,
                          svn_wc_notify_func2_t notify_func,
                          void *notify_baton,
                          svn_boolean_t remove_missing_dirs,
                          apr_pool_t *pool)
{
  apr_hash_t *entries;
  const svn_wc_entry_t *entry;

  SVN_ERR(svn_wc_entry(&entry, path, adm_access, TRUE, pool));
  if (entry == NULL)
    return SVN_NO_ERROR;

  if (entry->kind == svn_node_file
      || (entry->kind == svn_node_dir && (entry->deleted || entry->absent)))
    {
      const char *parent, *base_name;
      svn_wc_adm_access_t *dir_access;
      svn_boolean_t write_required = FALSE;
      svn_path_split(path, &parent, &base_name, pool);
      SVN_ERR(svn_wc_adm_retrieve(&dir_access, adm_access, parent, pool));
      SVN_ERR(svn_wc_entries_read(&entries, dir_access, TRUE, pool));
      SVN_ERR(svn_wc__tweak_entry(entries, base_name,
                                  base_url, repos, new_revision,
                                  FALSE, /* Parent not updated so don't
                                            remove PATH entry */
                                  &write_required,
                                  svn_wc_adm_access_pool(dir_access)));
      if (write_required)
        SVN_ERR(svn_wc__entries_write(entries, dir_access, pool));
    }

  else if (entry->kind == svn_node_dir)
    {
      svn_wc_adm_access_t *dir_access;
      SVN_ERR(svn_wc_adm_retrieve(&dir_access, adm_access, path, pool));

      SVN_ERR(tweak_entries(dir_access, base_url, repos, new_revision,
                            notify_func, notify_baton, remove_missing_dirs,
                            recursive, pool));
    }

  else
    return svn_error_createf(SVN_ERR_NODE_UNKNOWN_KIND, NULL,
                             _("Unrecognized node kind: '%s'"),
                             svn_path_local_style(path, pool));

  return SVN_NO_ERROR;
}

svn_error_t *
svn_wc_maybe_set_repos_root(svn_wc_adm_access_t *adm_access,
                            const char *path,
                            const char *repos,
                            apr_pool_t *pool)
{
  apr_hash_t *entries;
  svn_boolean_t write_required = FALSE;
  const svn_wc_entry_t *entry;
  const char *base_name;
  svn_wc_adm_access_t *dir_access;

  SVN_ERR(svn_wc_entry(&entry, path, adm_access, FALSE, pool));
  if (! entry)
    return SVN_NO_ERROR;

  if (entry->kind == svn_node_file)
    {
      const char *parent;

      svn_path_split(path, &parent, &base_name, pool);
      SVN_ERR(svn_wc__adm_retrieve_internal(&dir_access, adm_access,
                                            parent, pool));
    }
  else
    {
      base_name = SVN_WC_ENTRY_THIS_DIR;
      SVN_ERR(svn_wc__adm_retrieve_internal(&dir_access, adm_access,
                                            path, pool));
    }

  if (! dir_access)
    return SVN_NO_ERROR;

  SVN_ERR(svn_wc_entries_read(&entries, dir_access, TRUE, pool));

  SVN_ERR(svn_wc__tweak_entry(entries, base_name,
                              NULL, repos, SVN_INVALID_REVNUM, FALSE,
                              &write_required,
                              svn_wc_adm_access_pool(dir_access)));

  if (write_required)
    SVN_ERR(svn_wc__entries_write(entries, dir_access, pool));

  return SVN_NO_ERROR;
}


svn_error_t *
svn_wc_process_committed2(const char *path,
                          svn_wc_adm_access_t *adm_access,
                          svn_boolean_t recurse,
                          svn_revnum_t new_revnum,
                          const char *rev_date,
                          const char *rev_author,
                          apr_array_header_t *wcprop_changes,
                          svn_boolean_t remove_lock,
                          apr_pool_t *pool)
{
  const char *base_name;
  svn_stringbuf_t *logtags;
  const char *hex_digest = NULL;
  svn_wc_entry_t tmp_entry;
  apr_uint32_t modify_flags = 0;

  logtags = svn_stringbuf_create("", pool);

  SVN_ERR(svn_wc__adm_write_check(adm_access));

  /* Set PATH's working revision to NEW_REVNUM; if REV_DATE and
     REV_AUTHOR are both non-NULL, then set the 'committed-rev',
     'committed-date', and 'last-author' entry values; and set the
     checksum if a file. */

  base_name = svn_path_is_child(svn_wc_adm_access_path(adm_access), path,
                                pool);
  if (base_name)
    {
      /* PATH must be some sort of file */
      const char *latest_base;
      svn_node_kind_t kind;

      /* If the props or text revert file exists it needs to be deleted when
       * the file is committed. */
      SVN_ERR(remove_revert_file(&logtags, adm_access, base_name,
                                 FALSE, pool));
      SVN_ERR(remove_revert_file(&logtags, adm_access, base_name,
                                 TRUE, pool));

      /* There may be a new text base is sitting in the adm tmp area by
         now, because the commit succeeded.  A file that is copied, but not
         otherwise modified, doesn't have a new text base, so we use
         the unmodified text base.

         ### Does this mean that a file committed with only prop mods
         ### will still get its text base checksum recomputed?  Yes it
         ### does, sadly.  But it's not enough to just check for that
         ### condition, because in the case of an added file, there
         ### may not be a pre-existing checksum in the entry.
         ### Probably the best solution is to compute (or copy) the
         ### checksum at 'svn add' (or 'svn cp') time, instead of
         ### waiting until commit time.
      */
      latest_base = svn_wc__text_base_path(path, TRUE, pool);
      SVN_ERR(svn_io_check_path(latest_base, &kind, pool));
      if (kind == svn_node_none)
        {
          latest_base = svn_wc__text_base_path(path, FALSE, pool);
          SVN_ERR(svn_io_check_path(latest_base, &kind, pool));
        }

      if (kind == svn_node_file)
        {
          /* It would be more efficient to compute the checksum as part of
             some other operation that has to process all the bytes anyway
             (such as copying or translation).  But that would make a lot
             of other code more complex, since the relevant copy and/or
             translation operations happened elsewhere, a long time ago.
             If we were to obtain the checksum then/there, we'd still have
             to somehow preserve it until now/here, which would result in
             unexpected and hard-to-maintain dependencies.  Ick.

             So instead we just do the checksum from scratch.  Ick. */
          unsigned char digest[APR_MD5_DIGESTSIZE];
          SVN_ERR(svn_io_file_checksum(digest, latest_base, pool));
          hex_digest = svn_md5_digest_to_cstring(digest, pool);
        }

      /* Oh, and recursing at this point isn't really sensible. */
      recurse = FALSE;
    }
  else
    {
      /* PATH must be a dir */
      base_name = SVN_WC_ENTRY_THIS_DIR;
    }


  /* Append a log command to set (overwrite) the 'committed-rev',
     'committed-date', 'last-author', and possibly `checksum'
     attributes in the entry.

     Note: it's important that this log command come *before* the
     LOG_COMMITTED command, because log_do_committed() might actually
     remove the entry! */
  if (rev_date)
    {
      tmp_entry.cmt_rev = new_revnum;
      SVN_ERR(svn_time_from_cstring(&tmp_entry.cmt_date, rev_date, pool));
      modify_flags |= SVN_WC__ENTRY_MODIFY_CMT_REV
        | SVN_WC__ENTRY_MODIFY_CMT_DATE;
    }

  if (rev_author)
    {
      tmp_entry.cmt_rev = new_revnum;
      tmp_entry.cmt_author = rev_author;
      modify_flags |= SVN_WC__ENTRY_MODIFY_CMT_REV
        | SVN_WC__ENTRY_MODIFY_CMT_AUTHOR;
    }

  if (hex_digest)
    {
      tmp_entry.checksum = hex_digest;
      modify_flags |= SVN_WC__ENTRY_MODIFY_CHECKSUM;
    }

  SVN_ERR(svn_wc__loggy_entry_modify(&logtags, adm_access,
                                     base_name, &tmp_entry, modify_flags,
                                     pool));

  if (remove_lock)
    SVN_ERR(svn_wc__loggy_delete_lock(&logtags, adm_access,
                                      base_name, pool));

  /* Regardless of whether it's a file or dir, the "main" logfile
     contains a command to bump the revision attribute (and
     timestamp.)  */
  SVN_ERR(svn_wc__loggy_committed(&logtags, adm_access,
                                  base_name, new_revnum, pool));


  /* Do wcprops in the same log txn as revision, etc. */
  if (wcprop_changes && (wcprop_changes->nelts > 0))
    {
      int i;

      for (i = 0; i < wcprop_changes->nelts; i++)
        {
          svn_prop_t *prop = APR_ARRAY_IDX(wcprop_changes, i, svn_prop_t *);

          SVN_ERR(svn_wc__loggy_modify_wcprop
                  (&logtags, adm_access,
                   base_name, prop->name,
                   prop->value ? prop->value->data : NULL,
                   pool));
        }
    }

  /* Write our accumulation of log entries into a log file */
  SVN_ERR(svn_wc__write_log(adm_access, 0, logtags, pool));

  /* Run the log file we just created. */
  SVN_ERR(svn_wc__run_log(adm_access, NULL, pool));
            
  if (recurse)
    {
      apr_hash_t *entries;
      apr_hash_index_t *hi;
      apr_pool_t *subpool = svn_pool_create(pool);

      /* Read PATH's entries;  this is the absolute path. */
      SVN_ERR(svn_wc_entries_read(&entries, adm_access, TRUE, pool));

      /* Recursively loop over all children. */
      for (hi = apr_hash_first(pool, entries); hi; hi = apr_hash_next(hi))
        {
          const void *key;
          void *val;
          const char *name;
          const svn_wc_entry_t *current_entry;
          const char *this_path;
          svn_wc_adm_access_t *child_access;

          svn_pool_clear(subpool);

          apr_hash_this(hi, &key, NULL, &val);
          name = key;
          current_entry = val;
          
          /* Ignore the "this dir" entry. */
          if (! strcmp(name, SVN_WC_ENTRY_THIS_DIR))
            continue;
          
          /* Create child path by telescoping the main path. */
          this_path = svn_path_join(path, name, subpool);

          if (current_entry->kind == svn_node_dir)
            SVN_ERR(svn_wc_adm_retrieve(&child_access, adm_access, this_path,
                                        subpool));
          else
             child_access = adm_access;
          
          /* Recurse, but only allow further recursion if the child is
             a directory.  Pass null for wcprop_changes, because the
             ones present in the current call are only applicable to
             this one committed item. */
          SVN_ERR(svn_wc_process_committed2
                  (this_path, child_access,
                   (current_entry->kind == svn_node_dir) ? TRUE : FALSE,
                   new_revnum, rev_date, rev_author, NULL, FALSE, subpool));
        }

      svn_pool_destroy(subpool); 
   }

  return SVN_NO_ERROR;
}

svn_error_t *
svn_wc_process_committed(const char *path,
                         svn_wc_adm_access_t *adm_access,
                         svn_boolean_t recurse,
                         svn_revnum_t new_revnum,
                         const char *rev_date,
                         const char *rev_author,
                         apr_array_header_t *wcprop_changes,
                         apr_pool_t *pool)
{
  return svn_wc_process_committed2(path, adm_access, recurse, new_revnum,
                                   rev_date, rev_author, wcprop_changes,
                                   FALSE, pool);
}

/* Remove FILE if it exists and is a file.  If it does not exist, do
   nothing.  If it is not a file, error. */
static svn_error_t *
remove_file_if_present(const char *file, apr_pool_t *pool)
{
  svn_error_t *err;

  /* Try, remove the file. */
  err = svn_io_remove_file(file, pool);

  /* Ignore file not found error. */
  if (err && APR_STATUS_IS_ENOENT(err->apr_err))
    {
      svn_error_clear(err);
      err = SVN_NO_ERROR;
    }

  return err;
}


/* Recursively mark a tree ADM_ACCESS for with a SCHEDULE and/or EXISTENCE
   flag and/or COPIED flag, depending on the state of MODIFY_FLAGS. */
static svn_error_t *
mark_tree(svn_wc_adm_access_t *adm_access, 
          apr_uint32_t modify_flags,
          svn_wc_schedule_t schedule,
          svn_boolean_t copied,
          svn_cancel_func_t cancel_func,
          void *cancel_baton,
          svn_wc_notify_func2_t notify_func,
          void *notify_baton,
          apr_pool_t *pool)
{
  apr_pool_t *subpool = svn_pool_create(pool);
  apr_hash_t *entries;
  apr_hash_index_t *hi;
  const svn_wc_entry_t *entry; 

  /* Read the entries file for this directory. */
  SVN_ERR(svn_wc_entries_read(&entries, adm_access, FALSE, pool));

  /* Mark each entry in the entries file. */
  for (hi = apr_hash_first(pool, entries); hi; hi = apr_hash_next(hi))
    {
      const char *fullpath;
      const void *key;
      void *val;
      const char *base_name;
      svn_wc_entry_t *dup_entry;

      /* Clear our per-iteration pool. */
      svn_pool_clear(subpool);

      /* Get the next entry */
      apr_hash_this(hi, &key, NULL, &val);
      entry = val;

      /* Skip "this dir".  */
      if (! strcmp((const char *)key, SVN_WC_ENTRY_THIS_DIR))
        continue;
          
      base_name = key;
      fullpath = svn_path_join(svn_wc_adm_access_path(adm_access), base_name,
                               subpool);

      /* If this is a directory, recurse. */
      if (entry->kind == svn_node_dir)
        {
          svn_wc_adm_access_t *child_access;
          SVN_ERR(svn_wc_adm_retrieve(&child_access, adm_access, fullpath,
                                      subpool));
          SVN_ERR(mark_tree(child_access, modify_flags,
                            schedule, copied,
                            cancel_func, cancel_baton,
                            notify_func, notify_baton,
                            subpool));
        }

      /* Need to duplicate the entry because we are changing the scheduling */
      dup_entry = svn_wc_entry_dup(entry, subpool);
      dup_entry->schedule = schedule;
      dup_entry->copied = copied; 
      SVN_ERR(svn_wc__entry_modify(adm_access, base_name, dup_entry, 
                                   modify_flags, TRUE, subpool));

      /* Tell someone what we've done. */
      if (schedule == svn_wc_schedule_delete && notify_func != NULL)
        (*notify_func)(notify_baton,
                       svn_wc_create_notify(fullpath, svn_wc_notify_delete,
                                            subpool), pool);
    }
  
  /* Handle "this dir" for states that need it done post-recursion. */
  entry = apr_hash_get(entries, SVN_WC_ENTRY_THIS_DIR, APR_HASH_KEY_STRING);

  /* Uncommitted directories (schedule add) that are to be scheduled for
     deletion are a special case, they don't need to be changed as they
     will be removed from their parent's entry list. */
  if (! (entry->schedule == svn_wc_schedule_add
         && schedule == svn_wc_schedule_delete))
  {
    /* Need to duplicate the entry because we are changing the scheduling */
    svn_wc_entry_t *dup_entry = svn_wc_entry_dup(entry, subpool);
    if (modify_flags & SVN_WC__ENTRY_MODIFY_SCHEDULE)
      dup_entry->schedule = schedule;
    if (modify_flags & SVN_WC__ENTRY_MODIFY_COPIED)
      dup_entry->copied = copied;
    SVN_ERR(svn_wc__entry_modify(adm_access, NULL, dup_entry, modify_flags,
                                 TRUE, subpool));
  }
  
  /* Destroy our per-iteration pool. */
  svn_pool_destroy(subpool);
  return SVN_NO_ERROR;
}

/* Remove/erase PATH from the working copy. This involves deleting PATH
 * from the physical filesystem. PATH is assumed to be an unversioned file
 * or directory.
 *
 * If CANCEL_FUNC is non-null, invoke it with CANCEL_BATON at various
 * points, return any error immediately.
 */
static svn_error_t *
erase_unversioned_from_wc(const char *path,
                          svn_cancel_func_t cancel_func,
                          void *cancel_baton,
                          apr_pool_t *pool)
{
  svn_node_kind_t kind;

  SVN_ERR(svn_io_check_path(path, &kind, pool));
  switch (kind)
    {
    case svn_node_none:
      return svn_error_createf(SVN_ERR_BAD_FILENAME, NULL,
                               _("'%s' does not exist"),
                               svn_path_local_style(path, pool));
      break;

    default:
      /* ### TODO: what do we do here? To handle Unix symlinks we
         fallthrough to svn_node_file... gulp! */

    case svn_node_file:
      SVN_ERR(svn_io_remove_file(path, pool));
      break;

    case svn_node_dir:
      /* ### It would be more in the spirit of things to feed the
         ### cancellation check through to svn_io_remove_dir()... */
      if (cancel_func)
        SVN_ERR(cancel_func(cancel_baton));

      SVN_ERR(svn_io_remove_dir(path, pool));

      if (cancel_func)
        SVN_ERR(cancel_func(cancel_baton));

      break;
    }

  return SVN_NO_ERROR;
}

/* Remove/erase PATH from the working copy. For files this involves
 * deletion from the physical filesystem.  For directories it involves the
 * deletion from the filesystem of all unversioned children, and all
 * versioned children that are files. By the time we get here, added but
 * not committed items will have been scheduled for deletion which means
 * they have become unversioned.
 *
 * The result is that all that remains are versioned directories, each with
 * its .svn directory and .svn contents.
 *
 * If CANCEL_FUNC is non-null, invoke it with CANCEL_BATON at various
 * points, return any error immediately.
 *
 * KIND is the node kind appropriate for PATH
 */
static svn_error_t *
erase_from_wc(const char *path,
              svn_wc_adm_access_t *adm_access,
              svn_node_kind_t kind,
              svn_cancel_func_t cancel_func,
              void *cancel_baton,
              apr_pool_t *pool)
{
  /* Check that the item exists in the wc. */
  svn_node_kind_t wc_kind;
  SVN_ERR(svn_io_check_path(path, &wc_kind, pool));
  if (wc_kind == svn_node_none)
    return SVN_NO_ERROR;

  if (cancel_func)
    SVN_ERR(cancel_func(cancel_baton));

  switch (kind)
    {
    default:
      /* ### TODO: what do we do here? */
      break;

    case svn_node_file:
      SVN_ERR(svn_io_remove_file(path, pool));
      break;

    case svn_node_dir:
      {
        apr_hash_t *ver, *unver;
        apr_hash_index_t *hi;
        svn_wc_adm_access_t *dir_access;

        /* ### Suspect that an iteration or recursion subpool would be
           good here. */

        /* First handle the versioned items, this is better (probably) than
           simply using svn_io_get_dirents2 for everything as it avoids the
           need to do svn_io_check_path on each versioned item */
        SVN_ERR(svn_wc_adm_retrieve(&dir_access, adm_access, path, pool));
        SVN_ERR(svn_wc_entries_read(&ver, dir_access, FALSE, pool));
        for (hi = apr_hash_first(pool, ver); hi; hi = apr_hash_next(hi))
          {
            const void *key;
            void *val;
            const char *name;
            const svn_wc_entry_t *entry;
            const char *down_path;

            apr_hash_this(hi, &key, NULL, &val);
            name = key;
            entry = val;

            if (!strcmp(name, SVN_WC_ENTRY_THIS_DIR))
              continue;

            down_path = svn_path_join(path, name, pool);
            SVN_ERR(erase_from_wc(down_path, dir_access, entry->kind,
                                  cancel_func, cancel_baton, pool));
          }

        /* Now handle any remaining unversioned items */
        SVN_ERR(svn_io_get_dirents2(&unver, path, pool));
        for (hi = apr_hash_first(pool, unver); hi; hi = apr_hash_next(hi))
          {
            const void *key;
            const char *name;
            const char *down_path;

            apr_hash_this(hi, &key, NULL, NULL);
            name = key;

            /* The admin directory will show up, we don't want to delete it */
            if (svn_wc_is_adm_dir(name, pool))
              continue;

            /* Versioned directories will show up, don't delete those either */
            if (apr_hash_get(ver, name, APR_HASH_KEY_STRING))
              continue;

            down_path = svn_path_join(path, name, pool);
            SVN_ERR(erase_unversioned_from_wc
                    (down_path, cancel_func, cancel_baton, pool));
          }
      }
      /* ### TODO: move this dir into parent's .svn area */
      break;
    }

  return SVN_NO_ERROR;
}


svn_error_t *
svn_wc_delete2(const char *path,
               svn_wc_adm_access_t *adm_access,
               svn_cancel_func_t cancel_func,
               void *cancel_baton,
               svn_wc_notify_func2_t notify_func,
               void *notify_baton,
               apr_pool_t *pool)
{
  svn_wc_adm_access_t *dir_access;
  const svn_wc_entry_t *entry;
  const char *parent, *base_name;
  svn_boolean_t was_schedule;
  svn_node_kind_t was_kind;
  svn_boolean_t was_copied;
  svn_boolean_t was_deleted = FALSE; /* Silence a gcc uninitialized warning */

  SVN_ERR(svn_wc_adm_probe_try3(&dir_access, adm_access, path,
                                TRUE, -1, cancel_func, cancel_baton, pool));
  if (dir_access)
    SVN_ERR(svn_wc_entry(&entry, path, dir_access, FALSE, pool));
  else
    entry = NULL;

  if (!entry)
    return erase_unversioned_from_wc(path, cancel_func, cancel_baton, pool);
    
  /* Note: Entries caching?  What happens to this entry when the entries
     file is updated?  Lets play safe and copy the values */
  was_schedule = entry->schedule;
  was_kind = entry->kind;
  was_copied = entry->copied;

  svn_path_split(path, &parent, &base_name, pool);

  if (was_kind == svn_node_dir)
    {
      svn_wc_adm_access_t *parent_access;
      apr_hash_t *entries;
      const svn_wc_entry_t *entry_in_parent;

      /* The deleted state is only available in the entry in parent's
         entries file */
      SVN_ERR(svn_wc_adm_retrieve(&parent_access, adm_access, parent, pool));
      SVN_ERR(svn_wc_entries_read(&entries, parent_access, TRUE, pool));
      entry_in_parent = apr_hash_get(entries, base_name, APR_HASH_KEY_STRING);
      was_deleted = entry_in_parent ? entry_in_parent->deleted : FALSE;

      if (was_schedule == svn_wc_schedule_add && !was_deleted)
        {
          /* Deleting a directory that has been added but not yet
             committed is easy, just remove the administrative dir. */

          if (dir_access != adm_access)
            {
              SVN_ERR(svn_wc_remove_from_revision_control
                      (dir_access, SVN_WC_ENTRY_THIS_DIR, FALSE, FALSE,
                       cancel_func, cancel_baton, pool));
            }
          else
            {
              /* adm_probe_retrieve returned the parent access baton,
                 which is the same access baton that we came in here
                 with!  this means we're dealing with a missing item
                 that's scheduled for addition.  Easiest to just
                 remove the entry.  */
              svn_wc__entry_remove(entries, base_name);
              SVN_ERR(svn_wc__entries_write(entries, parent_access, pool));
            }
        }
      else
        {
          /* if adm_probe_retrieve returned the parent access baton,
             (which is the same access baton that we came in here
             with), this means we're dealing with a missing directory.
             So there's no tree to mark for deletion.  Instead, the
             next phase of code will simply schedule the directory for
             deletion in its parent. */
          if (dir_access != adm_access)
            {
              /* Recursively mark a whole tree for deletion. */
              SVN_ERR(mark_tree(dir_access, SVN_WC__ENTRY_MODIFY_SCHEDULE,
                                svn_wc_schedule_delete, FALSE,
                                cancel_func, cancel_baton,
                                notify_func, notify_baton,
                                pool));
            }
        }
    }
  
  if (!(was_kind == svn_node_dir && was_schedule == svn_wc_schedule_add
        && !was_deleted))
    {
      /* We need to mark this entry for deletion in its parent's entries
         file, so we split off base_name from the parent path, then fold in
         the addition of a delete flag. */
      svn_stringbuf_t *log_accum = svn_stringbuf_create("", pool);
      svn_wc_entry_t tmp_entry;

      /* Edit the entry to reflect the now deleted state.
         entries.c:fold_entry() clears the values of copied, copyfrom_rev
         and copyfrom_url. */
      tmp_entry.schedule = svn_wc_schedule_delete;
      SVN_ERR(svn_wc__loggy_entry_modify(&log_accum, adm_access,
                                         base_name, &tmp_entry,
                                         SVN_WC__ENTRY_MODIFY_SCHEDULE,
                                         pool));

      /* is it a replacement with history? */
      if (was_schedule == svn_wc_schedule_replace && was_copied)
        {
          const char *text_base =
            svn_wc__text_base_path(base_name, FALSE, pool);
          const char *text_revert =
            svn_wc__text_revert_path(base_name, FALSE, pool);
          const char *prop_base, *prop_revert;

          SVN_ERR(svn_wc__prop_base_path(&prop_base, base_name,
                                         was_kind, FALSE, pool));
          SVN_ERR(svn_wc__prop_revert_path(&prop_revert, base_name,
                                           was_kind, FALSE, pool));

          if (was_kind != svn_node_dir) /* Dirs don't have text-bases */
            /* Restore the original text-base */
            SVN_ERR(svn_wc__loggy_move(&log_accum, NULL, adm_access,
                                       text_revert, text_base,
                                       FALSE, pool));

          SVN_ERR(svn_wc__loggy_move(&log_accum, NULL,
                                     adm_access, prop_revert, prop_base,
                                     TRUE, pool));
        }
      if (was_schedule == svn_wc_schedule_add)
        {
          /* remove the properties file */
          const char *svn_prop_file_path;
          SVN_ERR(svn_wc__prop_path(&svn_prop_file_path, base_name,
                                    was_kind, FALSE, pool));
          SVN_ERR(svn_wc__loggy_remove(&log_accum, adm_access,
                                       svn_prop_file_path, pool));
        }


      SVN_ERR(svn_wc__write_log(adm_access, 0, log_accum, pool));

      SVN_ERR(svn_wc__run_log(adm_access, NULL, pool));

    }

  /* Report the deletion to the caller. */
  if (notify_func != NULL)
    (*notify_func)(notify_baton,
                   svn_wc_create_notify(path, svn_wc_notify_delete,
                                        pool), pool);

  /* By the time we get here, anything that was scheduled to be added has
     become unversioned */
  if (was_schedule == svn_wc_schedule_add)
    SVN_ERR(erase_unversioned_from_wc
            (path, cancel_func, cancel_baton, pool));
  else
    SVN_ERR(erase_from_wc(path, adm_access, was_kind,
                          cancel_func, cancel_baton, pool));

  return SVN_NO_ERROR;
}

svn_error_t *
svn_wc_delete(const char *path,
              svn_wc_adm_access_t *adm_access,
              svn_cancel_func_t cancel_func,
              void *cancel_baton,
              svn_wc_notify_func_t notify_func,
              void *notify_baton,
              apr_pool_t *pool)
{
  svn_wc__compat_notify_baton_t nb;
  
  nb.func = notify_func;
  nb.baton = notify_baton;

  return svn_wc_delete2(path, adm_access, cancel_func, cancel_baton,
                        svn_wc__compat_call_notify_func, &nb, pool);
}

svn_error_t *
svn_wc_get_ancestry(char **url,
                    svn_revnum_t *rev,
                    const char *path,
                    svn_wc_adm_access_t *adm_access,
                    apr_pool_t *pool)
{
  const svn_wc_entry_t *ent;

  SVN_ERR(svn_wc_entry(&ent, path, adm_access, FALSE, pool));
  if (! ent)
    return svn_error_createf(SVN_ERR_UNVERSIONED_RESOURCE, NULL,
                             _("'%s' is not under version control"),
                             svn_path_local_style(path, pool));

  if (url)
    *url = apr_pstrdup(pool, ent->url);

  if (rev)
    *rev = ent->revision;

  return SVN_NO_ERROR;
}


svn_error_t *
svn_wc_add2(const char *path,
            svn_wc_adm_access_t *parent_access,
            const char *copyfrom_url,
            svn_revnum_t copyfrom_rev,
            svn_cancel_func_t cancel_func,
            void *cancel_baton,
            svn_wc_notify_func2_t notify_func,
            void *notify_baton,
            apr_pool_t *pool)
{
  const char *parent_dir, *base_name;
  const svn_wc_entry_t *orig_entry, *parent_entry;
  svn_wc_entry_t tmp_entry;
  svn_boolean_t is_replace = FALSE;
  svn_node_kind_t kind;
  apr_uint32_t modify_flags = 0;
  svn_wc_adm_access_t *adm_access;

  SVN_ERR(svn_path_check_valid(path, pool));
  
  /* Make sure something's there. */
  SVN_ERR(svn_io_check_path(path, &kind, pool));
  if (kind == svn_node_none)
    return svn_error_createf(SVN_ERR_WC_PATH_NOT_FOUND, NULL,
                             _("'%s' not found"),
                             svn_path_local_style(path, pool));
  if (kind == svn_node_unknown)
    return svn_error_createf(SVN_ERR_UNSUPPORTED_FEATURE, NULL,
                             _("Unsupported node kind for path '%s'"),
                             svn_path_local_style(path, pool));

  /* Get the original entry for this path if one exists (perhaps
     this is actually a replacement of a previously deleted thing).
     
     Note that this is one of the few functions that is allowed to see
     'deleted' entries;  it's totally fine to have an entry that is
     scheduled for addition and still previously 'deleted'.  */
  SVN_ERR(svn_wc_adm_probe_try3(&adm_access, parent_access, path,
                                TRUE, copyfrom_url != NULL ? -1 : 0,
                                cancel_func, cancel_baton, pool));
  if (adm_access)
    SVN_ERR(svn_wc_entry(&orig_entry, path, adm_access, TRUE, pool));
  else
    orig_entry = NULL;

  /* You can only add something that is not in revision control, or
     that is slated for deletion from revision control, or has been
     previously 'deleted', unless, of course, you're specifying an
     addition with -history-; then it's okay for the object to be
     under version control already; it's not really new.  */
  if (orig_entry)
    {
      if ((! copyfrom_url) 
          && (orig_entry->schedule != svn_wc_schedule_delete)
          && (! orig_entry->deleted))
        {
          return svn_error_createf 
            (SVN_ERR_ENTRY_EXISTS, NULL,
             _("'%s' is already under version control"),
             svn_path_local_style(path, pool));
        }
      else if (orig_entry->kind != kind)
        {
          /* ### todo: At some point, we obviously don't want to block
             replacements where the node kind changes.  When this
             happens, svn_wc_revert2() needs to learn how to revert
             this situation.  At present we are using a specific node-change
             error so that clients can detect it. */
          return svn_error_createf 
            (SVN_ERR_WC_NODE_KIND_CHANGE, NULL,
             _("Can't replace '%s' with a node of a differing type; "
               "commit the deletion, update the parent, and then add '%s'"),
             svn_path_local_style(path, pool),
             svn_path_local_style(path, pool));
        }
      if (orig_entry->schedule == svn_wc_schedule_delete)
        is_replace = TRUE;
    }

  /* Split off the base_name from the parent directory. */
  svn_path_split(path, &parent_dir, &base_name, pool);
  SVN_ERR(svn_wc_entry(&parent_entry, parent_dir, parent_access, FALSE,
                       pool));
  if (! parent_entry)
    return svn_error_createf 
      (SVN_ERR_ENTRY_NOT_FOUND, NULL,
       _("Can't find parent directory's entry while trying to add '%s'"),
       svn_path_local_style(path, pool));
  if (parent_entry->schedule == svn_wc_schedule_delete)
    return svn_error_createf 
      (SVN_ERR_WC_SCHEDULE_CONFLICT, NULL,
       _("Can't add '%s' to a parent directory scheduled for deletion"),
       svn_path_local_style(path, pool));

  /* Init the modify flags. */
  modify_flags = SVN_WC__ENTRY_MODIFY_SCHEDULE | SVN_WC__ENTRY_MODIFY_KIND;
  if (! (is_replace || copyfrom_url))
    modify_flags |= SVN_WC__ENTRY_MODIFY_REVISION;

  /* If a copy ancestor was given, make sure the copyfrom URL is in the same
     repository (if possible) and put the proper ancestry info in the new
     entry */
  if (copyfrom_url)
    {
      if (parent_entry->repos
<<<<<<< HEAD
          && ! svn_path_is_ancestor (parent_entry->repos, copyfrom_url))
        return svn_error_createf (SVN_ERR_UNSUPPORTED_FEATURE, NULL,
                                  _("The URL '%s' has a different repository "
                                    "root than its parent"), copyfrom_url);
=======
          && ! svn_path_is_ancestor(parent_entry->repos, copyfrom_url))
        return svn_error_createf(SVN_ERR_UNSUPPORTED_FEATURE, NULL,
                                 _("The URL '%s' has a different repository "
                                   "root than its parent"), copyfrom_url);
>>>>>>> c2b624c0
      tmp_entry.copyfrom_url = copyfrom_url;
      tmp_entry.copyfrom_rev = copyfrom_rev;
      tmp_entry.copied = TRUE;
      modify_flags |= SVN_WC__ENTRY_MODIFY_COPYFROM_URL;
      modify_flags |= SVN_WC__ENTRY_MODIFY_COPYFROM_REV;
      modify_flags |= SVN_WC__ENTRY_MODIFY_COPIED;
    }

  /* If this is a replacement we want to remove the checksum so it is not set
   * to the old value. */
  if (is_replace)
    {
      tmp_entry.checksum = NULL;
      modify_flags |= SVN_WC__ENTRY_MODIFY_CHECKSUM;
    }
  
  tmp_entry.revision = 0;
  tmp_entry.kind = kind;
  tmp_entry.schedule = svn_wc_schedule_add;

  /* Now, add the entry for this item to the parent_dir's
     entries file, marking it for addition. */
  SVN_ERR(svn_wc__entry_modify(parent_access, base_name, &tmp_entry, 
                               modify_flags, TRUE, pool));


  /* If this is a replacement without history, we need to reset the
     properties for PATH. */
  if (orig_entry && (! copyfrom_url))
    {
      const char *prop_path;
      SVN_ERR(svn_wc__prop_path(&prop_path, path,
                                orig_entry->kind, FALSE, pool));
      SVN_ERR(remove_file_if_present(prop_path, pool));
    }

  if (kind == svn_node_dir) /* scheduling a directory for addition */
    {
      if (! copyfrom_url)
        {
          const svn_wc_entry_t *p_entry; /* ### why not use parent_entry? */
          const char *new_url;

          /* Get the entry for this directory's parent.  We need to snatch
             the ancestor path out of there. */
          SVN_ERR(svn_wc_entry(&p_entry, parent_dir, parent_access, FALSE,
                               pool));
  
          /* Derive the parent path for our new addition here. */
          new_url = svn_path_url_add_component(p_entry->url, base_name, pool);
  
          /* Make sure this new directory has an admistrative subdirectory
             created inside of it */
          SVN_ERR(svn_wc_ensure_adm2(path, NULL, new_url, p_entry->repos,
                                     0, pool));
        }
      else
        {
          /* When we are called with the copyfrom arguments set and with
             the admin directory already in existence, then the dir will
             contain the copyfrom settings.  So we need to pass the
             copyfrom arguments to the ensure call. */
          SVN_ERR(svn_wc_ensure_adm2(path, NULL, copyfrom_url,
                                     parent_entry->repos, copyfrom_rev,
                                     pool));
        }
      
      /* We want the locks to persist, so use the access baton's pool */
      if (! orig_entry || orig_entry->deleted)
        {
          apr_pool_t* access_pool = svn_wc_adm_access_pool(parent_access);
          SVN_ERR(svn_wc_adm_open3(&adm_access, parent_access, path,
                                   TRUE, copyfrom_url != NULL ? -1 : 0,
                                   cancel_func, cancel_baton,
                                   access_pool));
        }

      /* We're making the same mods we made above, but this time we'll
         force the scheduling.  Also make sure to undo the
         'incomplete' flag which svn_wc_ensure_adm2 sets by default. */
      modify_flags |= SVN_WC__ENTRY_MODIFY_FORCE;
      modify_flags |= SVN_WC__ENTRY_MODIFY_INCOMPLETE;
      tmp_entry.schedule = is_replace 
                           ? svn_wc_schedule_replace 
                           : svn_wc_schedule_add;
      tmp_entry.incomplete = FALSE;
      SVN_ERR(svn_wc__entry_modify(adm_access, NULL, &tmp_entry, 
                                   modify_flags, TRUE, pool));

      if (copyfrom_url)
        {
          /* If this new directory has ancestry, it's not enough to
             schedule it for addition with copyfrom args.  We also
             need to rewrite its ancestor-url, and rewrite the
             ancestor-url of ALL its children!

             We're doing this because our current commit model (for
             hysterical raisins, presumably) assumes an entry's URL is
             correct before commit -- i.e. the URL is not tweaked in
             the post-commit bumping process.  We might want to change
             this model someday. */

          /* Figure out what the new url should be. */
          const char *new_url = 
            svn_path_url_add_component(parent_entry->url, base_name, pool);

          /* Change the entry urls recursively (but not the working rev). */
          SVN_ERR(svn_wc__do_update_cleanup(path, adm_access, TRUE, new_url, 
                                            parent_entry->repos,
                                            SVN_INVALID_REVNUM, NULL, 
                                            NULL, FALSE, pool));

          /* Recursively add the 'copied' existence flag as well!  */
          SVN_ERR(mark_tree(adm_access, SVN_WC__ENTRY_MODIFY_COPIED,
                            svn_wc_schedule_normal, TRUE,
                            cancel_func,
                            cancel_baton,
                            NULL, NULL, /* N/A cuz we aren't deleting */
                            pool));

          /* Clean out the now-obsolete wcprops. */
          SVN_ERR(svn_wc__remove_wcprops(adm_access, TRUE, pool));
        }
    }

  /* Report the addition to the caller. */
  if (notify_func != NULL)
    {
      svn_wc_notify_t *notify = svn_wc_create_notify(path, svn_wc_notify_add,
                                                     pool);
      notify->kind = kind;
      (*notify_func)(notify_baton, notify, pool);
    }

  return SVN_NO_ERROR;
}


svn_error_t *
svn_wc_add(const char *path,
           svn_wc_adm_access_t *parent_access,
           const char *copyfrom_url,
           svn_revnum_t copyfrom_rev,
           svn_cancel_func_t cancel_func,
           void *cancel_baton,
           svn_wc_notify_func_t notify_func,
           void *notify_baton,
           apr_pool_t *pool)
{
  svn_wc__compat_notify_baton_t nb;
  
  nb.func = notify_func;
  nb.baton = notify_baton;

  return svn_wc_add2(path, parent_access, copyfrom_url, copyfrom_rev,
                     cancel_func, cancel_baton,
                     svn_wc__compat_call_notify_func, &nb, pool);
}
/* Thoughts on Reversion. 

    What does is mean to revert a given PATH in a tree?  We'll
    consider things by their modifications.

    Adds

    - For files, svn_wc_remove_from_revision_control(), baby.

    - Added directories may contain nothing but added children, and
      reverting the addition of a directory necessary means reverting
      the addition of all the directory's children.  Again,
      svn_wc_remove_from_revision_control() should do the trick.

    Deletes

    - Restore properties to their unmodified state.

    - For files, restore the pristine contents, and reset the schedule
      to 'normal'.

    - For directories, reset the schedule to 'normal'.  All children
      of a directory marked for deletion must also be marked for
      deletion, but it's okay for those children to remain deleted even
      if their parent directory is restored.  That's what the
      recursive flag is for.

    Replaces

    - Restore properties to their unmodified state.

    - For files, restore the pristine contents, and reset the schedule
      to 'normal'.

    - For directories, reset the schedule to normal.  A replaced
      directory can have deleted children (left over from the initial
      deletion), replaced children (children of the initial deletion
      now re-added), and added children (new entries under the
      replaced directory).  Since this is technically an addition, it
      necessitates recursion.

    Modifications

    - Restore properties and, for files, contents to their unmodified
      state.

*/


/* Revert ENTRY for NAME in directory represented by ADM_ACCESS. Sets
   *REVERTED if file actually have reverted.

   Use SVN_WC_ENTRY_THIS_DIR as NAME for reverting ADM_ACCESS directory
   itself.

   Use POOL for any temporary allocations.*/
static svn_error_t *
revert_admin_things(svn_wc_adm_access_t *adm_access,
                    const char *name,
                    const svn_wc_entry_t *entry,
                    svn_boolean_t *reverted,
                    svn_boolean_t use_commit_times,
                    apr_pool_t *pool)
{
  const char *fullpath;
  /* If true, force reinstallation of working file. */
  svn_boolean_t reinstall_working = FALSE;
  svn_wc_entry_t tmp_entry;
  apr_uint32_t flags = 0;
  svn_stringbuf_t *log_accum = svn_stringbuf_create("", pool);
  apr_hash_t *baseprops = NULL;
  const char *adm_path = svn_wc_adm_access_path(adm_access);

  /* Build the full path of the thing we're reverting. */
  fullpath = svn_wc_adm_access_path(adm_access);
  if (strcmp(name, SVN_WC_ENTRY_THIS_DIR) != 0)
    fullpath = svn_path_join(fullpath, name, pool);

  /* Deal with properties. */

  if (entry->schedule == svn_wc_schedule_replace)
    {
      const char *rprop;
      svn_node_kind_t kind;

      /* Use the revertpath as the new propsbase if it exists. */
      SVN_ERR(svn_wc__prop_revert_path(&rprop, fullpath, entry->kind, FALSE,
                                       pool));
      SVN_ERR(svn_io_check_path(rprop, &kind, pool));
      if (kind == svn_node_file)
        {
          baseprops = apr_hash_make(pool);
          SVN_ERR(svn_wc__load_prop_file(rprop, baseprops, pool));
          /* Ensure the revert propfile gets removed. */
          SVN_ERR(svn_wc__loggy_remove
                  (&log_accum, adm_access,
                   svn_path_is_child(adm_path, rprop, pool), pool));
        }
    }

  /* If not schedule replace, or no revert props, use the normal
     base-props and working props. */
  if (! baseprops)
    {
      svn_boolean_t modified;

      /* Check for prop changes. */
      SVN_ERR(svn_wc_props_modified_p(&modified, fullpath, adm_access,
                                      pool));
      if (modified)
        {
          apr_array_header_t *propchanges;

          /* Get the full list of property changes and see if any magic
             properties were changed. */
          SVN_ERR(svn_wc_get_prop_diffs(&propchanges, &baseprops, fullpath,
                                        adm_access, pool));
      
          /* Determine if any of the propchanges are the "magic" ones that
             might require changing the working file. */
          reinstall_working = svn_wc__has_magic_property(propchanges);
  
        }
    }

  /* Reinstall props if we need to.  Only rewrite the baseprops,
     if we're reverting a replacement.  This is just an optimization. */
  if (baseprops)
    SVN_ERR(svn_wc__install_props(&log_accum, adm_access, name, baseprops,
                                  baseprops,
                                  entry->schedule == svn_wc_schedule_replace,
                                  pool));

  /* Clean up the copied state if this is a replacement. */
  if (entry->schedule == svn_wc_schedule_replace
      && entry->copied)
    {
      flags |= SVN_WC__ENTRY_MODIFY_COPIED;
      tmp_entry.copied = FALSE;
    }

  /* Deal with the contents. */

  if (entry->kind == svn_node_file)
    {
      svn_node_kind_t base_kind;
      const char *base_thing;
      svn_boolean_t tgt_modified;

      /* If the working file is missing, we need to reinstall it. */
      if (! reinstall_working)
        {
          svn_node_kind_t kind;
          SVN_ERR(svn_io_check_path(fullpath, &kind, pool));
          if (kind == svn_node_none)
            reinstall_working = TRUE;
        }

      base_thing = svn_wc__text_base_path(name, FALSE, pool);

      /* Check for text base presence. */
      SVN_ERR(svn_io_check_path(svn_path_join(adm_path,
                                              base_thing, pool),
                                &base_kind, pool));

      if (base_kind != svn_node_file)
        return svn_error_createf(APR_ENOENT, NULL,
                                 _("Error restoring text for '%s'"),
                                 svn_path_local_style(fullpath, pool));

      /* Look for a revert base file.  If it exists use it for
       * the text base for the file.  If it doesn't use the normal
       * text base. */
      SVN_ERR(svn_wc__loggy_move
              (&log_accum, &tgt_modified, adm_access,
               svn_wc__text_revert_path(name, FALSE, pool), base_thing,
               FALSE, pool));
      reinstall_working = reinstall_working || tgt_modified;

      /* A shortcut: since we will translate when reinstall_working, we
         don't need to check if the working file is modified
      */
      if (! reinstall_working)
        SVN_ERR(svn_wc_text_modified_p2(&reinstall_working, fullpath, FALSE,
                                        adm_access, FALSE, pool));

      if (reinstall_working)
        {
          /* If there are textual mods (or if the working file is
             missing altogether), copy the text-base out into
             the working copy, and update the timestamp in the entries
             file. */
          SVN_ERR(svn_wc__loggy_copy(&log_accum, NULL, adm_access,
                                     svn_wc__copy_translate,
                                     base_thing, name, FALSE, pool));

          /* Possibly set the timestamp to last-commit-time, rather
             than the 'now' time that already exists. */
          if (use_commit_times && entry->cmt_date)
            SVN_ERR(svn_wc__loggy_set_timestamp
                    (&log_accum, adm_access,
                     name, svn_time_to_cstring(entry->cmt_date, pool),
                     pool));

          SVN_ERR(svn_wc__loggy_set_entry_timestamp_from_wc
                  (&log_accum, adm_access, name, SVN_WC__ENTRY_ATTR_TEXT_TIME,
                   pool));
        }
    }

  /* Remove conflict state (and conflict files), if any.
     Handle the three possible text conflict files. */
  if (entry->conflict_old)
    {
      flags |= SVN_WC__ENTRY_MODIFY_CONFLICT_OLD;
      tmp_entry.conflict_old = NULL;
      SVN_ERR(svn_wc__loggy_remove(&log_accum, adm_access,
                                   entry->conflict_old, pool));
    }

  if (entry->conflict_new)
    {
      flags |= SVN_WC__ENTRY_MODIFY_CONFLICT_NEW;
      tmp_entry.conflict_new = NULL;
      SVN_ERR(svn_wc__loggy_remove(&log_accum, adm_access,
                                   entry->conflict_new, pool));
    }

  if (entry->conflict_wrk)
    {
      flags |= SVN_WC__ENTRY_MODIFY_CONFLICT_WRK;
      tmp_entry.conflict_wrk = NULL;
      SVN_ERR(svn_wc__loggy_remove(&log_accum, adm_access,
                                   entry->conflict_wrk, pool));
    }

  /* Remove the prej-file if the entry lists one (and it exists) */
  if (entry->prejfile)
    {
      flags |= SVN_WC__ENTRY_MODIFY_PREJFILE;
      tmp_entry.prejfile = NULL;
      SVN_ERR(svn_wc__loggy_remove(&log_accum, adm_access,
                                   entry->prejfile, pool));
    }

  /* Reset schedule attribute to svn_wc_schedule_normal. */
  if (entry->schedule != svn_wc_schedule_normal)
    {
      flags |= SVN_WC__ENTRY_MODIFY_SCHEDULE;
      tmp_entry.schedule = svn_wc_schedule_normal;
    }

  SVN_ERR(svn_wc__loggy_entry_modify(&log_accum, adm_access, name,
                                     &tmp_entry, flags, pool));

  /* Don't run log if nothing to change. */
  if (!svn_stringbuf_isempty(log_accum))
    {
      SVN_ERR(svn_wc__write_log(adm_access, 0, log_accum, pool));
      SVN_ERR(svn_wc__run_log(adm_access, NULL, pool));

      *reverted = TRUE;
    }
  else
    {
      *reverted = FALSE;
    }

  return SVN_NO_ERROR;
}


svn_error_t *
svn_wc_revert2(const char *path,
               svn_wc_adm_access_t *parent_access,
               svn_boolean_t recursive,
               svn_boolean_t use_commit_times,
               svn_cancel_func_t cancel_func,
               void *cancel_baton,
               svn_wc_notify_func2_t notify_func,
               void *notify_baton,
               apr_pool_t *pool)
{
  svn_node_kind_t kind;
  const char *p_dir = NULL, *bname = NULL;
  const svn_wc_entry_t *entry;
  svn_boolean_t wc_root = FALSE, reverted = FALSE;
  svn_wc_adm_access_t *dir_access;

  /* Check cancellation here, so recursive calls get checked early. */
  if (cancel_func)
    SVN_ERR(cancel_func(cancel_baton));

  SVN_ERR(svn_wc_adm_probe_retrieve(&dir_access, parent_access, path, pool));

  /* Safeguard 1:  is this a versioned resource? */
  SVN_ERR(svn_wc_entry(&entry, path, dir_access, FALSE, pool));
  if (! entry)
    return svn_error_createf 
      (SVN_ERR_UNVERSIONED_RESOURCE, NULL,
       _("Cannot revert: '%s' is not under version control"),
       svn_path_local_style(path, pool));

  /* Safeguard 1.5: is this a missing versioned directory? */
  if (entry->kind == svn_node_dir)
    {
      svn_node_kind_t disk_kind;
      SVN_ERR(svn_io_check_path(path, &disk_kind, pool));
      if ((disk_kind != svn_node_dir)
          && (entry->schedule != svn_wc_schedule_add))
        {
          /* When the directory itself is missing, we can't revert
             without hitting the network.  Someday a '--force' option
             will make this happen.  For now, send notification of the
             failure. */
          if (notify_func != NULL)
            (*notify_func)
              (notify_baton,
               svn_wc_create_notify(path, svn_wc_notify_failed_revert,
                                    pool), pool);
          return SVN_NO_ERROR;
        }
    }
  
  /* Safeguard 2:  can we handle this node kind? */
  if ((entry->kind != svn_node_file) && (entry->kind != svn_node_dir))
    return svn_error_createf 
      (SVN_ERR_UNSUPPORTED_FEATURE, NULL,
       _("Cannot revert '%s': unsupported entry node kind"),
       svn_path_local_style(path, pool));

  /* Safeguard 3:  can we deal with the node kind of PATH current in
     the working copy? */
  SVN_ERR(svn_io_check_path(path, &kind, pool));
  if ((kind != svn_node_none)
      && (kind != svn_node_file)
      && (kind != svn_node_dir))
    return svn_error_createf 
      (SVN_ERR_UNSUPPORTED_FEATURE, NULL,
       _("Cannot revert '%s': unsupported node kind in working copy"),
       svn_path_local_style(path, pool));

  /* For directories, determine if PATH is a WC root so that we can
     tell if it is safe to split PATH into a parent directory and
     basename.  For files, we always do this split.  */
  if (kind == svn_node_dir)
    SVN_ERR(svn_wc_is_wc_root(&wc_root, path, dir_access, pool));
  if (! wc_root)
    {
      /* Split the base_name from the parent path. */
      svn_path_split(path, &p_dir, &bname, pool);
    }


  /* Additions. */
  if (entry->schedule == svn_wc_schedule_add)
    {
      /* Before removing item from revision control, notice if the
         entry is in a 'deleted' state; this is critical for
         directories, where this state only exists in its parent's
         entry. */
      svn_boolean_t was_deleted = FALSE;
      const char *parent, *basey;

      svn_path_split(path, &parent, &basey, pool);
      if (entry->kind == svn_node_file)
        {
          was_deleted = entry->deleted;
          SVN_ERR(svn_wc_remove_from_revision_control(parent_access, bname,
                                                      FALSE, FALSE,
                                                      cancel_func,
                                                      cancel_baton,
                                                      pool));
        }
      else if (entry->kind == svn_node_dir)
        {
          apr_hash_t *entries;
          const svn_wc_entry_t *parents_entry;

          /*
           * We are trying to revert the current directory which is
           * scheduled for addition. This is supposed to fail (Issue #854)
           * */
          if (path[0] == '\0')
            {
              return svn_error_create(SVN_ERR_WC_INVALID_OP_ON_CWD, NULL,
                                      _("Cannot revert addition of current directory; "
                                        "please try again from the parent directory"));
            }
              
          SVN_ERR(svn_wc_entries_read(&entries, parent_access, TRUE, pool));
          parents_entry = apr_hash_get(entries, basey, APR_HASH_KEY_STRING);
          if (parents_entry)
            was_deleted = parents_entry->deleted;
          if (kind == svn_node_none)
            {
              /* Schedule add but missing, just remove the entry */
              svn_wc__entry_remove(entries, basey);
              SVN_ERR(svn_wc__entries_write(entries, parent_access, pool));
            }
          else
            SVN_ERR(svn_wc_remove_from_revision_control 
                    (dir_access, SVN_WC_ENTRY_THIS_DIR, FALSE, FALSE,
                     cancel_func, cancel_baton, pool));
        }
      else  /* Else it's `none', or something exotic like a symlink... */
        return svn_error_createf
          (SVN_ERR_NODE_UNKNOWN_KIND, NULL,
           _("Unknown or unexpected kind for path '%s'"),
           svn_path_local_style(path, pool));

      /* Recursivity is taken care of by svn_wc_remove_from_revision_control, 
         and we've definitely reverted PATH at this point. */
      recursive = FALSE;
      reverted = TRUE;

      /* If the removed item was *also* in a 'deleted' state, make
         sure we leave just a plain old 'deleted' entry behind in the
         parent. */
      if (was_deleted)
        {
          svn_wc_entry_t *tmpentry;
          tmpentry = apr_pcalloc(pool, sizeof(*tmpentry));
          tmpentry->kind = entry->kind;
          tmpentry->deleted = TRUE;

          if (entry->kind == svn_node_dir)
            SVN_ERR(svn_wc__entry_modify(parent_access, basey, tmpentry,
                                         SVN_WC__ENTRY_MODIFY_KIND
                                         | SVN_WC__ENTRY_MODIFY_DELETED,
                                         TRUE, pool));
          else
            SVN_ERR(svn_wc__entry_modify(parent_access, bname, tmpentry,
                                         SVN_WC__ENTRY_MODIFY_KIND
                                         | SVN_WC__ENTRY_MODIFY_DELETED,
                                         TRUE, pool));
        }
    }
  /* Regular prop and text edit. */
  /* Deletions and replacements. */
  else if (entry->schedule == svn_wc_schedule_normal
           || entry->schedule == svn_wc_schedule_delete
           || entry->schedule == svn_wc_schedule_replace)
    {
      /* Revert the prop and text mods (if any). */
      if (entry->kind == svn_node_file)
        SVN_ERR(revert_admin_things(parent_access, bname,
                                    entry, &reverted,
                                    use_commit_times, pool));

      if (entry->kind == svn_node_dir)
        SVN_ERR(revert_admin_things(dir_access, SVN_WC_ENTRY_THIS_DIR, entry,
                                    &reverted, use_commit_times, pool));

      /* Force recursion on replaced directories. */
      if ((entry->kind == svn_node_dir)
          && (entry->schedule == svn_wc_schedule_replace))
        recursive = TRUE;
    }

  /* If PATH was reverted, tell our client that. */
  if ((notify_func != NULL) && reverted)
    (*notify_func)(notify_baton,
                   svn_wc_create_notify(path, svn_wc_notify_revert, pool),
                   pool);

  /* Finally, recurse if requested. */
  if (recursive && (entry->kind == svn_node_dir))
    {
      apr_hash_t *entries;
      apr_hash_index_t *hi;
      apr_pool_t *subpool = svn_pool_create(pool);

      SVN_ERR(svn_wc_entries_read(&entries, dir_access, FALSE, pool));
      for (hi = apr_hash_first(pool, entries); hi; hi = apr_hash_next(hi))
        {
          const void *key;
          const char *keystring;
          const char *full_entry_path;

          svn_pool_clear(subpool);

          /* Get the next entry */
          apr_hash_this(hi, &key, NULL, NULL);
          keystring = key;

          /* Skip "this dir" */
          if (! strcmp(keystring, SVN_WC_ENTRY_THIS_DIR))
            continue;

          /* Add the entry name to FULL_ENTRY_PATH. */
          full_entry_path = svn_path_join(path, keystring, subpool);

          /* Revert the entry. */
          SVN_ERR(svn_wc_revert2(full_entry_path, dir_access, TRUE,
                                 use_commit_times,
                                 cancel_func, cancel_baton,
                                 notify_func, notify_baton, subpool));
        }
      
      svn_pool_destroy(subpool);
    }
  
  return SVN_NO_ERROR;
}

svn_error_t *
svn_wc_revert(const char *path,
              svn_wc_adm_access_t *parent_access,
              svn_boolean_t recursive,
              svn_boolean_t use_commit_times,
              svn_cancel_func_t cancel_func,
              void *cancel_baton,
              svn_wc_notify_func_t notify_func,
              void *notify_baton,
              apr_pool_t *pool)
{
  svn_wc__compat_notify_baton_t nb;
  
  nb.func = notify_func;
  nb.baton = notify_baton;

  return svn_wc_revert2(path, parent_access, recursive, use_commit_times,
                        cancel_func, cancel_baton,
                        svn_wc__compat_call_notify_func, &nb, pool);
}
                         
svn_error_t *
svn_wc_get_pristine_copy_path(const char *path,
                              const char **pristine_path,
                              apr_pool_t *pool)
{
  *pristine_path = svn_wc__text_base_path(path, FALSE, pool);
  return SVN_NO_ERROR;
}


svn_error_t *
svn_wc_remove_from_revision_control(svn_wc_adm_access_t *adm_access,
                                    const char *name,
                                    svn_boolean_t destroy_wf,
                                    svn_boolean_t instant_error,
                                    svn_cancel_func_t cancel_func,
                                    void *cancel_baton,
                                    apr_pool_t *pool)
{
  svn_error_t *err;
  svn_boolean_t is_file;
  svn_boolean_t left_something = FALSE;
  apr_hash_t *entries = NULL;
  const char *full_path = apr_pstrdup(pool,
                                      svn_wc_adm_access_path(adm_access));

  /* Check cancellation here, so recursive calls get checked early. */
  if (cancel_func)
    SVN_ERR(cancel_func(cancel_baton));

  /* NAME is either a file's basename or SVN_WC_ENTRY_THIS_DIR. */
  is_file = (strcmp(name, SVN_WC_ENTRY_THIS_DIR)) ? TRUE : FALSE;
      
  if (is_file)
    {
      svn_boolean_t text_modified_p;
      full_path = svn_path_join(full_path, name, pool);

      /* Check for local mods. before removing entry */
      SVN_ERR(svn_wc_text_modified_p2(&text_modified_p, full_path,
                                      FALSE, adm_access, TRUE, pool));
      if (text_modified_p && instant_error)
        return svn_error_createf(SVN_ERR_WC_LEFT_LOCAL_MOD, NULL,
                                 _("File '%s' has local modifications"),
                                 svn_path_local_style(full_path, pool));

      /* Remove NAME from PATH's entries file: */
      SVN_ERR(svn_wc_entries_read(&entries, adm_access, TRUE, pool));
      svn_wc__entry_remove(entries, name);
      SVN_ERR(svn_wc__entries_write(entries, adm_access, pool));

      /* Remove text-base/NAME.svn-base, prop/NAME, prop-base/NAME.svn-base,
         wcprops/NAME */
      {
        const char *svn_thang;

        /* Text base. */
        svn_thang = svn_wc__text_base_path(full_path, 0, pool);
        SVN_ERR(remove_file_if_present(svn_thang, pool));

        /* Working prop file. */
        SVN_ERR(svn_wc__prop_path(&svn_thang, full_path,
                                  is_file ? svn_node_file : svn_node_dir,
                                  FALSE, pool));
        SVN_ERR(remove_file_if_present(svn_thang, pool));

        /* Prop base file. */
        SVN_ERR(svn_wc__prop_base_path(&svn_thang, full_path,
                                       is_file ? svn_node_file
                                       : svn_node_dir,
                                       FALSE, pool));
        SVN_ERR(remove_file_if_present(svn_thang, pool));

        /* wc-prop file. */
        SVN_ERR(svn_wc__wcprop_path(&svn_thang, full_path,
                                    is_file ? svn_node_file : svn_node_dir,
                                    FALSE, pool));
        SVN_ERR(remove_file_if_present(svn_thang, pool));
      }

      /* If we were asked to destroy the working file, do so unless
         it has local mods. */
      if (destroy_wf)
        {
          if (text_modified_p)  /* Don't kill local mods. */
            return svn_error_create(SVN_ERR_WC_LEFT_LOCAL_MOD, NULL, NULL);
          else  /* The working file is still present; remove it. */
            SVN_ERR(remove_file_if_present(full_path, pool));
        }

    }  /* done with file case */

  else /* looking at THIS_DIR */
    {
      apr_pool_t *subpool = svn_pool_create(pool);
      apr_hash_index_t *hi;
      svn_wc_entry_t incomplete_entry;

      /* ### sanity check:  check 2 places for DELETED flag? */
            
      /* Before we start removing entries from this dir's entries
         file, mark this directory as "incomplete".  This allows this
         function to be interruptible and the wc recoverable by 'svn
         up' later on. */
      incomplete_entry.incomplete = TRUE;
      SVN_ERR(svn_wc__entry_modify(adm_access,
                                   SVN_WC_ENTRY_THIS_DIR,
                                   &incomplete_entry,
                                   SVN_WC__ENTRY_MODIFY_INCOMPLETE,
                                   TRUE, /* sync to disk immediately */
                                   pool));
      
      /* Walk over every entry. */      
      SVN_ERR(svn_wc_entries_read(&entries, adm_access, FALSE, pool));
      
      for (hi = apr_hash_first(pool, entries); hi; hi = apr_hash_next(hi))
        {
          const void *key;
          void *val;
          const char *current_entry_name;
          const svn_wc_entry_t *current_entry; 
          
          svn_pool_clear(subpool);

          apr_hash_this(hi, &key, NULL, &val);
          current_entry = val;
          if (! strcmp(key, SVN_WC_ENTRY_THIS_DIR))
            current_entry_name = NULL;
          else
            current_entry_name = key;

          if (current_entry->kind == svn_node_file)
            {
              err = svn_wc_remove_from_revision_control
                (adm_access, current_entry_name, destroy_wf, instant_error,
                 cancel_func, cancel_baton, subpool);

              if (err && (err->apr_err == SVN_ERR_WC_LEFT_LOCAL_MOD))
                {
                  if (instant_error)
                    {
                      return err;
                    }
                  else
                    {
                      svn_error_clear(err);
                      left_something = TRUE;
                    }
                }
              else if (err)
                return err;
            }
          else if (current_entry_name && (current_entry->kind == svn_node_dir))
            {
              svn_wc_adm_access_t *entry_access;
              const char *entrypath
                = svn_path_join(svn_wc_adm_access_path(adm_access),
                                current_entry_name,
                                subpool);

              if (svn_wc__adm_missing(adm_access, entrypath))
                {
                  /* The directory is already missing, so don't try to 
                     recurse, just delete the entry in the parent 
                     directory. */
                  svn_wc__entry_remove(entries, current_entry_name);
                }
              else 
                {
                  SVN_ERR(svn_wc_adm_retrieve(&entry_access, adm_access,
                                              entrypath, subpool));

                  err = svn_wc_remove_from_revision_control 
                    (entry_access, SVN_WC_ENTRY_THIS_DIR, destroy_wf,
                     instant_error, cancel_func, cancel_baton, subpool);

                  if (err && (err->apr_err == SVN_ERR_WC_LEFT_LOCAL_MOD))
                    {
                      if (instant_error)
                        {
                          return err;
                        }
                      else
                        {
                          svn_error_clear(err);
                          left_something = TRUE;
                        }
                    }
                  else if (err)
                    return err;
                }
            }
        }

      /* At this point, every directory below this one has been
         removed from revision control. */

      /* Remove self from parent's entries file, but only if parent is
         a working copy.  If it's not, that's fine, we just move on. */
      {
        const char *parent_dir, *base_name;
        svn_boolean_t is_root;

        SVN_ERR(svn_wc_is_wc_root(&is_root, full_path, adm_access, pool));

        /* If full_path is not the top of a wc, then its parent
           directory is also a working copy and has an entry for
           full_path.  We need to remove that entry: */
        if (! is_root)
          {
            svn_wc_adm_access_t *parent_access;

            svn_path_split(full_path, &parent_dir, &base_name, pool);
            
            SVN_ERR(svn_wc_adm_retrieve(&parent_access, adm_access,
                                        parent_dir, pool));
            SVN_ERR(svn_wc_entries_read(&entries, parent_access, TRUE,
                                        pool));
            svn_wc__entry_remove(entries, base_name);
            SVN_ERR(svn_wc__entries_write(entries, parent_access, pool));
          }
      }

      /* Remove the entire administrative .svn area, thereby removing
         _this_ dir from revision control too.  */
      SVN_ERR(svn_wc__adm_destroy(adm_access, subpool));
      
      /* If caller wants us to recursively nuke everything on disk, go
         ahead, provided that there are no dangling local-mod files
         below */
      if (destroy_wf && (! left_something))
        {
          /* If the dir is *truly* empty (i.e. has no unversioned
             resources, all versioned files are gone, all .svn dirs are
             gone, and contains nothing but empty dirs), then a
             *non*-recursive dir_remove should work.  If it doesn't,
             no big deal.  Just assume there are unversioned items in
             there and set "left_something" */
          err = svn_io_dir_remove_nonrecursive
            (svn_wc_adm_access_path(adm_access), subpool);
          if (err)
            {
              left_something = TRUE;
              svn_error_clear(err);
            }
        }

      svn_pool_destroy(subpool);

    }  /* end of directory case */

  if (left_something)
    return svn_error_create(SVN_ERR_WC_LEFT_LOCAL_MOD, NULL, NULL);
  else
    return SVN_NO_ERROR;
}



/*** Resolving a conflict automatically ***/


/* Helper for resolve_conflict_on_entry.  Delete the file BASE_NAME in
   PARENT_DIR if it exists.  Set WAS_PRESENT to TRUE if the file existed,
   and to FALSE otherwise. */
static svn_error_t *
attempt_deletion(const char *parent_dir,
                 const char *base_name,
                 svn_boolean_t *was_present,
                 apr_pool_t *pool)
{
  const char *full_path = svn_path_join(parent_dir, base_name, pool);
  svn_node_kind_t kind;

  SVN_ERR(svn_io_check_path(full_path, &kind, pool));
  *was_present = kind != svn_node_none;
  if (! *was_present)
    return SVN_NO_ERROR;

  return svn_io_remove_file(full_path, pool);
}


/* Conflict resolution involves removing the conflict files, if they exist,
   and clearing the conflict filenames from the entry.  The latter needs to
   be done whether or not the conflict files exist.

   PATH is the path to the item to be resolved, BASE_NAME is the basename
   of PATH, and CONFLICT_DIR is the access baton for PATH.  ORIG_ENTRY is
   the entry prior to resolution. RESOLVE_TEXT and RESOLVE_PROPS are TRUE
   if text and property conficts respectively are to be resolved. */
static svn_error_t *
resolve_conflict_on_entry(const char *path,
                          const svn_wc_entry_t *orig_entry,
                          svn_wc_adm_access_t *conflict_dir,
                          const char *base_name,
                          svn_boolean_t resolve_text,
                          svn_boolean_t resolve_props,
                          svn_wc_notify_func2_t notify_func,
                          void *notify_baton,
                          apr_pool_t *pool)
{
  svn_boolean_t was_present, need_feedback = FALSE;
  apr_uint32_t modify_flags = 0;
  svn_wc_entry_t *entry = svn_wc_entry_dup(orig_entry, pool);

  /* Yes indeed, being able to map a function over a list would be nice. */
  if (resolve_text && entry->conflict_old)
    {
      SVN_ERR(attempt_deletion(svn_wc_adm_access_path(conflict_dir),
                               entry->conflict_old, &was_present, pool));
      modify_flags |= SVN_WC__ENTRY_MODIFY_CONFLICT_OLD;
      entry->conflict_old = NULL;
      need_feedback |= was_present;
    }
  if (resolve_text && entry->conflict_new)
    {
      SVN_ERR(attempt_deletion(svn_wc_adm_access_path(conflict_dir),
                               entry->conflict_new, &was_present, pool));
      modify_flags |= SVN_WC__ENTRY_MODIFY_CONFLICT_NEW;
      entry->conflict_new = NULL;
      need_feedback |= was_present;
    }
  if (resolve_text && entry->conflict_wrk)
    {
      SVN_ERR(attempt_deletion(svn_wc_adm_access_path(conflict_dir),
                               entry->conflict_wrk, &was_present, pool));
      modify_flags |= SVN_WC__ENTRY_MODIFY_CONFLICT_WRK;
      entry->conflict_wrk = NULL;
      need_feedback |= was_present;
    }
  if (resolve_props && entry->prejfile)
    {
      SVN_ERR(attempt_deletion(svn_wc_adm_access_path(conflict_dir),
                               entry->prejfile, &was_present, pool));
      modify_flags |= SVN_WC__ENTRY_MODIFY_PREJFILE;
      entry->prejfile = NULL;
      need_feedback |= was_present;
    }

  if (modify_flags)
    {
      /* Although removing the files is sufficient to indicate that the
         conflict is resolved, if we update the entry as well future checks
         for conflict state will be more efficient. */
      SVN_ERR(svn_wc__entry_modify
              (conflict_dir,
               (entry->kind == svn_node_dir ? NULL : base_name),
               entry, modify_flags, TRUE, pool));

      /* No feedback if no files were deleted and all we did was change the
         entry, such a file did not appear as a conflict */
      if (need_feedback && notify_func)
        {
          /* Sanity check:  see if libsvn_wc *still* thinks this item is in a
             state of conflict that we have asked to resolve.  If not, report
             the successful resolution.  */     
          svn_boolean_t text_conflict, prop_conflict;
          SVN_ERR(svn_wc_conflicted_p(&text_conflict, &prop_conflict,
                                      svn_wc_adm_access_path(conflict_dir),
                                      entry, pool));
          if ((! (resolve_text && text_conflict))
              && (! (resolve_props && prop_conflict)))
            (*notify_func)(notify_baton,
                           svn_wc_create_notify(path, svn_wc_notify_resolved,
                                                pool), pool);
        }
    }
          
  return SVN_NO_ERROR;
}

/* Machinery for an automated entries walk... */

struct resolve_callback_baton
{
  /* TRUE if text conflicts are to be resolved. */
  svn_boolean_t resolve_text;
  /* TRUE if property conflicts are to be resolved. */
  svn_boolean_t resolve_props;
  /* An access baton for the tree, with write access */
  svn_wc_adm_access_t *adm_access;
  /* Notification function and baton */
  svn_wc_notify_func2_t notify_func;
  void *notify_baton;
};

static svn_error_t *
resolve_found_entry_callback(const char *path,
                             const svn_wc_entry_t *entry,
                             void *walk_baton,
                             apr_pool_t *pool)
{
  struct resolve_callback_baton *baton = walk_baton;
  const char *conflict_dir, *base_name = NULL;
  svn_wc_adm_access_t *adm_access;

  /* We're going to receive dirents twice;  we want to ignore the
     first one (where it's a child of a parent dir), and only print
     the second one (where we're looking at THIS_DIR.)  */
  if ((entry->kind == svn_node_dir) 
      && (strcmp(entry->name, SVN_WC_ENTRY_THIS_DIR)))
    return SVN_NO_ERROR;

  /* Figger out the directory in which the conflict resides. */
  if (entry->kind == svn_node_dir)
    conflict_dir = path;
  else
    svn_path_split(path, &conflict_dir, &base_name, pool);
  SVN_ERR(svn_wc_adm_retrieve(&adm_access, baton->adm_access, conflict_dir,
                              pool));
  
  return resolve_conflict_on_entry(path, entry, adm_access, base_name,
                                   baton->resolve_text, baton->resolve_props,
                                   baton->notify_func, baton->notify_baton,
                                   pool);
}

static const svn_wc_entry_callbacks_t 
resolve_walk_callbacks =
  {
    resolve_found_entry_callback
  };


/* The public function */
svn_error_t *
svn_wc_resolved_conflict(const char *path,
                         svn_wc_adm_access_t *adm_access,
                         svn_boolean_t resolve_text,
                         svn_boolean_t resolve_props,
                         svn_boolean_t recurse,
                         svn_wc_notify_func_t notify_func,
                         void *notify_baton,                         
                         apr_pool_t *pool)
{
  svn_wc__compat_notify_baton_t nb;
  
  nb.func = notify_func;
  nb.baton = notify_baton;

  return svn_wc_resolved_conflict2(path, adm_access,
                                   resolve_text, resolve_props, recurse,
                                   svn_wc__compat_call_notify_func, &nb,
                                   NULL, NULL, pool);

}

svn_error_t *
svn_wc_resolved_conflict2(const char *path,
                          svn_wc_adm_access_t *adm_access,
                          svn_boolean_t resolve_text,
                          svn_boolean_t resolve_props,
                          svn_boolean_t recurse,
                          svn_wc_notify_func2_t notify_func,
                          void *notify_baton,                         
                          svn_cancel_func_t cancel_func,
                          void *cancel_baton,
                          apr_pool_t *pool)
{
  struct resolve_callback_baton *baton = apr_pcalloc(pool, sizeof(*baton));

  baton->resolve_text = resolve_text;
  baton->resolve_props = resolve_props;
  baton->adm_access = adm_access;
  baton->notify_func = notify_func;
  baton->notify_baton = notify_baton;

  if (! recurse)
    {
      const svn_wc_entry_t *entry;
      SVN_ERR(svn_wc_entry(&entry, path, adm_access, FALSE, pool));
      if (! entry)
        return svn_error_createf(SVN_ERR_ENTRY_NOT_FOUND, NULL,
                                 _("'%s' is not under version control"),
                                 svn_path_local_style(path, pool));

      SVN_ERR(resolve_found_entry_callback(path, entry, baton, pool));
    }
  else
    {
      SVN_ERR(svn_wc_walk_entries2(path, adm_access,
                                   &resolve_walk_callbacks, baton,
                                   FALSE, cancel_func, cancel_baton, pool));

    }

  return SVN_NO_ERROR;
}

svn_error_t *svn_wc_add_lock(const char *path, const svn_lock_t *lock,
                             svn_wc_adm_access_t *adm_access, apr_pool_t *pool)
{
  const svn_wc_entry_t *entry;
  svn_wc_entry_t newentry;

  SVN_ERR(svn_wc_entry(&entry, path, adm_access, FALSE, pool));

  if (! entry)
    return svn_error_createf(SVN_ERR_UNVERSIONED_RESOURCE, NULL,
                             _("'%s' is not under version control"), path);

  newentry.lock_token = lock->token;
  newentry.lock_owner = lock->owner;
  newentry.lock_comment = lock->comment;
  newentry.lock_creation_date = lock->creation_date;

  SVN_ERR(svn_wc__entry_modify(adm_access, entry->name, &newentry,
                               SVN_WC__ENTRY_MODIFY_LOCK_TOKEN
                               | SVN_WC__ENTRY_MODIFY_LOCK_OWNER
                               | SVN_WC__ENTRY_MODIFY_LOCK_COMMENT
                               | SVN_WC__ENTRY_MODIFY_LOCK_CREATION_DATE,
                               TRUE, pool));

  { /* if svn:needs-lock is present, then make the file read-write. */
    const svn_string_t *needs_lock;
    
    SVN_ERR(svn_wc_prop_get(&needs_lock, SVN_PROP_NEEDS_LOCK, 
                            path, adm_access, pool));
    if (needs_lock)
      SVN_ERR(svn_io_set_file_read_write_carefully(path, TRUE, 
                                                   FALSE, pool));
  }

  return SVN_NO_ERROR;
}

svn_error_t *svn_wc_remove_lock(const char *path,
                             svn_wc_adm_access_t *adm_access, apr_pool_t *pool)
{
  const svn_wc_entry_t *entry;
  svn_wc_entry_t newentry;

  SVN_ERR(svn_wc_entry(&entry, path, adm_access, FALSE, pool));

  if (! entry)
    return svn_error_createf(SVN_ERR_UNVERSIONED_RESOURCE, NULL,
                             _("'%s' is not under version control"), path);

  newentry.lock_token = newentry.lock_owner = newentry.lock_comment = NULL;
  newentry.lock_creation_date = 0;
  SVN_ERR(svn_wc__entry_modify(adm_access, entry->name, &newentry,
                               SVN_WC__ENTRY_MODIFY_LOCK_TOKEN
                               | SVN_WC__ENTRY_MODIFY_LOCK_OWNER
                               | SVN_WC__ENTRY_MODIFY_LOCK_COMMENT
                               | SVN_WC__ENTRY_MODIFY_LOCK_CREATION_DATE,
                               TRUE, pool));

  { /* if svn:needs-lock is present, then make the file read-only. */
    const svn_string_t *needs_lock;
    
    SVN_ERR(svn_wc_prop_get(&needs_lock, SVN_PROP_NEEDS_LOCK, 
                            path, adm_access, pool));
    if (needs_lock)
      SVN_ERR(svn_io_set_file_read_write_carefully(path, FALSE, 
                                                   FALSE, pool));
  }

  return SVN_NO_ERROR;
}<|MERGE_RESOLUTION|>--- conflicted
+++ resolved
@@ -1128,17 +1128,10 @@
   if (copyfrom_url)
     {
       if (parent_entry->repos
-<<<<<<< HEAD
-          && ! svn_path_is_ancestor (parent_entry->repos, copyfrom_url))
-        return svn_error_createf (SVN_ERR_UNSUPPORTED_FEATURE, NULL,
-                                  _("The URL '%s' has a different repository "
-                                    "root than its parent"), copyfrom_url);
-=======
           && ! svn_path_is_ancestor(parent_entry->repos, copyfrom_url))
         return svn_error_createf(SVN_ERR_UNSUPPORTED_FEATURE, NULL,
                                  _("The URL '%s' has a different repository "
                                    "root than its parent"), copyfrom_url);
->>>>>>> c2b624c0
       tmp_entry.copyfrom_url = copyfrom_url;
       tmp_entry.copyfrom_rev = copyfrom_rev;
       tmp_entry.copied = TRUE;
