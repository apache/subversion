/*
 * log.c:  handle the adm area's log file.
 *
 * ====================================================================
 * Copyright (c) 2000-2007 CollabNet.  All rights reserved.
 *
 * This software is licensed as described in the file COPYING, which
 * you should have received as part of this distribution.  The terms
 * are also available at http://subversion.tigris.org/license-1.html.
 * If newer versions of this license are posted there, you may use a
 * newer version instead, at your option.
 *
 * This software consists of voluntary contributions made by many
 * individuals.  For exact contribution history, see the revision
 * history and logs, available at http://subversion.tigris.org/.
 * ====================================================================
 */



#include <string.h>

#include <apr_pools.h>
#include <apr_strings.h>

#include "svn_wc.h"
#include "svn_error.h"
#include "svn_string.h"
#include "svn_xml.h"
#include "svn_pools.h"
#include "svn_io.h"
#include "svn_path.h"
#include "svn_time.h"
#include "svn_iter.h"

#include "wc.h"
#include "log.h"
#include "props.h"
#include "adm_files.h"
#include "entries.h"
#include "lock.h"
#include "translate.h"
#include "questions.h"
#include "tree_conflicts.h"

#include "private/svn_wc_private.h"
#include "svn_private_config.h"


/*** Constant definitions for xml generation/parsing ***/

/* Note: every entry in the logfile is either idempotent or atomic.
 * This allows us to remove the entire logfile when every entry in it
 * has been completed -- if you crash in the middle of running a
 * logfile, and then later are running over it again as part of the
 * recovery, a given entry is "safe" in the sense that you can either
 * tell it has already been done (in which case, ignore it) or you can
 * do it again without ill effect.
 *
 * All log commands are self-closing tags with attributes.
 */


/** Log actions. **/

/* Set some attributes on SVN_WC__LOG_ATTR_NAME's entry.  Unmentioned
   attributes are unaffected. */
#define SVN_WC__LOG_MODIFY_ENTRY        "modify-entry"

/* Delete lock related fields from the entry SVN_WC__LOG_ATTR_NAME. */
#define SVN_WC__LOG_DELETE_LOCK         "delete-lock"

/* Delete changelist field from the entry SVN_WC__LOG_ATTR_NAME. */
#define SVN_WC__LOG_DELETE_CHANGELIST   "delete-changelist"

/* Delete the entry SVN_WC__LOG_ATTR_NAME. */
#define SVN_WC__LOG_DELETE_ENTRY        "delete-entry"

/* Move file SVN_WC__LOG_ATTR_NAME to SVN_WC__LOG_ATTR_DEST. */
#define SVN_WC__LOG_MV                  "mv"

/* Copy file SVN_WC__LOG_ATTR_NAME to SVN_WC__LOG_ATTR_DEST, but
   expand any keywords and use any eol-style defined by properties of
   the DEST. */
#define SVN_WC__LOG_CP_AND_TRANSLATE    "cp-and-translate"

/* Remove file SVN_WC__LOG_ATTR_NAME. */
#define SVN_WC__LOG_RM                  "rm"

/* Append file from SVN_WC__LOG_ATTR_NAME to SVN_WC__LOG_ATTR_DEST. */
#define SVN_WC__LOG_APPEND              "append"

/* Make file SVN_WC__LOG_ATTR_NAME readonly */
#define SVN_WC__LOG_READONLY            "readonly"

/* Make file SVN_WC__LOG_ATTR_NAME readonly if needs-lock property is set
   and there is no lock token for the file in the working copy. */
#define SVN_WC__LOG_MAYBE_READONLY "maybe-readonly"

/* Make file SVN_WC__LOG_ATTR_NAME executable if the
   executable property is set. */
#define SVN_WC__LOG_MAYBE_EXECUTABLE "maybe-executable"

/* Set SVN_WC__LOG_ATTR_NAME to have timestamp SVN_WC__LOG_ATTR_TIMESTAMP. */
#define SVN_WC__LOG_SET_TIMESTAMP       "set-timestamp"

/* Add a new tree conflict to the parent entry's tree-conflict-data. */
#define SVN_WC__LOG_ADD_TREE_CONFLICT   "add-tree-conflict"


/* Handle closure after a commit completes successfully:
 *
 *   If SVN/tmp/text-base/SVN_WC__LOG_ATTR_NAME exists, then
 *      compare SVN/tmp/text-base/SVN_WC__LOG_ATTR_NAME with working file
 *         if they're the same, use working file's timestamp
 *         else use SVN/tmp/text-base/SVN_WC__LOG_ATTR_NAME's timestamp
 *      set SVN_WC__LOG_ATTR_NAME's revision to N
 */
#define SVN_WC__LOG_COMMITTED           "committed"

/* On target SVN_WC__LOG_ATTR_NAME, set wc property
   SVN_WC__LOG_ATTR_PROPNAME to value SVN_WC__LOG_ATTR_PROPVAL.  If
   SVN_WC__LOG_ATTR_PROPVAL is absent, then remove the property. */
#define SVN_WC__LOG_MODIFY_WCPROP        "modify-wcprop"


/* Upgrade the WC format, both .svn/format and the format number in the
   entries file to SVN_WC__LOG_ATTR_FORMAT. */
#define SVN_WC__LOG_UPGRADE_FORMAT "upgrade-format"

/** Log attributes.  See the documentation above for log actions for
    how these are used. **/

#define SVN_WC__LOG_ATTR_NAME           "name"
#define SVN_WC__LOG_ATTR_DEST           "dest"
#define SVN_WC__LOG_ATTR_REVISION       "revision"
#define SVN_WC__LOG_ATTR_TIMESTAMP      "timestamp"
#define SVN_WC__LOG_ATTR_PROPNAME       "propname"
#define SVN_WC__LOG_ATTR_PROPVAL        "propval"
#define SVN_WC__LOG_ATTR_FORMAT         "format"
#define SVN_WC__LOG_ATTR_FORCE          "force"
#define SVN_WC__LOG_ATTR_DATA           "data"

/* This one is for SVN_WC__LOG_MERGE. */
#define SVN_WC__LOG_ATTR_ARG_1          "arg1"
/* This one is for SVN_WC__LOG_MERGE
   and optionally SVN_WC__LOG_CP_AND_(DE)TRANSLATE to indicate a versioned
   path to take its translation properties from */
#define SVN_WC__LOG_ATTR_ARG_2          "arg2"
/* The rest are for SVN_WC__LOG_MERGE.  Extend as necessary. */
#define SVN_WC__LOG_ATTR_ARG_3          "arg3"
#define SVN_WC__LOG_ATTR_ARG_4          "arg4"
#define SVN_WC__LOG_ATTR_ARG_5          "arg5"



/* DEPRECATED, left for compat with older format working copies

   Copy file SVN_WC__LOG_ATTR_NAME to SVN_WC__LOG_ATTR_DEST. */
#define SVN_WC__LOG_CP                  "cp"

/* DEPRECATED, left for compat with older format working copies

   Copy file SVN_WC__LOG_ATTR_NAME to SVN_WC__LOG_ATTR_DEST, but
   contract any keywords and convert to LF eol, according to
   properties of NAME. */
#define SVN_WC__LOG_CP_AND_DETRANSLATE    "cp-and-detranslate"

/* DEPRECATED, left for compat with pre-v8 format working copies

   A log command which runs svn_wc_merge2().
   See its documentation for details.

   Here is a map of entry-attributes to svn_wc_merge arguments:

         SVN_WC__LOG_NAME         : MERGE_TARGET
         SVN_WC__LOG_ATTR_ARG_1   : LEFT
         SVN_WC__LOG_ATTR_ARG_2   : RIGHT
         SVN_WC__LOG_ATTR_ARG_3   : LEFT_LABEL
         SVN_WC__LOG_ATTR_ARG_4   : RIGHT_LABEL
         SVN_WC__LOG_ATTR_ARG_5   : TARGET_LABEL

   Of course, the three paths should be *relative* to the directory in
   which the log is running, as with all other log commands.  (Usually
   they're just basenames within loggy->path.)
 */
#define SVN_WC__LOG_MERGE        "merge"


/*** Userdata for the callbacks. ***/
struct log_runner
{
  apr_pool_t *pool; /* cleared before processing each log element */
  apr_pool_t *result_pool;
  svn_xml_parser_t *parser;
  svn_boolean_t entries_modified;
  svn_boolean_t wcprops_modified;
  svn_boolean_t rerun;
  svn_wc_adm_access_t *adm_access;  /* the dir in which all this happens */
  const char *diff3_cmd;            /* external diff3 cmd, or null if none */
  svn_boolean_t tree_conflicts_added;
  apr_array_header_t *tree_conflicts; /* array of pointers to
                                         svn_wc_conflict_description_t. */
  /* Which top-level log element we're on for this logfile.  Some
     callers care whether a failure happened on the first element or
     on some later element (e.g., 'svn cleanup').

     This is initialized to 0 when the log_runner is created, and
     incremented every time start_handler() is called. */
  int count;
};



/*** Forward declarations ***/

/* log runner forward declaration used in log_do_merge */
static svn_error_t *
run_log_from_memory(svn_wc_adm_access_t *adm_access,
                    const char *buf,
                    apr_size_t buf_len,
                    svn_boolean_t rerun,
                    const char *diff3_cmd,
                    apr_pool_t *pool);





/*** The XML handlers. ***/

/* Used by file_xfer_under_path(). */
enum svn_wc__xfer_action {
  svn_wc__xfer_cp,
  svn_wc__xfer_mv,
  svn_wc__xfer_append,
  svn_wc__xfer_cp_and_translate,
  svn_wc__xfer_cp_and_detranslate
};


/* Perform some sort of copy-related ACTION on NAME and DEST:

      svn_wc__xfer_cp:                 just do a copy of NAME to DEST.
      svn_wc__xfer_mv:                 do a copy, then remove NAME.
      svn_wc__xfer_append:             append contents of NAME to DEST
      svn_wc__xfer_cp_and_translate:   copy NAME to DEST, doing any eol
                                       and keyword expansion according to
                                       the current property vals of VERSIONED
                                       or, if that's NULL, those of DEST.
      svn_wc__xfer_cp_and_detranslate: copy NAME to DEST, converting to LF
                                       and contracting keywords according to
                                       the current property vals of VERSIONED
                                       or, if that's NULL, those of NAME.

*/
static svn_error_t *
file_xfer_under_path(svn_wc_adm_access_t *adm_access,
                     const char *name,
                     const char *dest,
                     const char *versioned,
                     enum svn_wc__xfer_action action,
                     svn_boolean_t rerun,
                     apr_pool_t *pool)
{
  svn_error_t *err;
  const char *full_from_path, *full_dest_path, *full_versioned_path;

  full_from_path = svn_path_join(svn_wc_adm_access_path(adm_access), name,
                                 pool);
  full_dest_path = svn_path_join(svn_wc_adm_access_path(adm_access), dest,
                                 pool);
  if (versioned)
    full_versioned_path = svn_path_join(svn_wc_adm_access_path(adm_access),
                                        versioned, pool);
  else
    full_versioned_path = NULL; /* Silence GCC uninitialised warning */

  switch (action)
    {
    case svn_wc__xfer_append:
      err = svn_io_append_file(full_from_path, full_dest_path, pool);
      if (err)
        {
          if (! rerun || ! APR_STATUS_IS_ENOENT(err->apr_err))
            return err;
          svn_error_clear(err);
        }
      break;

    case svn_wc__xfer_cp:
      return svn_io_copy_file(full_from_path, full_dest_path, FALSE, pool);

    case svn_wc__xfer_cp_and_translate:
      {
        svn_subst_eol_style_t style;
        const char *eol;
        apr_hash_t *keywords;
        svn_boolean_t special;

        if (! full_versioned_path)
          full_versioned_path = full_dest_path;

        err = svn_wc__get_eol_style(&style, &eol, full_versioned_path,
                                    adm_access, pool);
        if (! err)
          err = svn_wc__get_keywords(&keywords, full_versioned_path,
                                     adm_access, NULL, pool);
        if (! err)
          err = svn_wc__get_special(&special, full_versioned_path, adm_access,
                                    pool);

        if (! err)
          err = svn_subst_copy_and_translate3
                (full_from_path, full_dest_path,
                 eol, TRUE,
                 keywords, TRUE,
                 special,
                 pool);

        if (err)
          {
            if (! rerun || ! APR_STATUS_IS_ENOENT(err->apr_err))
              return err;
            svn_error_clear(err);
          }

        SVN_ERR(svn_wc__maybe_set_read_only(NULL, full_dest_path,
                                            adm_access, pool));

        return svn_wc__maybe_set_executable(NULL, full_dest_path,
                                            adm_access, pool);
      }
    case svn_wc__xfer_cp_and_detranslate:
      {
        const char *tmp_file;

        SVN_ERR(svn_wc_translated_file2
                (&tmp_file,
                 full_from_path,
                 versioned ? full_versioned_path : full_from_path, adm_access,
                 SVN_WC_TRANSLATE_TO_NF
                 | SVN_WC_TRANSLATE_FORCE_COPY,
                 pool));
        return svn_io_file_rename(tmp_file, full_dest_path, pool);
      }

    case svn_wc__xfer_mv:
      err = svn_io_file_rename(full_from_path,
                               full_dest_path, pool);

      /* If we got an ENOENT, that's ok;  the move has probably
         already completed in an earlier run of this log.  */
      if (err)
        {
          if (! rerun || ! APR_STATUS_IS_ENOENT(err->apr_err))
            return svn_error_quick_wrap(err, _("Can't move source to dest"));
          svn_error_clear(err);
        }
    }

  return SVN_NO_ERROR;
}


/* If new text was committed, then replace the text base for
 * newly-committed file NAME in directory PATH with the new
 * post-commit text base, which is waiting in the adm tmp area in
 * detranslated form.
 *
 * If eol and/or keyword translation would cause the working file to
 * change, then overwrite the working file with a translated copy of
 * the new text base (but only if the translated copy differs from the
 * current working file -- if they are the same, do nothing, to avoid
 * clobbering timestamps unnecessarily).
 *
 * If the executable property is set, the set working file's
 * executable.
 *
 * If the working file was re-translated or had executability set,
 * then set OVERWROTE_WORKING to TRUE.  If the working file isn't
 * touched at all, then set to FALSE.
 *
 * Use POOL for any temporary allocation.
 */
static svn_error_t *
install_committed_file(svn_boolean_t *overwrote_working,
                       svn_wc_adm_access_t *adm_access,
                       const char *name,
                       svn_boolean_t remove_executable,
                       svn_boolean_t remove_read_only,
                       apr_pool_t *pool)
{
  const char *filepath;
  const char *tmp_text_base;
  svn_node_kind_t kind;
  svn_boolean_t same, did_set;
  const char *tmp_wfile;
  svn_boolean_t special;

  /* start off assuming that the working file isn't touched. */
  *overwrote_working = FALSE;

  filepath = svn_path_join(svn_wc_adm_access_path(adm_access), name, pool);

  /* In the commit, newlines and keywords may have been
   * canonicalized and/or contracted... Or they may not have
   * been.  It's kind of hard to know.  Here's how we find out:
   *
   *    1. Make a translated tmp copy of the committed text base.
   *       Or, if no committed text base exists (the commit must have
   *       been a propchange only), make a translated tmp copy of the
   *       working file.
   *    2. Compare the translated tmpfile to the working file.
   *    3. If different, copy the tmpfile over working file.
   *
   * This means we only rewrite the working file if we absolutely
   * have to, which is good because it avoids changing the file's
   * timestamp unless necessary, so editors aren't tempted to
   * reread the file if they don't really need to.
   */

  /* Is there a tmp_text_base that needs to be installed?  */
  tmp_text_base = svn_wc__text_base_path(filepath, 1, pool);
  SVN_ERR(svn_io_check_path(tmp_text_base, &kind, pool));

  {
    const char *tmp = (kind == svn_node_file) ? tmp_text_base : filepath;

    SVN_ERR(svn_wc_translated_file2(&tmp_wfile,
                                    tmp,
                                    filepath, adm_access,
                                    SVN_WC_TRANSLATE_FROM_NF,
                                    pool));

    /* If the translation is a no-op, the text base and the working copy
     * file contain the same content, because we use the same props here
     * as were used to detranslate from working file to text base.
     *
     * In that case: don't replace the working file, but make sure
     * it has the right executable and read_write attributes set.
     */

    SVN_ERR(svn_wc__get_special(&special, filepath, adm_access, pool));
    if (! special && tmp != tmp_wfile)
      SVN_ERR(svn_io_files_contents_same_p(&same, tmp_wfile,
                                           filepath, pool));
    else
      same = TRUE;
  }

  if (! same)
    {
      SVN_ERR(svn_io_file_rename(tmp_wfile, filepath, pool));
      *overwrote_working = TRUE;
    }

  if (remove_executable)
    {
      /* No need to chmod -x on a new file: new files don't have it. */
      if (same)
        SVN_ERR(svn_io_set_file_executable(filepath,
                                           FALSE, /* chmod -x */
                                           FALSE, pool));
      *overwrote_working = TRUE; /* entry needs wc-file's timestamp  */
    }
  else
    {
      /* Set the working file's execute bit if props dictate. */
      SVN_ERR(svn_wc__maybe_set_executable(&did_set, filepath,
                                           adm_access, pool));
      if (did_set)
        /* okay, so we didn't -overwrite- the working file, but we changed
           its timestamp, which is the point of returning this flag. :-) */
        *overwrote_working = TRUE;
    }

  if (remove_read_only)
    {
      /* No need to make a new file read_write: new files already are. */
      if (same)
        SVN_ERR(svn_io_set_file_read_write(filepath, FALSE, pool));
      *overwrote_working = TRUE; /* entry needs wc-file's timestamp  */
    }
  else
    {
      SVN_ERR(svn_wc__maybe_set_read_only(&did_set, filepath,
                                          adm_access, pool));
      if (did_set)
        /* okay, so we didn't -overwrite- the working file, but we changed
           its timestamp, which is the point of returning this flag. :-) */
        *overwrote_working = TRUE;
    }

  /* Install the new text base if one is waiting. */
  if (kind == svn_node_file)  /* tmp_text_base exists */
    SVN_ERR(svn_wc__sync_text_base(filepath, pool));

  return SVN_NO_ERROR;
}


/* Sometimes, documentation would only confuse matters. */
static apr_status_t
pick_error_code(struct log_runner *loggy)
{
  if (loggy->count <= 1)
    return SVN_ERR_WC_BAD_ADM_LOG_START;
  else
    return SVN_ERR_WC_BAD_ADM_LOG;
}

/* Helper macro for erroring out while running a logfile.

   This is implemented as a macro so that the error created has a useful
   line number associated with it. */
#define SIGNAL_ERROR(loggy, err)                                   \
  svn_xml_signal_bailout                                           \
    (svn_error_createf(pick_error_code(loggy), err,                \
                       _("In directory '%s'"),                     \
                       svn_path_local_style(svn_wc_adm_access_path \
                                            (loggy->adm_access),   \
                                            loggy->pool)),         \
     loggy->parser)



/*** Dispatch on the xml opening tag. ***/

static svn_error_t *
log_do_merge(struct log_runner *loggy,
             const char *name,
             const char **atts)
{
  const char *left, *right;
  const char *left_label, *right_label, *target_label;
  enum svn_wc_merge_outcome_t merge_outcome;
  svn_stringbuf_t *log_accum = svn_stringbuf_create("", loggy->pool);
  svn_error_t *err;

  /* NAME is the basename of our merge_target.  Pull out LEFT and RIGHT. */
  left = svn_xml_get_attr_value(SVN_WC__LOG_ATTR_ARG_1, atts);
  if (! left)
    return svn_error_createf(pick_error_code(loggy), NULL,
                             _("Missing 'left' attribute in '%s'"),
                             svn_path_local_style
                             (svn_wc_adm_access_path(loggy->adm_access),
                              loggy->pool));
  right = svn_xml_get_attr_value(SVN_WC__LOG_ATTR_ARG_2, atts);
  if (! right)
    return svn_error_createf(pick_error_code(loggy), NULL,
                             _("Missing 'right' attribute in '%s'"),
                             svn_path_local_style
                             (svn_wc_adm_access_path(loggy->adm_access),
                              loggy->pool));

  /* Grab all three labels too.  If non-existent, we'll end up passing
     NULLs to svn_wc_merge, which is fine -- it will use default
     labels. */
  left_label = svn_xml_get_attr_value(SVN_WC__LOG_ATTR_ARG_3, atts);
  right_label = svn_xml_get_attr_value(SVN_WC__LOG_ATTR_ARG_4, atts);
  target_label = svn_xml_get_attr_value(SVN_WC__LOG_ATTR_ARG_5, atts);

  /* Convert the 3 basenames into full paths. */
  left = svn_path_join(svn_wc_adm_access_path(loggy->adm_access), left,
                       loggy->pool);
  right = svn_path_join(svn_wc_adm_access_path(loggy->adm_access), right,
                        loggy->pool);
  name = svn_path_join(svn_wc_adm_access_path(loggy->adm_access), name,
                       loggy->pool);

  /* Now do the merge with our full paths. */
  /* ### TODO: Fill in the left_version and right_version args. */
  err = svn_wc__merge_internal(&log_accum, &merge_outcome,
                               left, NULL, right, NULL, name, NULL,
                               loggy->adm_access, left_label, right_label,
                               target_label, FALSE, loggy->diff3_cmd, NULL,
                               NULL, NULL, NULL, loggy->pool);
  if (err && loggy->rerun && APR_STATUS_IS_ENOENT(err->apr_err))
    {
      svn_error_clear(err);
      return SVN_NO_ERROR;
    }
  else
    if (err)
      return err;

  err = run_log_from_memory(loggy->adm_access,
                            log_accum->data, log_accum->len,
                            loggy->rerun, loggy->diff3_cmd, loggy->pool);
  if (err && loggy->rerun && APR_STATUS_IS_ENOENT(err->apr_err))
    {
      svn_error_clear(err);
      return SVN_NO_ERROR;
    }
  else
    return err;
}


static svn_error_t *
log_do_file_xfer(struct log_runner *loggy,
                 const char *name,
                 enum svn_wc__xfer_action action,
                 const char **atts)
{
  svn_error_t *err;
  const char *dest = NULL;
  const char *versioned;

  /* We have the name (src), and the destination is absolutely required. */
  dest = svn_xml_get_attr_value(SVN_WC__LOG_ATTR_DEST, atts);
  versioned = svn_xml_get_attr_value(SVN_WC__LOG_ATTR_ARG_2, atts);

  if (! dest)
    return svn_error_createf(pick_error_code(loggy), NULL,
                             _("Missing 'dest' attribute in '%s'"),
                             svn_path_local_style
                             (svn_wc_adm_access_path(loggy->adm_access),
                              loggy->pool));

  err = file_xfer_under_path(loggy->adm_access, name, dest, versioned,
                             action, loggy->rerun, loggy->pool);
  if (err)
    SIGNAL_ERROR(loggy, err);

  return SVN_NO_ERROR;
}

/* Make file NAME in log's CWD readonly */
static svn_error_t *
log_do_file_readonly(struct log_runner *loggy,
                     const char *name)
{
  svn_error_t *err;
  const char *full_path
    = svn_path_join(svn_wc_adm_access_path(loggy->adm_access), name,
                    loggy->pool);

  err = svn_io_set_file_read_only(full_path, FALSE, loggy->pool);
  if (err && loggy->rerun && APR_STATUS_IS_ENOENT(err->apr_err))
    {
      svn_error_clear(err);
      return SVN_NO_ERROR;
    }
  else
    return err;
}

/* Maybe make file NAME in log's CWD executable */
static svn_error_t *
log_do_file_maybe_executable(struct log_runner *loggy,
                             const char *name)
{
  const char *full_path
    = svn_path_join(svn_wc_adm_access_path(loggy->adm_access), name,
                    loggy->pool);

  return svn_wc__maybe_set_executable(NULL, full_path, loggy->adm_access,
                                     loggy->pool);
}

/* Maybe make file NAME in log's CWD readonly */
static svn_error_t *
log_do_file_maybe_readonly(struct log_runner *loggy,
                           const char *name)
{
  const char *full_path
    = svn_path_join(svn_wc_adm_access_path(loggy->adm_access), name,
                    loggy->pool);

  return svn_wc__maybe_set_read_only(NULL, full_path, loggy->adm_access,
                                     loggy->pool);
}

/* Set file NAME in log's CWD to timestamp value in ATTS. */
static svn_error_t *
log_do_file_timestamp(struct log_runner *loggy,
                      const char *name,
                      const char **atts)
{
  apr_time_t timestamp;
  svn_node_kind_t kind;
  const char *full_path
    = svn_path_join(svn_wc_adm_access_path(loggy->adm_access), name,
                    loggy->pool);

  const char *timestamp_string
    = svn_xml_get_attr_value(SVN_WC__LOG_ATTR_TIMESTAMP, atts);
  svn_boolean_t is_special;

  if (! timestamp_string)
    return svn_error_createf(pick_error_code(loggy), NULL,
                             _("Missing 'timestamp' attribute in '%s'"),
                             svn_path_local_style
                             (svn_wc_adm_access_path(loggy->adm_access),
                              loggy->pool));

  /* Do not set the timestamp on special files. */
  SVN_ERR(svn_io_check_special_path(full_path, &kind, &is_special,
                                    loggy->pool));

  if (! is_special)
    {
      SVN_ERR(svn_time_from_cstring(&timestamp, timestamp_string,
                                    loggy->pool));

      SVN_ERR(svn_io_set_file_affected_time(timestamp, full_path,
                                            loggy->pool));
    }

  return SVN_NO_ERROR;
}


/* Remove file NAME in log's CWD. */
static svn_error_t *
log_do_rm(struct log_runner *loggy, const char *name)
{
  const char *full_path
    = svn_path_join(svn_wc_adm_access_path(loggy->adm_access),
                    name, loggy->pool);

  svn_error_t *err =
    svn_io_remove_file(full_path, loggy->pool);

  if (err && APR_STATUS_IS_ENOENT(err->apr_err))
    {
      svn_error_clear(err);
      return SVN_NO_ERROR;
    }
  else
    return err;
}




static svn_error_t *
log_do_modify_entry(struct log_runner *loggy,
                    const char *name,
                    const char **atts)
{
  svn_error_t *err;
  apr_hash_t *ah = svn_xml_make_att_hash(atts, loggy->pool);
  const char *tfile;
  svn_wc_entry_t *entry;
  apr_uint64_t modify_flags;
  const char *valuestr;

  if (loggy->rerun)
    {
      /* When committing a delete the entry might get removed, in
         which case we don't want to reincarnate it.  */
      const svn_wc_entry_t *existing;
      const char *path
        = svn_path_join(svn_wc_adm_access_path(loggy->adm_access), name,
                        loggy->pool);
      SVN_ERR(svn_wc_entry(&existing, path, loggy->adm_access, TRUE,
                           loggy->pool));
      if (! existing)
        return SVN_NO_ERROR;
    }

  /* Convert the attributes into an entry structure. */
  SVN_ERR(svn_wc__atts_to_entry(&entry, &modify_flags, ah, loggy->pool));

  /* Make TFILE the path of the thing being modified.  */
  tfile = svn_path_join(svn_wc_adm_access_path(loggy->adm_access),
                        strcmp(name, SVN_WC_ENTRY_THIS_DIR) ? name : "",
                        loggy->pool);

  /* svn_wc__atts_to_entry will no-op if the TEXT_TIME timestamp is
     SVN_WC__TIMESTAMP_WC, so look for that case and fill in the proper
     value. */
  valuestr = apr_hash_get(ah, SVN_WC__ENTRY_ATTR_TEXT_TIME,
                          APR_HASH_KEY_STRING);
  if ((modify_flags & SVN_WC__ENTRY_MODIFY_TEXT_TIME)
      && (! strcmp(valuestr, SVN_WC__TIMESTAMP_WC)))
    {
      apr_time_t text_time;

      err = svn_io_file_affected_time(&text_time, tfile, loggy->pool);
      if (err)
        return svn_error_createf
          (pick_error_code(loggy), err,
           _("Error getting 'affected time' on '%s'"),
           svn_path_local_style(tfile, loggy->pool));

      entry->text_time = text_time;
    }

  valuestr = apr_hash_get(ah, SVN_WC__ENTRY_ATTR_WORKING_SIZE,
                          APR_HASH_KEY_STRING);
  if ((modify_flags & SVN_WC__ENTRY_MODIFY_WORKING_SIZE)
      && (! strcmp(valuestr, SVN_WC__WORKING_SIZE_WC)))
    {
      apr_finfo_t finfo;
      const svn_wc_entry_t *tfile_entry;

      err = svn_wc_entry(&tfile_entry, tfile, loggy->adm_access,
                         FALSE, loggy->pool);

      if (err)
        SIGNAL_ERROR(loggy, err);

      if (! tfile_entry)
        return SVN_NO_ERROR;

      err = svn_io_stat(&finfo, tfile, APR_FINFO_MIN | APR_FINFO_LINK,
                        loggy->pool);
      if (err && APR_STATUS_IS_ENOENT(err->apr_err))
        {
          svn_error_clear(err);
          finfo.size = 0;
        }
      else if (err)
        return svn_error_createf
          (pick_error_code(loggy), NULL,
            _("Error getting file size on '%s'"),
            svn_path_local_style(tfile, loggy->pool));

      entry->working_size = finfo.size;
    }


  /* Handle force flag. */
  valuestr = apr_hash_get(ah, SVN_WC__LOG_ATTR_FORCE,
                          APR_HASH_KEY_STRING);
  if (valuestr && strcmp(valuestr, "true") == 0)
    modify_flags |= SVN_WC__ENTRY_MODIFY_FORCE;

  /* Now write the new entry out */
  err = svn_wc__entry_modify(loggy->adm_access, name,
                             entry, modify_flags, FALSE, loggy->pool);
  if (err)
    return svn_error_createf(pick_error_code(loggy), err,
                             _("Error modifying entry for '%s'"), name);
  loggy->entries_modified = TRUE;

  return SVN_NO_ERROR;
}

static svn_error_t *
log_do_delete_lock(struct log_runner *loggy,
                   const char *name)
{
  svn_error_t *err;
  svn_wc_entry_t entry;

  entry.lock_token = entry.lock_comment = entry.lock_owner = NULL;
  entry.lock_creation_date = 0;

  /* Now write the new entry out */
  err = svn_wc__entry_modify(loggy->adm_access, name,
                             &entry,
                             SVN_WC__ENTRY_MODIFY_LOCK_TOKEN
                             | SVN_WC__ENTRY_MODIFY_LOCK_OWNER
                             | SVN_WC__ENTRY_MODIFY_LOCK_COMMENT
                             | SVN_WC__ENTRY_MODIFY_LOCK_CREATION_DATE,
                             FALSE, loggy->pool);
  if (err)
    return svn_error_createf(pick_error_code(loggy), err,
                             _("Error removing lock from entry for '%s'"),
                             name);
  loggy->entries_modified = TRUE;

  return SVN_NO_ERROR;
}

static svn_error_t *
log_do_delete_changelist(struct log_runner *loggy,
                         const char *name)
{
  svn_error_t *err;
  svn_wc_entry_t entry;

  entry.changelist = NULL;

  /* Now write the new entry out */
  err = svn_wc__entry_modify(loggy->adm_access, name,
                             &entry,
                             SVN_WC__ENTRY_MODIFY_CHANGELIST,
                             FALSE, loggy->pool);
  if (err)
    return svn_error_createf(pick_error_code(loggy), err,
                             _("Error removing changelist from entry '%s'"),
                             name);
  loggy->entries_modified = TRUE;

  return SVN_NO_ERROR;
}

/* Ben sez:  this log command is (at the moment) only executed by the
   update editor.  It attempts to forcefully remove working data. */
/* Delete a node from version control, and from disk if unmodified.
 * NAME is the name of the file or directory to be deleted, which is a child
 * of the directory represented by LOGGY->adm_access. If it is unversioned,
 * do nothing and return no error. Otherwise, delete its WC entry and, if
 * the working version is unmodified, delete it from disk. */
static svn_error_t *
log_do_delete_entry(struct log_runner *loggy, const char *name)
{
  svn_wc_adm_access_t *adm_access;
  const svn_wc_entry_t *entry;
  svn_error_t *err = SVN_NO_ERROR;
  const char *full_path
    = svn_path_join(svn_wc_adm_access_path(loggy->adm_access), name,
                    loggy->pool);

  /* Figure out if 'name' is a dir or a file */
  SVN_ERR(svn_wc_adm_probe_retrieve(&adm_access, loggy->adm_access, full_path,
                                    loggy->pool));
  SVN_ERR(svn_wc_entry(&entry, full_path, adm_access, FALSE, loggy->pool));

  if (! entry)
    /* Hmm....this entry is already absent from the revision control
       system.  Chances are good that this item was removed via a
       commit from this working copy.  */
    return SVN_NO_ERROR;

  /* Remove the object from revision control -- whether it's a
     single file or recursive directory removal.  Attempt
     to destroy all working files & dirs too.

     ### We pass NULL, NULL for cancel_func and cancel_baton below.
     ### If they were available, it would be nice to use them. */
  if (entry->kind == svn_node_dir)
    {
      svn_wc_adm_access_t *ignored;

      /* If we get the right kind of error, it means the directory is
         already missing, so all we need to do is delete its entry in
         the parent directory. */
      err = svn_wc_adm_retrieve(&ignored, adm_access, full_path, loggy->pool);
      if (err)
        {
          if (err->apr_err == SVN_ERR_WC_NOT_LOCKED)
            {
              apr_hash_t *entries;

              svn_error_clear(err);
              err = SVN_NO_ERROR;

              if (entry->schedule != svn_wc_schedule_add)
                {
                  SVN_ERR(svn_wc_entries_read(&entries, loggy->adm_access,
                                              TRUE, loggy->pool));
                  SVN_ERR(svn_wc__entry_remove(
                            entries, svn_wc_adm_access_path(loggy->adm_access),
                            name, loggy->pool));
                  SVN_ERR(svn_wc__entries_write(entries, loggy->adm_access,
                                                loggy->pool));
                }
            }
          else
            {
              return err;
            }
        }
      else
        {
          /* Deleting full_path requires that any children it has are
             also locked (issue #3039). */
          SVN_ERR(svn_wc__adm_extend_lock_to_tree(adm_access, loggy->pool));
          err = svn_wc_remove_from_revision_control(adm_access,
                                                    SVN_WC_ENTRY_THIS_DIR,
                                                    TRUE, /* destroy */
                                                    FALSE, /* instant_error */
                                                    NULL, NULL,
                                                    loggy->pool);
        }
    }
  else if (entry->kind == svn_node_file)
    {
      err = svn_wc_remove_from_revision_control(loggy->adm_access, name,
                                                TRUE, /* destroy */
                                                FALSE, /* instant_error */
                                                NULL, NULL,
                                                loggy->pool);
    }

  if (err && err->apr_err == SVN_ERR_WC_LEFT_LOCAL_MOD)
    {
      svn_error_clear(err);
      return SVN_NO_ERROR;
    }
  else
    {
      return err;
    }
}

static svn_error_t *
remove_deleted_entry(void *baton, const void *key,
                     apr_ssize_t klen, void *val, apr_pool_t *pool)
{
  struct log_runner *loggy = baton;
  const char *base_name;
  const char *pdir;
  const svn_wc_entry_t *cur_entry = val;
  svn_wc_adm_access_t *entry_access;

  /* Skip each entry that isn't scheduled for deletion. This gracefully
     includes excluded item. */
  if (cur_entry->schedule != svn_wc_schedule_delete)
    return SVN_NO_ERROR;

  /* Determine what arguments to hand to our removal function,
     and let BASE_NAME double as an "ok" flag to run that function. */
  base_name = NULL;
  if (cur_entry->kind == svn_node_file)
    {
      pdir = svn_wc_adm_access_path(loggy->adm_access);
      base_name = apr_pstrdup(pool, key);
      entry_access = loggy->adm_access;
    }
  else if (cur_entry->kind == svn_node_dir)
    {
      pdir = svn_path_join(svn_wc_adm_access_path(loggy->adm_access),
                           key, pool);
      base_name = SVN_WC_ENTRY_THIS_DIR;
      SVN_ERR(svn_wc_adm_retrieve(&entry_access, loggy->adm_access,
                                  pdir, pool));
    }

  /* ### We pass NULL, NULL for cancel_func and cancel_baton below.
     ### If they were available, it would be nice to use them. */
  if (base_name)
    SVN_ERR(svn_wc_remove_from_revision_control
            (entry_access, base_name, FALSE, FALSE,
             NULL, NULL, pool));

  return SVN_NO_ERROR;
}

/* Note:  assuming that svn_wc__log_commit() is what created all of
   the <committed...> commands, the `name' attribute will either be a
   file or SVN_WC_ENTRY_THIS_DIR. */
static svn_error_t *
log_do_committed(struct log_runner *loggy,
                 const char *name,
                 const char **atts)
{
  svn_error_t *err;
  apr_pool_t *pool = loggy->pool;
  int is_this_dir = (strcmp(name, SVN_WC_ENTRY_THIS_DIR) == 0);
  const char *rev = svn_xml_get_attr_value(SVN_WC__LOG_ATTR_REVISION, atts);
  svn_boolean_t wc_root, remove_executable = FALSE;
  svn_boolean_t set_read_write = FALSE;
  const char *full_path;
  const char *pdir, *base_name;
  apr_hash_t *entries;
  const svn_wc_entry_t *orig_entry;
  svn_wc_entry_t *entry;
  svn_wc_adm_access_t *adm_access;
  svn_boolean_t prop_mods;
  apr_uint64_t modify_flags = 0;

  /* Determine the actual full path of the affected item. */
  if (! is_this_dir)
    full_path = svn_path_join(svn_wc_adm_access_path(loggy->adm_access),
                              name, pool);
  else
    full_path = apr_pstrdup(pool, svn_wc_adm_access_path(loggy->adm_access));

  /*** Perform sanity checking operations ***/

  /* If no new post-commit revision was given us, bail with an error. */
  if (! rev)
    return svn_error_createf(pick_error_code(loggy), NULL,
                             _("Missing 'revision' attribute for '%s'"),
                             name);

  /* Read the entry for the affected item.  If we can't find the
     entry, or if the entry states that our item is not either "this
     dir" or a file kind, perhaps this isn't really the entry our log
     creator was expecting.  */
  SVN_ERR(svn_wc_adm_probe_retrieve(&adm_access, loggy->adm_access, full_path,
                                    pool));
  SVN_ERR(svn_wc_entry(&orig_entry, full_path, adm_access, TRUE, pool));

  /* Cannot rerun a commit of a delete since the entry gets changed
     too much; if it's got as far as being in state deleted=true, or
     if it has been removed, then the all the processing has been
     done. */
  if (loggy->rerun && (! orig_entry
                       || (orig_entry->schedule == svn_wc_schedule_normal
                           && orig_entry->deleted)))
    return SVN_NO_ERROR;

  if ((! orig_entry)
      || ((! is_this_dir) && (orig_entry->kind != svn_node_file)))
    return svn_error_createf
      (pick_error_code(loggy), NULL,
       _("Log command for directory '%s' is mislocated"), name);

  entry = svn_wc_entry_dup(orig_entry, pool);

  /*** Handle the committed deletion case ***/

  /* If the committed item was scheduled for deletion, it needs to
     now be removed from revision control.  Once that is accomplished,
     we are finished handling this item.  */
  if (entry->schedule == svn_wc_schedule_delete)
    {
      svn_revnum_t new_rev = SVN_STR_TO_REV(rev);

      /* If we are suppose to delete "this dir", drop a 'killme' file
         into my own administrative dir as a signal for svn_wc__run_log()
         to blow away the administrative area after it is finished
         processing this logfile.  */
      if (is_this_dir)
        {
          /* Bump the revision number of this_dir anyway, so that it
             might be higher than its parent's revnum.  If it's
             higher, then the process that sees KILLME and destroys
             the directory can also place a 'deleted' dir entry in the
             parent. */
          svn_wc_entry_t tmpentry;
          tmpentry.revision = new_rev;
          tmpentry.kind = svn_node_dir;

          SVN_ERR(svn_wc__entry_modify
                  (loggy->adm_access, NULL, &tmpentry,
                   SVN_WC__ENTRY_MODIFY_REVISION | SVN_WC__ENTRY_MODIFY_KIND,
                   FALSE, pool));
          loggy->entries_modified = TRUE;

          /* Drop the 'killme' file. */
          err = svn_wc__make_killme(loggy->adm_access, entry->keep_local,
                                    pool);

          if (err)
            {
              if (loggy->rerun && APR_STATUS_IS_EEXIST(err->apr_err))
                svn_error_clear(err);
              else
                return err;
            }

          return SVN_NO_ERROR;
        }

      /* Else, we're deleting a file, and we can safely remove files
         from revision control without screwing something else up.

         ### We pass NULL, NULL for cancel_func and cancel_baton below.
         ### If they were available, it would be nice to use them. */
      else
        {
          const svn_wc_entry_t *parentry;
          svn_wc_entry_t tmp_entry;

          SVN_ERR(svn_wc_remove_from_revision_control(loggy->adm_access,
                                                      name, FALSE, FALSE,
                                                      NULL, NULL,
                                                      pool));

          /* If the parent entry's working rev 'lags' behind new_rev... */
          SVN_ERR(svn_wc_entry(&parentry,
                               svn_wc_adm_access_path(loggy->adm_access),
                               loggy->adm_access,
                               FALSE, pool));
          if (new_rev > parentry->revision)
            {
              /* ...then the parent's revision is now officially a
                 lie;  therefore, it must remember the file as being
                 'deleted' for a while.  Create a new, uninteresting
                 ghost entry:  */
              tmp_entry.kind = svn_node_file;
              tmp_entry.deleted = TRUE;
              tmp_entry.revision = new_rev;
              SVN_ERR(svn_wc__entry_modify
                      (loggy->adm_access, name, &tmp_entry,
                       SVN_WC__ENTRY_MODIFY_REVISION
                       | SVN_WC__ENTRY_MODIFY_KIND
                       | SVN_WC__ENTRY_MODIFY_DELETED,
                       FALSE, pool));
              loggy->entries_modified = TRUE;
            }

          return SVN_NO_ERROR;
        }
    }


  /*** Mark the committed item committed-to-date ***/


  /* If "this dir" has been replaced (delete + add), all its
     immmediate children *must* be either scheduled for deletion (they
     were children of "this dir" during the "delete" phase of its
     replacement), added (they are new children of the replaced dir),
     or replaced (they are new children of the replace dir that have
     the same names as children that were present during the "delete"
     phase of the replacement).

     Children which are added or replaced will have been reported as
     individual commit targets, and thus will be re-visited by
     log_do_committed().  Children which were marked for deletion,
     however, need to be outright removed from revision control.  */
  if ((entry->schedule == svn_wc_schedule_replace) && is_this_dir)
    {
      /* Loop over all children entries, look for items scheduled for
         deletion. */
      SVN_ERR(svn_wc_entries_read(&entries, loggy->adm_access, TRUE, pool));
      SVN_ERR(svn_iter_apr_hash(NULL, entries,
                                remove_deleted_entry, loggy, pool));
    }

  SVN_ERR(svn_wc_props_modified_p(&prop_mods, full_path, loggy->adm_access,
                                  pool));
  if (prop_mods)
    {
      if (entry->kind == svn_node_file)
        {
          /* Examine propchanges here before installing the new
             propbase.  If the executable prop was -deleted-, then
             tell install_committed_file() so.

             The same applies to the needs-lock property. */
          int i;
          apr_array_header_t *propchanges;


          SVN_ERR(svn_wc_get_prop_diffs(&propchanges, NULL,
                                        full_path, loggy->adm_access, pool));
          for (i = 0; i < propchanges->nelts; i++)
            {
              svn_prop_t *propchange
                = &APR_ARRAY_IDX(propchanges, i, svn_prop_t);

              if ((! strcmp(propchange->name, SVN_PROP_EXECUTABLE))
                  && (propchange->value == NULL))
                remove_executable = TRUE;
              else if ((! strcmp(propchange->name, SVN_PROP_NEEDS_LOCK))
                       && (propchange->value == NULL))
                set_read_write = TRUE;
            }
        }

      SVN_ERR(svn_wc__working_props_committed(full_path, loggy->adm_access,
                                              FALSE, pool));
  }

  if (entry->kind == svn_node_file)
    {
      svn_boolean_t overwrote_working;
      apr_finfo_t finfo;

      /* Install the new file, which may involve expanding keywords.
         A copy of this file should have been dropped into our `tmp/text-base'
         directory during the commit process.  Part of this process
         involves setting the textual timestamp for this entry.  We'd like
         to just use the timestamp of the working file, but it is possible
         that at some point during the commit, the real working file might
         have changed again.  If that has happened, we'll use the
         timestamp of the copy of this file in `tmp/text-base' (which
         by then will have moved to `text-base'. */

      if ((err = install_committed_file
           (&overwrote_working, loggy->adm_access, name,
            remove_executable, set_read_write, pool)))
        return svn_error_createf
          (pick_error_code(loggy), err,
           _("Error replacing text-base of '%s'"), name);

      if ((err = svn_io_stat(&finfo, full_path,
                             APR_FINFO_MIN | APR_FINFO_LINK, pool)))
        return svn_error_createf(pick_error_code(loggy), err,
                                 _("Error getting 'affected time' of '%s'"),
                                 svn_path_local_style(full_path, pool));

      /* We will compute and modify the size and timestamp */
      modify_flags |= SVN_WC__ENTRY_MODIFY_WORKING_SIZE
                      | SVN_WC__ENTRY_MODIFY_TEXT_TIME;

      entry->working_size = finfo.size;

      if (overwrote_working)
        entry->text_time = finfo.mtime;
      else
        {
          /* The working copy file hasn't been overwritten, meaning
             we need to decide which timestamp to use. */

          const char *basef;
          apr_finfo_t basef_finfo;

          /* If the working file was overwritten (due to re-translation)
             or touched (due to +x / -x), then use *that* textual
             timestamp instead. */
          basef = svn_wc__text_base_path(full_path, 0, pool);
          err = svn_io_stat(&basef_finfo, basef, APR_FINFO_MIN | APR_FINFO_LINK,
                            pool);
          if (err)
            return svn_error_createf
              (pick_error_code(loggy), err,
               _("Error getting 'affected time' for '%s'"),
               svn_path_local_style(basef, pool));
          else
            {
              svn_boolean_t modified;

              /* Verify that the working file is the same as the base file
                 by comparing file sizes, then timestamps and the contents
                 after that. */

              /*###FIXME: if the file needs translation, don't compare
                file-sizes, just compare timestamps and do the rest of the
                hokey pokey. */
              modified = finfo.size != basef_finfo.size;
              if (finfo.mtime != basef_finfo.mtime && ! modified)
                {
                  err = svn_wc__versioned_file_modcheck(&modified, full_path,
                                                        loggy->adm_access,
                                                        basef, FALSE, pool);
                  if (err)
                    return svn_error_createf
                      (pick_error_code(loggy), err,
                       _("Error comparing '%s' and '%s'"),
                       svn_path_local_style(full_path, pool),
                       svn_path_local_style(basef, pool));
                }
              /* If they are the same, use the working file's timestamp,
                 else use the base file's timestamp. */
              entry->text_time = modified ? basef_finfo.mtime : finfo.mtime;
            }
        }
    }

  /* Files have been moved, and timestamps have been found.  It is now
     time for The Big Entry Modification. Here we set fields in the entry
     to values which we know must be so because it has just been committed. */
  entry->revision = SVN_STR_TO_REV(rev);
  entry->kind = is_this_dir ? svn_node_dir : svn_node_file;
  entry->schedule = svn_wc_schedule_normal;
  entry->copied = FALSE;
  entry->deleted = FALSE;
  entry->conflict_old = NULL;
  entry->conflict_new = NULL;
  entry->conflict_wrk = NULL;
  entry->prejfile = NULL;
  entry->copyfrom_url = NULL;
  entry->copyfrom_rev = SVN_INVALID_REVNUM;

  /* We don't reset tree_conflict_data, because it's about conflicts on
     children, not on this node, and it could conceivably be valid to commit
     this node non-recursively while children are still in conflict. */
  if ((err = svn_wc__entry_modify(loggy->adm_access, name, entry,
                                  (modify_flags
                                   | SVN_WC__ENTRY_MODIFY_REVISION
                                   | SVN_WC__ENTRY_MODIFY_KIND
                                   | SVN_WC__ENTRY_MODIFY_SCHEDULE
                                   | SVN_WC__ENTRY_MODIFY_COPIED
                                   | SVN_WC__ENTRY_MODIFY_DELETED
                                   | SVN_WC__ENTRY_MODIFY_CONFLICT_OLD
                                   | SVN_WC__ENTRY_MODIFY_CONFLICT_NEW
                                   | SVN_WC__ENTRY_MODIFY_CONFLICT_WRK
                                   | SVN_WC__ENTRY_MODIFY_PREJFILE
                                   | SVN_WC__ENTRY_MODIFY_COPYFROM_URL
                                   | SVN_WC__ENTRY_MODIFY_COPYFROM_REV
                                   | SVN_WC__ENTRY_MODIFY_FORCE),
                                  FALSE, pool)))
    return svn_error_createf
      (pick_error_code(loggy), err,
       _("Error modifying entry of '%s'"), name);
  loggy->entries_modified = TRUE;

  /* If we aren't looking at "this dir" (meaning we are looking at a
     file), we are finished.  From here on out, it's all about a
     directory's entry in its parent.  */
  if (! is_this_dir)
    return SVN_NO_ERROR;

  /* For directories, we also have to reset the state in the parent's
     entry for this directory, unless the current directory is a `WC
     root' (meaning, our parent directory on disk is not our parent in
     Version Control Land), in which case we're all finished here. */
  SVN_ERR(svn_wc_is_wc_root(&wc_root,
                            svn_wc_adm_access_path(loggy->adm_access),
                            loggy->adm_access,
                            pool));
  if (wc_root)
    return SVN_NO_ERROR;

  /* Make sure our entry exists in the parent. */
  {
    svn_wc_adm_access_t *paccess;
    svn_boolean_t unassociated = FALSE;

    svn_path_split(svn_wc_adm_access_path(loggy->adm_access), &pdir,
                   &base_name, pool);

    err = svn_wc_adm_retrieve(&paccess, loggy->adm_access, pdir, pool);
    if (err && (err->apr_err == SVN_ERR_WC_NOT_LOCKED))
      {
        svn_error_clear(err);
        SVN_ERR(svn_wc_adm_open3(&paccess, NULL, pdir, TRUE, 0,
                                 NULL, NULL, pool));
        unassociated = TRUE;
      }
    else if (err)
      return err;

    SVN_ERR(svn_wc_entries_read(&entries, paccess, FALSE, pool));
    if (apr_hash_get(entries, base_name, APR_HASH_KEY_STRING))
      {
        if ((err = svn_wc__entry_modify(paccess, base_name, entry,
                                        (SVN_WC__ENTRY_MODIFY_SCHEDULE
                                         | SVN_WC__ENTRY_MODIFY_COPIED
                                         | SVN_WC__ENTRY_MODIFY_DELETED
                                         | SVN_WC__ENTRY_MODIFY_FORCE),
                                        TRUE, pool)))
          return svn_error_createf(pick_error_code(loggy), err,
                                   _("Error modifying entry of '%s'"), name);
      }

    if (unassociated)
      SVN_ERR(svn_wc_adm_close2(paccess, pool));
  }

  return SVN_NO_ERROR;
}


/* See documentation for SVN_WC__LOG_MODIFY_WCPROP. */
static svn_error_t *
log_do_modify_wcprop(struct log_runner *loggy,
                     const char *name,
                     const char **atts)
{
  svn_string_t value;
  const char *propname, *propval, *path;

  if (strcmp(name, SVN_WC_ENTRY_THIS_DIR) == 0)
    path = svn_wc_adm_access_path(loggy->adm_access);
  else
    path = svn_path_join(svn_wc_adm_access_path(loggy->adm_access),
                         name, loggy->pool);

  propname = svn_xml_get_attr_value(SVN_WC__LOG_ATTR_PROPNAME, atts);
  propval = svn_xml_get_attr_value(SVN_WC__LOG_ATTR_PROPVAL, atts);

  if (propval)
    {
      value.data = propval;
      value.len = strlen(propval);
    }

  SVN_ERR(svn_wc__wcprop_set(propname, propval ? &value : NULL,
                             path, loggy->adm_access, FALSE, loggy->pool));

  loggy->wcprops_modified = TRUE;

  return SVN_NO_ERROR;
}

static svn_error_t *
log_do_upgrade_format(struct log_runner *loggy,
                      const char **atts)
{
  const char *fmtstr = svn_xml_get_attr_value(SVN_WC__LOG_ATTR_FORMAT, atts);
  int fmt;
  const char *path
    = svn_wc__adm_child(svn_wc_adm_access_path(loggy->adm_access),
                        SVN_WC__ADM_FORMAT, loggy->pool);

  if (! fmtstr || (fmt = atoi(fmtstr)) == 0)
    return svn_error_create(pick_error_code(loggy), NULL,
                            _("Invalid 'format' attribute"));

  /* Remove the .svn/format file, if it exists. */
  SVN_ERR(svn_io_remove_file(path, loggy->pool));

  /* The nice thing is that, just by setting this flag, the entries file will
     be rewritten in the desired format. */
  loggy->entries_modified = TRUE;
  /* Reading the entries file will support old formats, even if this number
     is updated. */
  svn_wc__adm_set_wc_format(loggy->adm_access, fmt);

  return SVN_NO_ERROR;
}


static svn_error_t *
log_do_add_tree_conflict(struct log_runner *loggy,
                         const char **atts)
{
  apr_array_header_t *new_conflicts;
  const svn_wc_conflict_description_t *new_conflict;
  const char *dir_path = svn_wc_adm_access_path(loggy->adm_access);

  /* Convert the text data to a conflict. */
  SVN_ERR(svn_wc__read_tree_conflicts(&new_conflicts,
                            svn_xml_get_attr_value(SVN_WC__LOG_ATTR_DATA, atts),
                                      dir_path, loggy->pool));
  new_conflict = APR_ARRAY_IDX(new_conflicts, 0,
                               svn_wc_conflict_description_t *);

  /* Ignore any attempt to re-add an existing tree conflict, as loggy
     operations are idempotent. */
  if (! svn_wc__tree_conflict_exists(loggy->tree_conflicts,
                                     svn_path_basename(new_conflict->path,
                                                       loggy->pool),
                                     loggy->pool))
    {
      /* Copy the new conflict to the result pool.  Add its pointer to
         the array of existing conflicts. */
      APR_ARRAY_PUSH(loggy->tree_conflicts,
                     const svn_wc_conflict_description_t *) =
                        svn_wc__conflict_description_dup(new_conflict,
                                                         loggy->result_pool);

      loggy->tree_conflicts_added = TRUE;
    }

  return SVN_NO_ERROR;
}

static void
start_handler(void *userData, const char *eltname, const char **atts)
{
  svn_error_t *err = SVN_NO_ERROR;
  struct log_runner *loggy = userData;

  /* Most elements use the `name' attribute, so grab it now. */
  const char *name = svn_xml_get_attr_value(SVN_WC__LOG_ATTR_NAME, atts);

  /* Clear the per-log-item pool. */
  svn_pool_clear(loggy->pool);

  if (strcmp(eltname, "wc-log") == 0)   /* ignore expat pacifier */
    return;
  else if (! name && strcmp(eltname, SVN_WC__LOG_UPGRADE_FORMAT) != 0)
    {
      SIGNAL_ERROR
        (loggy, svn_error_createf
         (pick_error_code(loggy), NULL,
          _("Log entry missing 'name' attribute (entry '%s' "
            "for directory '%s')"),
          eltname,
          svn_path_local_style(svn_wc_adm_access_path(loggy->adm_access),
                               loggy->pool)));
      return;
    }

  /* Increment the top-level element count before processing any commands. */
  loggy->count += 1;

  /* Dispatch. */
  if (strcmp(eltname, SVN_WC__LOG_MODIFY_ENTRY) == 0) {
    err = log_do_modify_entry(loggy, name, atts);
  }
  else if (strcmp(eltname, SVN_WC__LOG_DELETE_LOCK) == 0) {
    err = log_do_delete_lock(loggy, name);
  }
  else if (strcmp(eltname, SVN_WC__LOG_DELETE_CHANGELIST) == 0) {
    err = log_do_delete_changelist(loggy, name);
  }
  else if (strcmp(eltname, SVN_WC__LOG_DELETE_ENTRY) == 0) {
    err = log_do_delete_entry(loggy, name);
  }
  else if (strcmp(eltname, SVN_WC__LOG_COMMITTED) == 0) {
    err = log_do_committed(loggy, name, atts);
  }
  else if (strcmp(eltname, SVN_WC__LOG_MODIFY_WCPROP) == 0) {
    err = log_do_modify_wcprop(loggy, name, atts);
  }
  else if (strcmp(eltname, SVN_WC__LOG_RM) == 0) {
    err = log_do_rm(loggy, name);
  }
  else if (strcmp(eltname, SVN_WC__LOG_MERGE) == 0) {
    err = log_do_merge(loggy, name, atts);
  }
  else if (strcmp(eltname, SVN_WC__LOG_MV) == 0) {
    err = log_do_file_xfer(loggy, name, svn_wc__xfer_mv, atts);
  }
  else if (strcmp(eltname, SVN_WC__LOG_CP) == 0) {
    err = log_do_file_xfer(loggy, name, svn_wc__xfer_cp, atts);
  }
  else if (strcmp(eltname, SVN_WC__LOG_CP_AND_TRANSLATE) == 0) {
    err = log_do_file_xfer(loggy, name, svn_wc__xfer_cp_and_translate, atts);
  }
  else if (strcmp(eltname, SVN_WC__LOG_CP_AND_DETRANSLATE) == 0) {
    err = log_do_file_xfer(loggy, name, svn_wc__xfer_cp_and_detranslate, atts);
  }
  else if (strcmp(eltname, SVN_WC__LOG_APPEND) == 0) {
    err = log_do_file_xfer(loggy, name, svn_wc__xfer_append, atts);
  }
  else if (strcmp(eltname, SVN_WC__LOG_READONLY) == 0) {
    err = log_do_file_readonly(loggy, name);
  }
  else if (strcmp(eltname, SVN_WC__LOG_MAYBE_READONLY) == 0) {
    err = log_do_file_maybe_readonly(loggy, name);
  }
  else if (strcmp(eltname, SVN_WC__LOG_MAYBE_EXECUTABLE) == 0) {
    err = log_do_file_maybe_executable(loggy, name);
  }
  else if (strcmp(eltname, SVN_WC__LOG_SET_TIMESTAMP) == 0) {
    err = log_do_file_timestamp(loggy, name, atts);
  }
  else if (strcmp(eltname, SVN_WC__LOG_UPGRADE_FORMAT) == 0) {
    err = log_do_upgrade_format(loggy, atts);
  }
  else if (strcmp(eltname, SVN_WC__LOG_ADD_TREE_CONFLICT) == 0) {
    err = log_do_add_tree_conflict(loggy, atts);
  }
  else
    {
      SIGNAL_ERROR
        (loggy, svn_error_createf
         (pick_error_code(loggy), NULL,
          _("Unrecognized logfile element '%s' in '%s'"),
          eltname,
          svn_path_local_style(svn_wc_adm_access_path(loggy->adm_access),
                               loggy->pool)));
      return;
    }

  if (err)
    SIGNAL_ERROR
      (loggy, svn_error_createf
       (pick_error_code(loggy), err,
        _("Error processing command '%s' in '%s'"),
        eltname,
        svn_path_local_style(svn_wc_adm_access_path(loggy->adm_access),
                             loggy->pool)));

  return;
}

/* Process the "KILLME" file in ADM_ACCESS: remove the administrative area
   for ADM_ACCESS and its children, and, if ADM_ONLY is false, also remove
   the contents of the working copy (leaving only locally-modified files). */
static svn_error_t *
handle_killme(svn_wc_adm_access_t *adm_access,
              svn_boolean_t adm_only,
              svn_cancel_func_t cancel_func,
              void *cancel_baton,
              apr_pool_t *pool)
{
  const svn_wc_entry_t *thisdir_entry, *parent_entry;
  svn_wc_entry_t tmp_entry;
  svn_error_t *err;
  SVN_ERR(svn_wc_entry(&thisdir_entry,
                       svn_wc_adm_access_path(adm_access), adm_access,
                       FALSE, pool));

  /* Blow away the administrative directories, and possibly the working
     copy tree too. */
  err = svn_wc_remove_from_revision_control(adm_access,
                                            SVN_WC_ENTRY_THIS_DIR,
                                            !adm_only, /* destroy */
                                            FALSE, /* no instant err */
                                            cancel_func, cancel_baton,
                                            pool);
  if (err && err->apr_err != SVN_ERR_WC_LEFT_LOCAL_MOD)
    return err;
  svn_error_clear(err);

  /* If revnum of this dir is greater than parent's revnum, then
     recreate 'deleted' entry in parent. */
  {
    const char *parent, *bname;
    svn_wc_adm_access_t *parent_access;

    svn_path_split(svn_wc_adm_access_path(adm_access), &parent, &bname, pool);
    SVN_ERR(svn_wc_adm_retrieve(&parent_access, adm_access, parent, pool));
    SVN_ERR(svn_wc_entry(&parent_entry, parent, parent_access, FALSE, pool));

    if (thisdir_entry->revision > parent_entry->revision)
      {
        tmp_entry.kind = svn_node_dir;
        tmp_entry.deleted = TRUE;
        tmp_entry.revision = thisdir_entry->revision;
        SVN_ERR(svn_wc__entry_modify(parent_access, bname, &tmp_entry,
                                     SVN_WC__ENTRY_MODIFY_REVISION
                                     | SVN_WC__ENTRY_MODIFY_KIND
                                     | SVN_WC__ENTRY_MODIFY_DELETED,
                                     TRUE, pool));
      }
  }
  return SVN_NO_ERROR;
}


/*** Using the parser to run the log file. ***/

/* Determine the log file that should be used for a given number. */
const char *
svn_wc__logfile_path(int log_number,
                     apr_pool_t *pool)
{
  return apr_psprintf(pool, SVN_WC__ADM_LOG "%s",
                      (log_number == 0) ? ""
                      : apr_psprintf(pool, ".%d", log_number));
}

/* Run a series of log-instructions from a memory block of length BUF_LEN
   at BUF. RERUN and DIFF3_CMD are passed in the log baton to the
   log runner callbacks.

   Allocations are done in POOL.
*/
static svn_error_t *
run_log_from_memory(svn_wc_adm_access_t *adm_access,
                    const char *buf,
                    apr_size_t buf_len,
                    svn_boolean_t rerun,
                    const char *diff3_cmd,
                    apr_pool_t *pool)
{
  struct log_runner *loggy;
  svn_xml_parser_t *parser;
  /* kff todo: use the tag-making functions here, now. */
  const char *log_start
    = "<wc-log xmlns=\"http://subversion.tigris.org/xmlns\">\n";
  const char *log_end
    = "</wc-log>\n";

  loggy = apr_pcalloc(pool, sizeof(*loggy));
  loggy->adm_access = adm_access;
  loggy->pool = svn_pool_create(pool);
  loggy->result_pool = svn_pool_create(pool);
  loggy->parser = svn_xml_make_parser(loggy, start_handler,
                                      NULL, NULL, pool);
  loggy->entries_modified = FALSE;
  loggy->wcprops_modified = FALSE;
  loggy->rerun = rerun;
  loggy->diff3_cmd = diff3_cmd;
  loggy->count = 0;
  loggy->tree_conflicts_added = FALSE;
  loggy->tree_conflicts = NULL;

  parser = loggy->parser;
  /* Expat wants everything wrapped in a top-level form, so start with
     a ghost open tag. */
  SVN_ERR(svn_xml_parse(parser, log_start, strlen(log_start), 0));

  SVN_ERR(svn_xml_parse(parser, buf, buf_len, 0));

  /* Pacify Expat with a pointless closing element tag. */
  return svn_xml_parse(parser, log_end, strlen(log_end), 1);
}


/* #define RERUN_LOG_FILES */
/* Run a sequence of log files. */
static svn_error_t *
run_log(svn_wc_adm_access_t *adm_access,
        svn_boolean_t rerun,
        const char *diff3_cmd,
        apr_pool_t *pool)
{
  svn_xml_parser_t *parser;
  struct log_runner *loggy = apr_pcalloc(pool, sizeof(*loggy));
  char *buf = apr_palloc(pool, SVN__STREAM_CHUNK_SIZE);
  const char *logfile_path;
  int log_number;
  apr_pool_t *iterpool = svn_pool_create(pool);
  svn_boolean_t killme, kill_adm_only;
  const svn_wc_entry_t *entry;

  /* kff todo: use the tag-making functions here, now. */
  const char *log_start
    = "<wc-log xmlns=\"http://subversion.tigris.org/xmlns\">\n";
  const char *log_end
    = "</wc-log>\n";

  /* #define RERUN_LOG_FILES to test that rerunning log files works */
#ifdef RERUN_LOG_FILES
  int rerun_counter = 2;
 rerun:
#endif

  parser = svn_xml_make_parser(loggy, start_handler, NULL, NULL, pool);
  loggy->adm_access = adm_access;
  loggy->pool = svn_pool_create(pool);
  loggy->result_pool = svn_pool_create(pool);
  loggy->parser = parser;
  loggy->entries_modified = FALSE;
  loggy->wcprops_modified = FALSE;
  loggy->rerun = rerun;
  loggy->diff3_cmd = diff3_cmd;
  loggy->count = 0;
  loggy->tree_conflicts_added = FALSE;

  /* Populate the tree conflict array with the existing tree conflicts. */
  SVN_ERR(svn_wc_entry(&entry, svn_wc_adm_access_path(adm_access), adm_access,
                       TRUE, pool));
  SVN_ERR(svn_wc__read_tree_conflicts(&(loggy->tree_conflicts),
                                      entry->tree_conflict_data,
                                      svn_wc_adm_access_path(adm_access),
                                      pool));

  /* Expat wants everything wrapped in a top-level form, so start with
     a ghost open tag. */
  SVN_ERR(svn_xml_parse(parser, log_start, strlen(log_start), 0));

  for (log_number = 0; ; log_number++)
    {
      svn_stream_t *stream;
      svn_error_t *err;
      apr_size_t len = SVN__STREAM_CHUNK_SIZE;

      svn_pool_clear(iterpool);
      logfile_path = svn_wc__logfile_path(log_number, iterpool);

      /* Parse the log file's contents. */
      err = svn_wc__open_adm_stream(&stream,
                                    svn_wc_adm_access_path(adm_access),
                                    logfile_path,
                                    iterpool, iterpool);
      if (err)
        {
          if (APR_STATUS_IS_ENOENT(err->apr_err))
            {
              svn_error_clear(err);
              break;
            }
          else
            {
              SVN_ERR_W(err, _("Couldn't open log"));
            }
        }

      do {
        SVN_ERR(svn_stream_read(stream, buf, &len));
        SVN_ERR(svn_xml_parse(parser, buf, len, 0));

      } while (len == SVN__STREAM_CHUNK_SIZE);

      SVN_ERR(svn_stream_close(stream));
    }

  /* Pacify Expat with a pointless closing element tag. */
  SVN_ERR(svn_xml_parse(parser, log_end, strlen(log_end), 1));

  svn_xml_free_parser(parser);

  /* If the logs included tree conflicts, write them to the entry. */
  if (loggy->tree_conflicts_added)
    {
      svn_wc_entry_t tmp_entry;
      svn_error_t *err;

      SVN_ERR(svn_wc__write_tree_conflicts(&tmp_entry.tree_conflict_data,
                                           loggy->tree_conflicts, pool));

      err = svn_wc__entry_modify(adm_access, SVN_WC_ENTRY_THIS_DIR,
                                 &tmp_entry,
                                 SVN_WC__ENTRY_MODIFY_TREE_CONFLICT_DATA,
                                 FALSE, pool);
      if (err)
        return svn_error_createf(pick_error_code(loggy), err,
                                 _("Error recording tree conflicts in '%s'"),
                                 svn_wc_adm_access_path(adm_access));

      loggy->entries_modified = TRUE;
    }

#ifdef RERUN_LOG_FILES
  rerun = TRUE;
  if (--rerun_counter)
    goto rerun;
#endif

  if (loggy->entries_modified)
    {
      apr_hash_t *entries;
      SVN_ERR(svn_wc_entries_read(&entries, adm_access, TRUE, pool));
      SVN_ERR(svn_wc__entries_write(entries, adm_access, pool));
    }
  if (loggy->wcprops_modified)
    SVN_ERR(svn_wc__wcprops_flush(adm_access, pool));

  /* Check for a 'killme' file in the administrative area. */
  SVN_ERR(svn_wc__check_killme(adm_access, &killme, &kill_adm_only, pool));
  if (killme)
    {
      SVN_ERR(handle_killme(adm_access, kill_adm_only, NULL, NULL, pool));
    }
  else
    {
      for (log_number--; log_number >= 0; log_number--)
        {
          svn_pool_clear(iterpool);
          logfile_path = svn_wc__logfile_path(log_number, iterpool);

          /* No 'killme'?  Remove the logfile; its commands have been
             executed. */
          SVN_ERR(svn_wc__remove_adm_file(adm_access, logfile_path, iterpool));
        }
    }

  svn_pool_destroy(iterpool);

  return SVN_NO_ERROR;
}

svn_error_t *
svn_wc__run_log(svn_wc_adm_access_t *adm_access,
                const char *diff3_cmd,
                apr_pool_t *pool)
{
  return run_log(adm_access, FALSE, diff3_cmd, pool);
}

svn_error_t *
svn_wc__rerun_log(svn_wc_adm_access_t *adm_access,
                  const char *diff3_cmd,
                  apr_pool_t *pool)
{
  return run_log(adm_access, TRUE, diff3_cmd, pool);
}



/*** Log file generation helpers ***/

/* Extend LOG_ACCUM with log operations to do MOVE_COPY_OP to SRC_PATH and
 * DST_PATH.
 *
 * SRC_PATH and DST_PATH are relative to ADM_ACCESS.
 */
static svn_error_t *
loggy_move_copy_internal(svn_stringbuf_t **log_accum,
                         svn_boolean_t is_move,
                         svn_wc_adm_access_t *adm_access,
                         const char *src_path, const char *dst_path,
                         apr_pool_t *pool)
{
  svn_node_kind_t kind;
  const char *full_src = svn_path_join(svn_wc_adm_access_path(adm_access),
                                       src_path, pool);

  SVN_ERR(svn_io_check_path(full_src, &kind, pool));

  /* Does this file exist? */
  if (kind != svn_node_none)
    {
      svn_xml_make_open_tag(log_accum, pool,
                            svn_xml_self_closing,
                            is_move
                              ? SVN_WC__LOG_MV
                              : SVN_WC__LOG_CP_AND_TRANSLATE,
                            SVN_WC__LOG_ATTR_NAME,
                            src_path,
                            SVN_WC__LOG_ATTR_DEST,
                            dst_path,
                            NULL);
    }

  return SVN_NO_ERROR;
}




/* Return the portion of PATH that is relative to the working copy directory
 * to which ADM_ACCESS belongs, or SVN_WC_ENTRY_THIS_DIR if PATH is that
 * directory. PATH must not be outside that directory. */
static const char *
loggy_path(const char *path,
           svn_wc_adm_access_t *adm_access)
{
  const char *adm_path = svn_wc_adm_access_path(adm_access);
  const char *local_path = svn_path_is_child(adm_path, path, NULL);

  if (! local_path && strcmp(path, adm_path) == 0)
    local_path = SVN_WC_ENTRY_THIS_DIR;

  return local_path;
}

svn_error_t *
svn_wc__loggy_append(svn_stringbuf_t **log_accum,
                     svn_wc_adm_access_t *adm_access,
                     const char *src, const char *dst,
                     apr_pool_t *pool)
{
  svn_xml_make_open_tag(log_accum,
                        pool,
                        svn_xml_self_closing,
                        SVN_WC__LOG_APPEND,
                        SVN_WC__LOG_ATTR_NAME,
                        loggy_path(src, adm_access),
                        SVN_WC__LOG_ATTR_DEST,
                        loggy_path(dst, adm_access),
                        NULL);

  return SVN_NO_ERROR;
}


svn_error_t *
svn_wc__loggy_committed(svn_stringbuf_t **log_accum,
                        svn_wc_adm_access_t *adm_access,
                        const char *path, svn_revnum_t revnum,
                        apr_pool_t *pool)
{
  svn_xml_make_open_tag(log_accum, pool, svn_xml_self_closing,
                        SVN_WC__LOG_COMMITTED,
                        SVN_WC__LOG_ATTR_NAME, loggy_path(path, adm_access),
                        SVN_WC__LOG_ATTR_REVISION,
                        apr_psprintf(pool, "%ld", revnum),
                        NULL);

  return SVN_NO_ERROR;
}

svn_error_t *
svn_wc__loggy_copy(svn_stringbuf_t **log_accum,
                   svn_wc_adm_access_t *adm_access,
                   const char *src_path, const char *dst_path,
                   apr_pool_t *pool)
{
  return loggy_move_copy_internal(log_accum, FALSE, adm_access,
                                  loggy_path(src_path, adm_access),
                                  loggy_path(dst_path, adm_access),
                                  pool);
}

svn_error_t *
svn_wc__loggy_translated_file(svn_stringbuf_t **log_accum,
                              svn_wc_adm_access_t *adm_access,
                              const char *dst,
                              const char *src,
                              const char *versioned,
                              apr_pool_t *pool)
{
  svn_xml_make_open_tag
    (log_accum, pool, svn_xml_self_closing,
     SVN_WC__LOG_CP_AND_TRANSLATE,
     SVN_WC__LOG_ATTR_NAME, loggy_path(src, adm_access),
     SVN_WC__LOG_ATTR_DEST, loggy_path(dst, adm_access),
     SVN_WC__LOG_ATTR_ARG_2, loggy_path(versioned, adm_access),
     NULL);

  return SVN_NO_ERROR;
}

svn_error_t *
svn_wc__loggy_delete_entry(svn_stringbuf_t **log_accum,
                           svn_wc_adm_access_t *adm_access,
                           const char *path,
                           apr_pool_t *pool)
{
  svn_xml_make_open_tag(log_accum, pool, svn_xml_self_closing,
                        SVN_WC__LOG_DELETE_ENTRY,
                        SVN_WC__LOG_ATTR_NAME, loggy_path(path, adm_access),
                        NULL);

  return SVN_NO_ERROR;
}

svn_error_t *
svn_wc__loggy_delete_lock(svn_stringbuf_t **log_accum,
                          svn_wc_adm_access_t *adm_access,
                          const char *path,
                          apr_pool_t *pool)
{
  svn_xml_make_open_tag(log_accum, pool, svn_xml_self_closing,
                        SVN_WC__LOG_DELETE_LOCK,
                        SVN_WC__LOG_ATTR_NAME, loggy_path(path, adm_access),
                        NULL);

  return SVN_NO_ERROR;
}

svn_error_t *
svn_wc__loggy_delete_changelist(svn_stringbuf_t **log_accum,
                                svn_wc_adm_access_t *adm_access,
                                const char *path,
                                apr_pool_t *pool)
{
  svn_xml_make_open_tag(log_accum, pool, svn_xml_self_closing,
                        SVN_WC__LOG_DELETE_CHANGELIST,
                        SVN_WC__LOG_ATTR_NAME, loggy_path(path, adm_access),
                        NULL);

  return SVN_NO_ERROR;
}

svn_error_t *
svn_wc__loggy_entry_modify(svn_stringbuf_t **log_accum,
                           svn_wc_adm_access_t *adm_access,
                           const char *path,
                           svn_wc_entry_t *entry,
                           apr_uint64_t modify_flags,
                           apr_pool_t *pool)
{
  apr_hash_t *prop_hash = apr_hash_make(pool);
  static const char *kind_str[] =
    { "none",
      SVN_WC__ENTRIES_ATTR_FILE_STR,
      SVN_WC__ENTRIES_ATTR_DIR_STR,
      "unknown",
    };
  static const char *schedule_str[] =
    {
      "", /* svn_wc_schedule_normal */
      SVN_WC__ENTRY_VALUE_ADD,
      SVN_WC__ENTRY_VALUE_DELETE,
      SVN_WC__ENTRY_VALUE_REPLACE,
    };


  if (! modify_flags)
    return SVN_NO_ERROR;

#define ADD_ENTRY_ATTR(attr_flag, attr_name, value) \
   if (modify_flags & (attr_flag)) \
     apr_hash_set(prop_hash, (attr_name), APR_HASH_KEY_STRING, value)

  ADD_ENTRY_ATTR(SVN_WC__ENTRY_MODIFY_REVISION,
                 SVN_WC__ENTRY_ATTR_REVISION,
                 apr_psprintf(pool, "%ld", entry->revision));

  ADD_ENTRY_ATTR(SVN_WC__ENTRY_MODIFY_URL,
                 SVN_WC__ENTRY_ATTR_URL,
                 entry->url);

  ADD_ENTRY_ATTR(SVN_WC__ENTRY_MODIFY_REPOS,
                 SVN_WC__ENTRY_ATTR_REPOS,
                 entry->repos);

  ADD_ENTRY_ATTR(SVN_WC__ENTRY_MODIFY_UUID,
                 SVN_WC__ENTRY_ATTR_UUID,
                 entry->uuid);

  ADD_ENTRY_ATTR(SVN_WC__ENTRY_MODIFY_KIND,
                 SVN_WC__ENTRY_ATTR_KIND,
                 kind_str[entry->kind]);

  ADD_ENTRY_ATTR(SVN_WC__ENTRY_MODIFY_SCHEDULE,
                 SVN_WC__ENTRY_ATTR_SCHEDULE,
                 schedule_str[entry->schedule]);

  ADD_ENTRY_ATTR(SVN_WC__ENTRY_MODIFY_COPIED,
                 SVN_WC__ENTRY_ATTR_COPIED,
                 entry->copied ? "true" : "false");

  ADD_ENTRY_ATTR(SVN_WC__ENTRY_MODIFY_DELETED,
                 SVN_WC__ENTRY_ATTR_DELETED,
                 entry->deleted ? "true" : "false");

  ADD_ENTRY_ATTR(SVN_WC__ENTRY_MODIFY_ABSENT,
                 SVN_WC__ENTRY_ATTR_ABSENT,
                 entry->absent ? "true" : "false");

  ADD_ENTRY_ATTR(SVN_WC__ENTRY_MODIFY_INCOMPLETE,
                 SVN_WC__ENTRY_ATTR_INCOMPLETE,
                 entry->incomplete ? "true" : "false");

  ADD_ENTRY_ATTR(SVN_WC__ENTRY_MODIFY_COPYFROM_URL,
                 SVN_WC__ENTRY_ATTR_COPYFROM_URL,
                 entry->copyfrom_url);

  ADD_ENTRY_ATTR(SVN_WC__ENTRY_MODIFY_COPYFROM_REV,
                 SVN_WC__ENTRY_ATTR_COPYFROM_REV,
                 apr_psprintf(pool, "%ld", entry->copyfrom_rev));

  ADD_ENTRY_ATTR(SVN_WC__ENTRY_MODIFY_CONFLICT_OLD,
                 SVN_WC__ENTRY_ATTR_CONFLICT_OLD,
                 entry->conflict_old ? entry->conflict_old : "");

  ADD_ENTRY_ATTR(SVN_WC__ENTRY_MODIFY_CONFLICT_NEW,
                 SVN_WC__ENTRY_ATTR_CONFLICT_NEW,
                 entry->conflict_new ? entry->conflict_new : "");

  ADD_ENTRY_ATTR(SVN_WC__ENTRY_MODIFY_CONFLICT_WRK,
                 SVN_WC__ENTRY_ATTR_CONFLICT_WRK,
                 entry->conflict_wrk ? entry->conflict_wrk : "");

  ADD_ENTRY_ATTR(SVN_WC__ENTRY_MODIFY_PREJFILE,
                 SVN_WC__ENTRY_ATTR_PREJFILE,
                 entry->prejfile ? entry->prejfile : "");

  ADD_ENTRY_ATTR(SVN_WC__ENTRY_MODIFY_TEXT_TIME,
                 SVN_WC__ENTRY_ATTR_TEXT_TIME,
                 svn_time_to_cstring(entry->text_time, pool));

  ADD_ENTRY_ATTR(SVN_WC__ENTRY_MODIFY_CHECKSUM,
                 SVN_WC__ENTRY_ATTR_CHECKSUM,
                 entry->checksum);

  ADD_ENTRY_ATTR(SVN_WC__ENTRY_MODIFY_CMT_REV,
                 SVN_WC__ENTRY_ATTR_CMT_REV,
                 apr_psprintf(pool, "%ld", entry->cmt_rev));

  ADD_ENTRY_ATTR(SVN_WC__ENTRY_MODIFY_CMT_DATE,
                 SVN_WC__ENTRY_ATTR_CMT_DATE,
                 svn_time_to_cstring(entry->cmt_date, pool));

  ADD_ENTRY_ATTR(SVN_WC__ENTRY_MODIFY_CMT_AUTHOR,
                 SVN_WC__ENTRY_ATTR_CMT_AUTHOR,
                 entry->cmt_author);

  ADD_ENTRY_ATTR(SVN_WC__ENTRY_MODIFY_LOCK_TOKEN,
                 SVN_WC__ENTRY_ATTR_LOCK_TOKEN,
                 entry->lock_token);

  ADD_ENTRY_ATTR(SVN_WC__ENTRY_MODIFY_LOCK_OWNER,
                 SVN_WC__ENTRY_ATTR_LOCK_OWNER,
                 entry->lock_owner);

  ADD_ENTRY_ATTR(SVN_WC__ENTRY_MODIFY_LOCK_COMMENT,
                 SVN_WC__ENTRY_ATTR_LOCK_COMMENT,
                 entry->lock_comment);

  ADD_ENTRY_ATTR(SVN_WC__ENTRY_MODIFY_LOCK_CREATION_DATE,
                 SVN_WC__ENTRY_ATTR_LOCK_CREATION_DATE,
                 svn_time_to_cstring(entry->lock_creation_date, pool));

<<<<<<< HEAD
=======
  ADD_ENTRY_ATTR(SVN_WC__ENTRY_MODIFY_HAS_PROPS,
                 SVN_WC__ENTRY_ATTR_HAS_PROPS,
                 entry->has_props ? "true" : "false");

  ADD_ENTRY_ATTR(SVN_WC__ENTRY_MODIFY_HAS_PROP_MODS,
                 SVN_WC__ENTRY_ATTR_HAS_PROP_MODS,
                 entry->has_prop_mods ? "true" : "false");

  /* Note: ignoring the (deprecated) cachable_props field. */

  ADD_ENTRY_ATTR(SVN_WC__ENTRY_MODIFY_PRESENT_PROPS,
                 SVN_WC__ENTRY_ATTR_PRESENT_PROPS,
                 entry->present_props);

>>>>>>> edde04dc
  ADD_ENTRY_ATTR(SVN_WC__ENTRY_MODIFY_WORKING_SIZE,
                 SVN_WC__ENTRY_ATTR_WORKING_SIZE,
                 apr_psprintf(pool, "%" APR_OFF_T_FMT,
                              entry->working_size));
  ADD_ENTRY_ATTR(SVN_WC__ENTRY_MODIFY_FORCE,
                 SVN_WC__LOG_ATTR_FORCE,
                 "true");

  ADD_ENTRY_ATTR(SVN_WC__ENTRY_MODIFY_TREE_CONFLICT_DATA,
                 SVN_WC__ENTRY_ATTR_TREE_CONFLICT_DATA,
                 entry->tree_conflict_data ? entry->tree_conflict_data : "");

#undef ADD_ENTRY_ATTR

  if (apr_hash_count(prop_hash) == 0)
    return SVN_NO_ERROR;

  apr_hash_set(prop_hash, SVN_WC__LOG_ATTR_NAME,
               APR_HASH_KEY_STRING, loggy_path(path, adm_access));

  svn_xml_make_open_tag_hash(log_accum, pool,
                             svn_xml_self_closing,
                             SVN_WC__LOG_MODIFY_ENTRY,
                             prop_hash);

  return SVN_NO_ERROR;
}


svn_error_t *
svn_wc__loggy_modify_wcprop(svn_stringbuf_t **log_accum,
                            svn_wc_adm_access_t *adm_access,
                            const char *path,
                            const char *propname,
                            const char *propval,
                            apr_pool_t *pool)
{
  svn_xml_make_open_tag(log_accum, pool, svn_xml_self_closing,
                        SVN_WC__LOG_MODIFY_WCPROP,
                        SVN_WC__LOG_ATTR_NAME,
                        loggy_path(path, adm_access),
                        SVN_WC__LOG_ATTR_PROPNAME,
                        propname,
                        SVN_WC__LOG_ATTR_PROPVAL,
                        propval,
                        NULL);

  return SVN_NO_ERROR;
}

svn_error_t *
svn_wc__loggy_move(svn_stringbuf_t **log_accum,
                   svn_wc_adm_access_t *adm_access,
                   const char *src_path, const char *dst_path,
                   apr_pool_t *pool)
{
  return loggy_move_copy_internal(log_accum, TRUE, adm_access,
                                  loggy_path(src_path, adm_access),
                                  loggy_path(dst_path, adm_access),
                                  pool);
}

svn_error_t *
svn_wc__loggy_maybe_set_executable(svn_stringbuf_t **log_accum,
                                   svn_wc_adm_access_t *adm_access,
                                   const char *path,
                                   apr_pool_t *pool)
{
  svn_xml_make_open_tag(log_accum,
                        pool,
                        svn_xml_self_closing,
                        SVN_WC__LOG_MAYBE_EXECUTABLE,
                        SVN_WC__LOG_ATTR_NAME, loggy_path(path, adm_access),
                        NULL);

  return SVN_NO_ERROR;
}

svn_error_t *
svn_wc__loggy_maybe_set_readonly(svn_stringbuf_t **log_accum,
                                 svn_wc_adm_access_t *adm_access,
                                 const char *path,
                                 apr_pool_t *pool)
{
  svn_xml_make_open_tag(log_accum,
                        pool,
                        svn_xml_self_closing,
                        SVN_WC__LOG_MAYBE_READONLY,
                        SVN_WC__LOG_ATTR_NAME,
                        loggy_path(path, adm_access),
                        NULL);

  return SVN_NO_ERROR;
}

svn_error_t *
svn_wc__loggy_set_entry_timestamp_from_wc(svn_stringbuf_t **log_accum,
                                          svn_wc_adm_access_t *adm_access,
                                          const char *path,
                                          apr_pool_t *pool)
{
  svn_xml_make_open_tag(log_accum,
                        pool,
                        svn_xml_self_closing,
                        SVN_WC__LOG_MODIFY_ENTRY,
                        SVN_WC__LOG_ATTR_NAME,
                        loggy_path(path, adm_access),
                        SVN_WC__ENTRY_ATTR_TEXT_TIME,
                        SVN_WC__TIMESTAMP_WC,
                        NULL);

  return SVN_NO_ERROR;
}

svn_error_t *
svn_wc__loggy_set_entry_working_size_from_wc(svn_stringbuf_t **log_accum,
                                                svn_wc_adm_access_t *adm_access,
                                                const char *path,
                                                apr_pool_t *pool)
{
  svn_xml_make_open_tag(log_accum,
                        pool,
                        svn_xml_self_closing,
                        SVN_WC__LOG_MODIFY_ENTRY,
                        SVN_WC__LOG_ATTR_NAME,
                        loggy_path(path, adm_access),
                        SVN_WC__ENTRY_ATTR_WORKING_SIZE,
                        SVN_WC__TIMESTAMP_WC,
                        NULL);

  return SVN_NO_ERROR;
}

svn_error_t *
svn_wc__loggy_set_readonly(svn_stringbuf_t **log_accum,
                           svn_wc_adm_access_t *adm_access,
                           const char *path,
                           apr_pool_t *pool)
{
  svn_xml_make_open_tag(log_accum,
                        pool,
                        svn_xml_self_closing,
                        SVN_WC__LOG_READONLY,
                        SVN_WC__LOG_ATTR_NAME,
                        loggy_path(path, adm_access),
                        NULL);

  return SVN_NO_ERROR;
}

svn_error_t *
svn_wc__loggy_set_timestamp(svn_stringbuf_t **log_accum,
                            svn_wc_adm_access_t *adm_access,
                            const char *path,
                            const char *timestr,
                            apr_pool_t *pool)
{
  svn_xml_make_open_tag(log_accum,
                        pool,
                        svn_xml_self_closing,
                        SVN_WC__LOG_SET_TIMESTAMP,
                        SVN_WC__LOG_ATTR_NAME,
                        loggy_path(path, adm_access),
                        SVN_WC__LOG_ATTR_TIMESTAMP,
                        timestr,
                        NULL);

  return SVN_NO_ERROR;
}

svn_error_t *
svn_wc__loggy_remove(svn_stringbuf_t **log_accum,
                     svn_wc_adm_access_t *adm_access,
                     const char *path,
                     apr_pool_t *pool)
{
  /* No need to check whether BASE_NAME exists: ENOENT is ignored
     by the log-runner */
  svn_xml_make_open_tag(log_accum, pool,
                        svn_xml_self_closing,
                        SVN_WC__LOG_RM,
                        SVN_WC__LOG_ATTR_NAME,
                        loggy_path(path, adm_access),
                        NULL);

  return SVN_NO_ERROR;
}

svn_error_t *
svn_wc__loggy_upgrade_format(svn_stringbuf_t **log_accum,
                             svn_wc_adm_access_t *adm_access,
                             int format,
                             apr_pool_t *pool)
{
  svn_xml_make_open_tag(log_accum, pool,
                        svn_xml_self_closing,
                        SVN_WC__LOG_UPGRADE_FORMAT,
                        SVN_WC__LOG_ATTR_FORMAT,
                        apr_itoa(pool, format),
                        NULL);

  return SVN_NO_ERROR;
}

svn_error_t *
svn_wc__loggy_add_tree_conflict(svn_stringbuf_t **log_accum,
                                const svn_wc_conflict_description_t *conflict,
                                svn_wc_adm_access_t *adm_access,
                                apr_pool_t *pool)
{
  const char *conflict_data;
  apr_array_header_t *conflicts;

  /* ### TODO: implement write_one_tree_conflict(). */
  conflicts = apr_array_make(pool, 1,
      sizeof(svn_wc_conflict_description_t *));
  APR_ARRAY_PUSH(conflicts, const svn_wc_conflict_description_t *) = conflict;

  SVN_ERR(svn_wc__write_tree_conflicts(&conflict_data, conflicts, pool));

  svn_xml_make_open_tag(log_accum, pool, svn_xml_self_closing,
                        SVN_WC__LOG_ADD_TREE_CONFLICT,
                        SVN_WC__LOG_ATTR_NAME,
                        SVN_WC_ENTRY_THIS_DIR,
                        SVN_WC__LOG_ATTR_DATA,
                        conflict_data,
                        NULL);

  return SVN_NO_ERROR;
}



/*** Helper to write log files ***/

svn_error_t *
svn_wc__write_log(svn_wc_adm_access_t *adm_access,
                  int log_number, svn_stringbuf_t *log_content,
                  apr_pool_t *pool)
{
  svn_stream_t *stream;
  const char *temp_file_path;
  const char *logfile_name = svn_wc__logfile_path(log_number, pool);
  const char *adm_path = svn_wc_adm_access_path(adm_access);
  apr_size_t len = log_content->len;

  SVN_ERR(svn_wc__open_adm_writable(&stream, &temp_file_path,
                                    adm_path, logfile_name, pool, pool));

  SVN_ERR_W(svn_stream_write(stream, log_content->data, &len),
            apr_psprintf(pool, _("Error writing log for '%s'"),
                         svn_path_local_style(logfile_name, pool)));

  return svn_wc__close_adm_stream(stream, temp_file_path, adm_path,
                                  logfile_name, pool);
}


/*** Recursively do log things. ***/

svn_error_t *
svn_wc_cleanup(const char *path,
               svn_wc_adm_access_t *optional_adm_access,
               const char *diff3_cmd,
               svn_cancel_func_t cancel_func,
               void *cancel_baton,
               apr_pool_t *pool)
{
  return svn_wc_cleanup2(path, diff3_cmd, cancel_func, cancel_baton, pool);
}

svn_error_t *
svn_wc_cleanup2(const char *path,
                const char *diff3_cmd,
                svn_cancel_func_t cancel_func,
                void *cancel_baton,
                apr_pool_t *pool)
{
  apr_hash_t *entries = NULL;
  apr_hash_index_t *hi;
  svn_node_kind_t kind;
  svn_wc_adm_access_t *adm_access;
  svn_boolean_t cleanup;
  int wc_format_version;
  apr_pool_t *subpool;
  svn_boolean_t killme, kill_adm_only;

  /* Check cancellation; note that this catches recursive calls too. */
  if (cancel_func)
    SVN_ERR(cancel_func(cancel_baton));

  SVN_ERR(svn_wc_check_wc(path, &wc_format_version, pool));

  /* a "version" of 0 means a non-wc directory */
  if (wc_format_version == 0)
    return svn_error_createf
      (SVN_ERR_WC_NOT_DIRECTORY, NULL,
       _("'%s' is not a working copy directory"),
       svn_path_local_style(path, pool));

  /* Lock this working copy directory, or steal an existing lock */
  SVN_ERR(svn_wc__adm_steal_write_lock(&adm_access, NULL, path, pool));

  /* Recurse on versioned elements first, oddly enough. */
  SVN_ERR(svn_wc_entries_read(&entries, adm_access, FALSE, pool));
  subpool = svn_pool_create(pool);
  for (hi = apr_hash_first(pool, entries); hi; hi = apr_hash_next(hi))
    {
      const void *key;
      void *val;
      const svn_wc_entry_t *entry;
      const char *entry_path;

      svn_pool_clear(subpool);
      apr_hash_this(hi, &key, NULL, &val);
      entry = val;
      entry_path = svn_path_join(path, key, subpool);

      if (entry->kind == svn_node_dir
          && strcmp(key, SVN_WC_ENTRY_THIS_DIR) != 0)
        {
          /* Sub-directories */
          SVN_ERR(svn_io_check_path(entry_path, &kind, subpool));
          if (kind == svn_node_dir)
            SVN_ERR(svn_wc_cleanup2(entry_path, diff3_cmd,
                                    cancel_func, cancel_baton, subpool));
        }
      else
        {
          /* "." and things that are not directories, check for mods to
             trigger the timestamp repair mechanism.  Since this rewrites
             the entries file for each timestamp fixed it has the potential
             to be slow, perhaps we need something more sophisticated? */
          svn_boolean_t modified;
          SVN_ERR(svn_wc_props_modified_p(&modified, entry_path,
                                          adm_access, subpool));
          if (entry->kind == svn_node_file)
            SVN_ERR(svn_wc_text_modified_p(&modified, entry_path, FALSE,
                                           adm_access, subpool));
        }
    }
  svn_pool_destroy(subpool);

  SVN_ERR(svn_wc__check_killme(adm_access, &killme, &kill_adm_only, pool));

  if (killme)
    {
      /* A KILLME indicates that the log has already been run */
      SVN_ERR(handle_killme(adm_access, kill_adm_only, cancel_func,
                            cancel_baton, pool));
    }
  else
    {
      /* In an attempt to maintain consistency between the decisions made in
         this function, and those made in the access baton lock-removal code,
         we use the same test as the lock-removal code. */
      SVN_ERR(svn_wc__adm_is_cleanup_required(&cleanup, adm_access, pool));
      if (cleanup)
        SVN_ERR(svn_wc__rerun_log(adm_access, diff3_cmd, pool));
    }

  /* Cleanup the tmp area of the admin subdir, if running the log has not
     removed it!  The logs have been run, so anything left here has no hope
     of being useful. */
  SVN_ERR(svn_wc__adm_cleanup_tmp_area(adm_access, pool));

  return svn_wc_adm_close2(adm_access, pool);
}<|MERGE_RESOLUTION|>--- conflicted
+++ resolved
@@ -2225,23 +2225,6 @@
                  SVN_WC__ENTRY_ATTR_LOCK_CREATION_DATE,
                  svn_time_to_cstring(entry->lock_creation_date, pool));
 
-<<<<<<< HEAD
-=======
-  ADD_ENTRY_ATTR(SVN_WC__ENTRY_MODIFY_HAS_PROPS,
-                 SVN_WC__ENTRY_ATTR_HAS_PROPS,
-                 entry->has_props ? "true" : "false");
-
-  ADD_ENTRY_ATTR(SVN_WC__ENTRY_MODIFY_HAS_PROP_MODS,
-                 SVN_WC__ENTRY_ATTR_HAS_PROP_MODS,
-                 entry->has_prop_mods ? "true" : "false");
-
-  /* Note: ignoring the (deprecated) cachable_props field. */
-
-  ADD_ENTRY_ATTR(SVN_WC__ENTRY_MODIFY_PRESENT_PROPS,
-                 SVN_WC__ENTRY_ATTR_PRESENT_PROPS,
-                 entry->present_props);
-
->>>>>>> edde04dc
   ADD_ENTRY_ATTR(SVN_WC__ENTRY_MODIFY_WORKING_SIZE,
                  SVN_WC__ENTRY_ATTR_WORKING_SIZE,
                  apr_psprintf(pool, "%" APR_OFF_T_FMT,
