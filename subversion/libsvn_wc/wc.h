--- conflicted
+++ resolved
@@ -164,18 +164,10 @@
  * == 1.10.x shipped with format 31
  * == 1.11.x shipped with format 31
  *
-<<<<<<< HEAD
  * The bump to 32 adds the pristine-on-demand feature; see the docstring
  * of STMT_UPGRADE_TO_32 for details.
  *
  * == 1.15.x shipped with format 32 and multi-wc-format support
-=======
- * The bump to 32 is a no-op, used for testing the multi-wc-format branch.
- * Downgrading from format 32 to format 31 is just a matter of running
- * "PRAGMA user_version = 31;".
- *
- * == 1.15.x shipped with format 32
->>>>>>> f8d5d78c
  *
  * Please document any further format changes here.
  */
