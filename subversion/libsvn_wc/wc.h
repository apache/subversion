--- conflicted
+++ resolved
@@ -231,7 +231,6 @@
 /* Starting from this version, the DB stores per-WC settings. */
 #define SVN_WC__HAS_SETTINGS 32
 
-<<<<<<< HEAD
 /* Starting from this version, pristine checksum kind can be configured. */
 #define SVN_WC__HAS_PRISTINE_CHECKSUM_KIND 33
 
@@ -239,18 +238,6 @@
    checksum kind. */
 #define SVN_WC__HAS_PRISTINE_CHECKSUM_SHA1_SALTED 33
 
-/* Return a string indicating the released version (or versions) of
- * Subversion that used WC format number WC_FORMAT, or some other
- * suitable string if no released version used WC_FORMAT.
- *
- * ### It's not ideal to encode this sort of knowledge in this low-level
- * library.  On the other hand, it doesn't need to be updated often and
- * should be easily found when it does need to be updated.  */
-const char *
-svn_wc__version_string_from_format(int wc_format);
-
-=======
->>>>>>> 5b710e25
 /* Return true iff error E indicates an "is not a working copy" type
    of error, either because something wasn't a working copy at all, or
    because it's a working copy from a previous version (in need of
