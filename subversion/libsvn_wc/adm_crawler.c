/*
 * adm_crawler.c:  report local WC mods to an Editor.
 *
 * ====================================================================
 *    Licensed to the Apache Software Foundation (ASF) under one
 *    or more contributor license agreements.  See the NOTICE file
 *    distributed with this work for additional information
 *    regarding copyright ownership.  The ASF licenses this file
 *    to you under the Apache License, Version 2.0 (the
 *    "License"); you may not use this file except in compliance
 *    with the License.  You may obtain a copy of the License at
 *
 *      http://www.apache.org/licenses/LICENSE-2.0
 *
 *    Unless required by applicable law or agreed to in writing,
 *    software distributed under the License is distributed on an
 *    "AS IS" BASIS, WITHOUT WARRANTIES OR CONDITIONS OF ANY
 *    KIND, either express or implied.  See the License for the
 *    specific language governing permissions and limitations
 *    under the License.
 * ====================================================================
 */

/* ==================================================================== */


#include <string.h>

#include <apr_pools.h>
#include <apr_file_io.h>
#include <apr_hash.h>
<<<<<<< HEAD
=======
#include <apr_md5.h>
>>>>>>> 0213fdc3

#include "svn_types.h"
#include "svn_pools.h"
#include "svn_wc.h"
#include "svn_io.h"
#include "svn_base64.h"
#include "svn_delta.h"
#include "svn_dirent_uri.h"
#include "svn_path.h"

#include "private/svn_wc_private.h"

#include "wc.h"
#include "adm_files.h"
#include "props.h"
#include "translate.h"
#include "workqueue.h"
#include "conflicts.h"

#include "svn_private_config.h"


/* Helper for report_revisions_and_depths().

   Perform an atomic restoration of the file LOCAL_ABSPATH; that is, copy
   the file's text-base to the administrative tmp area, and then move
   that file to LOCAL_ABSPATH with possible translations/expansions.  If
   USE_COMMIT_TIMES is set, then set working file's timestamp to
   last-commit-time.  Either way, set entry-timestamp to match that of
   the working file when all is finished.

   If REMOVE_TEXT_CONFLICT is TRUE, remove an existing text conflict
   from LOCAL_ABSPATH.

   Not that a valid access baton with a write lock to the directory of
   LOCAL_ABSPATH must be available in DB.*/
static svn_error_t *
restore_file(svn_wc__db_t *db,
             const char *local_abspath,
             svn_boolean_t use_commit_times,
             svn_boolean_t remove_text_conflicts,
             apr_pool_t *scratch_pool)
{
  svn_skel_t *work_item;

  SVN_ERR(svn_wc__wq_build_file_install(&work_item,
                                        db, local_abspath,
                                        NULL /* source_abspath */,
                                        use_commit_times,
                                        TRUE /* record_fileinfo */,
                                        scratch_pool, scratch_pool));
  /* ### we need an existing path for wq_add. not entirely WRI_ABSPATH yet  */
  SVN_ERR(svn_wc__db_wq_add(db,
                            svn_dirent_dirname(local_abspath, scratch_pool),
                            work_item, scratch_pool));

  /* Run the work item immediately.  */
  SVN_ERR(svn_wc__wq_run(db, local_abspath,
                         NULL, NULL, /* ### nice to have cancel_func/baton */
                         scratch_pool));

  /* Remove any text conflict */
  if (remove_text_conflicts)
    SVN_ERR(svn_wc__resolve_text_conflict(db, local_abspath, scratch_pool));

  return SVN_NO_ERROR;
}

svn_error_t *
svn_wc_restore(svn_wc_context_t *wc_ctx,
               const char *local_abspath,
               svn_boolean_t use_commit_times,
               apr_pool_t *scratch_pool)
{
  svn_wc__db_status_t status;
  svn_wc__db_kind_t kind;
  svn_node_kind_t disk_kind;

  SVN_ERR(svn_io_check_path(local_abspath, &disk_kind, scratch_pool));

  if (disk_kind != svn_node_none)
    return svn_error_createf(SVN_ERR_WC_PATH_FOUND, NULL,
                             _("The existing node '%s' can not be restored."),
                             svn_dirent_local_style(local_abspath,
                                                    scratch_pool));



  SVN_ERR(svn_wc__db_read_info(&status, &kind, NULL, NULL, NULL, NULL, NULL,
                               NULL, NULL, NULL, NULL, NULL, NULL, NULL, NULL,
                               NULL, NULL, NULL, NULL, NULL, NULL, NULL, NULL,
                               NULL,
                               wc_ctx->db, local_abspath,
                               scratch_pool, scratch_pool));

  switch (status)
    {
      case svn_wc__db_status_added:
        SVN_ERR(svn_wc__db_scan_addition(&status, NULL, NULL, NULL, NULL, NULL,
                                         NULL, NULL, NULL,
                                         wc_ctx->db, local_abspath,
                                         scratch_pool, scratch_pool));
        if (status != svn_wc__db_status_added)
          break; /* Has pristine version */
      case svn_wc__db_status_deleted:
      case svn_wc__db_status_not_present:
      case svn_wc__db_status_absent:
      case svn_wc__db_status_excluded:
#ifndef SVN_WC__SINGLE_DB
      case svn_wc__db_status_obstructed:
      case svn_wc__db_status_obstructed_add:
      case svn_wc__db_status_obstructed_delete:
#endif
        return svn_error_createf(SVN_ERR_WC_PATH_NOT_FOUND, NULL,
                                 _("The node '%s' can not be restored."),
                                 svn_dirent_local_style(local_abspath,
                                                        scratch_pool));
      default:
        break;
    }

  if (kind == svn_wc__db_kind_file || kind == svn_wc__db_kind_symlink)
    SVN_ERR(restore_file(wc_ctx->db, local_abspath, use_commit_times, FALSE,
                         scratch_pool));
  else
#ifdef SVN_WC__SINGLE_DB
    SVN_ERR(svn_io_dir_make(local_abspath, APR_OS_DEFAULT, scratch_pool));
#else
     return svn_error_createf(SVN_ERR_WC_PATH_NOT_FOUND, NULL,
                                 _("The node '%s' can not be restored."),
                                 svn_dirent_local_style(local_abspath,
                                                        scratch_pool));
#endif

<<<<<<< HEAD
  return SVN_NO_ERROR;
}

/* Try to restore LOCAL_ABSPATH of node type KIND and if successfull,
   notify that the node is restored.  Use DB for accessing the working copy.
   If USE_COMMIT_TIMES is set, then set working file's timestamp to
   last-commit-time.

   Set RESTORED to TRUE if the node is successfull restored. RESTORED will
   be FALSE if restoring this node is not supported.

   This function does all temporary allocations in SCRATCH_POOL
 */
static svn_error_t *
restore_node(svn_boolean_t *restored,
             svn_wc__db_t *db,
             const char *local_abspath,
             svn_wc__db_kind_t kind,
             svn_boolean_t use_commit_times,
             svn_wc_notify_func2_t notify_func,
             void *notify_baton,
             apr_pool_t *scratch_pool)
{
  *restored = FALSE;
=======
      SVN_ERR(svn_wc_entry(&entry, file_path, adm_access, FALSE, pool));
      SVN_ERR_ASSERT(entry != NULL);
>>>>>>> 0213fdc3

  if (kind == svn_wc__db_kind_file || kind == svn_wc__db_kind_symlink)
    {
      /* Recreate file from text-base */
      SVN_ERR(restore_file(db, local_abspath, use_commit_times, TRUE,
                           scratch_pool));

      *restored = TRUE;
    }
#ifdef SVN_WC__SINGLE_DB
  else if (kind == svn_wc__db_kind_dir)
    {
      /* Recreating a directory is just a mkdir */
      SVN_ERR(svn_io_dir_make(local_abspath, APR_OS_DEFAULT, scratch_pool));
      *restored = TRUE;
    }
#endif

  if (*restored)
    {
      /* ... report the restoration to the caller.  */
      if (notify_func != NULL)
        {
          svn_wc_notify_t *notify = svn_wc_create_notify(
                                            local_abspath,
                                            svn_wc_notify_restore,
                                            scratch_pool);
          notify->kind = svn_node_file;
          (*notify_func)(notify_baton, notify, scratch_pool);
        }
    }

  return SVN_NO_ERROR;
}

/* Check if there is an externals definition stored on LOCAL_ABSPATH
   using DB.  In that case send the externals definition and DEPTH to
   EXTERNAL_FUNC.  Use SCRATCH_POOL for temporary allocations. */
static svn_error_t *
read_externals_info(svn_wc__db_t *db,
                    const char *local_abspath,
                    svn_wc_external_update_t external_func,
                    void *external_baton,
                    svn_depth_t depth,
                    apr_pool_t *scratch_pool)
{
  const svn_string_t *val;

  SVN_ERR_ASSERT(external_func != NULL);

  SVN_ERR(svn_wc__internal_propget(&val, db, local_abspath,
                                   SVN_PROP_EXTERNALS,
                                   scratch_pool, scratch_pool));

  if (val)
    {
      SVN_ERR((external_func)(external_baton, local_abspath, val, val, depth,
                              scratch_pool));
    }

  return SVN_NO_ERROR;
}

/* The recursive crawler that describes a mixed-revision working
   copy to an RA layer.  Used to initiate updates.

   This is a depth-first recursive walk of DIR_PATH under ANCHOR_ABSPATH,
   using DB.  Look at each entry and check if its revision is different
   than DIR_REV.  If so, report this fact to REPORTER.  If an entry is
   missing from disk, report its absence to REPORTER.  If an entry has
   a different URL than expected, report that to REPORTER.  If an
   entry has a different depth than its parent, report that to
   REPORTER.

   Alternatively, if REPORT_EVERYTHING is set, then report all
   children unconditionally.

   DEPTH is actually the *requested* depth for the update-like
   operation for which we are reporting working copy state.  However,
   certain requested depths affect the depth of the report crawl.  For
   example, if the requested depth is svn_depth_empty, there's no
   point descending into subdirs, no matter what their depths.  So:

   If DEPTH is svn_depth_empty, don't report any files and don't
   descend into any subdirs.  If svn_depth_files, report files but
   still don't descend into subdirs.  If svn_depth_immediates, report
   files, and report subdirs themselves but not their entries.  If
   svn_depth_infinity or svn_depth_unknown, report everything all the
   way down.  (That last sentence might sound counterintuitive, but
   since you can't go deeper than the local ambient depth anyway,
   requesting svn_depth_infinity really means "as deep as the various
   parts of this working copy go".  Of course, the information that
   comes back from the server will be different for svn_depth_unknown
   than for svn_depth_infinity.)

   DEPTH_COMPATIBILITY_TRICK means the same thing here as it does
   in svn_wc_crawl_revisions3().

   If EXTERNAL_FUNC is non-NULL, then send externals information with
   the help of EXTERNAL_BATON

   If RESTORE_FILES is set, then unexpectedly missing working files
   will be restored from text-base and NOTIFY_FUNC/NOTIFY_BATON
   will be called to report the restoration.  USE_COMMIT_TIMES is
   passed to restore_file() helper. */
static svn_error_t *
report_revisions_and_depths(svn_wc__db_t *db,
                            const char *anchor_abspath,
                            const char *dir_path,
                            svn_revnum_t dir_rev,
                            const svn_ra_reporter3_t *reporter,
                            void *report_baton,
                            svn_wc_external_update_t external_func,
                            void *external_baton,
                            svn_wc_notify_func2_t notify_func,
                            void *notify_baton,
                            svn_boolean_t restore_files,
                            svn_depth_t depth,
                            svn_boolean_t honor_depth_exclude,
                            svn_boolean_t depth_compatibility_trick,
                            svn_boolean_t report_everything,
                            svn_boolean_t use_commit_times,
                            apr_pool_t *scratch_pool)
{
  const char *dir_abspath;
  const apr_array_header_t *base_children;
  apr_hash_t *dirents;
  apr_pool_t *iterpool = svn_pool_create(scratch_pool);
  int i;
  const char *dir_repos_root, *dir_repos_relpath;
  svn_depth_t dir_depth;
  svn_error_t *err;


  /* Get both the SVN Entries and the actual on-disk entries.   Also
     notice that we're picking up hidden entries too (read_children never
     hides children). */
  dir_abspath = svn_dirent_join(anchor_abspath, dir_path, scratch_pool);
  SVN_ERR(svn_wc__db_base_get_children(&base_children, db, dir_abspath,
                                       scratch_pool, iterpool));

  err = svn_io_get_dirents3(&dirents, dir_abspath, TRUE,
                            scratch_pool, scratch_pool);

  if (err && (APR_STATUS_IS_ENOENT(err->apr_err)
              || SVN__APR_STATUS_IS_ENOTDIR(err->apr_err)))
    {
      svn_error_clear(err);
      dirents = apr_hash_make(scratch_pool);
    }
  else
    SVN_ERR(err);

  /*** Do the real reporting and recursing. ***/

  /* First, look at "this dir" to see what its URL and depth are. */
  SVN_ERR(svn_wc__db_read_info(NULL, NULL, NULL, &dir_repos_relpath,
                               &dir_repos_root, NULL, NULL, NULL, NULL, NULL,
                               &dir_depth, NULL, NULL, NULL, NULL, NULL,
                               NULL, NULL, NULL, NULL, NULL, NULL, NULL,
                               NULL,
                               db, dir_abspath,
                               scratch_pool, iterpool));

  /* If the directory has no url, search its parents */
  if (dir_repos_relpath == NULL)
    SVN_ERR(svn_wc__db_scan_base_repos(&dir_repos_relpath, &dir_repos_root,
                                       NULL, db, dir_abspath,
                                       scratch_pool, iterpool));

  /* If "this dir" has "svn:externals" property set on it,
   * call the external_func callback. */
  if (external_func)
    SVN_ERR(read_externals_info(db, dir_abspath, external_func,
                                external_baton, dir_depth, iterpool));

  /* Looping over current directory's BASE children: */
  for (i = 0; i < base_children->nelts; ++i)
    {
      const char *child = APR_ARRAY_IDX(base_children, i, const char *);
      const char *this_path, *this_abspath;
      const char *this_repos_root_url, *this_repos_relpath;
      svn_wc__db_status_t this_status;
      svn_wc__db_kind_t this_kind;
      svn_revnum_t this_rev;
      svn_depth_t this_depth;
      svn_wc__db_lock_t *this_lock;
      svn_boolean_t this_switched;

      /* Clear the iteration subpool here because the loop has a bunch
         of 'continue' jump statements. */
      svn_pool_clear(iterpool);

      /* Compute the paths and URLs we need. */
      this_path = svn_dirent_join(dir_path, child, iterpool);
      this_abspath = svn_dirent_join(dir_abspath, child, iterpool);

      err = svn_wc__db_base_get_info(&this_status, &this_kind, &this_rev,
                                     &this_repos_relpath, &this_repos_root_url,
                                     NULL, NULL, NULL, NULL, NULL, &this_depth,
                                     NULL, NULL, NULL, &this_lock,
                                     db, this_abspath, iterpool, iterpool);
      if (err)
        {
          if (err->apr_err != SVN_ERR_WC_PATH_NOT_FOUND)
            return svn_error_return(err);

          /* THIS_ABSPATH was listed as a BASE child of DIR_ABSPATH. Yet,
             we just got an error trying to read it. What gives? :-P

             This happens when THIS_ABSPATH is a subdirectory that is
             marked in the parent stub as "not-present". The subdir is
             then removed. Later, an addition is scheduled, putting the
             subdirectory back, but ONLY containing WORKING nodes.

             Thus, the BASE fetch comes out of the subdir, and fails.

             For this case, we go ahead and treat this as a simple
             not-present, and ignore whatever is in the subdirectory.  */
          svn_error_clear(err);

          this_status = svn_wc__db_status_not_present;

          /* Note: the other THIS_* local variables pass to base_get_info
             are NOT set at this point. But we don't need them...  */
        }

      /* Note: some older code would attempt to check the parent stub
         of subdirectories for the not-present state. That check was
         redundant since a not-present directory has no BASE nodes
         within it which may report another status.

         There might be NO BASE node (per the condition above), but the
         typical case is that base_get_info() reads the parent stub
         because there is no subdir (with administrative data). Thus, we
         already have all the information we need. No further testing.  */

      /* First check for exclusion */
      if (this_status == svn_wc__db_status_excluded)
        {
          if (honor_depth_exclude)
            {
              /* Report the excluded path, no matter whether report_everything
                 flag is set.  Because the report_everything flag indicates
                 that the server will treat the wc as empty and thus push
                 full content of the files/subdirs. But we want to prevent the
                 server from pushing the full content of this_path at us. */

              /* The server does not support link_path report on excluded
                 path. We explicitly prohibit this situation in
                 svn_wc_crop_tree(). */
              SVN_ERR(reporter->set_path(report_baton,
                                         this_path,
                                         dir_rev,
                                         svn_depth_exclude,
                                         FALSE,
                                         NULL,
                                         iterpool));
            }
          else
            {
              /* We want to pull in the excluded target. So, report it as
                 deleted, and server will respond properly. */
              if (! report_everything)
                SVN_ERR(reporter->delete_path(report_baton,
                                              this_path, iterpool));
            }
          continue;
        }

      /*** The Big Tests: ***/
      if (this_status == svn_wc__db_status_absent
          || this_status == svn_wc__db_status_not_present)
        {
          /* If the entry is 'absent' or 'not-present', make sure the server
             knows it's gone...
             ...unless we're reporting everything, in which case we're
             going to report it missing later anyway.

             This instructs the server to send it back to us, if it is
             now available (an addition after a not-present state), or if
             it is now authorized (change in authz for the absent item).  */
          if (! report_everything)
            SVN_ERR(reporter->delete_path(report_baton, this_path, iterpool));
          continue;
        }

      /* Is the entry NOT on the disk? We may be able to restore it.  */
      if (apr_hash_get(dirents, child, APR_HASH_KEY_STRING) == NULL)
        {
          svn_boolean_t missing = FALSE;
          svn_wc__db_status_t wrk_status;
          svn_wc__db_kind_t wrk_kind;

          SVN_ERR(svn_wc__db_read_info(&wrk_status, &wrk_kind, NULL, NULL,
                                       NULL, NULL, NULL, NULL, NULL, NULL,
                                       NULL, NULL, NULL, NULL, NULL, NULL,
                                       NULL, NULL, NULL, NULL, NULL, NULL,
                                       NULL, NULL,
                                       db, this_abspath, iterpool, iterpool));

          if (wrk_status == svn_wc__db_status_added)
            SVN_ERR(svn_wc__db_scan_addition(&wrk_status, NULL, NULL, NULL,
                                             NULL, NULL, NULL, NULL, NULL,
                                             db, this_abspath,
                                             iterpool, iterpool));

#ifndef SVN_WC__SINGLE_DB
          if (wrk_status == svn_wc__db_status_obstructed
              || wrk_status == svn_wc__db_status_obstructed_add
              || wrk_status == svn_wc__db_status_obstructed_delete)
            missing = TRUE;
          else
#endif
          if (restore_files
              && wrk_status != svn_wc__db_status_added
              && wrk_status != svn_wc__db_status_deleted
              && wrk_status != svn_wc__db_status_excluded
              && wrk_status != svn_wc__db_status_not_present
              && wrk_status != svn_wc__db_status_absent)
            {
              svn_node_kind_t dirent_kind;

              /* It is possible on a case insensitive system that the
                 entry is not really missing, but just cased incorrectly.
                 In this case we can't overwrite it with the pristine
                 version */
              SVN_ERR(svn_io_check_path(this_abspath, &dirent_kind, iterpool));

              if (dirent_kind == svn_node_none)
                {
                  svn_boolean_t restored;

                  SVN_ERR(restore_node(&restored, db, this_abspath, wrk_kind,
                                       use_commit_times, notify_func,
                                       notify_baton, iterpool));
                  if (!restored)
                    missing = TRUE;
                }
            }
#ifndef SVN_WC__SINGLE_DB
          /* If a node is still missing from disk here, we have no way to
             recreate it locally, so report as missing and move along.
             Again, don't bother if we're reporting everything, because the
             dir is already missing on the server. */
          if (missing && wrk_kind == svn_wc__db_kind_dir
               && (depth > svn_depth_files || depth == svn_depth_unknown))
            {
              if (! report_everything)
                SVN_ERR(reporter->delete_path(report_baton, this_path,
                                              iterpool));
              continue;
            }
#else
          /* With single-db, we always know about all children, so
             never tell the server that we don't know, but want to know
             about the missing child. */
#endif
        }

      /* And finally prepare for reporting */
      if (!this_repos_relpath)
        {
          this_switched = FALSE;
          this_repos_relpath = svn_relpath_join(dir_repos_relpath, child,
                                                iterpool);
        }
      else
        {
          const char *childname = svn_relpath_is_child(dir_repos_relpath,
                                                       this_repos_relpath,
                                                       NULL);

          if (childname == NULL || strcmp(childname, child) != 0)
            this_switched = TRUE;
          else
            this_switched = FALSE;
        }

      /* Tweak THIS_DEPTH to a useful value.  */
      if (this_depth == svn_depth_unknown)
        this_depth = svn_depth_infinity;

      /* Obstructed nodes might report SVN_INVALID_REVNUM. Tweak it.

         ### it seems that obstructed nodes should be handled quite a
         ### bit differently. maybe reported as missing, like not-present
         ### or absent nodes?  */
      if (!SVN_IS_VALID_REVNUM(this_rev))
        this_rev = dir_rev;

      /*** Files ***/
      if (this_kind == svn_wc__db_kind_file ||
          this_kind == svn_wc__db_kind_symlink)
        {
          if (report_everything)
            {
              /* Report the file unconditionally, one way or another. */
              if (this_switched)
                SVN_ERR(reporter->link_path(report_baton,
                                            this_path,
                                            svn_path_url_add_component2(
                                                dir_repos_root,
                                                this_repos_relpath, iterpool),
                                            this_rev,
                                            this_depth,
                                            FALSE,
                                            this_lock ? this_lock->token : NULL,
                                            iterpool));
              else
                SVN_ERR(reporter->set_path(report_baton,
                                           this_path,
                                           this_rev,
                                           this_depth,
                                           FALSE,
                                           this_lock ? this_lock->token : NULL,
                                           iterpool));
            }

          /* Possibly report a disjoint URL ... */
          else if (this_switched)
            SVN_ERR(reporter->link_path(report_baton,
                                        this_path,
                                        svn_path_url_add_component2(
                                                dir_repos_root,
                                                this_repos_relpath, iterpool),
                                        this_rev,
                                        this_depth,
                                        FALSE,
                                        this_lock ? this_lock->token : NULL,
                                        iterpool));
          /* ... or perhaps just a differing revision or lock token,
             or the mere presence of the file in a depth-empty dir. */
          else if (this_rev != dir_rev
                   || this_lock
                   || dir_depth == svn_depth_empty)
            SVN_ERR(reporter->set_path(report_baton,
                                       this_path,
                                       this_rev,
                                       this_depth,
                                       FALSE,
                                       this_lock ? this_lock->token : NULL,
                                       iterpool));
        } /* end file case */

      /*** Directories (in recursive mode) ***/
      else if (this_kind == svn_wc__db_kind_dir
               && (depth > svn_depth_files
                   || depth == svn_depth_unknown))
        {
          svn_boolean_t is_incomplete;
          svn_boolean_t start_empty;

          /* If the subdir and its administrative area are not present,
             then do NOT bother to report this node, much less recurse
             into the thing.

             Note: if the there is nothing on the disk, then we may have
             reported it missing further above.

             ### hmm. but what if we have a *file* obstructing the dir?
             ### the code above will not report it, and we'll simply
             ### skip it right here. I guess with an obstruction, we
             ### can't really do anything with info the server might
             ### send, so maybe this is just fine.  */
          if (this_status == svn_wc__db_status_obstructed)
            continue;

          is_incomplete = (this_status == svn_wc__db_status_incomplete);
          start_empty = is_incomplete;

          if (depth_compatibility_trick
              && this_depth <= svn_depth_files
              && depth > this_depth)
            {
              start_empty = TRUE;
            }

          if (report_everything)
            {
              /* Report the dir unconditionally, one way or another. */
              if (this_switched)
                SVN_ERR(reporter->link_path(report_baton,
                                            this_path,
                                            svn_path_url_add_component2(
                                                dir_repos_root,
                                                this_repos_relpath, iterpool),
                                            this_rev,
                                            this_depth,
                                            start_empty,
                                            this_lock ? this_lock->token
                                                      : NULL,
                                            iterpool));
              else
                SVN_ERR(reporter->set_path(report_baton,
                                           this_path,
                                           this_rev,
                                           this_depth,
                                           start_empty,
                                           this_lock ? this_lock->token : NULL,
                                           iterpool));
            }

          /* Possibly report a disjoint URL ... */
          else if (this_switched)
            SVN_ERR(reporter->link_path(report_baton,
                                        this_path,
                                        svn_path_url_add_component2(
                                                dir_repos_root,
                                                this_repos_relpath, iterpool),
                                        this_rev,
                                        this_depth,
                                        start_empty,
                                        this_lock ? this_lock->token : NULL,
                                        iterpool));
          /* ... or perhaps just a differing revision, lock token, incomplete
             subdir, the mere presence of the directory in a depth-empty or
             depth-files dir, or if the parent dir is at depth-immediates but
             the child is not at depth-empty.  Also describe shallow subdirs
             if we are trying to set depth to infinity. */
          else if (this_rev != dir_rev
                   || this_lock
                   || is_incomplete
                   || dir_depth == svn_depth_empty
                   || dir_depth == svn_depth_files
                   || (dir_depth == svn_depth_immediates
                       && this_depth != svn_depth_empty)
                   || (this_depth < svn_depth_infinity
                       && depth == svn_depth_infinity))
            SVN_ERR(reporter->set_path(report_baton,
                                       this_path,
                                       this_rev,
                                       this_depth,
                                       start_empty,
                                       this_lock ? this_lock->token : NULL,
                                       iterpool));

          if (SVN_DEPTH_IS_RECURSIVE(depth))
             SVN_ERR(report_revisions_and_depths(db,
                                                anchor_abspath,
                                                this_path,
                                                this_rev,
                                                reporter, report_baton,
                                                external_func, external_baton,
                                                notify_func, notify_baton,
                                                restore_files, depth,
                                                honor_depth_exclude,
                                                depth_compatibility_trick,
                                                start_empty,
                                                use_commit_times,
                                                iterpool));
        } /* end directory case */
    } /* end main entries loop */

  /* We're done examining this dir's entries, so free everything. */
  svn_pool_destroy(iterpool);

  return SVN_NO_ERROR;
}

/* Helper for svn_wc_crawl_revisions5() that finds a base revision for a node
   that doesn't have one itself. */
static svn_error_t *
find_base_rev(svn_revnum_t *base_rev,
              svn_wc__db_t *db,
              const char *local_abspath,
              const char *top_local_abspath,
              apr_pool_t *pool)
{
  const char *op_root_abspath;
  svn_wc__db_status_t status;
  svn_boolean_t have_base;

  SVN_ERR(svn_wc__db_read_info(&status, NULL, base_rev, NULL, NULL, NULL, NULL,
                               NULL, NULL, NULL, NULL, NULL, NULL, NULL, NULL,
                               NULL, NULL, NULL, NULL, NULL,
                               &have_base, NULL, NULL, NULL,
                               db, local_abspath, pool, pool));

  if (SVN_IS_VALID_REVNUM(*base_rev))
      return SVN_NO_ERROR;

  if (have_base)
    return svn_error_return(
        svn_wc__db_base_get_info(NULL, NULL, base_rev, NULL, NULL, NULL, NULL,
                                 NULL, NULL, NULL, NULL, NULL, NULL, NULL,
                                 NULL,
                                 db, local_abspath, pool, pool));

  if (status == svn_wc__db_status_added)
    {
      SVN_ERR(svn_wc__db_scan_addition(NULL, &op_root_abspath, NULL, NULL,
                                       NULL, NULL, NULL, NULL,  NULL,
                                       db, local_abspath, pool, pool));

      return svn_error_return(
                 find_base_rev(base_rev,
                               db, svn_dirent_dirname(op_root_abspath, pool),
                               top_local_abspath,
                               pool));
    }
  else if (status == svn_wc__db_status_deleted)
    {
      const char *work_del_abspath;
       SVN_ERR(svn_wc__db_scan_deletion(NULL, NULL, NULL, &work_del_abspath,
                                       db, local_abspath, pool, pool));

      if (work_del_abspath != NULL)
        return svn_error_return(
                 find_base_rev(base_rev,
                               db, work_del_abspath,
                               top_local_abspath,
                               pool));
    }

  return svn_error_createf(SVN_ERR_WC_CORRUPT, NULL,
                           _("Can't retrieve base revision for %s"),
                           svn_dirent_local_style(top_local_abspath, pool));
}


/*------------------------------------------------------------------*/
/*** Public Interfaces ***/


svn_error_t *
svn_wc_crawl_revisions5(svn_wc_context_t *wc_ctx,
                        const char *local_abspath,
                        const svn_ra_reporter3_t *reporter,
                        void *report_baton,
                        svn_boolean_t restore_files,
                        svn_depth_t depth,
                        svn_boolean_t honor_depth_exclude,
                        svn_boolean_t depth_compatibility_trick,
                        svn_boolean_t use_commit_times,
                        svn_wc_external_update_t external_func,
                        void *external_baton,
                        svn_wc_notify_func2_t notify_func,
                        void *notify_baton,
                        apr_pool_t *scratch_pool)
{
  svn_wc__db_t *db = wc_ctx->db;
  svn_error_t *fserr, *err;
  svn_revnum_t target_rev = SVN_INVALID_REVNUM;
  svn_boolean_t missing = FALSE;
  svn_boolean_t start_empty;
  svn_wc__db_status_t status;
  svn_wc__db_kind_t target_kind = svn_wc__db_kind_unknown;
  const char *repos_relpath=NULL, *repos_root=NULL;
  svn_depth_t target_depth = svn_depth_unknown;
  svn_wc__db_lock_t *target_lock = NULL;
  svn_node_kind_t disk_kind;
  svn_boolean_t explicit_rev;
  SVN_ERR_ASSERT(svn_dirent_is_absolute(local_abspath));

  /* The first thing we do is get the base_rev from the working copy's
     ROOT_DIRECTORY.  This is the first revnum that entries will be
     compared to. */
  err = svn_wc__db_base_get_info(&status, &target_kind, &target_rev,
                                 &repos_relpath, &repos_root,
                                 NULL, NULL, NULL, NULL, NULL,
                                 &target_depth, NULL, NULL, NULL,
                                 &target_lock,
                                 db, local_abspath, scratch_pool,
                                 scratch_pool);

  {
    svn_boolean_t has_base = TRUE;

    if (err)
      {
        if (err->apr_err != SVN_ERR_WC_PATH_NOT_FOUND)
          return svn_error_return(err);

        svn_error_clear(err);
        has_base = FALSE;
        SVN_ERR(svn_wc__db_read_kind(&target_kind, db, local_abspath, TRUE,
                                     scratch_pool));

        if (target_kind == svn_wc__db_kind_file
            || target_kind == svn_wc__db_kind_symlink)
          status = svn_wc__db_status_absent; /* Crawl via parent dir */
        else
          status = svn_wc__db_status_not_present; /* As checkout */
      }

    /* ### Check the parentstub if we don't find a BASE. But don't
           do this if we already have the info we want or we break
           some copy scenarios. */
    if (!has_base && target_kind == svn_wc__db_kind_dir)
      {
        svn_boolean_t not_present;
        svn_revnum_t rev = SVN_INVALID_REVNUM;
        err = svn_wc__db_temp_is_dir_deleted(&not_present, &rev,
                                             db, local_abspath, scratch_pool);

        if (err && (err->apr_err == SVN_ERR_WC_PATH_NOT_FOUND
                    || err->apr_err == SVN_ERR_WC_NOT_WORKING_COPY))
          {
            svn_error_clear(err);
            not_present = FALSE;
          }
        else
          SVN_ERR(err);

        if (not_present)
          status = svn_wc__db_status_not_present;

        if (!SVN_IS_VALID_REVNUM(target_rev))
          target_rev = rev;
      }
  }

  if ((status == svn_wc__db_status_not_present)
      || (target_kind == svn_wc__db_kind_dir
          && status != svn_wc__db_status_normal
          && status != svn_wc__db_status_incomplete))
    {
      /* The target does not exist or is a local addition */

      if (!SVN_IS_VALID_REVNUM(target_rev))
        target_rev = 0;

      if (depth == svn_depth_unknown)
        depth = svn_depth_infinity;

      SVN_ERR(reporter->set_path(report_baton, "", target_rev, depth,
                                 FALSE,
                                 NULL,
                                 scratch_pool));
      SVN_ERR(reporter->delete_path(report_baton, "", scratch_pool));

      /* Finish the report, which causes the update editor to be
         driven. */
      SVN_ERR(reporter->finish_report(report_baton, scratch_pool));

      return SVN_NO_ERROR;
    }

  if (!repos_root || !repos_relpath)
    {
      err = svn_wc__db_scan_base_repos(&repos_relpath, &repos_root, NULL,
                                      db, local_abspath,
                                      scratch_pool, scratch_pool);

      if (err && err->apr_err == SVN_ERR_WC_PATH_NOT_FOUND)
        svn_error_clear(err);
      else
        SVN_ERR(err);

      /* Ok, that leaves a local addition. Deleted and not existing nodes
         are already handled. */
      if (!repos_root || !repos_relpath)
        SVN_ERR(svn_wc__db_scan_addition(NULL, NULL, &repos_relpath,
                                         &repos_root, NULL, NULL, NULL, NULL,
                                         NULL, db, local_abspath,
                                         scratch_pool, scratch_pool));
    }

  if (!SVN_IS_VALID_REVNUM(target_rev))
    {
      SVN_ERR(find_base_rev(&target_rev, db, local_abspath, local_abspath,
                            scratch_pool));
      explicit_rev = TRUE;
    }
  else
    explicit_rev = FALSE;

  start_empty = (status == svn_wc__db_status_incomplete);
  if (depth_compatibility_trick
      && target_depth <= svn_depth_immediates
      && depth > target_depth)
    {
      start_empty = TRUE;
    }

  if (target_depth == svn_depth_unknown)
    target_depth = svn_depth_infinity;

  SVN_ERR(svn_io_check_path(local_abspath, &disk_kind, scratch_pool));

  /* Determine if there is a missing node that should be restored */
  if (disk_kind == svn_node_none)
    {
      svn_wc__db_status_t wrk_status;
      err = svn_wc__db_read_info(&wrk_status, NULL, NULL, NULL, NULL, NULL,
                                 NULL, NULL, NULL, NULL, NULL, NULL, NULL,
                                 NULL, NULL, NULL, NULL, NULL, NULL, NULL,
                                 NULL, NULL, NULL, NULL,
                                 db, local_abspath,
                                 scratch_pool, scratch_pool);


      if (err && err->apr_err == SVN_ERR_WC_PATH_NOT_FOUND)
        {
          svn_error_clear(err);
          wrk_status = svn_wc__db_status_not_present;
        }
      else
        SVN_ERR(err);

      if (wrk_status == svn_wc__db_status_added)
        SVN_ERR(svn_wc__db_scan_addition(&wrk_status, NULL, NULL, NULL, NULL,
                                         NULL, NULL, NULL, NULL,
                                         db, local_abspath,
                                         scratch_pool, scratch_pool));

#ifndef SVN_WC__SINGLE_DB
      if (wrk_status == svn_wc__db_status_obstructed
          || wrk_status == svn_wc__db_status_obstructed_add
          || wrk_status == svn_wc__db_status_obstructed_delete)
        missing = TRUE;
      else
#endif
      if (restore_files
          && wrk_status != svn_wc__db_status_added
          && wrk_status != svn_wc__db_status_deleted
          && wrk_status != svn_wc__db_status_excluded
          && wrk_status != svn_wc__db_status_not_present
          && wrk_status != svn_wc__db_status_absent)
        {
          svn_boolean_t restored;

          SVN_ERR(restore_node(&restored, wc_ctx->db, local_abspath,
                               target_kind, use_commit_times,
                               notify_func, notify_baton,
                               scratch_pool));

          if (!restored)
            missing = TRUE;
        }
    }

  /* The first call to the reporter merely informs it that the
     top-level directory being updated is at BASE_REV.  Its PATH
     argument is ignored. */
  SVN_ERR(reporter->set_path(report_baton, "", target_rev, target_depth,
                             start_empty, NULL, scratch_pool));

  if (target_kind == svn_wc__db_kind_dir)
    {
#ifndef SVN_WC__SINGLE_DB
      if (missing)
        {
          /* Report missing directories as deleted to retrieve them
             from the repository. */
          err = reporter->delete_path(report_baton, "", scratch_pool);
          if (err)
            goto abort_report;
        }
      else
#endif
      if (depth != svn_depth_empty)
        {
          /* Recursively crawl ROOT_DIRECTORY and report differing
             revisions. */
          err = report_revisions_and_depths(wc_ctx->db,
                                            local_abspath,
                                            "",
                                            target_rev,
                                            reporter, report_baton,
                                            external_func, external_baton,
                                            notify_func, notify_baton,
                                            restore_files, depth,
                                            honor_depth_exclude,
                                            depth_compatibility_trick,
                                            start_empty,
                                            use_commit_times,
                                            scratch_pool);
          if (err)
            goto abort_report;
        }
    }

  else if (target_kind == svn_wc__db_kind_file ||
           target_kind == svn_wc__db_kind_symlink)
    {
      svn_boolean_t skip_set_path  = FALSE;
      const char *parent_abspath, *base;
      svn_wc__db_status_t parent_status;
      const char *parent_repos_relpath;

      svn_dirent_split(&parent_abspath, &base, local_abspath,
                       scratch_pool);

      /* We can assume a file is in the same repository as its parent
         directory, so we only look at the relpath. */
      err = svn_wc__db_base_get_info(&parent_status, NULL, NULL,
                                     &parent_repos_relpath, NULL, NULL, NULL,
                                     NULL, NULL, NULL, NULL, NULL, NULL,
                                     NULL, NULL,
                                     db, parent_abspath,
                                     scratch_pool, scratch_pool);

      if (err)
        goto abort_report;

      if (!parent_repos_relpath)
        err = svn_wc__db_scan_base_repos(&parent_repos_relpath, NULL,
                                         NULL,
                                         db, parent_abspath,
                                         scratch_pool, scratch_pool);

      if (err)
        goto abort_report;

      if (strcmp(repos_relpath,
                 svn_relpath_join(parent_repos_relpath, base,
                                  scratch_pool)) != 0)
        {
          /* This file is disjoint with respect to its parent
             directory.  Since we are looking at the actual target of
             the report (not some file in a subdirectory of a target
             directory), and that target is a file, we need to pass an
             empty string to link_path. */
          err = reporter->link_path(report_baton,
                                    "",
                                    svn_path_url_add_component2(
                                                    repos_root,
                                                    repos_relpath,
                                                    scratch_pool),
                                    target_rev,
                                    target_depth,
                                    FALSE,
                                    target_lock ? target_lock->token : NULL,
                                    scratch_pool);
          if (err)
            goto abort_report;
          skip_set_path = TRUE;
        }

      if (!skip_set_path && (explicit_rev || target_lock))
        {
          /* If this entry is a file node, we just want to report that
             node's revision.  Since we are looking at the actual target
             of the report (not some file in a subdirectory of a target
             directory), and that target is a file, we need to pass an
             empty string to set_path. */
          err = reporter->set_path(report_baton, "", target_rev,
                                   target_depth,
                                   FALSE,
                                   target_lock ? target_lock->token : NULL,
                                   scratch_pool);
          if (err)
            goto abort_report;
        }
    }

  /* Finish the report, which causes the update editor to be driven. */
  return reporter->finish_report(report_baton, scratch_pool);

 abort_report:
  /* Clean up the fs transaction. */
  if ((fserr = reporter->abort_report(report_baton, scratch_pool)))
    {
      fserr = svn_error_quick_wrap(fserr, _("Error aborting report"));
      svn_error_compose(err, fserr);
    }
  return err;
}

/*** Copying stream ***/

/* A copying stream is a bit like the unix tee utility:
 *
 * It reads the SOURCE when asked for data and while returning it,
 * also writes the same data to TARGET.
 */
struct copying_stream_baton
{
  /* Stream to read input from. */
  svn_stream_t *source;

  /* Stream to write all data read to. */
  svn_stream_t *target;
};


/* */
static svn_error_t *
read_handler_copy(void *baton, char *buffer, apr_size_t *len)
{
  struct copying_stream_baton *btn = baton;

  SVN_ERR(svn_stream_read(btn->source, buffer, len));

  return svn_stream_write(btn->target, buffer, len);
}

/* */
static svn_error_t *
close_handler_copy(void *baton)
{
  struct copying_stream_baton *btn = baton;

  SVN_ERR(svn_stream_close(btn->target));
  return svn_stream_close(btn->source);
}


/* Return a stream - allocated in POOL - which reads its input
 * from SOURCE and, while returning that to the caller, at the
 * same time writes that to TARGET.
 */
static svn_stream_t *
copying_stream(svn_stream_t *source,
               svn_stream_t *target,
               apr_pool_t *pool)
{
  struct copying_stream_baton *baton;
  svn_stream_t *stream;

  baton = apr_palloc(pool, sizeof (*baton));
  baton->source = source;
  baton->target = target;

  stream = svn_stream_create(baton, pool);
  svn_stream_set_read(stream, read_handler_copy);
  svn_stream_set_close(stream, close_handler_copy);

  return stream;
}

svn_error_t *
svn_wc__internal_transmit_text_deltas(const char **tempfile,
                                      const svn_checksum_t **new_text_base_md5_checksum,
                                      const svn_checksum_t **new_text_base_sha1_checksum,
                                      svn_wc__db_t *db,
                                      const char *local_abspath,
                                      svn_boolean_t fulltext,
                                      const svn_delta_editor_t *editor,
                                      void *file_baton,
                                      apr_pool_t *result_pool,
                                      apr_pool_t *scratch_pool)
{
  svn_txdelta_window_handler_t handler;
  void *wh_baton;
  const svn_checksum_t *expected_md5_checksum;
  svn_checksum_t *verify_checksum = NULL;  /* calc'd MD5 of BASE_STREAM */
  svn_checksum_t *local_md5_checksum;  /* calc'd MD5 of LOCAL_STREAM */
  svn_checksum_t *local_sha1_checksum;  /* calc'd SHA1 of LOCAL_STREAM */
  const char *new_pristine_tmp_abspath;
  svn_error_t *err;
  svn_stream_t *base_stream;  /* delta source */
  svn_stream_t *local_stream;  /* delta target: LOCAL_ABSPATH transl. to NF */

  /* Translated input */
  SVN_ERR(svn_wc__internal_translated_stream(&local_stream, db,
                                             local_abspath, local_abspath,
                                             SVN_WC_TRANSLATE_TO_NF,
                                             scratch_pool, scratch_pool));

  /* If the caller wants a copy of the working file translated to
   * repository-normal form, make the copy by tee-ing the stream and set
   * *TEMPFILE to the path to it.  This is only needed for the 1.6 API,
   * 1.7 doesn't set TEMPFILE.  Even when using the 1.6 API this file
   * is not used by the functions that would have used it when using
   * the 1.6 code.  It's possible that 3rd party users (if there are any)
   * might expect this file to be a text-base. */
  if (tempfile)
    {
      svn_stream_t *tempstream;

      /* It can't be the same location as in 1.6 because the admin directory
         no longer exists. */
      SVN_ERR(svn_stream_open_unique(&tempstream, tempfile,
                                     NULL, svn_io_file_del_none,
                                     result_pool, scratch_pool));

      /* Wrap the translated stream with a new stream that writes the
         translated contents into the new text base file as we read from it.
         Note that the new text base file will be closed when the new stream
         is closed. */
      local_stream = copying_stream(local_stream, tempstream, scratch_pool);
    }
  if (new_text_base_sha1_checksum)
    {
      svn_stream_t *new_pristine_stream;

      SVN_ERR(svn_wc__open_writable_base(&new_pristine_stream,
                                         &new_pristine_tmp_abspath,
                                         NULL, &local_sha1_checksum,
                                         db, local_abspath,
                                         scratch_pool, scratch_pool));
      local_stream = copying_stream(local_stream, new_pristine_stream,
                                    scratch_pool);
    }

  /* Set BASE_STREAM to a stream providing the base (source) content for the
   * delta, which may be an empty stream;
   * set EXPECTED_CHECKSUM to its stored (or possibly calculated) MD5 checksum;
   * and (usually) arrange for its VERIFY_CHECKSUM to be calculated later. */
  if (! fulltext)
    {
      /* Compute delta against the pristine contents */
      SVN_ERR(svn_wc__get_pristine_contents(&base_stream, db, local_abspath,
                                            scratch_pool, scratch_pool));
      if (base_stream == NULL)
        base_stream = svn_stream_empty(scratch_pool);

      SVN_ERR(svn_wc__db_read_info(NULL, NULL, NULL,
                                   NULL, NULL, NULL,
                                   NULL, NULL, NULL,
                                   NULL, NULL,
                                   &expected_md5_checksum, NULL,
                                   NULL, NULL, NULL, NULL, NULL,
                                   NULL, NULL, NULL,
                                   NULL, NULL, NULL,
                                   db, local_abspath,
                                   scratch_pool, scratch_pool));
      /* SVN_EXPERIMENTAL_PRISTINE:
         If we got a SHA-1, get the corresponding MD-5. */
      if (expected_md5_checksum
          && expected_md5_checksum->kind != svn_checksum_md5)
        SVN_ERR(svn_wc__db_pristine_get_md5(&expected_md5_checksum,
                                            db, local_abspath,
                                            expected_md5_checksum,
                                            scratch_pool, scratch_pool));

      /* ### We want expected_md5_checksum to ALWAYS be present, but on old
         working copies maybe it won't be (unclear?).  If it is there,
         then we can pass it to apply_textdelta() as required, and later on
         we can use it as an expected value to verify against.  Therefore
         we prepare now to calculate (during the later reading of the base
         stream) the actual checksum of the base stream as VERIFY_CHECKSUM.

         If the base checksum was NOT recorded, then we must compute it NOW
         for the apply_textdelta() call.  In this case, we won't bother to
         calculate it a second time during the later reading of the stream
         for the purpose of verification, and will leave VERIFY_CHECKSUM as
         NULL. */
      if (expected_md5_checksum)
        {
          /* Arrange to set VERIFY_CHECKSUM to the MD5 of what is *actually*
             found when the base stream is read. */
          base_stream = svn_stream_checksummed2(base_stream, &verify_checksum,
                                                NULL, svn_checksum_md5, TRUE,
                                                scratch_pool);
        }
      else
        {
          svn_stream_t *p_stream;
          svn_checksum_t *p_checksum;

          /* Set EXPECTED_CHECKSUM to the MD5 checksum of the existing
           * pristine text, by reading the text and calculating it. */
          /* ### we should ALREADY have the checksum for pristine. */
          SVN_ERR(svn_wc__get_pristine_contents(&p_stream, db, local_abspath,
                                                scratch_pool, scratch_pool));
          if (p_stream == NULL)
            p_stream = svn_stream_empty(scratch_pool);

          p_stream = svn_stream_checksummed2(p_stream, &p_checksum,
                                             NULL, svn_checksum_md5, TRUE,
                                             scratch_pool);

          /* Closing this will cause a full read/checksum. */
          SVN_ERR(svn_stream_close(p_stream));

          expected_md5_checksum = p_checksum;
        }
    }
  else
    {
      /* Send a fulltext. */
      base_stream = svn_stream_empty(scratch_pool);
      expected_md5_checksum = NULL;
    }

  /* Tell the editor that we're about to apply a textdelta to the
     file baton; the editor returns to us a window consumer and baton.  */
  {
    /* apply_textdelta() is working against a base with this checksum */
    const char *base_digest_hex = NULL;

    if (expected_md5_checksum)
      /* ### Why '..._display()'?  expected_md5_checksum should never be all-
       * zero, but if it is, we would want to pass NULL not an all-zero
       * digest to apply_textdelta(), wouldn't we? */
      base_digest_hex = svn_checksum_to_cstring_display(expected_md5_checksum,
                                                        scratch_pool);

    SVN_ERR(editor->apply_textdelta(file_baton, base_digest_hex, scratch_pool,
                                    &handler, &wh_baton));
  }

  /* Run diff processing, throwing windows at the handler. */
  err = svn_txdelta_run(base_stream, local_stream,
                        handler, wh_baton,
                        svn_checksum_md5, &local_md5_checksum,
                        NULL, NULL,
                        scratch_pool, scratch_pool);

  /* Close the two streams to force writing the digest,
     if we already have an error, ignore this one. */
  if (err)
    {
      svn_error_clear(svn_stream_close(base_stream));
      svn_error_clear(svn_stream_close(local_stream));
    }
  else
    {
      SVN_ERR(svn_stream_close(base_stream));
      SVN_ERR(svn_stream_close(local_stream));
    }

  /* If we have an error, it may be caused by a corrupt text base.
     Check the checksum and discard `err' if they don't match. */
  if (expected_md5_checksum && verify_checksum
      && !svn_checksum_match(expected_md5_checksum, verify_checksum))
    {
      /* The entry checksum does not match the actual text
         base checksum.  Extreme badness. Of course,
         theoretically we could just switch to
         fulltext transmission here, and everything would
         work fine; after all, we're going to replace the
         text base with a new one in a moment anyway, and
         we'd fix the checksum then.  But it's better to
         error out.  People should know that their text
         bases are getting corrupted, so they can
         investigate.  Other commands could be affected,
         too, such as `svn diff'.  */

      /* Deliberately ignore errors; the error about the
         checksum mismatch is more important to return. */
      svn_error_clear(err);
      if (tempfile)
        svn_error_clear(svn_io_remove_file2(*tempfile, TRUE, scratch_pool));

      return svn_error_createf(SVN_ERR_WC_CORRUPT_TEXT_BASE, NULL,
                               _("Checksum mismatch for text base of '%s':\n"
                                 "   expected:  %s\n"
                                 "     actual:  %s\n"),
                               svn_dirent_local_style(local_abspath,
                                                      scratch_pool),
                               svn_checksum_to_cstring_display(
                                 expected_md5_checksum, scratch_pool),
                               svn_checksum_to_cstring_display(
                                 verify_checksum, scratch_pool));
    }

  /* Now, handle that delta transmission error if any, so we can stop
     thinking about it after this point. */
  SVN_ERR_W(err, apr_psprintf(scratch_pool,
                              _("While preparing '%s' for commit"),
                              svn_dirent_local_style(local_abspath,
                                                     scratch_pool)));

  if (new_text_base_md5_checksum)
    *new_text_base_md5_checksum = svn_checksum_dup(local_md5_checksum,
                                                   result_pool);
  if (new_text_base_sha1_checksum)
    {
      SVN_ERR(svn_wc__db_pristine_install(db, new_pristine_tmp_abspath,
                                          local_sha1_checksum,
                                          local_md5_checksum,
                                          scratch_pool));
      *new_text_base_sha1_checksum = svn_checksum_dup(local_sha1_checksum,
                                                      result_pool);
    }

  /* Close the file baton, and get outta here. */
  return editor->close_file(file_baton,
                            svn_checksum_to_cstring(local_md5_checksum,
                                                    scratch_pool),
                            scratch_pool);
}

svn_error_t *
svn_wc_transmit_text_deltas3(const svn_checksum_t **new_text_base_md5_checksum,
                             const svn_checksum_t **new_text_base_sha1_checksum,
                             svn_wc_context_t *wc_ctx,
                             const char *local_abspath,
                             svn_boolean_t fulltext,
                             const svn_delta_editor_t *editor,
                             void *file_baton,
                             apr_pool_t *result_pool,
                             apr_pool_t *scratch_pool)
{
  return svn_wc__internal_transmit_text_deltas(NULL,
                                               new_text_base_md5_checksum,
                                               new_text_base_sha1_checksum,
                                               wc_ctx->db, local_abspath,
                                               fulltext, editor,
                                               file_baton, result_pool,
                                               scratch_pool);
}

svn_error_t *
svn_wc__internal_transmit_prop_deltas(svn_wc__db_t *db,
                                     const char *local_abspath,
                                     const svn_delta_editor_t *editor,
                                     void *baton,
                                     apr_pool_t *scratch_pool)
{
  apr_pool_t *iterpool = svn_pool_create(scratch_pool);
  int i;
  apr_array_header_t *propmods;
  svn_wc__db_kind_t kind;

  SVN_ERR(svn_wc__db_read_kind(&kind, db, local_abspath, FALSE, iterpool));

  /* Get an array of local changes by comparing the hashes. */
  SVN_ERR(svn_wc__internal_propdiff(&propmods, NULL, db, local_abspath,
                                    scratch_pool, iterpool));

  /* Apply each local change to the baton */
  for (i = 0; i < propmods->nelts; i++)
    {
      const svn_prop_t *p = &APR_ARRAY_IDX(propmods, i, svn_prop_t);

      svn_pool_clear(iterpool);

      if (kind == svn_wc__db_kind_file)
        SVN_ERR(editor->change_file_prop(baton, p->name, p->value,
                                         iterpool));
      else
        SVN_ERR(editor->change_dir_prop(baton, p->name, p->value,
                                        iterpool));
    }

  svn_pool_destroy(iterpool);
  return SVN_NO_ERROR;
}

svn_error_t *
svn_wc_transmit_prop_deltas2(svn_wc_context_t *wc_ctx,
                             const char *local_abspath,
                             const svn_delta_editor_t *editor,
                             void *baton,
                             apr_pool_t *scratch_pool)
{
  return svn_wc__internal_transmit_prop_deltas(wc_ctx->db, local_abspath,
                                               editor, baton, scratch_pool);
}<|MERGE_RESOLUTION|>--- conflicted
+++ resolved
@@ -29,10 +29,6 @@
 #include <apr_pools.h>
 #include <apr_file_io.h>
 #include <apr_hash.h>
-<<<<<<< HEAD
-=======
-#include <apr_md5.h>
->>>>>>> 0213fdc3
 
 #include "svn_types.h"
 #include "svn_pools.h"
@@ -167,7 +163,6 @@
                                                         scratch_pool));
 #endif
 
-<<<<<<< HEAD
   return SVN_NO_ERROR;
 }
 
@@ -192,10 +187,6 @@
              apr_pool_t *scratch_pool)
 {
   *restored = FALSE;
-=======
-      SVN_ERR(svn_wc_entry(&entry, file_path, adm_access, FALSE, pool));
-      SVN_ERR_ASSERT(entry != NULL);
->>>>>>> 0213fdc3
 
   if (kind == svn_wc__db_kind_file || kind == svn_wc__db_kind_symlink)
     {
@@ -661,8 +652,10 @@
              ### skip it right here. I guess with an obstruction, we
              ### can't really do anything with info the server might
              ### send, so maybe this is just fine.  */
+#ifdef SVN_WC__DB_SINGLE_DB
           if (this_status == svn_wc__db_status_obstructed)
             continue;
+#endif
 
           is_incomplete = (this_status == svn_wc__db_status_incomplete);
           start_empty = is_incomplete;
