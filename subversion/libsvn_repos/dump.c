--- conflicted
+++ resolved
@@ -42,13 +42,6 @@
 /*----------------------------------------------------------------------*/
  
-<<<<<<< HEAD
-/** A variant of our hash-writing routine in libsvn_subr;  this one
-    writes to a stringbuf instead of a file, and outputs PROPS-END
-    instead of END.  If OLDHASH is not NULL, then only properties
-    which vary from OLDHASH will be written, and properties which
-    exist only in OLDHASH will be written out with "D" entries
-    (like "K" entries but with no corresponding value). **/
 
 static void
 write_hash_to_stringbuf(apr_hash_t *hash,
@@ -129,8 +122,6 @@
   svn_stringbuf_appendbytes(*strbuf, "PROPS-END\n", 10);
 }
 
-=======
->>>>>>> 9eee2acc
 
 /* Compute the delta between OLDROOT/OLDPATH and NEWROOT/NEWPATH and
    store it into a new temporary file *TEMPFILE.  OLDROOT may be NULL,
