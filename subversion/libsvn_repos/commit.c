/* commit.c --- editor for commiting changes to a filesystem.
 *
 * ====================================================================
 * Copyright (c) 2000-2003 CollabNet.  All rights reserved.
 *
 * This software is licensed as described in the file COPYING, which
 * you should have received as part of this distribution.  The terms
 * are also available at http://subversion.tigris.org/license-1.html.
 * If newer versions of this license are posted there, you may use a
 * newer version instead, at your option.
 *
 * This software consists of voluntary contributions made by many
 * individuals.  For exact contribution history, see the revision
 * history and logs, available at http://subversion.tigris.org/.
 * ====================================================================
 */


#include <string.h>

#include <apr_pools.h>
#include <apr_file_io.h>

#include "svn_pools.h"
#include "svn_error.h"
#include "svn_path.h"
#include "svn_delta.h"
#include "svn_fs.h"
#include "svn_repos.h"



/*** Editor batons. ***/

struct edit_baton
{
  apr_pool_t *pool;

  /** Supplied when the editor is created: **/

  /* The user doing the commit.  Presumably, some higher layer has
     already authenticated this user. */
  const char *user;

  /* Commit message for this commit. */
  const char *log_msg;

  /* Callback to run when the commit is done. */
  svn_repos_commit_callback_t *callback;
  void *callback_baton;

  /* The already-open svn repository to commit to. */
  svn_repos_t *repos;

  /* URL to the root of the open repository. */
  const char *repos_url;

  /* The filesystem associated with the REPOS above (here for
     convenience). */
  svn_fs_t *fs;

  /* Location in fs where the edit will begin. */
  const char *base_path;

  /** Created during the edit: **/

  /* svn transaction associated with this edit (created in open_root). */
  svn_fs_txn_t *txn;

  /* The object representing the root directory of the svn txn. */
  svn_fs_root_t *txn_root;

  /* The name of the transaction. */
  const char *txn_name;

  /** Filled in when the edit is closed: **/

  /* The new revision created by this commit. */
  svn_revnum_t *new_rev;

  /* The date (according to the repository) of this commit. */
  const char **committed_date;

  /* The author (also according to the repository) of this commit. */
  const char **committed_author;
};


struct dir_baton
{
  struct edit_baton *edit_baton;
  struct dir_baton *parent;
  const char *path; /* the -absolute- path to this dir in the fs */
  svn_revnum_t base_rev;        /* the revision I'm based on  */
  svn_boolean_t was_copied; /* was this directory added with history? */
  apr_pool_t *pool; /* my personal pool, in which I am allocated. */
};


struct file_baton
{
  struct edit_baton *edit_baton;
  const char *path; /* the -absolute- path to this file in the fs */
  apr_pool_t *pool; /* my personal pool, in which I am allocated. */
};



/* Create and return a generic out-of-dateness error. */
static svn_error_t *
out_of_date (const char *path, const char *txn_name)
{
  return svn_error_createf (SVN_ERR_FS_TXN_OUT_OF_DATE, NULL,
                            "out of date: `%s' in txn `%s'", path, txn_name);
}



/*** Editor functions ***/

static svn_error_t *
open_root (void *edit_baton,
           svn_revnum_t base_revision,
           apr_pool_t *pool,
           void **root_baton)
{
  struct dir_baton *dirb;
  struct edit_baton *eb = edit_baton;

  /* Ignore BASE_REVISION.  We always build our transaction against
     HEAD. */
  SVN_ERR (svn_fs_youngest_rev (&base_revision, eb->fs, eb->pool));

  /* Begin a subversion transaction, cache its name, and get its
     root object. */
  SVN_ERR (svn_repos_fs_begin_txn_for_commit (&(eb->txn), 
                                              eb->repos, 
                                              base_revision, 
                                              eb->user, 
                                              eb->log_msg,
                                              eb->pool));
  SVN_ERR (svn_fs_txn_root (&(eb->txn_root), eb->txn, eb->pool));
  SVN_ERR (svn_fs_txn_name (&(eb->txn_name), eb->txn, eb->pool));
  
  /* Create a root dir baton.  The `base_path' field is an -absolute-
     path in the filesystem, upon which all further editor paths are
     based. */
  dirb = apr_pcalloc (pool, sizeof (*dirb));
  dirb->edit_baton = edit_baton;
  dirb->parent = NULL;
  dirb->pool = pool;
  dirb->was_copied = FALSE;
  dirb->path = apr_pstrdup (pool, eb->base_path);
  dirb->base_rev = base_revision;

  *root_baton = dirb;
  return SVN_NO_ERROR;
}



static svn_error_t *
delete_entry (const char *path,
              svn_revnum_t revision,
              void *parent_baton,
              apr_pool_t *pool)
{
  struct dir_baton *parent = parent_baton;
  struct edit_baton *eb = parent->edit_baton;
  svn_node_kind_t kind;
  svn_revnum_t cr_rev;
  const char *full_path = svn_path_join (eb->base_path, path, pool);

  /* Check PATH in our transaction.  */
  kind = svn_fs_check_path (eb->txn_root, full_path, pool);

  /* If PATH doesn't exist in the txn, that's fine (merge
     allows this). */
  if (kind == svn_node_none)
    return SVN_NO_ERROR;

  /* Now, make sure we're deleting the node we *think* we're
     deleting, else return an out-of-dateness error. */
  SVN_ERR (svn_fs_node_created_rev (&cr_rev, eb->txn_root, full_path, pool));
  if (SVN_IS_VALID_REVNUM (revision) && (revision < cr_rev))
    return out_of_date (full_path, eb->txn_name);
  
  /* This routine is a mindless wrapper.  We call svn_fs_delete_tree
     because that will delete files and recursively delete
     directories.  */
  return svn_fs_delete_tree (eb->txn_root, full_path, pool);
}




static svn_error_t *
add_directory (const char *path,
               void *parent_baton,
               const char *copy_path,
               svn_revnum_t copy_revision,
               apr_pool_t *pool,
               void **child_baton)
{
  struct dir_baton *new_dirb;
  struct dir_baton *pb = parent_baton;
  struct edit_baton *eb = pb->edit_baton;
  const char *full_path = svn_path_join (eb->base_path, path, pool);
  apr_pool_t *subpool = svn_pool_create (pool);
  svn_boolean_t was_copied = FALSE;

  /* Sanity check. */  
  if (copy_path && (! SVN_IS_VALID_REVNUM (copy_revision)))
    return svn_error_createf 
      (SVN_ERR_FS_GENERAL, NULL,
       "add_dir `%s': got copy_path, but no copy_rev", full_path);

  if (copy_path)
    {
      const char *fs_path;
      svn_fs_root_t *copy_root;
      svn_node_kind_t kind;
      int repos_url_len;

      /* Check PATH in our transaction.  Make sure it does not exist
         unless its parent directory was copied (in which case, the
         thing might have been copied in as well), else return an
         out-of-dateness error. */
      kind = svn_fs_check_path (eb->txn_root, full_path, subpool);
      if ((kind != svn_node_none) && (! pb->was_copied))
        return out_of_date (full_path, eb->txn_name);

      /* For now, require that the url come from the same repository
         that this commit is operating on. */
      copy_path = svn_path_uri_decode (copy_path, subpool);
      repos_url_len = strlen (eb->repos_url);
      if (strncmp (copy_path, eb->repos_url, repos_url_len) != 0)
        return svn_error_createf 
          (SVN_ERR_FS_GENERAL, NULL,
           "add_dir `%s': copy_url is from different repo", full_path);

      fs_path = apr_pstrdup (subpool, copy_path + repos_url_len);

      /* Now use the "fs_path" as an absolute path within the
         repository to make the copy from. */      
      SVN_ERR (svn_fs_revision_root (&copy_root, eb->fs,
                                     copy_revision, subpool));
      SVN_ERR (svn_fs_copy (copy_root, fs_path,
                            eb->txn_root, full_path, subpool));
      was_copied = TRUE;
    }
  else
    {
      /* No ancestry given, just make a new directory.  We don't
         bother with an out-of-dateness check here because
         svn_fs_make_dir will error out if PATH already exists.  */      
      SVN_ERR (svn_fs_make_dir (eb->txn_root, full_path, subpool));
    }

  /* Cleanup our temporary subpool. */
  svn_pool_destroy (subpool);

  /* Build a new dir baton for this directory. */
  new_dirb = apr_pcalloc (pool, sizeof (*new_dirb));
  new_dirb->edit_baton = eb;
  new_dirb->parent = pb;
  new_dirb->pool = pool;
  new_dirb->path = full_path;
  new_dirb->was_copied = was_copied;
  new_dirb->base_rev = SVN_INVALID_REVNUM;

  *child_baton = new_dirb;
  return SVN_NO_ERROR;
}



static svn_error_t *
open_directory (const char *path,
                void *parent_baton,
                svn_revnum_t base_revision,
                apr_pool_t *pool,
                void **child_baton)
{
  struct dir_baton *new_dirb;
  struct dir_baton *pb = parent_baton;
  struct edit_baton *eb = pb->edit_baton;
  svn_node_kind_t kind;
  const char *full_path = svn_path_join (eb->base_path, path, pool);

  /* Check PATH in our transaction.  Make sure it does not exist,
     else return an out-of-dateness error. */
  kind = svn_fs_check_path (eb->txn_root, full_path, pool);
  if (kind == svn_node_none)
    return out_of_date (full_path, eb->txn_name);

  /* Build a new dir baton for this directory */
  new_dirb = apr_pcalloc (pool, sizeof (*new_dirb));
  new_dirb->edit_baton = eb;
  new_dirb->parent = pb;
  new_dirb->pool = pool;
  new_dirb->path = full_path;
  new_dirb->was_copied = FALSE;
  new_dirb->base_rev = base_revision;

  *child_baton = new_dirb;
  return SVN_NO_ERROR;
}


static svn_error_t *
apply_textdelta (void *file_baton,
                 const char *base_checksum,
                 const char *result_checksum,
                 apr_pool_t *pool,
                 svn_txdelta_window_handler_t *handler,
                 void **handler_baton)
{
  struct file_baton *fb = file_baton;
  return svn_fs_apply_textdelta (handler, handler_baton, 
                                 fb->edit_baton->txn_root, 
                                 fb->path,
                                 base_checksum,
                                 result_checksum,
                                 fb->pool);
}




static svn_error_t *
add_file (const char *path,
          void *parent_baton,
          const char *copy_path,
          svn_revnum_t copy_revision,
          apr_pool_t *pool,
          void **file_baton)
{
  struct file_baton *new_fb;
  struct dir_baton *pb = parent_baton;
  struct edit_baton *eb = pb->edit_baton;
  const char *full_path = svn_path_join (eb->base_path, path, pool);
  apr_pool_t *subpool = svn_pool_create (pool);

  /* Sanity check. */  
  if (copy_path && (! SVN_IS_VALID_REVNUM (copy_revision)))
    return svn_error_createf 
      (SVN_ERR_FS_GENERAL, NULL,
       "add_file `%s': got copy_path, but no copy_rev", full_path);

  if (copy_path)
    {      
      const char *fs_path;
      svn_fs_root_t *copy_root;
      svn_node_kind_t kind;
      int repos_url_len;

      /* Check PATH in our transaction.  Make sure it does not exist
         unless its parent directory was copied (in which case, the
         thing might have been copied in as well), else return an
         out-of-dateness error. */
      kind = svn_fs_check_path (eb->txn_root, full_path, subpool);
      if ((kind != svn_node_none) && (! pb->was_copied))
        return out_of_date (full_path, eb->txn_name);

      /* For now, require that the url come from the same repository
         that this commit is operating on. */
      copy_path = svn_path_uri_decode (copy_path, subpool);
      repos_url_len = strlen (eb->repos_url);
      if (strncmp (copy_path, eb->repos_url, repos_url_len) != 0)
            return svn_error_createf 
              (SVN_ERR_FS_GENERAL, NULL,
               "add_file `%s': copy_url is from different repo", full_path);
      
      fs_path = apr_pstrdup (subpool, copy_path + repos_url_len);

      /* Now use the "fs_path" as an absolute path within the
         repository to make the copy from. */      
      SVN_ERR (svn_fs_revision_root (&copy_root, eb->fs,
                                     copy_revision, subpool));
      SVN_ERR (svn_fs_copy (copy_root, fs_path, 
                            eb->txn_root, full_path, subpool));
    }
  else
    {
      /* No ancestry given, just make a new, empty file.  Note that we
         don't perform an existence check here like the copy-from case
         does -- that's because svn_fs_make_file() already errors out
         if the file already exists.  */
      SVN_ERR (svn_fs_make_file (eb->txn_root, full_path, subpool));
    }

  /* Cleanup our temporary subpool. */
  svn_pool_destroy (subpool);

  /* Build a new file baton */
  new_fb = apr_pcalloc (pool, sizeof (*new_fb));
  new_fb->edit_baton = eb;
  new_fb->pool = pool;
  new_fb->path = full_path;

  *file_baton = new_fb;
  return SVN_NO_ERROR;
}




static svn_error_t *
open_file (const char *path,
           void *parent_baton,
           svn_revnum_t base_revision,
           apr_pool_t *pool,
           void **file_baton)
{
  struct file_baton *new_fb;
  struct dir_baton *pb = parent_baton;
  struct edit_baton *eb = pb->edit_baton;
  svn_revnum_t cr_rev;
  const char *full_path = svn_path_join (eb->base_path, path, pool);

  /* Get this node's creation revision (doubles as an existence check). */
  SVN_ERR (svn_fs_node_created_rev (&cr_rev, eb->txn_root, full_path, pool));
  
  /* If the node our caller has is an older revision number than the
     one in our transaction, return an out-of-dateness error. */
  if (base_revision < cr_rev)
    return out_of_date (full_path, eb->txn_name);

  /* Build a new file baton */
  new_fb = apr_pcalloc (pool, sizeof (*new_fb));
  new_fb->edit_baton = eb;
  new_fb->pool = pool;
  new_fb->path = full_path;
  
  *file_baton = new_fb;
  return SVN_NO_ERROR;
}



static svn_error_t *
change_file_prop (void *file_baton,
                  const char *name,
                  const svn_string_t *value,
                  apr_pool_t *pool)
{
  struct file_baton *fb = file_baton;
  struct edit_baton *eb = fb->edit_baton;
  return svn_repos_fs_change_node_prop (eb->txn_root, fb->path, 
                                        name, value, pool);
}


static svn_error_t *
change_dir_prop (void *dir_baton,
                 const char *name,
                 const svn_string_t *value,
                 apr_pool_t *pool)
{
  struct dir_baton *db = dir_baton;
  struct edit_baton *eb = db->edit_baton;
<<<<<<< HEAD
=======

  if (SVN_IS_VALID_REVNUM(db->base_rev))
    {
      /* Subversion rule:  propchanges can only happen on a directory
         which is up-to-date. */
      svn_revnum_t created_rev;
      SVN_ERR (svn_fs_node_created_rev (&created_rev,
                                        eb->txn_root, db->path, pool));

      if (db->base_rev < created_rev)
        return out_of_date (db->path, eb->txn_name);
    }

>>>>>>> 568fa1e5
  return svn_repos_fs_change_node_prop (eb->txn_root, db->path, 
                                        name, value, pool);
}


static svn_error_t *
close_edit (void *edit_baton,
            apr_pool_t *pool)
{
  struct edit_baton *eb = edit_baton;
  svn_revnum_t new_revision = SVN_INVALID_REVNUM;
  svn_error_t *err;
  const char *conflict;

  /* Commit. */
  err = svn_repos_fs_commit_txn (&conflict, eb->repos, &new_revision, eb->txn);

  if (err)
    {
      /* ### todo: we should check whether it really was a conflict,
         and return the conflict info if so? */

      /* If the commit failed, it's *probably* due to a conflict --
         that is, the txn being out-of-date.  The filesystem gives us
         the ability to continue diddling the transaction and try
         again; but let's face it: that's not how the cvs or svn works
         from a user interface standpoint.  Thus we don't make use of
         this fs feature (for now, at least.)

         So, in a nutshell: svn commits are an all-or-nothing deal.
         Each commit creates a new fs txn which either succeeds or is
         aborted completely.  No second chances;  the user simply
         needs to update and commit again  :) */

      /* We don't care about the error return here, we want to return the
         orignal error. There's likely something seriously wrong already, and
         we don't want to cover it up.  */
      svn_fs_abort_txn (eb->txn);
      return err;
    }

  /* Pass new revision information to the caller's callback. */
  {
    svn_string_t *date, *author;

    SVN_ERR (svn_fs_revision_prop (&date, svn_repos_fs (eb->repos),
                                   new_revision, SVN_PROP_REVISION_DATE,
                                   eb->pool));

    SVN_ERR (svn_fs_revision_prop (&author, svn_repos_fs (eb->repos),
                                   new_revision, SVN_PROP_REVISION_AUTHOR,
                                   eb->pool));

    SVN_ERR ((*eb->callback) (new_revision, date->data, author->data,
                              eb->callback_baton));
  }

  return SVN_NO_ERROR;
}



static svn_error_t *
abort_edit (void *edit_baton,
            apr_pool_t *pool)
{
  struct edit_baton *eb = edit_baton;
  return (eb->txn ? svn_fs_abort_txn (eb->txn) : SVN_NO_ERROR);
}




/*** Public interface. ***/

svn_error_t *
svn_repos_get_commit_editor (const svn_delta_editor_t **editor,
                             void **edit_baton,
                             svn_repos_t *repos,
                             const char *repos_url,
                             const char *base_path,
                             const char *user,
                             const char *log_msg,
                             svn_repos_commit_callback_t *callback,
                             void *callback_baton,
                             apr_pool_t *pool)
{
  svn_delta_editor_t *e = svn_delta_default_editor (pool);
  apr_pool_t *subpool = svn_pool_create (pool);
  struct edit_baton *eb = apr_pcalloc (subpool, sizeof (*eb));

  /* Set up the editor. */
  e->open_root         = open_root;
  e->delete_entry      = delete_entry;
  e->add_directory     = add_directory;
  e->open_directory    = open_directory;
  e->change_dir_prop   = change_dir_prop;
  e->add_file          = add_file;
  e->open_file         = open_file;
  e->apply_textdelta   = apply_textdelta;
  e->change_file_prop  = change_file_prop;
  e->close_edit        = close_edit;
  e->abort_edit        = abort_edit;

  /* Set up the edit baton. */
  eb->pool = subpool;
  eb->user = apr_pstrdup (subpool, user);
  eb->log_msg = apr_pstrdup (subpool, log_msg);
  eb->callback = callback;
  eb->callback_baton = callback_baton;
  eb->base_path = apr_pstrdup (subpool, base_path);
  eb->repos = repos;
  eb->repos_url = repos_url;
  eb->fs = svn_repos_fs (repos);
  eb->txn = NULL;

  *edit_baton = eb;
  *editor = e;
  
  return SVN_NO_ERROR;
}<|MERGE_RESOLUTION|>--- conflicted
+++ resolved
@@ -462,8 +462,6 @@
 {
   struct dir_baton *db = dir_baton;
   struct edit_baton *eb = db->edit_baton;
-<<<<<<< HEAD
-=======
 
   if (SVN_IS_VALID_REVNUM(db->base_rev))
     {
@@ -477,7 +475,6 @@
         return out_of_date (db->path, eb->txn_name);
     }
 
->>>>>>> 568fa1e5
   return svn_repos_fs_change_node_prop (eb->txn_root, db->path, 
                                         name, value, pool);
 }
