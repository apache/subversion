--- conflicted
+++ resolved
@@ -173,17 +173,6 @@
      len + 1 wraps around and we end up passing 0 to apr_palloc(),
      thus getting a pointer to no storage?  Probably not (16 exabyte
      string, anyone?) but let's be future-proof anyway. */
-<<<<<<< HEAD
-  if (len + 1 < len)
-    {
-      return svn_error_createf(SVN_ERR_REPOS_BAD_REVISION_REPORT, NULL,
-                               _("Invalid length (%" APR_UINT64_T_FMT ") "
-                                 "when about to read a string"), len);
-    }
-
-  buf = apr_palloc(pool, len + 1);
-  SVN_ERR(svn_io_file_read_full(temp, buf, len, NULL, pool));
-=======
   if (len + 1 < len || len + 1 > APR_SIZE_MAX)
     {
       /* xgettext doesn't expand preprocessor definitions, so we must
@@ -200,7 +189,6 @@
   size = (apr_size_t)len;
   buf = apr_palloc(pool, size+1);
   SVN_ERR(svn_io_file_read_full(temp, buf, size, NULL, pool));
->>>>>>> 79d0a718
   buf[len] = 0;
   *str = buf;
   return SVN_NO_ERROR;
@@ -255,11 +243,7 @@
       return svn_error_createf(SVN_ERR_REPOS_BAD_REVISION_REPORT, NULL,
                                _("Invalid depth (%c) for path '%s'"), c, path);
     }
-<<<<<<< HEAD
-  
-=======
-
->>>>>>> 79d0a718
+
   return SVN_NO_ERROR;
 }
 
@@ -1008,11 +992,7 @@
 
           /* Invalid revnum means we should delete, unless this is
              just an excluded subpath. */
-<<<<<<< HEAD
-          if (info 
-=======
           if (info
->>>>>>> 79d0a718
               && !SVN_IS_VALID_REVNUM(info->rev)
               && info->depth != svn_depth_exclude)
             {
@@ -1405,10 +1385,6 @@
                         apr_pool_t *pool)
 {
   report_baton_t *b;
-
-  if (depth == svn_depth_exclude)
-    return svn_error_create(SVN_ERR_REPOS_BAD_ARGS, NULL,
-                            _("Request depth 'exclude' not supported"));
 
   if (depth == svn_depth_exclude)
     return svn_error_create(SVN_ERR_REPOS_BAD_ARGS, NULL,
@@ -1440,42 +1416,4 @@
   /* Hand reporter back to client. */
   *report_baton = b;
   return SVN_NO_ERROR;
-<<<<<<< HEAD
-}
-
-
-svn_error_t *
-svn_repos_begin_report(void **report_baton,
-                       svn_revnum_t revnum,
-                       const char *username,
-                       svn_repos_t *repos,
-                       const char *fs_base,
-                       const char *s_operand,
-                       const char *switch_path,
-                       svn_boolean_t text_deltas,
-                       svn_boolean_t recurse,
-                       svn_boolean_t ignore_ancestry,
-                       const svn_delta_editor_t *editor,
-                       void *edit_baton,
-                       svn_repos_authz_func_t authz_read_func,
-                       void *authz_read_baton,
-                       apr_pool_t *pool)
-{
-  return svn_repos_begin_report2(report_baton,
-                                 revnum,
-                                 repos,
-                                 fs_base,
-                                 s_operand,
-                                 switch_path,
-                                 text_deltas,
-                                 SVN_DEPTH_INFINITY_OR_FILES(recurse),
-                                 ignore_ancestry,
-                                 FALSE, /* don't send copyfrom args */
-                                 editor,
-                                 edit_baton,
-                                 authz_read_func,
-                                 authz_read_baton,
-                                 pool);
-=======
->>>>>>> 79d0a718
 }