<<<<<<< HEAD
/* repos.c : repository creation; shared and exclusive repository locking
 *
 * ====================================================================
 * Copyright (c) 2000-2003 CollabNet.  All rights reserved.
 *
 * This software is licensed as described in the file COPYING, which
 * you should have received as part of this distribution.  The terms
 * are also available at http://subversion.tigris.org/license-1.html.
 * If newer versions of this license are posted there, you may use a
 * newer version instead, at your option.
 *
 * This software consists of voluntary contributions made by many
 * individuals.  For exact contribution history, see the revision
 * history and logs, available at http://subversion.tigris.org/.
 * ====================================================================
 */

#include <apr_pools.h>
#include <apr_file_io.h>

#include "svn_pools.h"
#include "svn_error.h"
#include "svn_path.h"
#include "svn_fs.h"
#include "svn_repos.h"
#include "repos.h"



/* Path accessor functions. */


const char *
svn_repos_path (svn_repos_t *repos, apr_pool_t *pool)
{
  return apr_pstrdup (pool, repos->path);
}


const char *
svn_repos_db_env (svn_repos_t *repos, apr_pool_t *pool)
{
  return apr_pstrdup (pool, repos->db_path);
}


const char *
svn_repos_conf_dir (svn_repos_t *repos, apr_pool_t *pool)
{
  return apr_pstrdup (pool, repos->conf_path);
}


const char *
svn_repos_lock_dir (svn_repos_t *repos, apr_pool_t *pool)
{
  return apr_pstrdup (pool, repos->lock_path);
}


const char *
svn_repos_db_lockfile (svn_repos_t *repos, apr_pool_t *pool)
{
  return svn_path_join (repos->lock_path, SVN_REPOS__DB_LOCKFILE, pool);
}


const char *
svn_repos_hook_dir (svn_repos_t *repos, apr_pool_t *pool)
{
  return apr_pstrdup (pool, repos->hook_path);
}


const char *
svn_repos_start_commit_hook (svn_repos_t *repos, apr_pool_t *pool)
{
  return svn_path_join (repos->hook_path, SVN_REPOS__HOOK_START_COMMIT, pool);
}


const char *
svn_repos_pre_commit_hook (svn_repos_t *repos, apr_pool_t *pool)
{
  return svn_path_join (repos->hook_path, SVN_REPOS__HOOK_PRE_COMMIT, pool);
}


const char *
svn_repos_post_commit_hook (svn_repos_t *repos, apr_pool_t *pool)
{
  return svn_path_join (repos->hook_path, SVN_REPOS__HOOK_POST_COMMIT, pool);
}


const char *
svn_repos_read_sentinel_hook (svn_repos_t *repos, apr_pool_t *pool)
{
  return svn_path_join (repos->hook_path, SVN_REPOS__HOOK_READ_SENTINEL, pool);
}


const char *
svn_repos_write_sentinel_hook (svn_repos_t *repos, apr_pool_t *pool)
{
  return svn_path_join (repos->hook_path, SVN_REPOS__HOOK_WRITE_SENTINEL, pool);
}


const char *
svn_repos_pre_revprop_change_hook (svn_repos_t *repos, apr_pool_t *pool)
{
  return svn_path_join (repos->hook_path, SVN_REPOS__HOOK_PRE_REVPROP_CHANGE,
                        pool);
}


const char *
svn_repos_post_revprop_change_hook (svn_repos_t *repos, apr_pool_t *pool)
{
  return svn_path_join (repos->hook_path, SVN_REPOS__HOOK_POST_REVPROP_CHANGE,
                        pool);
}


static svn_error_t *
create_locks (svn_repos_t *repos, const char *path, apr_pool_t *pool)
{
  apr_status_t apr_err;

  /* Create the locks directory. */
  SVN_ERR_W (svn_io_dir_make (path, APR_OS_DEFAULT, pool),
                              "creating lock dir");

  /* Create the DB lockfile under that directory. */
  {
    apr_file_t *f = NULL;
    apr_size_t written;
    const char *contents;
    const char *lockfile_path;

    lockfile_path = svn_repos_db_lockfile (repos, pool);
    SVN_ERR_W (svn_io_file_open (&f, lockfile_path,
                                 (APR_WRITE | APR_CREATE | APR_EXCL),
                                 APR_OS_DEFAULT,
                                 pool),
               "creating lock file");
    
    contents = 
      "DB lock file, representing locks on the versioned filesystem.\n"
      "\n"
      "All accessors -- both readers and writers -- of the repository's\n"
      "Berkeley DB environment take out shared locks on this file, and\n"
      "each accessor removes its lock when done.  If and when the DB\n"
      "recovery procedure is run, the recovery code takes out an\n"
      "exclusive lock on this file, so we can be sure no one else is\n"
      "using the DB during the recovery.\n"
      "\n"
      "You should never have to edit or remove this file.\n";
    
    apr_err = apr_file_write_full (f, contents, strlen (contents), &written);
    if (apr_err)
      return svn_error_createf (apr_err, NULL,
                                "writing lock file `%s'", lockfile_path);
    
    apr_err = apr_file_close (f);
    if (apr_err)
      return svn_error_createf (apr_err, NULL,
                                "closing lock file `%s'", lockfile_path);
  }

  return SVN_NO_ERROR;
}


static svn_error_t *
create_hooks (svn_repos_t *repos, const char *path, apr_pool_t *pool)
{
  const char *this_path, *contents;
  apr_status_t apr_err;
  apr_file_t *f;
  apr_size_t written;

  /* Create the hook directory. */
  SVN_ERR_W (svn_io_dir_make (path, APR_OS_DEFAULT, pool),
             "creating hook directory");

  /*** Write a default template for each standard hook file. */

  /* Start-commit hook. */
  {
    this_path = apr_psprintf (pool, "%s%s",
                              svn_repos_start_commit_hook (repos, pool),
                              SVN_REPOS__HOOK_DESC_EXT);
    
    SVN_ERR_W (svn_io_file_open (&f, this_path,
                                 (APR_WRITE | APR_CREATE | APR_EXCL),
                                 APR_OS_DEFAULT,
                                 pool),
               "creating hook file");
    
    contents = 
      "#!/bin/sh\n"
      "\n"
      "# START-COMMIT HOOK\n"
      "#\n"
      "# The start-commit hook is invoked before a Subversion txn is created\n"
      "# in the process of doing a commit.  Subversion runs this hook\n"
      "# by invoking a program (script, executable, binary, etc.) named\n"
      "# `" 
      SVN_REPOS__HOOK_START_COMMIT
      "' (for which this file is a template)\n"
      "# with the following ordered arguments:\n"
      "#\n"
      "#   [1] REPOS-PATH   (the path to this repository)\n"
      "#   [2] USER         (the authenticated user attempting to commit)\n"
      "#\n"
      "# If the hook program exits with success, the commit continues; but\n"
      "# if it exits with failure (non-zero), the commit is stopped before\n"
      "# even a Subversion txn is created.\n"
      "#\n"
      "# On a Unix system, the normal procedure is to have "
      "`"
      SVN_REPOS__HOOK_START_COMMIT
      "'\n" 
      "# invoke other programs to do the real work, though it may do the\n"
      "# work itself too.\n"
      "#\n"
      "# Note that"
      " `" SVN_REPOS__HOOK_START_COMMIT "' "
      "must be executable by the user(s) who will\n"
      "# invoke it (typically the user httpd runs as), and that user must\n"
      "# have filesystem-level permission to access the repository.\n"
      "#\n"
      "# On a Windows system, you should name the hook program\n"
      "# `" SVN_REPOS__HOOK_START_COMMIT ".bat' or "
      "`" SVN_REPOS__HOOK_START_COMMIT ".exe',\n"
      "# but the basic idea is the same.\n"
      "# \n"
      "# Here is an example hook script, for a Unix /bin/sh interpreter:\n"
      "\n"
      "REPOS=\"$1\"\n"
      "USER=\"$2\"\n"
      "\n"
      "commit-allower.pl --repository \"$REPOS\" --user \"$USER\" || exit 1\n"
      "special-auth-check.py --user \"$USER\" --auth-level 3 || exit 1\n"
      "\n"
      "# All checks passed, so allow the commit.\n"
      "exit 0\n";

    apr_err = apr_file_write_full (f, contents, strlen (contents), &written);
    if (apr_err)
      return svn_error_createf (apr_err, NULL,
                                "writing hook file `%s'", this_path);

    apr_err = apr_file_close (f);
    if (apr_err)
      return svn_error_createf (apr_err, NULL,
                                "closing hook file `%s'", this_path);
  }  /* end start-commit hook */

  /* Pre-commit hook. */
  {
    this_path = apr_psprintf (pool, "%s%s",
                              svn_repos_pre_commit_hook (repos, pool),
                              SVN_REPOS__HOOK_DESC_EXT);

    SVN_ERR_W (svn_io_file_open (&f, this_path,
                                 (APR_WRITE | APR_CREATE | APR_EXCL),
                                 APR_OS_DEFAULT,
                                 pool),
               "creating hook file");

    contents =
      "#!/bin/sh\n"
      "\n"
      "# PRE-COMMIT HOOK\n"
      "#\n"
      "# The pre-commit hook is invoked before a Subversion txn is\n"
      "# committed.  Subversion runs this hook by invoking a program\n"
      "# (script, executable, binary, etc.) named "
      "`" 
      SVN_REPOS__HOOK_PRE_COMMIT "' (for which\n"
      "# this file is a template), with the following ordered arguments:\n"
      "#\n"
      "#   [1] REPOS-PATH   (the path to this repository)\n"
      "#   [2] TXN-NAME     (the name of the txn about to be committed)\n"
      "#\n"
      "# If the hook program exits with success, the txn is committed; but\n"
      "# if it exits with failure (non-zero), the txn is aborted and no\n"
      "# commit takes place.  The hook program can use the `svnlook'\n"
      "# utility to help it examine the txn.\n"
      "#\n"
      "# On a Unix system, the normal procedure is to have "
      "`"
      SVN_REPOS__HOOK_PRE_COMMIT
      "'\n" 
      "# invoke other programs to do the real work, though it may do the\n"
      "# work itself too.\n"
      "#\n"
      "# Note that"
      " `" SVN_REPOS__HOOK_PRE_COMMIT "' "
      "must be executable by the user(s) who will\n"
      "# invoke it (typically the user httpd runs as), and that user must\n"
      "# have filesystem-level permission to access the repository.\n"
      "#\n"
      "# On a Windows system, you should name the hook program\n"
      "# `" SVN_REPOS__HOOK_PRE_COMMIT ".bat' or "
      "`" SVN_REPOS__HOOK_PRE_COMMIT ".exe',\n"
      "# but the basic idea is the same.\n"
      "#\n"
      "# Here is an example hook script, for a Unix /bin/sh interpreter:\n"
      "\n"
      "REPOS=\"$1\"\n"
      "TXN=\"$2\"\n"
      "\n"
      "# Make sure that the log message contains some text.\n"
      "SVNLOOK=/usr/local/bin/svnlook\n"
      "LOG=`$SVNLOOK log -t \"$TXN\" \"$REPOS\"`\n"
      "echo \"$LOG\" | grep \"[a-zA-Z0-9]\" > /dev/null || exit 1\n"
      "\n"
      "# Check that the author of this commit has the rights to perform\n"
      "# the commit on the files and directories being modified.\n"
      "commit-access-control.pl \"$REPOS\" \"$TXN\" commit-access-control.cfg "
      "|| exit 1\n"
      "\n"
      "# All checks passed, so allow the commit.\n"
      "exit 0\n";
    
    apr_err = apr_file_write_full (f, contents, strlen (contents), &written);
    if (apr_err)
      return svn_error_createf (apr_err, NULL,
                                "writing hook file `%s'", this_path);

    apr_err = apr_file_close (f);
    if (apr_err)
      return svn_error_createf (apr_err, NULL,
                                "closing hook file `%s'", this_path);
  }  /* end pre-commit hook */


  /* Pre-revprop-change hook. */
  {
    this_path = apr_psprintf (pool, "%s%s",
                              svn_repos_pre_revprop_change_hook (repos, pool),
                              SVN_REPOS__HOOK_DESC_EXT);

    SVN_ERR_W (svn_io_file_open (&f, this_path,
                                 (APR_WRITE | APR_CREATE | APR_EXCL),
                                 APR_OS_DEFAULT,
                                 pool),
               "creating hook file");

    contents =
      "#!/bin/sh\n"
      "\n"
      "# PRE-REVPROP-CHANGE HOOK\n"
      "#\n"
      "# The pre-revprop-change hook is invoked before a revision property\n"
      "# is modified.  Subversion runs this hook by invoking a program\n"
      "# (script, executable, binary, etc.) named "
      "`" 
      SVN_REPOS__HOOK_PRE_REVPROP_CHANGE "' (for which\n"
      "# this file is a template), with the following ordered arguments:\n"
      "#\n"
      "#   [1] REPOS-PATH   (the path to this repository)\n"
      "#   [2] REVISION     (the revision being tweaked)\n"
      "#   [3] USER         (the username of the person tweaking the property)\n"
      "#   [4] PROPNAME     (the property being set on the revision)\n"
      "#\n"
      "#   [STDIN] PROPVAL  ** the property value is passed via STDIN.\n"
      "#\n"
      "# If the hook program exits with success, the propchange happens; but\n"
      "# if it exits with failure (non-zero), the propchange doesn't happen.\n"
      "# The hook program can use the `svnlook' utility to examine the \n"
      "# existing value of the revision property.\n"
      "#\n"
      "# WARNING: unlike other hooks, this hook MUST exist for revision\n"
      "# properties to be changed.  If the hook does not exist, Subversion \n"
      "# will behave as if the hook were present, but failed.  The reason\n"
      "# for this is that revision properties are UNVERSIONED, meaning that\n"
      "# a successful propchange is destructive;  the old value is gone\n"
      "# forever.  We recommend the hook back up the old value somewhere.\n"
      "#\n"      
      "# On a Unix system, the normal procedure is to have "
      "`"
      SVN_REPOS__HOOK_PRE_REVPROP_CHANGE
      "'\n" 
      "# invoke other programs to do the real work, though it may do the\n"
      "# work itself too.\n"
      "#\n"
      "# Note that"
      " `" SVN_REPOS__HOOK_PRE_REVPROP_CHANGE "' "
      "must be executable by the user(s) who will\n"
      "# invoke it (typically the user httpd runs as), and that user must\n"
      "# have filesystem-level permission to access the repository.\n"
      "#\n"
      "# On a Windows system, you should name the hook program\n"
      "# `" SVN_REPOS__HOOK_PRE_REVPROP_CHANGE ".bat' or "
      "`" SVN_REPOS__HOOK_PRE_REVPROP_CHANGE ".exe',\n"
      "# but the basic idea is the same.\n"
      "#\n"
      "# Here is an example hook script, for a Unix /bin/sh interpreter:\n"
      "\n"
      "REPOS=\"$1\"\n"
      "REV=\"$2\"\n"
      "USER=\"$3\"\n"
      "PROPNAME=\"$4\"\n"
      "\n"
      "if [ \"$PROPNAME\" = \"svn:log\" ]; then exit 0; fi\n"
      "exit 1\n";
    
    apr_err = apr_file_write_full (f, contents, strlen (contents), &written);
    if (apr_err)
      return svn_error_createf (apr_err, NULL,
                                "writing hook file `%s'", this_path);

    apr_err = apr_file_close (f);
    if (apr_err)
      return svn_error_createf (apr_err, NULL,
                                "closing hook file `%s'", this_path);
  }  /* end pre-revprop-change hook */


  /* Post-commit hook. */
  {
    this_path = apr_psprintf (pool, "%s%s",
                              svn_repos_post_commit_hook (repos, pool),
                              SVN_REPOS__HOOK_DESC_EXT);

    SVN_ERR_W (svn_io_file_open (&f, this_path,
                                 (APR_WRITE | APR_CREATE | APR_EXCL),
                                 APR_OS_DEFAULT,
                                 pool),
               "creating hook file");
    
    contents =
      "#!/bin/sh\n"
      "\n"
      "# POST-COMMIT HOOK\n"
      "#\n"
      "# The post-commit hook is invoked after a commit. Subversion runs\n"
      "# this hook by invoking a program (script, executable, binary,\n"
      "# etc.) named `" 
      SVN_REPOS__HOOK_POST_COMMIT 
      "' (for which\n"
      "# this file is a template) with the following ordered arguments:\n"
      "#\n"
      "#   [1] REPOS-PATH   (the path to this repository)\n"
      "#   [2] REV          (the number of the revision just committed)\n"
      "#\n"
      "# Because the commit has already completed and cannot be undone,\n"
      "# the exit code of the hook program is ignored.  The hook program\n"
      "# can use the `svnlook' utility to help it examine the\n"
      "# newly-committed tree.\n"
      "#\n"
      "# On a Unix system, the normal procedure is to have "
      "`"
      SVN_REPOS__HOOK_POST_COMMIT
      "'\n" 
      "# invoke other programs to do the real work, though it may do the\n"
      "# work itself too.\n"
      "#\n"
      "# Note that"
      " `" SVN_REPOS__HOOK_POST_COMMIT "' "
      "must be executable by the user(s) who will\n"
      "# invoke it (typically the user httpd runs as), and that user must\n"
      "# have filesystem-level permission to access the repository.\n"
      "#\n"
      "# On a Windows system, you should name the hook program\n"
      "# `" SVN_REPOS__HOOK_POST_COMMIT ".bat' or "
      "`" SVN_REPOS__HOOK_POST_COMMIT ".exe',\n"
      "# but the basic idea is the same.\n"
      "# \n"
      "# Here is an example hook script, for a Unix /bin/sh interpreter:\n"
      "\n"
      "REPOS=\"$1\"\n"
      "REV=\"$2\"\n"
      "\n"
      "commit-email.pl \"$REPOS\" \"$REV\" commit-watchers@example.org\n"
      "log-commit.py --repository \"$REPOS\" --revision \"$REV\"\n";

    apr_err = apr_file_write_full (f, contents, strlen (contents), &written);
    if (apr_err)
      return svn_error_createf (apr_err, NULL,
                                "writing hook file `%s'", this_path);

    apr_err = apr_file_close (f);
    if (apr_err)
      return svn_error_createf (apr_err, NULL,
                                "closing hook file `%s'", this_path);
  } /* end post-commit hook */


  /* Post-revprop-change hook. */
  {
    this_path = apr_psprintf (pool, "%s%s",
                              svn_repos_post_revprop_change_hook (repos, pool),
                              SVN_REPOS__HOOK_DESC_EXT);

    SVN_ERR_W (svn_io_file_open (&f, this_path,
                                 (APR_WRITE | APR_CREATE | APR_EXCL),
                                 APR_OS_DEFAULT,
                                 pool),
               "creating hook file");
    
    contents =
      "#!/bin/sh\n"
      "\n"
      "# POST-REVPROP-CHANGE HOOK\n"
      "#\n"
      "# The post-revprop-change hook is invoked after a revision property\n"
      "# has been changed. Subversion runs this hook by invoking a program\n"
      "# (script, executable, binary, etc.) named `"
      SVN_REPOS__HOOK_POST_REVPROP_CHANGE 
      "'\n"
      "# (for which this file is a template), with the following ordered\n"
      "# arguments:\n"
      "#\n"
      "#   [1] REPOS-PATH   (the path to this repository)\n"
      "#   [2] REV          (the revision that was tweaked)\n"
      "#   [3] USER         (the username of the person tweaking the property)\n"
      "#   [4] PROPNAME     (the property that was changed)\n"
      "#\n"
      "# Because the propchange has already completed and cannot be undone,\n"
      "# the exit code of the hook program is ignored.  The hook program\n"
      "# can use the `svnlook' utility to help it examine the\n"
      "# new property value.\n"
      "#\n"
      "# On a Unix system, the normal procedure is to have "
      "`"
      SVN_REPOS__HOOK_POST_REVPROP_CHANGE
      "'\n" 
      "# invoke other programs to do the real work, though it may do the\n"
      "# work itself too.\n"
      "#\n"
      "# Note that"
      " `" SVN_REPOS__HOOK_POST_REVPROP_CHANGE "' "
      "must be executable by the user(s) who will\n"
      "# invoke it (typically the user httpd runs as), and that user must\n"
      "# have filesystem-level permission to access the repository.\n"
      "#\n"
      "# On a Windows system, you should name the hook program\n"
      "# `" SVN_REPOS__HOOK_POST_REVPROP_CHANGE ".bat' or "
      "`" SVN_REPOS__HOOK_POST_REVPROP_CHANGE ".exe',\n"
      "# but the basic idea is the same.\n"
      "# \n"
      "# Here is an example hook script, for a Unix /bin/sh interpreter:\n"
      "\n"
      "REPOS=\"$1\"\n"
      "REV=\"$2\"\n"
      "USER=\"$3\"\n"
      "PROPNAME=\"$4\"\n"
      "\n"
      "propchange-email.pl \"$REPOS\" \"$REV\" \"$USER\" \"$PROPNAME\" watchers@example.org\n";

    apr_err = apr_file_write_full (f, contents, strlen (contents), &written);
    if (apr_err)
      return svn_error_createf (apr_err, NULL,
                                "writing hook file `%s'", this_path);

    apr_err = apr_file_close (f);
    if (apr_err)
      return svn_error_createf (apr_err, NULL,
                                "closing hook file `%s'", this_path);
  } /* end post-revprop-change hook */


  /* Read sentinel. */
  {
    this_path = apr_psprintf (pool, "%s%s",
                              svn_repos_read_sentinel_hook (repos, pool),
                              SVN_REPOS__HOOK_DESC_EXT);

    SVN_ERR_W (svn_io_file_open (&f, this_path,
                                 (APR_WRITE | APR_CREATE | APR_EXCL),
                                 APR_OS_DEFAULT,
                                 pool),
               "creating hook file");
    
    contents =
      "READ-SENTINEL\n"
      "\n"
      "The invocation convention and protocol for the read-sentinel\n"
      "is yet to be defined.\n";

    apr_err = apr_file_write_full (f, contents, strlen (contents), &written);
    if (apr_err)
      return svn_error_createf (apr_err, NULL,
                                "writing hook file `%s'", this_path);

    apr_err = apr_file_close (f);
    if (apr_err)
      return svn_error_createf (apr_err, NULL,
                                "closing hook file `%s'", this_path);
  }  /* end read sentinel */

  /* Write sentinel. */
  {
    this_path = apr_psprintf (pool, "%s%s",
                              svn_repos_write_sentinel_hook (repos, pool),
                              SVN_REPOS__HOOK_DESC_EXT);

    SVN_ERR_W (svn_io_file_open (&f, this_path,
                                 (APR_WRITE | APR_CREATE | APR_EXCL),
                                 APR_OS_DEFAULT,
                                 pool),
               "creating hook file");
    
    contents =
      "WRITE-SENTINEL\n"
      "\n"
      "The invocation convention and protocol for the write-sentinel\n"
      "is yet to be defined.\n";

    apr_err = apr_file_write_full (f, contents, strlen (contents), &written);
    if (apr_err)
      return svn_error_createf (apr_err, NULL,
                                "writing hook file `%s'", this_path);

    apr_err = apr_file_close (f);
    if (apr_err)
      return svn_error_createf (apr_err, NULL,
                                "closing hook file `%s'", this_path);
  }  /* end write sentinel */

  return SVN_NO_ERROR;
}


/* This code manages repository locking, which is motivated by the
 * need to support DB_RUN_RECOVERY.  Here's how it works:
 *
 * Every accessor of a repository's database takes out a shared lock
 * on the repository -- both readers and writers get shared locks, and
 * there can be an unlimited number of shared locks simultaneously.
 *
 * Sometimes, a db access returns the error DB_RUN_RECOVERY.  When
 * this happens, we need to run svn_fs_berkeley_recover() on the db
 * with no other accessors present.  So we take out an exclusive lock
 * on the repository.  From the moment we request the exclusive lock,
 * no more shared locks are granted, and when the last shared lock
 * disappears, the exclusive lock is granted.  As soon as we get it,
 * we can run recovery.
 *
 * We assume that once any berkeley call returns DB_RUN_RECOVERY, they
 * all do, until recovery is run.
 */

/* Clear all outstanding locks on ARG, an open apr_file_t *. */
static apr_status_t
clear_and_close (void *arg)
{
  apr_status_t apr_err;
  apr_file_t *f = arg;

  /* Remove locks. */
  apr_err = apr_file_unlock (f);
  if (apr_err)
    return apr_err;

  /* Close the file. */
  apr_err = apr_file_close (f);
  if (apr_err)
    return apr_err;

  return 0;
}


static void
init_repos_dirs (svn_repos_t *repos, apr_pool_t *pool)
{
  repos->db_path = svn_path_join (repos->path, SVN_REPOS__DB_DIR, pool);
  repos->dav_path = svn_path_join (repos->path, SVN_REPOS__DAV_DIR, pool);
  repos->conf_path = svn_path_join (repos->path, SVN_REPOS__CONF_DIR, pool);
  repos->hook_path = svn_path_join (repos->path, SVN_REPOS__HOOK_DIR, pool);
  repos->lock_path = svn_path_join (repos->path, SVN_REPOS__LOCK_DIR, pool);
}


svn_error_t *
svn_repos_create (svn_repos_t **repos_p, const char *path, apr_pool_t *pool)
{
  svn_repos_t *repos;
  apr_status_t apr_err;
  svn_error_t *err;

  /* Allocate a repository object. */
  repos = apr_pcalloc (pool, sizeof (*repos));
  repos->pool = pool;

  /* Create the top-level repository directory. */
  err = svn_io_dir_make (path, APR_OS_DEFAULT, pool);
  if (err && (APR_STATUS_IS_EEXIST (err->apr_err)))
    {
      svn_boolean_t is_empty;
      SVN_ERR (svn_io_dir_empty (&is_empty, path, pool));
      if (! is_empty)
        return svn_error_createf
          (SVN_ERR_DIR_NOT_EMPTY, 0,
           "`%s' exists and is non-empty, repository creation failed",
           path);
    }
  else if (err)
    return err;

  /* Initialize the repository paths. */
  repos->path = apr_pstrdup (pool, path);
  init_repos_dirs (repos, pool);
  
  /* Initialize the filesystem object. */
  repos->fs = svn_fs_new (pool);

  /* Create a Berkeley DB environment for the filesystem. */
  SVN_ERR (svn_fs_create_berkeley (repos->fs, repos->db_path));

  /* Create the DAV sandbox directory.  */
  SVN_ERR_W (svn_io_dir_make (repos->dav_path, APR_OS_DEFAULT, pool),
             "creating DAV sandbox dir");

  /* Create the conf directory.  */
  SVN_ERR_W (svn_io_dir_make (repos->conf_path, APR_OS_DEFAULT, pool),
             "creating conf dir");

  /* Create the lock directory.  */
  SVN_ERR (create_locks (repos, repos->lock_path, pool));

  /* Create the hooks directory.  */
  SVN_ERR (create_hooks (repos, repos->hook_path, pool));

  /* Write the top-level README file. */
  {
    apr_file_t *readme_file = NULL;
    const char *readme_file_name 
      = svn_path_join (path, SVN_REPOS__README, pool);
    static const char * const readme_contents =
      "This is a Subversion repository; use the `svnadmin' tool to examine\n"
      "it.  Do not add, delete, or modify files here unless you know how\n"
      "to avoid corrupting the repository.\n"
      "\n"
      "The directory \""
      SVN_REPOS__DB_DIR
      "\" contains a Berkeley DB environment.\n"
      "You may need to tweak the values in \""
      SVN_REPOS__DB_DIR
      "/DB_CONFIG\" to match the\n"
      "requirements of your site.\n"
      "\n"
      "Visit http://subversion.tigris.org/ for more information.\n";

    SVN_ERR (svn_io_file_open (&readme_file, readme_file_name,
                               APR_WRITE | APR_CREATE, APR_OS_DEFAULT,
                               pool));

    apr_err = apr_file_write_full (readme_file, readme_contents,
                                   strlen (readme_contents), NULL);
    if (apr_err)
      return svn_error_createf (apr_err, 0,
                                "writing to `%s'", readme_file_name);
    
    apr_err = apr_file_close (readme_file);
    if (apr_err)
      return svn_error_createf (apr_err, 0,
                                "closing `%s'", readme_file_name);
  }

  /* Write the top-level FORMAT file. */
  SVN_ERR (svn_io_write_version_file 
           (svn_path_join (path, SVN_REPOS__FORMAT, pool),
            SVN_REPOS__VERSION, pool));

  *repos_p = repos;
  return SVN_NO_ERROR;
}


/* Verify that the repository's 'format' file is a suitable version. */
static svn_error_t *
check_repos_version (const char *path,
                     apr_pool_t *pool)
{
  int version;
  svn_error_t *err;

  /* ### for now, an error here might occur because we *just*
     introduced the whole format thing.  Until the next time we
     *change* our format, we'll ignore the error (and default to a 0
     version). */
  err = svn_io_read_version_file 
    (&version, svn_path_join (path, SVN_REPOS__FORMAT, pool), pool);
  if (err)
    {
      if (0 != SVN_REPOS__VERSION)
        return svn_error_createf 
          (SVN_ERR_REPOS_UNSUPPORTED_VERSION, err,
           "Expected version '%d' of repository; found no version at all; "
           "is `%s' a valid repository path?",
           SVN_REPOS__VERSION, path);
    }

  if (version != SVN_REPOS__VERSION)
    return svn_error_createf 
      (SVN_ERR_REPOS_UNSUPPORTED_VERSION, NULL,
       "Expected version '%d' of repository; found version '%d'", 
       SVN_REPOS__VERSION, version);

  return SVN_NO_ERROR;
}


/* Set *REPOS_P to a repository at PATH which has been opened with
   some kind of lock.  LOCKTYPE is one of APR_FLOCK_SHARED (for
   standard readers/writers), or APR_FLOCK_EXCLUSIVE (for processes
   that need exclusive access, like db_recover.)  OPEN_FS indicates
   whether the database should be opened and placed into repos->fs.

   Do all allocation in POOL.  When POOL is destroyed, the lock will
   be released as well. */
static svn_error_t *
get_repos (svn_repos_t **repos_p,
           const char *path,
           int locktype,
           svn_boolean_t open_fs,
           apr_pool_t *pool)
{
  apr_status_t apr_err;
  svn_repos_t *repos;

  /* Verify the validity of our repository format. */
  SVN_ERR (check_repos_version (path, pool));

  /* Allocate a repository object. */
  repos = apr_pcalloc (pool, sizeof (*repos));
  repos->pool = pool;

  /* Initialize the repository paths. */
  repos->path = apr_pstrdup (pool, path);
  init_repos_dirs (repos, pool);

  /* Initialize the filesystem object. */
  repos->fs = svn_fs_new (pool);

  /* Open up the Berkeley filesystem. */
  if (open_fs)
    SVN_ERR (svn_fs_open_berkeley (repos->fs, repos->db_path));

  /* Locking. */
  {
    const char *lockfile_path;
    apr_file_t *lockfile_handle;
    apr_int32_t flags;

    /* Get a filehandle for the repository's db lockfile. */
    lockfile_path = svn_repos_db_lockfile (repos, pool);
    flags = APR_READ;
    if (locktype == APR_FLOCK_EXCLUSIVE)
      flags |= APR_WRITE;
    SVN_ERR_W (svn_io_file_open (&lockfile_handle, lockfile_path,
                                 flags, APR_OS_DEFAULT, pool),
               "get_repos: error opening db lockfile");
    
    /* Get some kind of lock on the filehandle. */
    apr_err = apr_file_lock (lockfile_handle, locktype);
    if (apr_err)
      {
        const char *lockname = "unknown";
        if (locktype == APR_FLOCK_SHARED)
          lockname = "shared";
        if (locktype == APR_FLOCK_EXCLUSIVE)
          lockname = "exclusive";
        
        return svn_error_createf
          (apr_err, NULL,
           "get_repos: %s db lock on repository `%s' failed",
           lockname, path);
      }
    
    /* Register an unlock function for the lock. */
    apr_pool_cleanup_register (pool, lockfile_handle, clear_and_close,
                               apr_pool_cleanup_null);
  }

  *repos_p = repos;
  return SVN_NO_ERROR;
}



svn_error_t *
svn_repos_open (svn_repos_t **repos_p,
                const char *path,
                apr_pool_t *pool)
{
  /* Fetch a repository object initialized with a shared read/write
     lock on the database. */

  SVN_ERR (get_repos (repos_p, path,
                      APR_FLOCK_SHARED,
                      TRUE,     /* open the db into repos->fs. */
                      pool));

  return SVN_NO_ERROR;
}


svn_error_t *
svn_repos_delete (const char *path, 
                  apr_pool_t *pool)
{
  const char *db_path = svn_path_join (path, SVN_REPOS__DB_DIR, pool);

  /* Delete the Berkeley environment... */
  SVN_ERR (svn_fs_delete_berkeley (db_path, pool));

  /* ...then blow away everything else.  */
  SVN_ERR (svn_io_remove_dir (path, pool));

  return SVN_NO_ERROR;
}


svn_error_t *
svn_repos_close (svn_repos_t *repos)
{
  /* Shut down the filesystem. */
  svn_fs_close_fs (repos->fs);

  /* Null out the repos pointer. */
  repos = NULL;
  return SVN_NO_ERROR;
}


svn_fs_t *
svn_repos_fs (svn_repos_t *repos)
{
  if (! repos)
    return NULL;
  return repos->fs;
}


svn_error_t *
svn_repos_recover (const char *path,
                   apr_pool_t *pool)
{
  svn_repos_t *repos;
  apr_pool_t *subpool = svn_pool_create (pool);

  /* Destroy ALL existing svn locks on the repository.  If we're
     recovering, we need to ensure we have exclusive access.  The
     theory is that the caller *knows* that all existing locks are
     'dead' ones, left by dead processes.  (The caller might be a
     human running 'svnadmin recover', or maybe some future repository
     lock daemon.) */
  {
    const char *lockfile_path;
    apr_file_t *lockfile_handle;
    apr_status_t apr_err;
    svn_repos_t *locked_repos;

    /* We're not calling get_repos to fetch a repository structure,
       because this routine actually tries to open the db environment,
       which would hang.   So we replicate a bit of get_repos's code
       here: */
    SVN_ERR (check_repos_version (path, subpool));
    locked_repos = apr_pcalloc (subpool, sizeof (*locked_repos));
    locked_repos->pool = subpool;
    locked_repos->path = apr_pstrdup (subpool, path);
    init_repos_dirs (locked_repos, subpool);
    
    /* Get a filehandle for the wedged repository's db lockfile. */
    lockfile_path = svn_repos_db_lockfile (locked_repos, subpool);
    SVN_ERR_W (svn_io_file_open (&lockfile_handle, lockfile_path,
                                 APR_READ, APR_OS_DEFAULT, pool),
               "svn_repos_recover: error opening db lockfile");
    
    apr_err = apr_file_unlock (lockfile_handle);
    if (apr_err)
      return svn_error_createf
        (apr_err, NULL,
         "svn_repos_recover: failed to delete all locks on repository `%s'.",
         path);

    apr_err = apr_file_close (lockfile_handle);
    if (apr_err)
      return svn_error_createf
        (apr_err, NULL,
         "svn_repos_recover: failed to close lockfile on repository `%s'.",
         path);
  }
  
  /* Fetch a repository object initialized with an EXCLUSIVE lock on
     the database.   This will at least prevent others from trying to
     read or write to it while we run recovery. */
  SVN_ERR (get_repos (&repos, path,
                      APR_FLOCK_EXCLUSIVE,
                      FALSE,    /* don't try to open the db yet. */
                      subpool));

  /* Recover the database to a consistent state. */
  SVN_ERR (svn_fs_berkeley_recover (repos->db_path, subpool));

  /* Close shop and free the subpool, to release the exclusive lock. */
  SVN_ERR (svn_repos_close (repos));
  svn_pool_destroy (subpool);

  return SVN_NO_ERROR;
}
=======
/* repos.c : repository creation; shared and exclusive repository locking
 *
 * ====================================================================
 * Copyright (c) 2000-2003 CollabNet.  All rights reserved.
 *
 * This software is licensed as described in the file COPYING, which
 * you should have received as part of this distribution.  The terms
 * are also available at http://subversion.tigris.org/license-1.html.
 * If newer versions of this license are posted there, you may use a
 * newer version instead, at your option.
 *
 * This software consists of voluntary contributions made by many
 * individuals.  For exact contribution history, see the revision
 * history and logs, available at http://subversion.tigris.org/.
 * ====================================================================
 */

#include <assert.h>

#include <apr_pools.h>
#include <apr_file_io.h>

#include "svn_pools.h"
#include "svn_error.h"
#include "svn_path.h"
#include "svn_fs.h"
#include "svn_repos.h"
#include "svn_config.h"
#include "svn_private_config.h" /* for SVN_TEMPLATE_ROOT_DIR */

#include "repos.h"


/* When creating the on-disk structure for a repository, we will look for
   a builtin template of this name.  */
#define DEFAULT_TEMPLATE_NAME "default"



/* Path accessor functions. */


const char *
svn_repos_path (svn_repos_t *repos, apr_pool_t *pool)
{
  return apr_pstrdup (pool, repos->path);
}


const char *
svn_repos_db_env (svn_repos_t *repos, apr_pool_t *pool)
{
  return apr_pstrdup (pool, repos->db_path);
}


const char *
svn_repos_lock_dir (svn_repos_t *repos, apr_pool_t *pool)
{
  return apr_pstrdup (pool, repos->lock_path);
}


const char *
svn_repos_db_lockfile (svn_repos_t *repos, apr_pool_t *pool)
{
  return svn_path_join (repos->lock_path, SVN_REPOS__DB_LOCKFILE, pool);
}


const char *
svn_repos_hook_dir (svn_repos_t *repos, apr_pool_t *pool)
{
  return apr_pstrdup (pool, repos->hook_path);
}


const char *
svn_repos_start_commit_hook (svn_repos_t *repos, apr_pool_t *pool)
{
  return svn_path_join (repos->hook_path, SVN_REPOS__HOOK_START_COMMIT, pool);
}


const char *
svn_repos_pre_commit_hook (svn_repos_t *repos, apr_pool_t *pool)
{
  return svn_path_join (repos->hook_path, SVN_REPOS__HOOK_PRE_COMMIT, pool);
}


const char *
svn_repos_post_commit_hook (svn_repos_t *repos, apr_pool_t *pool)
{
  return svn_path_join (repos->hook_path, SVN_REPOS__HOOK_POST_COMMIT, pool);
}


const char *
svn_repos_pre_revprop_change_hook (svn_repos_t *repos, apr_pool_t *pool)
{
  return svn_path_join (repos->hook_path, SVN_REPOS__HOOK_PRE_REVPROP_CHANGE,
                        pool);
}


const char *
svn_repos_post_revprop_change_hook (svn_repos_t *repos, apr_pool_t *pool)
{
  return svn_path_join (repos->hook_path, SVN_REPOS__HOOK_POST_REVPROP_CHANGE,
                        pool);
}


static svn_error_t *
create_repos_dir (const char *path, apr_pool_t *pool)
{
  svn_error_t *err;

  err = svn_io_dir_make (path, APR_OS_DEFAULT, pool);
  if (err && (APR_STATUS_IS_EEXIST (err->apr_err)))
    {
      svn_boolean_t is_empty;

      svn_error_clear (err);

      SVN_ERR (svn_io_dir_empty (&is_empty, path, pool));

      if (is_empty)
        err = NULL;
      else
        err = svn_error_createf (SVN_ERR_DIR_NOT_EMPTY, 0,
                                 "`%s' exists and is non-empty",
                                 path);
    }

  return err;
}


static svn_error_t *
create_locks (svn_repos_t *repos, const char *path, apr_pool_t *pool)
{
  apr_status_t apr_err;

  /* Create the locks directory. */
  SVN_ERR_W (create_repos_dir (path, pool),
             "creating lock dir");

  /* Create the DB lockfile under that directory. */
  {
    apr_file_t *f = NULL;
    apr_size_t written;
    const char *contents;
    const char *lockfile_path;

    lockfile_path = svn_repos_db_lockfile (repos, pool);
    SVN_ERR_W (svn_io_file_open (&f, lockfile_path,
                                 (APR_WRITE | APR_CREATE | APR_EXCL),
                                 APR_OS_DEFAULT,
                                 pool),
               "creating lock file");
    
    contents = 
      "DB lock file, representing locks on the versioned filesystem.\n"
      "\n"
      "All accessors -- both readers and writers -- of the repository's\n"
      "Berkeley DB environment take out shared locks on this file, and\n"
      "each accessor removes its lock when done.  If and when the DB\n"
      "recovery procedure is run, the recovery code takes out an\n"
      "exclusive lock on this file, so we can be sure no one else is\n"
      "using the DB during the recovery.\n"
      "\n"
      "You should never have to edit or remove this file.\n";
    
    apr_err = apr_file_write_full (f, contents, strlen (contents), &written);
    if (apr_err)
      return svn_error_createf (apr_err, NULL,
                                "writing lock file `%s'", lockfile_path);
    
    apr_err = apr_file_close (f);
    if (apr_err)
      return svn_error_createf (apr_err, NULL,
                                "closing lock file `%s'", lockfile_path);
  }

  return SVN_NO_ERROR;
}


static svn_error_t *
create_hooks (svn_repos_t *repos, const char *path, apr_pool_t *pool)
{
  const char *this_path, *contents;
  apr_status_t apr_err;
  apr_file_t *f;
  apr_size_t written;

  /* Create the hook directory. */
  SVN_ERR_W (create_repos_dir (path, pool),
             "creating hook directory");

  /*** Write a default template for each standard hook file. */

  /* Start-commit hook. */
  {
    this_path = apr_psprintf (pool, "%s%s",
                              svn_repos_start_commit_hook (repos, pool),
                              SVN_REPOS__HOOK_DESC_EXT);
    
    SVN_ERR_W (svn_io_file_open (&f, this_path,
                                 (APR_WRITE | APR_CREATE | APR_EXCL),
                                 APR_OS_DEFAULT,
                                 pool),
               "creating hook file");
    
    contents = 
      "#!/bin/sh\n"
      "\n"
      "# START-COMMIT HOOK\n"
      "#\n"
      "# The start-commit hook is invoked before a Subversion txn is created\n"
      "# in the process of doing a commit.  Subversion runs this hook\n"
      "# by invoking a program (script, executable, binary, etc.) named\n"
      "# `" 
      SVN_REPOS__HOOK_START_COMMIT
      "' (for which this file is a template)\n"
      "# with the following ordered arguments:\n"
      "#\n"
      "#   [1] REPOS-PATH   (the path to this repository)\n"
      "#   [2] USER         (the authenticated user attempting to commit)\n"
      "#\n"
      "# If the hook program exits with success, the commit continues; but\n"
      "# if it exits with failure (non-zero), the commit is stopped before\n"
      "# even a Subversion txn is created.\n"
      "#\n"
      "# On a Unix system, the normal procedure is to have "
      "`"
      SVN_REPOS__HOOK_START_COMMIT
      "'\n" 
      "# invoke other programs to do the real work, though it may do the\n"
      "# work itself too.\n"
      "#\n"
      "# Note that"
      " `" SVN_REPOS__HOOK_START_COMMIT "' "
      "must be executable by the user(s) who will\n"
      "# invoke it (typically the user httpd runs as), and that user must\n"
      "# have filesystem-level permission to access the repository.\n"
      "#\n"
      "# On a Windows system, you should name the hook program\n"
      "# `" SVN_REPOS__HOOK_START_COMMIT ".bat' or "
      "`" SVN_REPOS__HOOK_START_COMMIT ".exe',\n"
      "# but the basic idea is the same.\n"
      "# \n"
      "# Here is an example hook script, for a Unix /bin/sh interpreter:\n"
      "\n"
      "REPOS=\"$1\"\n"
      "USER=\"$2\"\n"
      "\n"
      "commit-allower.pl --repository \"$REPOS\" --user \"$USER\" || exit 1\n"
      "special-auth-check.py --user \"$USER\" --auth-level 3 || exit 1\n"
      "\n"
      "# All checks passed, so allow the commit.\n"
      "exit 0\n";

    apr_err = apr_file_write_full (f, contents, strlen (contents), &written);
    if (apr_err)
      return svn_error_createf (apr_err, NULL,
                                "writing hook file `%s'", this_path);

    apr_err = apr_file_close (f);
    if (apr_err)
      return svn_error_createf (apr_err, NULL,
                                "closing hook file `%s'", this_path);
  }  /* end start-commit hook */

  /* Pre-commit hook. */
  {
    this_path = apr_psprintf (pool, "%s%s",
                              svn_repos_pre_commit_hook (repos, pool),
                              SVN_REPOS__HOOK_DESC_EXT);

    SVN_ERR_W (svn_io_file_open (&f, this_path,
                                 (APR_WRITE | APR_CREATE | APR_EXCL),
                                 APR_OS_DEFAULT,
                                 pool),
               "creating hook file");

    contents =
      "#!/bin/sh\n"
      "\n"
      "# PRE-COMMIT HOOK\n"
      "#\n"
      "# The pre-commit hook is invoked before a Subversion txn is\n"
      "# committed.  Subversion runs this hook by invoking a program\n"
      "# (script, executable, binary, etc.) named "
      "`" 
      SVN_REPOS__HOOK_PRE_COMMIT "' (for which\n"
      "# this file is a template), with the following ordered arguments:\n"
      "#\n"
      "#   [1] REPOS-PATH   (the path to this repository)\n"
      "#   [2] TXN-NAME     (the name of the txn about to be committed)\n"
      "#\n"
      "# If the hook program exits with success, the txn is committed; but\n"
      "# if it exits with failure (non-zero), the txn is aborted and no\n"
      "# commit takes place.  The hook program can use the `svnlook'\n"
      "# utility to help it examine the txn.\n"
      "#\n"
      "# On a Unix system, the normal procedure is to have "
      "`"
      SVN_REPOS__HOOK_PRE_COMMIT
      "'\n" 
      "# invoke other programs to do the real work, though it may do the\n"
      "# work itself too.\n"
      "#\n"
      "# Note that"
      " `" SVN_REPOS__HOOK_PRE_COMMIT "' "
      "must be executable by the user(s) who will\n"
      "# invoke it (typically the user httpd runs as), and that user must\n"
      "# have filesystem-level permission to access the repository.\n"
      "#\n"
      "# On a Windows system, you should name the hook program\n"
      "# `" SVN_REPOS__HOOK_PRE_COMMIT ".bat' or "
      "`" SVN_REPOS__HOOK_PRE_COMMIT ".exe',\n"
      "# but the basic idea is the same.\n"
      "#\n"
      "# Here is an example hook script, for a Unix /bin/sh interpreter:\n"
      "\n"
      "REPOS=\"$1\"\n"
      "TXN=\"$2\"\n"
      "\n"
      "# Make sure that the log message contains some text.\n"
      "SVNLOOK=/usr/local/bin/svnlook\n"
      "LOG=`$SVNLOOK log -t \"$TXN\" \"$REPOS\"`\n"
      "echo \"$LOG\" | grep \"[a-zA-Z0-9]\" > /dev/null || exit 1\n"
      "\n"
      "# Check that the author of this commit has the rights to perform\n"
      "# the commit on the files and directories being modified.\n"
      "commit-access-control.pl \"$REPOS\" \"$TXN\" commit-access-control.cfg "
      "|| exit 1\n"
      "\n"
      "# All checks passed, so allow the commit.\n"
      "exit 0\n";
    
    apr_err = apr_file_write_full (f, contents, strlen (contents), &written);
    if (apr_err)
      return svn_error_createf (apr_err, NULL,
                                "writing hook file `%s'", this_path);

    apr_err = apr_file_close (f);
    if (apr_err)
      return svn_error_createf (apr_err, NULL,
                                "closing hook file `%s'", this_path);
  }  /* end pre-commit hook */


  /* Pre-revprop-change hook. */
  {
    this_path = apr_psprintf (pool, "%s%s",
                              svn_repos_pre_revprop_change_hook (repos, pool),
                              SVN_REPOS__HOOK_DESC_EXT);

    SVN_ERR_W (svn_io_file_open (&f, this_path,
                                 (APR_WRITE | APR_CREATE | APR_EXCL),
                                 APR_OS_DEFAULT,
                                 pool),
               "creating hook file");

    contents =
      "#!/bin/sh\n"
      "\n"
      "# PRE-REVPROP-CHANGE HOOK\n"
      "#\n"
      "# The pre-revprop-change hook is invoked before a revision property\n"
      "# is modified.  Subversion runs this hook by invoking a program\n"
      "# (script, executable, binary, etc.) named "
      "`" 
      SVN_REPOS__HOOK_PRE_REVPROP_CHANGE "' (for which\n"
      "# this file is a template), with the following ordered arguments:\n"
      "#\n"
      "#   [1] REPOS-PATH   (the path to this repository)\n"
      "#   [2] REVISION     (the revision being tweaked)\n"
      "#   [3] USER         (the username of the person tweaking the property)\n"
      "#   [4] PROPNAME     (the property being set on the revision)\n"
      "#\n"
      "#   [STDIN] PROPVAL  ** the property value is passed via STDIN.\n"
      "#\n"
      "# If the hook program exits with success, the propchange happens; but\n"
      "# if it exits with failure (non-zero), the propchange doesn't happen.\n"
      "# The hook program can use the `svnlook' utility to examine the \n"
      "# existing value of the revision property.\n"
      "#\n"
      "# WARNING: unlike other hooks, this hook MUST exist for revision\n"
      "# properties to be changed.  If the hook does not exist, Subversion \n"
      "# will behave as if the hook were present, but failed.  The reason\n"
      "# for this is that revision properties are UNVERSIONED, meaning that\n"
      "# a successful propchange is destructive;  the old value is gone\n"
      "# forever.  We recommend the hook back up the old value somewhere.\n"
      "#\n"      
      "# On a Unix system, the normal procedure is to have "
      "`"
      SVN_REPOS__HOOK_PRE_REVPROP_CHANGE
      "'\n" 
      "# invoke other programs to do the real work, though it may do the\n"
      "# work itself too.\n"
      "#\n"
      "# Note that"
      " `" SVN_REPOS__HOOK_PRE_REVPROP_CHANGE "' "
      "must be executable by the user(s) who will\n"
      "# invoke it (typically the user httpd runs as), and that user must\n"
      "# have filesystem-level permission to access the repository.\n"
      "#\n"
      "# On a Windows system, you should name the hook program\n"
      "# `" SVN_REPOS__HOOK_PRE_REVPROP_CHANGE ".bat' or "
      "`" SVN_REPOS__HOOK_PRE_REVPROP_CHANGE ".exe',\n"
      "# but the basic idea is the same.\n"
      "#\n"
      "# Here is an example hook script, for a Unix /bin/sh interpreter:\n"
      "\n"
      "REPOS=\"$1\"\n"
      "REV=\"$2\"\n"
      "USER=\"$3\"\n"
      "PROPNAME=\"$4\"\n"
      "\n"
      "if [ \"$PROPNAME\" = \"svn:log\" ]; then exit 0; fi\n"
      "exit 1\n";
    
    apr_err = apr_file_write_full (f, contents, strlen (contents), &written);
    if (apr_err)
      return svn_error_createf (apr_err, NULL,
                                "writing hook file `%s'", this_path);

    apr_err = apr_file_close (f);
    if (apr_err)
      return svn_error_createf (apr_err, NULL,
                                "closing hook file `%s'", this_path);
  }  /* end pre-revprop-change hook */


  /* Post-commit hook. */
  {
    this_path = apr_psprintf (pool, "%s%s",
                              svn_repos_post_commit_hook (repos, pool),
                              SVN_REPOS__HOOK_DESC_EXT);

    SVN_ERR_W (svn_io_file_open (&f, this_path,
                                 (APR_WRITE | APR_CREATE | APR_EXCL),
                                 APR_OS_DEFAULT,
                                 pool),
               "creating hook file");
    
    contents =
      "#!/bin/sh\n"
      "\n"
      "# POST-COMMIT HOOK\n"
      "#\n"
      "# The post-commit hook is invoked after a commit. Subversion runs\n"
      "# this hook by invoking a program (script, executable, binary,\n"
      "# etc.) named `" 
      SVN_REPOS__HOOK_POST_COMMIT 
      "' (for which\n"
      "# this file is a template) with the following ordered arguments:\n"
      "#\n"
      "#   [1] REPOS-PATH   (the path to this repository)\n"
      "#   [2] REV          (the number of the revision just committed)\n"
      "#\n"
      "# Because the commit has already completed and cannot be undone,\n"
      "# the exit code of the hook program is ignored.  The hook program\n"
      "# can use the `svnlook' utility to help it examine the\n"
      "# newly-committed tree.\n"
      "#\n"
      "# On a Unix system, the normal procedure is to have "
      "`"
      SVN_REPOS__HOOK_POST_COMMIT
      "'\n" 
      "# invoke other programs to do the real work, though it may do the\n"
      "# work itself too.\n"
      "#\n"
      "# Note that"
      " `" SVN_REPOS__HOOK_POST_COMMIT "' "
      "must be executable by the user(s) who will\n"
      "# invoke it (typically the user httpd runs as), and that user must\n"
      "# have filesystem-level permission to access the repository.\n"
      "#\n"
      "# On a Windows system, you should name the hook program\n"
      "# `" SVN_REPOS__HOOK_POST_COMMIT ".bat' or "
      "`" SVN_REPOS__HOOK_POST_COMMIT ".exe',\n"
      "# but the basic idea is the same.\n"
      "# \n"
      "# Here is an example hook script, for a Unix /bin/sh interpreter:\n"
      "\n"
      "REPOS=\"$1\"\n"
      "REV=\"$2\"\n"
      "\n"
      "commit-email.pl \"$REPOS\" \"$REV\" commit-watchers@example.org\n"
      "log-commit.py --repository \"$REPOS\" --revision \"$REV\"\n";

    apr_err = apr_file_write_full (f, contents, strlen (contents), &written);
    if (apr_err)
      return svn_error_createf (apr_err, NULL,
                                "writing hook file `%s'", this_path);

    apr_err = apr_file_close (f);
    if (apr_err)
      return svn_error_createf (apr_err, NULL,
                                "closing hook file `%s'", this_path);
  } /* end post-commit hook */


  /* Post-revprop-change hook. */
  {
    this_path = apr_psprintf (pool, "%s%s",
                              svn_repos_post_revprop_change_hook (repos, pool),
                              SVN_REPOS__HOOK_DESC_EXT);

    SVN_ERR_W (svn_io_file_open (&f, this_path,
                                 (APR_WRITE | APR_CREATE | APR_EXCL),
                                 APR_OS_DEFAULT,
                                 pool),
               "creating hook file");
    
    contents =
      "#!/bin/sh\n"
      "\n"
      "# POST-REVPROP-CHANGE HOOK\n"
      "#\n"
      "# The post-revprop-change hook is invoked after a revision property\n"
      "# has been changed. Subversion runs this hook by invoking a program\n"
      "# (script, executable, binary, etc.) named `"
      SVN_REPOS__HOOK_POST_REVPROP_CHANGE 
      "'\n"
      "# (for which this file is a template), with the following ordered\n"
      "# arguments:\n"
      "#\n"
      "#   [1] REPOS-PATH   (the path to this repository)\n"
      "#   [2] REV          (the revision that was tweaked)\n"
      "#   [3] USER         (the username of the person tweaking the property)\n"
      "#   [4] PROPNAME     (the property that was changed)\n"
      "#\n"
      "# Because the propchange has already completed and cannot be undone,\n"
      "# the exit code of the hook program is ignored.  The hook program\n"
      "# can use the `svnlook' utility to help it examine the\n"
      "# new property value.\n"
      "#\n"
      "# On a Unix system, the normal procedure is to have "
      "`"
      SVN_REPOS__HOOK_POST_REVPROP_CHANGE
      "'\n" 
      "# invoke other programs to do the real work, though it may do the\n"
      "# work itself too.\n"
      "#\n"
      "# Note that"
      " `" SVN_REPOS__HOOK_POST_REVPROP_CHANGE "' "
      "must be executable by the user(s) who will\n"
      "# invoke it (typically the user httpd runs as), and that user must\n"
      "# have filesystem-level permission to access the repository.\n"
      "#\n"
      "# On a Windows system, you should name the hook program\n"
      "# `" SVN_REPOS__HOOK_POST_REVPROP_CHANGE ".bat' or "
      "`" SVN_REPOS__HOOK_POST_REVPROP_CHANGE ".exe',\n"
      "# but the basic idea is the same.\n"
      "# \n"
      "# Here is an example hook script, for a Unix /bin/sh interpreter:\n"
      "\n"
      "REPOS=\"$1\"\n"
      "REV=\"$2\"\n"
      "USER=\"$3\"\n"
      "PROPNAME=\"$4\"\n"
      "\n"
      "propchange-email.pl \"$REPOS\" \"$REV\" \"$USER\" \"$PROPNAME\" watchers@example.org\n";

    apr_err = apr_file_write_full (f, contents, strlen (contents), &written);
    if (apr_err)
      return svn_error_createf (apr_err, NULL,
                                "writing hook file `%s'", this_path);

    apr_err = apr_file_close (f);
    if (apr_err)
      return svn_error_createf (apr_err, NULL,
                                "closing hook file `%s'", this_path);
  } /* end post-revprop-change hook */

  return SVN_NO_ERROR;
}


/* This code manages repository locking, which is motivated by the
 * need to support DB_RUN_RECOVERY.  Here's how it works:
 *
 * Every accessor of a repository's database takes out a shared lock
 * on the repository -- both readers and writers get shared locks, and
 * there can be an unlimited number of shared locks simultaneously.
 *
 * Sometimes, a db access returns the error DB_RUN_RECOVERY.  When
 * this happens, we need to run svn_fs_berkeley_recover() on the db
 * with no other accessors present.  So we take out an exclusive lock
 * on the repository.  From the moment we request the exclusive lock,
 * no more shared locks are granted, and when the last shared lock
 * disappears, the exclusive lock is granted.  As soon as we get it,
 * we can run recovery.
 *
 * We assume that once any berkeley call returns DB_RUN_RECOVERY, they
 * all do, until recovery is run.
 */

/* Clear all outstanding locks on ARG, an open apr_file_t *. */
static apr_status_t
clear_and_close (void *arg)
{
  apr_status_t apr_err;
  apr_file_t *f = arg;

  /* Remove locks. */
  apr_err = apr_file_unlock (f);
  if (apr_err)
    return apr_err;

  /* Close the file. */
  apr_err = apr_file_close (f);
  if (apr_err)
    return apr_err;

  return 0;
}


static void
init_repos_dirs (svn_repos_t *repos, apr_pool_t *pool)
{
  repos->db_path = svn_path_join (repos->path, SVN_REPOS__DB_DIR, pool);
  repos->dav_path = svn_path_join (repos->path, SVN_REPOS__DAV_DIR, pool);
  repos->hook_path = svn_path_join (repos->path, SVN_REPOS__HOOK_DIR, pool);
  repos->lock_path = svn_path_join (repos->path, SVN_REPOS__LOCK_DIR, pool);
}


static svn_error_t *
create_repos_structure (svn_repos_t *repos,
                        const char *path,
                        apr_pool_t *pool)
{
  /* Create the top-level repository directory. */
  SVN_ERR_W (create_repos_dir (path, pool),
             "could not create top-level directory");

  /* Create the DAV sandbox directory.  */
  SVN_ERR_W (create_repos_dir (repos->dav_path, pool),
             "creating DAV sandbox dir");

  /* Create the lock directory.  */
  SVN_ERR (create_locks (repos, repos->lock_path, pool));

  /* Create the hooks directory.  */
  SVN_ERR (create_hooks (repos, repos->hook_path, pool));

  /* Write the top-level README file. */
  {
    apr_status_t apr_err;
    apr_file_t *readme_file = NULL;
    const char *readme_file_name 
      = svn_path_join (path, SVN_REPOS__README, pool);
    static const char * const readme_contents =
      "This is a Subversion repository; use the `svnadmin' tool to examine\n"
      "it.  Do not add, delete, or modify files here unless you know how\n"
      "to avoid corrupting the repository.\n"
      "\n"
      "The directory \""
      SVN_REPOS__DB_DIR
      "\" contains a Berkeley DB environment.\n"
      "You may need to tweak the values in \""
      SVN_REPOS__DB_DIR
      "/DB_CONFIG\" to match the\n"
      "requirements of your site.\n"
      "\n"
      "Visit http://subversion.tigris.org/ for more information.\n";

    SVN_ERR (svn_io_file_open (&readme_file, readme_file_name,
                               APR_WRITE | APR_CREATE, APR_OS_DEFAULT,
                               pool));

    apr_err = apr_file_write_full (readme_file, readme_contents,
                                   strlen (readme_contents), NULL);
    if (apr_err)
      return svn_error_createf (apr_err, 0,
                                "writing to `%s'", readme_file_name);
    
    apr_err = apr_file_close (readme_file);
    if (apr_err)
      return svn_error_createf (apr_err, 0,
                                "closing `%s'", readme_file_name);
  }

  /* Write the top-level FORMAT file. */
  SVN_ERR (svn_io_write_version_file 
           (svn_path_join (path, SVN_REPOS__FORMAT, pool),
            SVN_REPOS__VERSION, pool));

  return SVN_NO_ERROR;
}


struct copy_ctx_t {
  const char *path;     /* target location to construct */
  apr_size_t base_len;  /* length of the template dir path */
};

static svn_error_t *copy_structure (void *baton,
                                    const char *path,
                                    const apr_finfo_t *finfo,
                                    apr_pool_t *pool)
{
  const struct copy_ctx_t *cc = baton;
  apr_size_t len = strlen (path);
  const char *target;

  if (len == cc->base_len)
    {
      /* The walked-path is the template base. Therefore, target is
         the repository base path.  */
      target = cc->path;
    }
  else
    {
      /* Take whatever is after the template base path, and append that
         to the repository base path. Note that we get the right
         slashes in here, based on how we slice the walked-pat.  */
      target = apr_pstrcat (pool, cc->path, &path[cc->base_len], NULL);
    }

  if (finfo->filetype == APR_DIR)
    {
      SVN_ERR (create_repos_dir (target, pool));
    }
  else
    {
      apr_status_t apr_err;

      assert (finfo->filetype == APR_REG);

      apr_err = apr_file_copy (path, target, APR_FILE_SOURCE_PERMS, pool);
      if (apr_err)
        return svn_error_createf (apr_err, NULL,
                                  "could not copy `%s'", path);
    }

  return SVN_NO_ERROR;
}


svn_error_t *
svn_repos_create (svn_repos_t **repos_p,
                  const char *path,
                  const char *on_disk_template,
                  const char *in_repos_template,
                  apr_pool_t *pool)
{
  svn_repos_t *repos;
  svn_error_t *err;
  svn_config_t *cfg = NULL;
  const char *template_root = NULL;
  const char *template_path;
  struct copy_ctx_t cc;

  /* Allocate a repository object. */
  repos = apr_pcalloc (pool, sizeof (*repos));

  /* Initialize the repository paths. */
  repos->path = apr_pstrdup (pool, path);
  init_repos_dirs (repos, pool);

  /* If the template is just a name, then look for it in the standard
     templates. Otherwise, we'll assume it is a path.  */
  if (on_disk_template == NULL || strchr(on_disk_template, '/') == NULL)
    {
      /* Get the root directory of the standard templates */
      SVN_ERR (svn_config_read_config (&cfg, pool));
      svn_config_get (cfg, &template_root, "miscellany", "template_root",
                      SVN_TEMPLATE_ROOT_DIR);

      template_path = svn_path_join_many (pool,
                                          template_root,
                                          "on-disk",
                                          on_disk_template
                                            ? on_disk_template
                                            : DEFAULT_TEMPLATE_NAME,
                                          NULL);
    }
  else
    template_path = on_disk_template;

  /* Set up the baton and attempt to walk over the template, copying
     its files and directories to the repository location.  */
  cc.path = path;
  cc.base_len = strlen (template_path);
  err = svn_io_dir_walk (template_path,
                         0,
                         copy_structure,
                         &cc,
                         pool);
  if (err)
    {
      if (APR_STATUS_IS_ENOENT(err->apr_err))
        {
          /* We could not find the specified template. If the user
             actually specified one, then bail.  */
          if (on_disk_template != NULL)
            return err;

          /* Don't need the error any more. */
          svn_error_clear (err);

          /* We were trying the default. Oops... install problem?
             Fall back to the builtin structure.  */
          SVN_ERR_W (create_repos_structure (repos, path, pool),
                     "repository creation failed");
        }
      else
        return err;
    }

  /* The on-disk structure should be built now. */
  
  /* Initialize the filesystem object. */
  repos->fs = svn_fs_new (pool);

  /* Create a Berkeley DB environment for the filesystem. */
  SVN_ERR (svn_fs_create_berkeley (repos->fs, repos->db_path));

  *repos_p = repos;
  return SVN_NO_ERROR;
}


/* Verify that the repository's 'format' file is a suitable version. */
static svn_error_t *
check_repos_version (const char *path,
                     apr_pool_t *pool)
{
  int version;
  svn_error_t *err;

  /* ### for now, an error here might occur because we *just*
     introduced the whole format thing.  Until the next time we
     *change* our format, we'll ignore the error (and default to a 0
     version). */
  err = svn_io_read_version_file 
    (&version, svn_path_join (path, SVN_REPOS__FORMAT, pool), pool);
  if (err)
    {
      if (0 != SVN_REPOS__VERSION)
        return svn_error_createf 
          (SVN_ERR_REPOS_UNSUPPORTED_VERSION, err,
           "Expected version '%d' of repository; found no version at all; "
           "is `%s' a valid repository path?",
           SVN_REPOS__VERSION, path);
    }

  if (version != SVN_REPOS__VERSION)
    return svn_error_createf 
      (SVN_ERR_REPOS_UNSUPPORTED_VERSION, NULL,
       "Expected version '%d' of repository; found version '%d'", 
       SVN_REPOS__VERSION, version);

  return SVN_NO_ERROR;
}


/* Set *REPOS_P to a repository at PATH which has been opened with
   some kind of lock.  LOCKTYPE is one of APR_FLOCK_SHARED (for
   standard readers/writers), or APR_FLOCK_EXCLUSIVE (for processes
   that need exclusive access, like db_recover.)  OPEN_FS indicates
   whether the database should be opened and placed into repos->fs.

   Do all allocation in POOL.  When POOL is destroyed, the lock will
   be released as well. */
static svn_error_t *
get_repos (svn_repos_t **repos_p,
           const char *path,
           int locktype,
           svn_boolean_t open_fs,
           apr_pool_t *pool)
{
  apr_status_t apr_err;
  svn_repos_t *repos;

  /* Verify the validity of our repository format. */
  SVN_ERR (check_repos_version (path, pool));

  /* Allocate a repository object. */
  repos = apr_pcalloc (pool, sizeof (*repos));

  /* Initialize the repository paths. */
  repos->path = apr_pstrdup (pool, path);
  init_repos_dirs (repos, pool);

  /* Initialize the filesystem object. */
  repos->fs = svn_fs_new (pool);

  /* Open up the Berkeley filesystem. */
  if (open_fs)
    SVN_ERR (svn_fs_open_berkeley (repos->fs, repos->db_path));

  /* Locking. */
  {
    const char *lockfile_path;
    apr_file_t *lockfile_handle;
    apr_int32_t flags;

    /* Get a filehandle for the repository's db lockfile. */
    lockfile_path = svn_repos_db_lockfile (repos, pool);
    flags = APR_READ;
    if (locktype == APR_FLOCK_EXCLUSIVE)
      flags |= APR_WRITE;
    SVN_ERR_W (svn_io_file_open (&lockfile_handle, lockfile_path,
                                 flags, APR_OS_DEFAULT, pool),
               "get_repos: error opening db lockfile");
    
    /* Get some kind of lock on the filehandle. */
    apr_err = apr_file_lock (lockfile_handle, locktype);
    if (apr_err)
      {
        const char *lockname = "unknown";
        if (locktype == APR_FLOCK_SHARED)
          lockname = "shared";
        if (locktype == APR_FLOCK_EXCLUSIVE)
          lockname = "exclusive";
        
        return svn_error_createf
          (apr_err, NULL,
           "get_repos: %s db lock on repository `%s' failed",
           lockname, path);
      }
    
    /* Register an unlock function for the lock. */
    apr_pool_cleanup_register (pool, lockfile_handle, clear_and_close,
                               apr_pool_cleanup_null);
  }

  *repos_p = repos;
  return SVN_NO_ERROR;
}



svn_error_t *
svn_repos_open (svn_repos_t **repos_p,
                const char *path,
                apr_pool_t *pool)
{
  /* Fetch a repository object initialized with a shared read/write
     lock on the database. */

  SVN_ERR (get_repos (repos_p, path,
                      APR_FLOCK_SHARED,
                      TRUE,     /* open the db into repos->fs. */
                      pool));

  return SVN_NO_ERROR;
}


svn_error_t *
svn_repos_delete (const char *path, 
                  apr_pool_t *pool)
{
  const char *db_path = svn_path_join (path, SVN_REPOS__DB_DIR, pool);

  /* Delete the Berkeley environment... */
  SVN_ERR (svn_fs_delete_berkeley (db_path, pool));

  /* ...then blow away everything else.  */
  SVN_ERR (svn_io_remove_dir (path, pool));

  return SVN_NO_ERROR;
}


svn_fs_t *
svn_repos_fs (svn_repos_t *repos)
{
  if (! repos)
    return NULL;
  return repos->fs;
}


svn_error_t *
svn_repos_recover (const char *path,
                   apr_pool_t *pool)
{
  svn_repos_t *repos;
  apr_pool_t *subpool = svn_pool_create (pool);

  /* Destroy ALL existing svn locks on the repository.  If we're
     recovering, we need to ensure we have exclusive access.  The
     theory is that the caller *knows* that all existing locks are
     'dead' ones, left by dead processes.  (The caller might be a
     human running 'svnadmin recover', or maybe some future repository
     lock daemon.) */
  {
    const char *lockfile_path;
    apr_file_t *lockfile_handle;
    apr_status_t apr_err;
    svn_repos_t *locked_repos;

    /* We're not calling get_repos to fetch a repository structure,
       because this routine actually tries to open the db environment,
       which would hang.   So we replicate a bit of get_repos's code
       here: */
    SVN_ERR (check_repos_version (path, subpool));
    locked_repos = apr_pcalloc (subpool, sizeof (*locked_repos));
    locked_repos->path = apr_pstrdup (subpool, path);
    init_repos_dirs (locked_repos, subpool);
    
    /* Get a filehandle for the wedged repository's db lockfile. */
    lockfile_path = svn_repos_db_lockfile (locked_repos, subpool);
    SVN_ERR_W (svn_io_file_open (&lockfile_handle, lockfile_path,
                                 APR_READ, APR_OS_DEFAULT, pool),
               "svn_repos_recover: error opening db lockfile");
    
    apr_err = apr_file_unlock (lockfile_handle);
    if (apr_err && ! APR_STATUS_IS_EACCES(apr_err))
      return svn_error_createf
        (apr_err, NULL,
         "svn_repos_recover: failed to delete all locks on repository `%s'.",
         path);

    apr_err = apr_file_close (lockfile_handle);
    if (apr_err)
      return svn_error_createf
        (apr_err, NULL,
         "svn_repos_recover: failed to close lockfile on repository `%s'.",
         path);
  }
  
  /* Fetch a repository object initialized with an EXCLUSIVE lock on
     the database.   This will at least prevent others from trying to
     read or write to it while we run recovery. */
  SVN_ERR (get_repos (&repos, path,
                      APR_FLOCK_EXCLUSIVE,
                      FALSE,    /* don't try to open the db yet. */
                      subpool));

  /* Recover the database to a consistent state. */
  SVN_ERR (svn_fs_berkeley_recover (repos->db_path, subpool));

  /* Close shop and free the subpool, to release the exclusive lock. */
  svn_pool_destroy (subpool);

  return SVN_NO_ERROR;
}
>>>>>>> 568fa1e5
<|MERGE_RESOLUTION|>--- conflicted
+++ resolved
@@ -1,4 +1,3 @@
-<<<<<<< HEAD
 /* repos.c : repository creation; shared and exclusive repository locking
  *
  * ====================================================================
@@ -16,6 +15,8 @@
  * ====================================================================
  */
 
+#include <assert.h>
+
 #include <apr_pools.h>
 #include <apr_file_io.h>
 
@@ -24,7 +25,15 @@
 #include "svn_path.h"
 #include "svn_fs.h"
 #include "svn_repos.h"
+#include "svn_config.h"
+#include "svn_private_config.h" /* for SVN_TEMPLATE_ROOT_DIR */
+
 #include "repos.h"
+
+
+/* When creating the on-disk structure for a repository, we will look for
+   a builtin template of this name.  */
+#define DEFAULT_TEMPLATE_NAME "default"
 
 
 @@ -47,13 +56,6 @@
 
 
 const char *
-svn_repos_conf_dir (svn_repos_t *repos, apr_pool_t *pool)
-{
-  return apr_pstrdup (pool, repos->conf_path);
-}
-
-
-const char *
 svn_repos_lock_dir (svn_repos_t *repos, apr_pool_t *pool)
 {
   return apr_pstrdup (pool, repos->lock_path);
@@ -96,20 +98,6 @@
 
 
 const char *
-svn_repos_read_sentinel_hook (svn_repos_t *repos, apr_pool_t *pool)
-{
-  return svn_path_join (repos->hook_path, SVN_REPOS__HOOK_READ_SENTINEL, pool);
-}
-
-
-const char *
-svn_repos_write_sentinel_hook (svn_repos_t *repos, apr_pool_t *pool)
-{
-  return svn_path_join (repos->hook_path, SVN_REPOS__HOOK_WRITE_SENTINEL, pool);
-}
-
-
-const char *
 svn_repos_pre_revprop_change_hook (svn_repos_t *repos, apr_pool_t *pool)
 {
   return svn_path_join (repos->hook_path, SVN_REPOS__HOOK_PRE_REVPROP_CHANGE,
@@ -126,13 +114,39 @@
 
 
 static svn_error_t *
+create_repos_dir (const char *path, apr_pool_t *pool)
+{
+  svn_error_t *err;
+
+  err = svn_io_dir_make (path, APR_OS_DEFAULT, pool);
+  if (err && (APR_STATUS_IS_EEXIST (err->apr_err)))
+    {
+      svn_boolean_t is_empty;
+
+      svn_error_clear (err);
+
+      SVN_ERR (svn_io_dir_empty (&is_empty, path, pool));
+
+      if (is_empty)
+        err = NULL;
+      else
+        err = svn_error_createf (SVN_ERR_DIR_NOT_EMPTY, 0,
+                                 "`%s' exists and is non-empty",
+                                 path);
+    }
+
+  return err;
+}
+
+
+static svn_error_t *
 create_locks (svn_repos_t *repos, const char *path, apr_pool_t *pool)
 {
   apr_status_t apr_err;
 
   /* Create the locks directory. */
-  SVN_ERR_W (svn_io_dir_make (path, APR_OS_DEFAULT, pool),
-                              "creating lock dir");
+  SVN_ERR_W (create_repos_dir (path, pool),
+             "creating lock dir");
 
   /* Create the DB lockfile under that directory. */
   {
@@ -184,7 +198,7 @@
   apr_size_t written;
 
   /* Create the hook directory. */
-  SVN_ERR_W (svn_io_dir_make (path, APR_OS_DEFAULT, pool),
+  SVN_ERR_W (create_repos_dir (path, pool),
              "creating hook directory");
 
   /*** Write a default template for each standard hook file. */
@@ -566,65 +580,6 @@
       return svn_error_createf (apr_err, NULL,
                                 "closing hook file `%s'", this_path);
   } /* end post-revprop-change hook */
-
-
-  /* Read sentinel. */
-  {
-    this_path = apr_psprintf (pool, "%s%s",
-                              svn_repos_read_sentinel_hook (repos, pool),
-                              SVN_REPOS__HOOK_DESC_EXT);
-
-    SVN_ERR_W (svn_io_file_open (&f, this_path,
-                                 (APR_WRITE | APR_CREATE | APR_EXCL),
-                                 APR_OS_DEFAULT,
-                                 pool),
-               "creating hook file");
-    
-    contents =
-      "READ-SENTINEL\n"
-      "\n"
-      "The invocation convention and protocol for the read-sentinel\n"
-      "is yet to be defined.\n";
-
-    apr_err = apr_file_write_full (f, contents, strlen (contents), &written);
-    if (apr_err)
-      return svn_error_createf (apr_err, NULL,
-                                "writing hook file `%s'", this_path);
-
-    apr_err = apr_file_close (f);
-    if (apr_err)
-      return svn_error_createf (apr_err, NULL,
-                                "closing hook file `%s'", this_path);
-  }  /* end read sentinel */
-
-  /* Write sentinel. */
-  {
-    this_path = apr_psprintf (pool, "%s%s",
-                              svn_repos_write_sentinel_hook (repos, pool),
-                              SVN_REPOS__HOOK_DESC_EXT);
-
-    SVN_ERR_W (svn_io_file_open (&f, this_path,
-                                 (APR_WRITE | APR_CREATE | APR_EXCL),
-                                 APR_OS_DEFAULT,
-                                 pool),
-               "creating hook file");
-    
-    contents =
-      "WRITE-SENTINEL\n"
-      "\n"
-      "The invocation convention and protocol for the write-sentinel\n"
-      "is yet to be defined.\n";
-
-    apr_err = apr_file_write_full (f, contents, strlen (contents), &written);
-    if (apr_err)
-      return svn_error_createf (apr_err, NULL,
-                                "writing hook file `%s'", this_path);
-
-    apr_err = apr_file_close (f);
-    if (apr_err)
-      return svn_error_createf (apr_err, NULL,
-                                "closing hook file `%s'", this_path);
-  }  /* end write sentinel */
 
   return SVN_NO_ERROR;
 }
@@ -675,974 +630,6 @@
 {
   repos->db_path = svn_path_join (repos->path, SVN_REPOS__DB_DIR, pool);
   repos->dav_path = svn_path_join (repos->path, SVN_REPOS__DAV_DIR, pool);
-  repos->conf_path = svn_path_join (repos->path, SVN_REPOS__CONF_DIR, pool);
-  repos->hook_path = svn_path_join (repos->path, SVN_REPOS__HOOK_DIR, pool);
-  repos->lock_path = svn_path_join (repos->path, SVN_REPOS__LOCK_DIR, pool);
-}
-
-
-svn_error_t *
-svn_repos_create (svn_repos_t **repos_p, const char *path, apr_pool_t *pool)
-{
-  svn_repos_t *repos;
-  apr_status_t apr_err;
-  svn_error_t *err;
-
-  /* Allocate a repository object. */
-  repos = apr_pcalloc (pool, sizeof (*repos));
-  repos->pool = pool;
-
-  /* Create the top-level repository directory. */
-  err = svn_io_dir_make (path, APR_OS_DEFAULT, pool);
-  if (err && (APR_STATUS_IS_EEXIST (err->apr_err)))
-    {
-      svn_boolean_t is_empty;
-      SVN_ERR (svn_io_dir_empty (&is_empty, path, pool));
-      if (! is_empty)
-        return svn_error_createf
-          (SVN_ERR_DIR_NOT_EMPTY, 0,
-           "`%s' exists and is non-empty, repository creation failed",
-           path);
-    }
-  else if (err)
-    return err;
-
-  /* Initialize the repository paths. */
-  repos->path = apr_pstrdup (pool, path);
-  init_repos_dirs (repos, pool);
-  
-  /* Initialize the filesystem object. */
-  repos->fs = svn_fs_new (pool);
-
-  /* Create a Berkeley DB environment for the filesystem. */
-  SVN_ERR (svn_fs_create_berkeley (repos->fs, repos->db_path));
-
-  /* Create the DAV sandbox directory.  */
-  SVN_ERR_W (svn_io_dir_make (repos->dav_path, APR_OS_DEFAULT, pool),
-             "creating DAV sandbox dir");
-
-  /* Create the conf directory.  */
-  SVN_ERR_W (svn_io_dir_make (repos->conf_path, APR_OS_DEFAULT, pool),
-             "creating conf dir");
-
-  /* Create the lock directory.  */
-  SVN_ERR (create_locks (repos, repos->lock_path, pool));
-
-  /* Create the hooks directory.  */
-  SVN_ERR (create_hooks (repos, repos->hook_path, pool));
-
-  /* Write the top-level README file. */
-  {
-    apr_file_t *readme_file = NULL;
-    const char *readme_file_name 
-      = svn_path_join (path, SVN_REPOS__README, pool);
-    static const char * const readme_contents =
-      "This is a Subversion repository; use the `svnadmin' tool to examine\n"
-      "it.  Do not add, delete, or modify files here unless you know how\n"
-      "to avoid corrupting the repository.\n"
-      "\n"
-      "The directory \""
-      SVN_REPOS__DB_DIR
-      "\" contains a Berkeley DB environment.\n"
-      "You may need to tweak the values in \""
-      SVN_REPOS__DB_DIR
-      "/DB_CONFIG\" to match the\n"
-      "requirements of your site.\n"
-      "\n"
-      "Visit http://subversion.tigris.org/ for more information.\n";
-
-    SVN_ERR (svn_io_file_open (&readme_file, readme_file_name,
-                               APR_WRITE | APR_CREATE, APR_OS_DEFAULT,
-                               pool));
-
-    apr_err = apr_file_write_full (readme_file, readme_contents,
-                                   strlen (readme_contents), NULL);
-    if (apr_err)
-      return svn_error_createf (apr_err, 0,
-                                "writing to `%s'", readme_file_name);
-    
-    apr_err = apr_file_close (readme_file);
-    if (apr_err)
-      return svn_error_createf (apr_err, 0,
-                                "closing `%s'", readme_file_name);
-  }
-
-  /* Write the top-level FORMAT file. */
-  SVN_ERR (svn_io_write_version_file 
-           (svn_path_join (path, SVN_REPOS__FORMAT, pool),
-            SVN_REPOS__VERSION, pool));
-
-  *repos_p = repos;
-  return SVN_NO_ERROR;
-}
-
-
-/* Verify that the repository's 'format' file is a suitable version. */
-static svn_error_t *
-check_repos_version (const char *path,
-                     apr_pool_t *pool)
-{
-  int version;
-  svn_error_t *err;
-
-  /* ### for now, an error here might occur because we *just*
-     introduced the whole format thing.  Until the next time we
-     *change* our format, we'll ignore the error (and default to a 0
-     version). */
-  err = svn_io_read_version_file 
-    (&version, svn_path_join (path, SVN_REPOS__FORMAT, pool), pool);
-  if (err)
-    {
-      if (0 != SVN_REPOS__VERSION)
-        return svn_error_createf 
-          (SVN_ERR_REPOS_UNSUPPORTED_VERSION, err,
-           "Expected version '%d' of repository; found no version at all; "
-           "is `%s' a valid repository path?",
-           SVN_REPOS__VERSION, path);
-    }
-
-  if (version != SVN_REPOS__VERSION)
-    return svn_error_createf 
-      (SVN_ERR_REPOS_UNSUPPORTED_VERSION, NULL,
-       "Expected version '%d' of repository; found version '%d'", 
-       SVN_REPOS__VERSION, version);
-
-  return SVN_NO_ERROR;
-}
-
-
-/* Set *REPOS_P to a repository at PATH which has been opened with
-   some kind of lock.  LOCKTYPE is one of APR_FLOCK_SHARED (for
-   standard readers/writers), or APR_FLOCK_EXCLUSIVE (for processes
-   that need exclusive access, like db_recover.)  OPEN_FS indicates
-   whether the database should be opened and placed into repos->fs.
-
-   Do all allocation in POOL.  When POOL is destroyed, the lock will
-   be released as well. */
-static svn_error_t *
-get_repos (svn_repos_t **repos_p,
-           const char *path,
-           int locktype,
-           svn_boolean_t open_fs,
-           apr_pool_t *pool)
-{
-  apr_status_t apr_err;
-  svn_repos_t *repos;
-
-  /* Verify the validity of our repository format. */
-  SVN_ERR (check_repos_version (path, pool));
-
-  /* Allocate a repository object. */
-  repos = apr_pcalloc (pool, sizeof (*repos));
-  repos->pool = pool;
-
-  /* Initialize the repository paths. */
-  repos->path = apr_pstrdup (pool, path);
-  init_repos_dirs (repos, pool);
-
-  /* Initialize the filesystem object. */
-  repos->fs = svn_fs_new (pool);
-
-  /* Open up the Berkeley filesystem. */
-  if (open_fs)
-    SVN_ERR (svn_fs_open_berkeley (repos->fs, repos->db_path));
-
-  /* Locking. */
-  {
-    const char *lockfile_path;
-    apr_file_t *lockfile_handle;
-    apr_int32_t flags;
-
-    /* Get a filehandle for the repository's db lockfile. */
-    lockfile_path = svn_repos_db_lockfile (repos, pool);
-    flags = APR_READ;
-    if (locktype == APR_FLOCK_EXCLUSIVE)
-      flags |= APR_WRITE;
-    SVN_ERR_W (svn_io_file_open (&lockfile_handle, lockfile_path,
-                                 flags, APR_OS_DEFAULT, pool),
-               "get_repos: error opening db lockfile");
-    
-    /* Get some kind of lock on the filehandle. */
-    apr_err = apr_file_lock (lockfile_handle, locktype);
-    if (apr_err)
-      {
-        const char *lockname = "unknown";
-        if (locktype == APR_FLOCK_SHARED)
-          lockname = "shared";
-        if (locktype == APR_FLOCK_EXCLUSIVE)
-          lockname = "exclusive";
-        
-        return svn_error_createf
-          (apr_err, NULL,
-           "get_repos: %s db lock on repository `%s' failed",
-           lockname, path);
-      }
-    
-    /* Register an unlock function for the lock. */
-    apr_pool_cleanup_register (pool, lockfile_handle, clear_and_close,
-                               apr_pool_cleanup_null);
-  }
-
-  *repos_p = repos;
-  return SVN_NO_ERROR;
-}
-
-
-
-svn_error_t *
-svn_repos_open (svn_repos_t **repos_p,
-                const char *path,
-                apr_pool_t *pool)
-{
-  /* Fetch a repository object initialized with a shared read/write
-     lock on the database. */
-
-  SVN_ERR (get_repos (repos_p, path,
-                      APR_FLOCK_SHARED,
-                      TRUE,     /* open the db into repos->fs. */
-                      pool));
-
-  return SVN_NO_ERROR;
-}
-
-
-svn_error_t *
-svn_repos_delete (const char *path, 
-                  apr_pool_t *pool)
-{
-  const char *db_path = svn_path_join (path, SVN_REPOS__DB_DIR, pool);
-
-  /* Delete the Berkeley environment... */
-  SVN_ERR (svn_fs_delete_berkeley (db_path, pool));
-
-  /* ...then blow away everything else.  */
-  SVN_ERR (svn_io_remove_dir (path, pool));
-
-  return SVN_NO_ERROR;
-}
-
-
-svn_error_t *
-svn_repos_close (svn_repos_t *repos)
-{
-  /* Shut down the filesystem. */
-  svn_fs_close_fs (repos->fs);
-
-  /* Null out the repos pointer. */
-  repos = NULL;
-  return SVN_NO_ERROR;
-}
-
-
-svn_fs_t *
-svn_repos_fs (svn_repos_t *repos)
-{
-  if (! repos)
-    return NULL;
-  return repos->fs;
-}
-
-
-svn_error_t *
-svn_repos_recover (const char *path,
-                   apr_pool_t *pool)
-{
-  svn_repos_t *repos;
-  apr_pool_t *subpool = svn_pool_create (pool);
-
-  /* Destroy ALL existing svn locks on the repository.  If we're
-     recovering, we need to ensure we have exclusive access.  The
-     theory is that the caller *knows* that all existing locks are
-     'dead' ones, left by dead processes.  (The caller might be a
-     human running 'svnadmin recover', or maybe some future repository
-     lock daemon.) */
-  {
-    const char *lockfile_path;
-    apr_file_t *lockfile_handle;
-    apr_status_t apr_err;
-    svn_repos_t *locked_repos;
-
-    /* We're not calling get_repos to fetch a repository structure,
-       because this routine actually tries to open the db environment,
-       which would hang.   So we replicate a bit of get_repos's code
-       here: */
-    SVN_ERR (check_repos_version (path, subpool));
-    locked_repos = apr_pcalloc (subpool, sizeof (*locked_repos));
-    locked_repos->pool = subpool;
-    locked_repos->path = apr_pstrdup (subpool, path);
-    init_repos_dirs (locked_repos, subpool);
-    
-    /* Get a filehandle for the wedged repository's db lockfile. */
-    lockfile_path = svn_repos_db_lockfile (locked_repos, subpool);
-    SVN_ERR_W (svn_io_file_open (&lockfile_handle, lockfile_path,
-                                 APR_READ, APR_OS_DEFAULT, pool),
-               "svn_repos_recover: error opening db lockfile");
-    
-    apr_err = apr_file_unlock (lockfile_handle);
-    if (apr_err)
-      return svn_error_createf
-        (apr_err, NULL,
-         "svn_repos_recover: failed to delete all locks on repository `%s'.",
-         path);
-
-    apr_err = apr_file_close (lockfile_handle);
-    if (apr_err)
-      return svn_error_createf
-        (apr_err, NULL,
-         "svn_repos_recover: failed to close lockfile on repository `%s'.",
-         path);
-  }
-  
-  /* Fetch a repository object initialized with an EXCLUSIVE lock on
-     the database.   This will at least prevent others from trying to
-     read or write to it while we run recovery. */
-  SVN_ERR (get_repos (&repos, path,
-                      APR_FLOCK_EXCLUSIVE,
-                      FALSE,    /* don't try to open the db yet. */
-                      subpool));
-
-  /* Recover the database to a consistent state. */
-  SVN_ERR (svn_fs_berkeley_recover (repos->db_path, subpool));
-
-  /* Close shop and free the subpool, to release the exclusive lock. */
-  SVN_ERR (svn_repos_close (repos));
-  svn_pool_destroy (subpool);
-
-  return SVN_NO_ERROR;
-}
-=======
-/* repos.c : repository creation; shared and exclusive repository locking
- *
- * ====================================================================
- * Copyright (c) 2000-2003 CollabNet.  All rights reserved.
- *
- * This software is licensed as described in the file COPYING, which
- * you should have received as part of this distribution.  The terms
- * are also available at http://subversion.tigris.org/license-1.html.
- * If newer versions of this license are posted there, you may use a
- * newer version instead, at your option.
- *
- * This software consists of voluntary contributions made by many
- * individuals.  For exact contribution history, see the revision
- * history and logs, available at http://subversion.tigris.org/.
- * ====================================================================
- */
-
-#include <assert.h>
-
-#include <apr_pools.h>
-#include <apr_file_io.h>
-
-#include "svn_pools.h"
-#include "svn_error.h"
-#include "svn_path.h"
-#include "svn_fs.h"
-#include "svn_repos.h"
-#include "svn_config.h"
-#include "svn_private_config.h" /* for SVN_TEMPLATE_ROOT_DIR */
-
-#include "repos.h"
-
-
-/* When creating the on-disk structure for a repository, we will look for
-   a builtin template of this name.  */
-#define DEFAULT_TEMPLATE_NAME "default"
-
-
--
-/* Path accessor functions. */
-
-
-const char *
-svn_repos_path (svn_repos_t *repos, apr_pool_t *pool)
-{
-  return apr_pstrdup (pool, repos->path);
-}
-
-
-const char *
-svn_repos_db_env (svn_repos_t *repos, apr_pool_t *pool)
-{
-  return apr_pstrdup (pool, repos->db_path);
-}
-
-
-const char *
-svn_repos_lock_dir (svn_repos_t *repos, apr_pool_t *pool)
-{
-  return apr_pstrdup (pool, repos->lock_path);
-}
-
-
-const char *
-svn_repos_db_lockfile (svn_repos_t *repos, apr_pool_t *pool)
-{
-  return svn_path_join (repos->lock_path, SVN_REPOS__DB_LOCKFILE, pool);
-}
-
-
-const char *
-svn_repos_hook_dir (svn_repos_t *repos, apr_pool_t *pool)
-{
-  return apr_pstrdup (pool, repos->hook_path);
-}
-
-
-const char *
-svn_repos_start_commit_hook (svn_repos_t *repos, apr_pool_t *pool)
-{
-  return svn_path_join (repos->hook_path, SVN_REPOS__HOOK_START_COMMIT, pool);
-}
-
-
-const char *
-svn_repos_pre_commit_hook (svn_repos_t *repos, apr_pool_t *pool)
-{
-  return svn_path_join (repos->hook_path, SVN_REPOS__HOOK_PRE_COMMIT, pool);
-}
-
-
-const char *
-svn_repos_post_commit_hook (svn_repos_t *repos, apr_pool_t *pool)
-{
-  return svn_path_join (repos->hook_path, SVN_REPOS__HOOK_POST_COMMIT, pool);
-}
-
-
-const char *
-svn_repos_pre_revprop_change_hook (svn_repos_t *repos, apr_pool_t *pool)
-{
-  return svn_path_join (repos->hook_path, SVN_REPOS__HOOK_PRE_REVPROP_CHANGE,
-                        pool);
-}
-
-
-const char *
-svn_repos_post_revprop_change_hook (svn_repos_t *repos, apr_pool_t *pool)
-{
-  return svn_path_join (repos->hook_path, SVN_REPOS__HOOK_POST_REVPROP_CHANGE,
-                        pool);
-}
-
-
-static svn_error_t *
-create_repos_dir (const char *path, apr_pool_t *pool)
-{
-  svn_error_t *err;
-
-  err = svn_io_dir_make (path, APR_OS_DEFAULT, pool);
-  if (err && (APR_STATUS_IS_EEXIST (err->apr_err)))
-    {
-      svn_boolean_t is_empty;
-
-      svn_error_clear (err);
-
-      SVN_ERR (svn_io_dir_empty (&is_empty, path, pool));
-
-      if (is_empty)
-        err = NULL;
-      else
-        err = svn_error_createf (SVN_ERR_DIR_NOT_EMPTY, 0,
-                                 "`%s' exists and is non-empty",
-                                 path);
-    }
-
-  return err;
-}
-
-
-static svn_error_t *
-create_locks (svn_repos_t *repos, const char *path, apr_pool_t *pool)
-{
-  apr_status_t apr_err;
-
-  /* Create the locks directory. */
-  SVN_ERR_W (create_repos_dir (path, pool),
-             "creating lock dir");
-
-  /* Create the DB lockfile under that directory. */
-  {
-    apr_file_t *f = NULL;
-    apr_size_t written;
-    const char *contents;
-    const char *lockfile_path;
-
-    lockfile_path = svn_repos_db_lockfile (repos, pool);
-    SVN_ERR_W (svn_io_file_open (&f, lockfile_path,
-                                 (APR_WRITE | APR_CREATE | APR_EXCL),
-                                 APR_OS_DEFAULT,
-                                 pool),
-               "creating lock file");
-    
-    contents = 
-      "DB lock file, representing locks on the versioned filesystem.\n"
-      "\n"
-      "All accessors -- both readers and writers -- of the repository's\n"
-      "Berkeley DB environment take out shared locks on this file, and\n"
-      "each accessor removes its lock when done.  If and when the DB\n"
-      "recovery procedure is run, the recovery code takes out an\n"
-      "exclusive lock on this file, so we can be sure no one else is\n"
-      "using the DB during the recovery.\n"
-      "\n"
-      "You should never have to edit or remove this file.\n";
-    
-    apr_err = apr_file_write_full (f, contents, strlen (contents), &written);
-    if (apr_err)
-      return svn_error_createf (apr_err, NULL,
-                                "writing lock file `%s'", lockfile_path);
-    
-    apr_err = apr_file_close (f);
-    if (apr_err)
-      return svn_error_createf (apr_err, NULL,
-                                "closing lock file `%s'", lockfile_path);
-  }
-
-  return SVN_NO_ERROR;
-}
-
-
-static svn_error_t *
-create_hooks (svn_repos_t *repos, const char *path, apr_pool_t *pool)
-{
-  const char *this_path, *contents;
-  apr_status_t apr_err;
-  apr_file_t *f;
-  apr_size_t written;
-
-  /* Create the hook directory. */
-  SVN_ERR_W (create_repos_dir (path, pool),
-             "creating hook directory");
-
-  /*** Write a default template for each standard hook file. */
-
-  /* Start-commit hook. */
-  {
-    this_path = apr_psprintf (pool, "%s%s",
-                              svn_repos_start_commit_hook (repos, pool),
-                              SVN_REPOS__HOOK_DESC_EXT);
-    
-    SVN_ERR_W (svn_io_file_open (&f, this_path,
-                                 (APR_WRITE | APR_CREATE | APR_EXCL),
-                                 APR_OS_DEFAULT,
-                                 pool),
-               "creating hook file");
-    
-    contents = 
-      "#!/bin/sh\n"
-      "\n"
-      "# START-COMMIT HOOK\n"
-      "#\n"
-      "# The start-commit hook is invoked before a Subversion txn is created\n"
-      "# in the process of doing a commit.  Subversion runs this hook\n"
-      "# by invoking a program (script, executable, binary, etc.) named\n"
-      "# `" 
-      SVN_REPOS__HOOK_START_COMMIT
-      "' (for which this file is a template)\n"
-      "# with the following ordered arguments:\n"
-      "#\n"
-      "#   [1] REPOS-PATH   (the path to this repository)\n"
-      "#   [2] USER         (the authenticated user attempting to commit)\n"
-      "#\n"
-      "# If the hook program exits with success, the commit continues; but\n"
-      "# if it exits with failure (non-zero), the commit is stopped before\n"
-      "# even a Subversion txn is created.\n"
-      "#\n"
-      "# On a Unix system, the normal procedure is to have "
-      "`"
-      SVN_REPOS__HOOK_START_COMMIT
-      "'\n" 
-      "# invoke other programs to do the real work, though it may do the\n"
-      "# work itself too.\n"
-      "#\n"
-      "# Note that"
-      " `" SVN_REPOS__HOOK_START_COMMIT "' "
-      "must be executable by the user(s) who will\n"
-      "# invoke it (typically the user httpd runs as), and that user must\n"
-      "# have filesystem-level permission to access the repository.\n"
-      "#\n"
-      "# On a Windows system, you should name the hook program\n"
-      "# `" SVN_REPOS__HOOK_START_COMMIT ".bat' or "
-      "`" SVN_REPOS__HOOK_START_COMMIT ".exe',\n"
-      "# but the basic idea is the same.\n"
-      "# \n"
-      "# Here is an example hook script, for a Unix /bin/sh interpreter:\n"
-      "\n"
-      "REPOS=\"$1\"\n"
-      "USER=\"$2\"\n"
-      "\n"
-      "commit-allower.pl --repository \"$REPOS\" --user \"$USER\" || exit 1\n"
-      "special-auth-check.py --user \"$USER\" --auth-level 3 || exit 1\n"
-      "\n"
-      "# All checks passed, so allow the commit.\n"
-      "exit 0\n";
-
-    apr_err = apr_file_write_full (f, contents, strlen (contents), &written);
-    if (apr_err)
-      return svn_error_createf (apr_err, NULL,
-                                "writing hook file `%s'", this_path);
-
-    apr_err = apr_file_close (f);
-    if (apr_err)
-      return svn_error_createf (apr_err, NULL,
-                                "closing hook file `%s'", this_path);
-  }  /* end start-commit hook */
-
-  /* Pre-commit hook. */
-  {
-    this_path = apr_psprintf (pool, "%s%s",
-                              svn_repos_pre_commit_hook (repos, pool),
-                              SVN_REPOS__HOOK_DESC_EXT);
-
-    SVN_ERR_W (svn_io_file_open (&f, this_path,
-                                 (APR_WRITE | APR_CREATE | APR_EXCL),
-                                 APR_OS_DEFAULT,
-                                 pool),
-               "creating hook file");
-
-    contents =
-      "#!/bin/sh\n"
-      "\n"
-      "# PRE-COMMIT HOOK\n"
-      "#\n"
-      "# The pre-commit hook is invoked before a Subversion txn is\n"
-      "# committed.  Subversion runs this hook by invoking a program\n"
-      "# (script, executable, binary, etc.) named "
-      "`" 
-      SVN_REPOS__HOOK_PRE_COMMIT "' (for which\n"
-      "# this file is a template), with the following ordered arguments:\n"
-      "#\n"
-      "#   [1] REPOS-PATH   (the path to this repository)\n"
-      "#   [2] TXN-NAME     (the name of the txn about to be committed)\n"
-      "#\n"
-      "# If the hook program exits with success, the txn is committed; but\n"
-      "# if it exits with failure (non-zero), the txn is aborted and no\n"
-      "# commit takes place.  The hook program can use the `svnlook'\n"
-      "# utility to help it examine the txn.\n"
-      "#\n"
-      "# On a Unix system, the normal procedure is to have "
-      "`"
-      SVN_REPOS__HOOK_PRE_COMMIT
-      "'\n" 
-      "# invoke other programs to do the real work, though it may do the\n"
-      "# work itself too.\n"
-      "#\n"
-      "# Note that"
-      " `" SVN_REPOS__HOOK_PRE_COMMIT "' "
-      "must be executable by the user(s) who will\n"
-      "# invoke it (typically the user httpd runs as), and that user must\n"
-      "# have filesystem-level permission to access the repository.\n"
-      "#\n"
-      "# On a Windows system, you should name the hook program\n"
-      "# `" SVN_REPOS__HOOK_PRE_COMMIT ".bat' or "
-      "`" SVN_REPOS__HOOK_PRE_COMMIT ".exe',\n"
-      "# but the basic idea is the same.\n"
-      "#\n"
-      "# Here is an example hook script, for a Unix /bin/sh interpreter:\n"
-      "\n"
-      "REPOS=\"$1\"\n"
-      "TXN=\"$2\"\n"
-      "\n"
-      "# Make sure that the log message contains some text.\n"
-      "SVNLOOK=/usr/local/bin/svnlook\n"
-      "LOG=`$SVNLOOK log -t \"$TXN\" \"$REPOS\"`\n"
-      "echo \"$LOG\" | grep \"[a-zA-Z0-9]\" > /dev/null || exit 1\n"
-      "\n"
-      "# Check that the author of this commit has the rights to perform\n"
-      "# the commit on the files and directories being modified.\n"
-      "commit-access-control.pl \"$REPOS\" \"$TXN\" commit-access-control.cfg "
-      "|| exit 1\n"
-      "\n"
-      "# All checks passed, so allow the commit.\n"
-      "exit 0\n";
-    
-    apr_err = apr_file_write_full (f, contents, strlen (contents), &written);
-    if (apr_err)
-      return svn_error_createf (apr_err, NULL,
-                                "writing hook file `%s'", this_path);
-
-    apr_err = apr_file_close (f);
-    if (apr_err)
-      return svn_error_createf (apr_err, NULL,
-                                "closing hook file `%s'", this_path);
-  }  /* end pre-commit hook */
-
-
-  /* Pre-revprop-change hook. */
-  {
-    this_path = apr_psprintf (pool, "%s%s",
-                              svn_repos_pre_revprop_change_hook (repos, pool),
-                              SVN_REPOS__HOOK_DESC_EXT);
-
-    SVN_ERR_W (svn_io_file_open (&f, this_path,
-                                 (APR_WRITE | APR_CREATE | APR_EXCL),
-                                 APR_OS_DEFAULT,
-                                 pool),
-               "creating hook file");
-
-    contents =
-      "#!/bin/sh\n"
-      "\n"
-      "# PRE-REVPROP-CHANGE HOOK\n"
-      "#\n"
-      "# The pre-revprop-change hook is invoked before a revision property\n"
-      "# is modified.  Subversion runs this hook by invoking a program\n"
-      "# (script, executable, binary, etc.) named "
-      "`" 
-      SVN_REPOS__HOOK_PRE_REVPROP_CHANGE "' (for which\n"
-      "# this file is a template), with the following ordered arguments:\n"
-      "#\n"
-      "#   [1] REPOS-PATH   (the path to this repository)\n"
-      "#   [2] REVISION     (the revision being tweaked)\n"
-      "#   [3] USER         (the username of the person tweaking the property)\n"
-      "#   [4] PROPNAME     (the property being set on the revision)\n"
-      "#\n"
-      "#   [STDIN] PROPVAL  ** the property value is passed via STDIN.\n"
-      "#\n"
-      "# If the hook program exits with success, the propchange happens; but\n"
-      "# if it exits with failure (non-zero), the propchange doesn't happen.\n"
-      "# The hook program can use the `svnlook' utility to examine the \n"
-      "# existing value of the revision property.\n"
-      "#\n"
-      "# WARNING: unlike other hooks, this hook MUST exist for revision\n"
-      "# properties to be changed.  If the hook does not exist, Subversion \n"
-      "# will behave as if the hook were present, but failed.  The reason\n"
-      "# for this is that revision properties are UNVERSIONED, meaning that\n"
-      "# a successful propchange is destructive;  the old value is gone\n"
-      "# forever.  We recommend the hook back up the old value somewhere.\n"
-      "#\n"      
-      "# On a Unix system, the normal procedure is to have "
-      "`"
-      SVN_REPOS__HOOK_PRE_REVPROP_CHANGE
-      "'\n" 
-      "# invoke other programs to do the real work, though it may do the\n"
-      "# work itself too.\n"
-      "#\n"
-      "# Note that"
-      " `" SVN_REPOS__HOOK_PRE_REVPROP_CHANGE "' "
-      "must be executable by the user(s) who will\n"
-      "# invoke it (typically the user httpd runs as), and that user must\n"
-      "# have filesystem-level permission to access the repository.\n"
-      "#\n"
-      "# On a Windows system, you should name the hook program\n"
-      "# `" SVN_REPOS__HOOK_PRE_REVPROP_CHANGE ".bat' or "
-      "`" SVN_REPOS__HOOK_PRE_REVPROP_CHANGE ".exe',\n"
-      "# but the basic idea is the same.\n"
-      "#\n"
-      "# Here is an example hook script, for a Unix /bin/sh interpreter:\n"
-      "\n"
-      "REPOS=\"$1\"\n"
-      "REV=\"$2\"\n"
-      "USER=\"$3\"\n"
-      "PROPNAME=\"$4\"\n"
-      "\n"
-      "if [ \"$PROPNAME\" = \"svn:log\" ]; then exit 0; fi\n"
-      "exit 1\n";
-    
-    apr_err = apr_file_write_full (f, contents, strlen (contents), &written);
-    if (apr_err)
-      return svn_error_createf (apr_err, NULL,
-                                "writing hook file `%s'", this_path);
-
-    apr_err = apr_file_close (f);
-    if (apr_err)
-      return svn_error_createf (apr_err, NULL,
-                                "closing hook file `%s'", this_path);
-  }  /* end pre-revprop-change hook */
-
-
-  /* Post-commit hook. */
-  {
-    this_path = apr_psprintf (pool, "%s%s",
-                              svn_repos_post_commit_hook (repos, pool),
-                              SVN_REPOS__HOOK_DESC_EXT);
-
-    SVN_ERR_W (svn_io_file_open (&f, this_path,
-                                 (APR_WRITE | APR_CREATE | APR_EXCL),
-                                 APR_OS_DEFAULT,
-                                 pool),
-               "creating hook file");
-    
-    contents =
-      "#!/bin/sh\n"
-      "\n"
-      "# POST-COMMIT HOOK\n"
-      "#\n"
-      "# The post-commit hook is invoked after a commit. Subversion runs\n"
-      "# this hook by invoking a program (script, executable, binary,\n"
-      "# etc.) named `" 
-      SVN_REPOS__HOOK_POST_COMMIT 
-      "' (for which\n"
-      "# this file is a template) with the following ordered arguments:\n"
-      "#\n"
-      "#   [1] REPOS-PATH   (the path to this repository)\n"
-      "#   [2] REV          (the number of the revision just committed)\n"
-      "#\n"
-      "# Because the commit has already completed and cannot be undone,\n"
-      "# the exit code of the hook program is ignored.  The hook program\n"
-      "# can use the `svnlook' utility to help it examine the\n"
-      "# newly-committed tree.\n"
-      "#\n"
-      "# On a Unix system, the normal procedure is to have "
-      "`"
-      SVN_REPOS__HOOK_POST_COMMIT
-      "'\n" 
-      "# invoke other programs to do the real work, though it may do the\n"
-      "# work itself too.\n"
-      "#\n"
-      "# Note that"
-      " `" SVN_REPOS__HOOK_POST_COMMIT "' "
-      "must be executable by the user(s) who will\n"
-      "# invoke it (typically the user httpd runs as), and that user must\n"
-      "# have filesystem-level permission to access the repository.\n"
-      "#\n"
-      "# On a Windows system, you should name the hook program\n"
-      "# `" SVN_REPOS__HOOK_POST_COMMIT ".bat' or "
-      "`" SVN_REPOS__HOOK_POST_COMMIT ".exe',\n"
-      "# but the basic idea is the same.\n"
-      "# \n"
-      "# Here is an example hook script, for a Unix /bin/sh interpreter:\n"
-      "\n"
-      "REPOS=\"$1\"\n"
-      "REV=\"$2\"\n"
-      "\n"
-      "commit-email.pl \"$REPOS\" \"$REV\" commit-watchers@example.org\n"
-      "log-commit.py --repository \"$REPOS\" --revision \"$REV\"\n";
-
-    apr_err = apr_file_write_full (f, contents, strlen (contents), &written);
-    if (apr_err)
-      return svn_error_createf (apr_err, NULL,
-                                "writing hook file `%s'", this_path);
-
-    apr_err = apr_file_close (f);
-    if (apr_err)
-      return svn_error_createf (apr_err, NULL,
-                                "closing hook file `%s'", this_path);
-  } /* end post-commit hook */
-
-
-  /* Post-revprop-change hook. */
-  {
-    this_path = apr_psprintf (pool, "%s%s",
-                              svn_repos_post_revprop_change_hook (repos, pool),
-                              SVN_REPOS__HOOK_DESC_EXT);
-
-    SVN_ERR_W (svn_io_file_open (&f, this_path,
-                                 (APR_WRITE | APR_CREATE | APR_EXCL),
-                                 APR_OS_DEFAULT,
-                                 pool),
-               "creating hook file");
-    
-    contents =
-      "#!/bin/sh\n"
-      "\n"
-      "# POST-REVPROP-CHANGE HOOK\n"
-      "#\n"
-      "# The post-revprop-change hook is invoked after a revision property\n"
-      "# has been changed. Subversion runs this hook by invoking a program\n"
-      "# (script, executable, binary, etc.) named `"
-      SVN_REPOS__HOOK_POST_REVPROP_CHANGE 
-      "'\n"
-      "# (for which this file is a template), with the following ordered\n"
-      "# arguments:\n"
-      "#\n"
-      "#   [1] REPOS-PATH   (the path to this repository)\n"
-      "#   [2] REV          (the revision that was tweaked)\n"
-      "#   [3] USER         (the username of the person tweaking the property)\n"
-      "#   [4] PROPNAME     (the property that was changed)\n"
-      "#\n"
-      "# Because the propchange has already completed and cannot be undone,\n"
-      "# the exit code of the hook program is ignored.  The hook program\n"
-      "# can use the `svnlook' utility to help it examine the\n"
-      "# new property value.\n"
-      "#\n"
-      "# On a Unix system, the normal procedure is to have "
-      "`"
-      SVN_REPOS__HOOK_POST_REVPROP_CHANGE
-      "'\n" 
-      "# invoke other programs to do the real work, though it may do the\n"
-      "# work itself too.\n"
-      "#\n"
-      "# Note that"
-      " `" SVN_REPOS__HOOK_POST_REVPROP_CHANGE "' "
-      "must be executable by the user(s) who will\n"
-      "# invoke it (typically the user httpd runs as), and that user must\n"
-      "# have filesystem-level permission to access the repository.\n"
-      "#\n"
-      "# On a Windows system, you should name the hook program\n"
-      "# `" SVN_REPOS__HOOK_POST_REVPROP_CHANGE ".bat' or "
-      "`" SVN_REPOS__HOOK_POST_REVPROP_CHANGE ".exe',\n"
-      "# but the basic idea is the same.\n"
-      "# \n"
-      "# Here is an example hook script, for a Unix /bin/sh interpreter:\n"
-      "\n"
-      "REPOS=\"$1\"\n"
-      "REV=\"$2\"\n"
-      "USER=\"$3\"\n"
-      "PROPNAME=\"$4\"\n"
-      "\n"
-      "propchange-email.pl \"$REPOS\" \"$REV\" \"$USER\" \"$PROPNAME\" watchers@example.org\n";
-
-    apr_err = apr_file_write_full (f, contents, strlen (contents), &written);
-    if (apr_err)
-      return svn_error_createf (apr_err, NULL,
-                                "writing hook file `%s'", this_path);
-
-    apr_err = apr_file_close (f);
-    if (apr_err)
-      return svn_error_createf (apr_err, NULL,
-                                "closing hook file `%s'", this_path);
-  } /* end post-revprop-change hook */
-
-  return SVN_NO_ERROR;
-}
-
-
-/* This code manages repository locking, which is motivated by the
- * need to support DB_RUN_RECOVERY.  Here's how it works:
- *
- * Every accessor of a repository's database takes out a shared lock
- * on the repository -- both readers and writers get shared locks, and
- * there can be an unlimited number of shared locks simultaneously.
- *
- * Sometimes, a db access returns the error DB_RUN_RECOVERY.  When
- * this happens, we need to run svn_fs_berkeley_recover() on the db
- * with no other accessors present.  So we take out an exclusive lock
- * on the repository.  From the moment we request the exclusive lock,
- * no more shared locks are granted, and when the last shared lock
- * disappears, the exclusive lock is granted.  As soon as we get it,
- * we can run recovery.
- *
- * We assume that once any berkeley call returns DB_RUN_RECOVERY, they
- * all do, until recovery is run.
- */
-
-/* Clear all outstanding locks on ARG, an open apr_file_t *. */
-static apr_status_t
-clear_and_close (void *arg)
-{
-  apr_status_t apr_err;
-  apr_file_t *f = arg;
-
-  /* Remove locks. */
-  apr_err = apr_file_unlock (f);
-  if (apr_err)
-    return apr_err;
-
-  /* Close the file. */
-  apr_err = apr_file_close (f);
-  if (apr_err)
-    return apr_err;
-
-  return 0;
-}
-
-
-static void
-init_repos_dirs (svn_repos_t *repos, apr_pool_t *pool)
-{
-  repos->db_path = svn_path_join (repos->path, SVN_REPOS__DB_DIR, pool);
-  repos->dav_path = svn_path_join (repos->path, SVN_REPOS__DAV_DIR, pool);
   repos->hook_path = svn_path_join (repos->path, SVN_REPOS__HOOK_DIR, pool);
   repos->lock_path = svn_path_join (repos->path, SVN_REPOS__LOCK_DIR, pool);
 }
@@ -2062,5 +1049,4 @@
   svn_pool_destroy (subpool);
 
   return SVN_NO_ERROR;
-}
->>>>>>> 568fa1e5
+}