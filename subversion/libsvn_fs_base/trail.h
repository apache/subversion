--- conflicted
+++ resolved
@@ -1,22 +1,17 @@
 /* trail.h : internal interface to backing out of aborted Berkeley DB txns
  *
  * ====================================================================
- *    Licensed to the Apache Software Foundation (ASF) under one
- *    or more contributor license agreements.  See the NOTICE file
- *    distributed with this work for additional information
- *    regarding copyright ownership.  The ASF licenses this file
- *    to you under the Apache License, Version 2.0 (the
- *    "License"); you may not use this file except in compliance
- *    with the License.  You may obtain a copy of the License at
+ * Copyright (c) 2000-2004, 2009 CollabNet.  All rights reserved.
  *
- *      http://www.apache.org/licenses/LICENSE-2.0
+ * This software is licensed as described in the file COPYING, which
+ * you should have received as part of this distribution.  The terms
+ * are also available at http://subversion.tigris.org/license-1.html.
+ * If newer versions of this license are posted there, you may use a
+ * newer version instead, at your option.
  *
- *    Unless required by applicable law or agreed to in writing,
- *    software distributed under the License is distributed on an
- *    "AS IS" BASIS, WITHOUT WARRANTIES OR CONDITIONS OF ANY
- *    KIND, either express or implied.  See the License for the
- *    specific language governing permissions and limitations
- *    under the License.
+ * This software consists of voluntary contributions made by many
+ * individuals.  For exact contribution history, see the revision
+ * history and logs, available at http://subversion.tigris.org/.
  * ====================================================================
  */
 
@@ -120,33 +115,7 @@
    SVN_NO_ERROR, `svn_fs_base__retry_txn' commits the trail's Berkeley DB
    transaction, thus making your DB changes permanent, leaves the
    trail's pool alone so all the objects it contains are still
-<<<<<<< HEAD
-   around (unless you request otherwise), and returns SVN_NO_ERROR.
-
-
-   Keep the amount of work done in a trail small. C-Mike Pilato said to me:
-
-   I want to draw your attention to something that you may or may not realize
-   about designing for the BDB backend.  The 'trail' objects are (generally)
-   representative of Berkeley DB transactions -- that part I'm sure you know.
-   But you might not realize the value of keeping transactions as small as
-   possible.  Berkeley DB will accumulate locks (which I believe are
-   page-level, not as tight as row-level like you might hope) over the course
-   of a transaction, releasing those locks only at transaction commit/abort.
-   Berkeley DB backends are configured to have a maximum number of locks and
-   lockers allowed, and it's easier than you might think to hit the max-locks
-   thresholds (especially under high concurrency) and see an error (typically a
-   "Cannot allocate memory") result from that.
-
-   For example, in [a loop] you are writing a bunch of rows to the
-   `changes' table.  Could be 10.  Could be 100,000.  100,000 writes and
-   associated locks might be a problem or it might not.  But I use it as a way
-   to encourage you to think about reducing the amount of work you spend in any
-   one trail [...].
-*/
-=======
    around (unless you request otherwise), and returns SVN_NO_ERROR.  */
->>>>>>> 3392406b
 
 struct trail_t
 {
