/* dag.c : DAG-like interface filesystem, private to libsvn_fs
 *
 * ====================================================================
 *    Licensed to the Subversion Corporation (SVN Corp.) under one
 *    or more contributor license agreements.  See the NOTICE file
 *    distributed with this work for additional information
 *    regarding copyright ownership.  The SVN Corp. licenses this file
 *    to you under the Apache License, Version 2.0 (the
 *    "License"); you may not use this file except in compliance
 *    with the License.  You may obtain a copy of the License at
 *
 *      http://www.apache.org/licenses/LICENSE-2.0
 *
 *    Unless required by applicable law or agreed to in writing,
 *    software distributed under the License is distributed on an
 *    "AS IS" BASIS, WITHOUT WARRANTIES OR CONDITIONS OF ANY
 *    KIND, either express or implied.  See the License for the
 *    specific language governing permissions and limitations
 *    under the License.
 * ====================================================================
 */

#include <string.h>

#include "svn_path.h"
#include "svn_time.h"
#include "svn_error.h"
#include "svn_fs.h"
#include "svn_hash.h"
#include "svn_props.h"
#include "svn_pools.h"

#include "dag.h"
#include "err.h"
#include "fs.h"
#include "key-gen.h"
#include "node-rev.h"
#include "trail.h"
#include "reps-strings.h"
#include "revs-txns.h"
#include "id.h"
<<<<<<< HEAD
#include "tree.h"  /* needed for SVN_FS__PROP_TXN_MERGEINFO */
=======
>>>>>>> 79d0a718

#include "util/fs_skels.h"

#include "bdb/txn-table.h"
#include "bdb/rev-table.h"
#include "bdb/nodes-table.h"
#include "bdb/copies-table.h"
#include "bdb/reps-table.h"
#include "bdb/strings-table.h"
#include "bdb/checksum-reps-table.h"

#include "private/svn_skel.h"
#include "private/svn_fs_util.h"
#include "../libsvn_fs/fs-loader.h"

#include "svn_private_config.h"


/* Initializing a filesystem.  */

struct dag_node_t
{
  /*** NOTE: Keeping in-memory representations of disk data that can
       be changed by other accessors is a nasty business.  Such
       representations are basically a cache with some pretty complex
       invalidation rules.  For example, the "node revision"
       associated with a DAG node ID can look completely different to
       a process that has modified that information as part of a
       Berkeley DB transaction than it does to some other process.
       That said, there are some aspects of a "node revision" which
       never change, like its 'id' or 'kind'.  Our best bet is to
       limit ourselves to exposing outside of this interface only
       those immutable aspects of a DAG node representation.  ***/

  /* The filesystem this dag node came from. */
  svn_fs_t *fs;

  /* The node revision ID for this dag node. */
  svn_fs_id_t *id;

  /* The node's type (file, dir, etc.) */
  svn_node_kind_t kind;

  /* the path at which this node was created. */
  const char *created_path;
};



/* Trivial helper/accessor functions. */
svn_node_kind_t svn_fs_base__dag_node_kind(dag_node_t *node)
{
  return node->kind;
}


const svn_fs_id_t *
svn_fs_base__dag_get_id(dag_node_t *node)
{
  return node->id;
}


const char *
svn_fs_base__dag_get_created_path(dag_node_t *node)
{
  return node->created_path;
}


svn_fs_t *
svn_fs_base__dag_get_fs(dag_node_t *node)
{
  return node->fs;
}


svn_boolean_t svn_fs_base__dag_check_mutable(dag_node_t *node,
                                             const char *txn_id)
{
  return (strcmp(svn_fs_base__id_txn_id(svn_fs_base__dag_get_id(node)),
                 txn_id) == 0);
}


svn_error_t *
svn_fs_base__dag_get_node(dag_node_t **node,
                          svn_fs_t *fs,
                          const svn_fs_id_t *id,
                          trail_t *trail,
                          apr_pool_t *pool)
{
  dag_node_t *new_node;
  node_revision_t *noderev;

  /* Construct the node. */
  new_node = apr_pcalloc(pool, sizeof(*new_node));
  new_node->fs = fs;
  new_node->id = svn_fs_base__id_copy(id, pool);

  /* Grab the contents so we can cache some of the immutable parts of it. */
  SVN_ERR(svn_fs_bdb__get_node_revision(&noderev, fs, id, trail, pool));

  /* Initialize the KIND and CREATED_PATH attributes */
  new_node->kind = noderev->kind;
  new_node->created_path = noderev->created_path;

  /* Return a fresh new node */
  *node = new_node;
  return SVN_NO_ERROR;
}


svn_error_t *
svn_fs_base__dag_get_revision(svn_revnum_t *rev,
                              dag_node_t *node,
                              trail_t *trail,
                              apr_pool_t *pool)
{
  /* Use the txn ID from the NODE's id to look up the transaction and
     get its revision number.  */
  return svn_fs_base__txn_get_revision
    (rev, svn_fs_base__dag_get_fs(node),
     svn_fs_base__id_txn_id(svn_fs_base__dag_get_id(node)), trail, pool);
}


svn_error_t *
svn_fs_base__dag_get_predecessor_id(const svn_fs_id_t **id_p,
                                    dag_node_t *node,
                                    trail_t *trail,
                                    apr_pool_t *pool)
{
  node_revision_t *noderev;

  SVN_ERR(svn_fs_bdb__get_node_revision(&noderev, node->fs, node->id,
                                        trail, pool));
  *id_p = noderev->predecessor_id;
  return SVN_NO_ERROR;
}


svn_error_t *
svn_fs_base__dag_get_predecessor_count(int *count,
                                       dag_node_t *node,
                                       trail_t *trail,
                                       apr_pool_t *pool)
{
  node_revision_t *noderev;

  SVN_ERR(svn_fs_bdb__get_node_revision(&noderev, node->fs, node->id,
                                        trail, pool));
  *count = noderev->predecessor_count;
  return SVN_NO_ERROR;
}


/* Trail body for svn_fs_base__dag_init_fs. */
static svn_error_t *
txn_body_dag_init_fs(void *baton,
                     trail_t *trail)
{
  node_revision_t noderev;
  revision_t revision;
  svn_revnum_t rev = SVN_INVALID_REVNUM;
  svn_fs_t *fs = trail->fs;
  svn_string_t date;
  const char *txn_id;
  const char *copy_id;
  svn_fs_id_t *root_id = svn_fs_base__id_create("0", "0", "0", trail->pool);

  /* Create empty root directory with node revision 0.0.0. */
  memset(&noderev, 0, sizeof(noderev));
  noderev.kind = svn_node_dir;
  noderev.created_path = "/";
  SVN_ERR(svn_fs_bdb__put_node_revision(fs, root_id, &noderev,
                                        trail, trail->pool));

  /* Create a new transaction (better have an id of "0") */
  SVN_ERR(svn_fs_bdb__create_txn(&txn_id, fs, root_id, trail, trail->pool));
  if (strcmp(txn_id, "0"))
    return svn_error_createf
      (SVN_ERR_FS_CORRUPT, 0,
       _("Corrupt DB: initial transaction id not '0' in filesystem '%s'"),
       fs->path);

  /* Create a default copy (better have an id of "0") */
  SVN_ERR(svn_fs_bdb__reserve_copy_id(&copy_id, fs, trail, trail->pool));
  if (strcmp(copy_id, "0"))
    return svn_error_createf
      (SVN_ERR_FS_CORRUPT, 0,
       _("Corrupt DB: initial copy id not '0' in filesystem '%s'"), fs->path);
  SVN_ERR(svn_fs_bdb__create_copy(fs, copy_id, NULL, NULL, root_id,
                                  copy_kind_real, trail, trail->pool));

  /* Link it into filesystem revision 0. */
  revision.txn_id = txn_id;
  SVN_ERR(svn_fs_bdb__put_rev(&rev, fs, &revision, trail, trail->pool));
  if (rev != 0)
    return svn_error_createf(SVN_ERR_FS_CORRUPT, 0,
                             _("Corrupt DB: initial revision number "
                               "is not '0' in filesystem '%s'"), fs->path);

  /* Promote our transaction to a "committed" transaction. */
  SVN_ERR(svn_fs_base__txn_make_committed(fs, txn_id, rev,
                                          trail, trail->pool));

  /* Set a date on revision 0. */
  date.data = svn_time_to_cstring(apr_time_now(), trail->pool);
  date.len = strlen(date.data);
  return svn_fs_base__set_rev_prop(fs, 0, SVN_PROP_REVISION_DATE, &date,
                                   trail, trail->pool);
}


svn_error_t *
svn_fs_base__dag_init_fs(svn_fs_t *fs)
{
  return svn_fs_base__retry_txn(fs, txn_body_dag_init_fs, NULL,
                                TRUE, fs->pool);
}



/*** Directory node functions ***/

/* Some of these are helpers for functions outside this section. */

/* Given directory NODEREV in FS, set *ENTRIES_P to its entries list
   hash, as part of TRAIL, or to NULL if NODEREV has no entries.  The
   entries list will be allocated in POOL, and the entries in that
   list will not have interesting value in their 'kind' fields.  If
   NODEREV is not a directory, return the error SVN_ERR_FS_NOT_DIRECTORY. */
static svn_error_t *
get_dir_entries(apr_hash_t **entries_p,
                svn_fs_t *fs,
                node_revision_t *noderev,
                trail_t *trail,
                apr_pool_t *pool)
{
  apr_hash_t *entries = apr_hash_make(pool);
  apr_hash_index_t *hi;
  svn_string_t entries_raw;
  svn_skel_t *entries_skel;

  /* Error if this is not a directory. */
  if (noderev->kind != svn_node_dir)
    return svn_error_create
      (SVN_ERR_FS_NOT_DIRECTORY, NULL,
       _("Attempted to create entry in non-directory parent"));

  /* If there's a DATA-KEY, there might be entries to fetch. */
  if (noderev->data_key)
    {
      /* Now we have a rep, follow through to get the entries. */
      SVN_ERR(svn_fs_base__rep_contents(&entries_raw, fs, noderev->data_key,
                                        trail, pool));
      entries_skel = svn_skel__parse(entries_raw.data, entries_raw.len, pool);

      /* Were there entries?  Make a hash from them. */
      if (entries_skel)
        SVN_ERR(svn_fs_base__parse_entries_skel(&entries, entries_skel,
                                                pool));
    }

  /* No hash?  No problem.  */
  *entries_p = NULL;
  if (! entries)
    return SVN_NO_ERROR;

  /* Else, convert the hash from a name->id mapping to a name->dirent one.  */
  *entries_p = apr_hash_make(pool);
  for (hi = apr_hash_first(pool, entries); hi; hi = apr_hash_next(hi))
    {
      const void *key;
      apr_ssize_t klen;
      void *val;
      svn_fs_dirent_t *dirent = apr_palloc(pool, sizeof(*dirent));

      /* KEY will be the entry name in ancestor, VAL the id.  */
      apr_hash_this(hi, &key, &klen, &val);
      dirent->name = key;
      dirent->id = val;
      dirent->kind = svn_node_unknown;
      apr_hash_set(*entries_p, key, klen, dirent);
    }

  /* Return our findings. */
  return SVN_NO_ERROR;
}


/* Set *ID_P to the node-id for entry NAME in PARENT, as part of
   TRAIL.  If no such entry, set *ID_P to NULL but do not error.  The
   entry is allocated in POOL or in the same pool as PARENT;
   the caller should copy if it cares.  */
static svn_error_t *
dir_entry_id_from_node(const svn_fs_id_t **id_p,
                       dag_node_t *parent,
                       const char *name,
                       trail_t *trail,
                       apr_pool_t *pool)
{
  apr_hash_t *entries;
  svn_fs_dirent_t *dirent;

  SVN_ERR(svn_fs_base__dag_dir_entries(&entries, parent, trail, pool));
  if (entries)
    dirent = apr_hash_get(entries, name, APR_HASH_KEY_STRING);
  else
    dirent = NULL;

  *id_p = dirent ? dirent->id : NULL;
  return SVN_NO_ERROR;
}


/* Add or set in PARENT a directory entry NAME pointing to ID.
   Allocations are done in TRAIL.

   Assumptions:
   - PARENT is a mutable directory.
   - ID does not refer to an ancestor of parent
   - NAME is a single path component
*/
static svn_error_t *
set_entry(dag_node_t *parent,
          const char *name,
          const svn_fs_id_t *id,
          const char *txn_id,
          trail_t *trail,
          apr_pool_t *pool)
{
  node_revision_t *parent_noderev;
  const char *rep_key, *mutable_rep_key;
  apr_hash_t *entries = NULL;
  svn_stream_t *wstream;
  apr_size_t len;
  svn_string_t raw_entries;
  svn_stringbuf_t *raw_entries_buf;
  svn_skel_t *entries_skel;
  svn_fs_t *fs = svn_fs_base__dag_get_fs(parent);

  /* Get the parent's node-revision. */
  SVN_ERR(svn_fs_bdb__get_node_revision(&parent_noderev, fs, parent->id,
                                        trail, pool));
  rep_key = parent_noderev->data_key;
  SVN_ERR(svn_fs_base__get_mutable_rep(&mutable_rep_key, rep_key,
                                       fs, txn_id, trail, pool));

  /* If the parent node already pointed at a mutable representation,
     we don't need to do anything.  But if it didn't, either because
     the parent didn't refer to any rep yet or because it referred to
     an immutable one, we must make the parent refer to the mutable
     rep we just created. */
  if (! svn_fs_base__same_keys(rep_key, mutable_rep_key))
    {
      parent_noderev->data_key = mutable_rep_key;
      SVN_ERR(svn_fs_bdb__put_node_revision(fs, parent->id, parent_noderev,
                                            trail, pool));
    }

  /* If the new representation inherited nothing, start a new entries
     list for it.  Else, go read its existing entries list. */
  if (rep_key)
    {
      SVN_ERR(svn_fs_base__rep_contents(&raw_entries, fs, rep_key,
                                        trail, pool));
      entries_skel = svn_skel__parse(raw_entries.data, raw_entries.len, pool);
      if (entries_skel)
        SVN_ERR(svn_fs_base__parse_entries_skel(&entries, entries_skel,
                                                pool));
    }

  /* If we still have no ENTRIES hash, make one here.  */
  if (! entries)
    entries = apr_hash_make(pool);

  /* Now, add our new entry to the entries list. */
  apr_hash_set(entries, name, APR_HASH_KEY_STRING, id);

  /* Finally, replace the old entries list with the new one. */
  SVN_ERR(svn_fs_base__unparse_entries_skel(&entries_skel, entries,
                                            pool));
  raw_entries_buf = svn_skel__unparse(entries_skel, pool);
  SVN_ERR(svn_fs_base__rep_contents_write_stream(&wstream, fs,
                                                 mutable_rep_key, txn_id,
                                                 TRUE, trail, pool));
  len = raw_entries_buf->len;
  SVN_ERR(svn_stream_write(wstream, raw_entries_buf->data, &len));
  return svn_stream_close(wstream);
}


/* Make a new entry named NAME in PARENT, as part of TRAIL.  If IS_DIR
   is true, then the node revision the new entry points to will be a
   directory, else it will be a file.  The new node will be allocated
   in POOL.  PARENT must be mutable, and must not have an entry
   named NAME.  */
static svn_error_t *
make_entry(dag_node_t **child_p,
           dag_node_t *parent,
           const char *parent_path,
           const char *name,
           svn_boolean_t is_dir,
           const char *txn_id,
           trail_t *trail,
           apr_pool_t *pool)
{
  const svn_fs_id_t *new_node_id;
  node_revision_t new_noderev;

  /* Make sure that NAME is a single path component. */
  if (! svn_path_is_single_path_component(name))
    return svn_error_createf
      (SVN_ERR_FS_NOT_SINGLE_PATH_COMPONENT, NULL,
       _("Attempted to create a node with an illegal name '%s'"), name);

  /* Make sure that parent is a directory */
  if (parent->kind != svn_node_dir)
    return svn_error_create
      (SVN_ERR_FS_NOT_DIRECTORY, NULL,
       _("Attempted to create entry in non-directory parent"));

  /* Check that the parent is mutable. */
  if (! svn_fs_base__dag_check_mutable(parent, txn_id))
    return svn_error_createf
      (SVN_ERR_FS_NOT_MUTABLE, NULL,
       _("Attempted to clone child of non-mutable node"));

  /* Check that parent does not already have an entry named NAME. */
  SVN_ERR(dir_entry_id_from_node(&new_node_id, parent, name, trail, pool));
  if (new_node_id)
    return svn_error_createf
      (SVN_ERR_FS_ALREADY_EXISTS, NULL,
       _("Attempted to create entry that already exists"));

  /* Create the new node's NODE-REVISION */
  memset(&new_noderev, 0, sizeof(new_noderev));
  new_noderev.kind = is_dir ? svn_node_dir : svn_node_file;
  new_noderev.created_path = svn_uri_join(parent_path, name, pool);
  SVN_ERR(svn_fs_base__create_node
          (&new_node_id, svn_fs_base__dag_get_fs(parent), &new_noderev,
           svn_fs_base__id_copy_id(svn_fs_base__dag_get_id(parent)),
           txn_id, trail, pool));

  /* Create a new dag_node_t for our new node */
  SVN_ERR(svn_fs_base__dag_get_node(child_p,
                                    svn_fs_base__dag_get_fs(parent),
                                    new_node_id, trail, pool));

  /* We can safely call set_entry because we already know that
     PARENT is mutable, and we just created CHILD, so we know it has
     no ancestors (therefore, PARENT cannot be an ancestor of CHILD) */
  return set_entry(parent, name, svn_fs_base__dag_get_id(*child_p),
                   txn_id, trail, pool);
}


svn_error_t *
svn_fs_base__dag_dir_entries(apr_hash_t **entries,
                             dag_node_t *node,
                             trail_t *trail,
                             apr_pool_t *pool)
{
  node_revision_t *noderev;
  SVN_ERR(svn_fs_bdb__get_node_revision(&noderev, node->fs, node->id,
                                        trail, pool));
  return get_dir_entries(entries, node->fs, noderev, trail, pool);
}


svn_error_t *
svn_fs_base__dag_set_entry(dag_node_t *node,
                           const char *entry_name,
                           const svn_fs_id_t *id,
                           const char *txn_id,
                           trail_t *trail,
                           apr_pool_t *pool)
{
  /* Check it's a directory. */
  if (node->kind != svn_node_dir)
    return svn_error_create
      (SVN_ERR_FS_NOT_DIRECTORY, NULL,
       _("Attempted to set entry in non-directory node"));

  /* Check it's mutable. */
  if (! svn_fs_base__dag_check_mutable(node, txn_id))
    return svn_error_create
      (SVN_ERR_FS_NOT_MUTABLE, NULL,
       _("Attempted to set entry in immutable node"));

  return set_entry(node, entry_name, id, txn_id, trail, pool);
}



/*** Proplists. ***/

svn_error_t *
svn_fs_base__dag_get_proplist(apr_hash_t **proplist_p,
                              dag_node_t *node,
                              trail_t *trail,
                              apr_pool_t *pool)
{
  node_revision_t *noderev;
  apr_hash_t *proplist = NULL;
  svn_string_t raw_proplist;
  svn_skel_t *proplist_skel;

  /* Go get a fresh NODE-REVISION for this node. */
  SVN_ERR(svn_fs_bdb__get_node_revision(&noderev, node->fs, node->id,
                                        trail, pool));

  /* Get property key (returning early if there isn't one) . */
  if (! noderev->prop_key)
    {
      *proplist_p = NULL;
      return SVN_NO_ERROR;
    }

  /* Get the string associated with the property rep, parsing it as a
     skel, and then attempt to parse *that* into a property hash.  */
  SVN_ERR(svn_fs_base__rep_contents(&raw_proplist,
                                    svn_fs_base__dag_get_fs(node),
                                    noderev->prop_key, trail, pool));
  proplist_skel = svn_skel__parse(raw_proplist.data, raw_proplist.len, pool);
  if (proplist_skel)
    SVN_ERR(svn_skel__parse_proplist(&proplist, proplist_skel, pool));

  *proplist_p = proplist;
  return SVN_NO_ERROR;
}


svn_error_t *
svn_fs_base__dag_set_proplist(dag_node_t *node,
                              apr_hash_t *proplist,
                              const char *txn_id,
                              trail_t *trail,
                              apr_pool_t *pool)
{
  node_revision_t *noderev;
  const char *rep_key, *mutable_rep_key;
  svn_fs_t *fs = svn_fs_base__dag_get_fs(node);
  svn_stream_t *wstream;
  apr_size_t len;
  svn_skel_t *proplist_skel;
  svn_stringbuf_t *raw_proplist_buf;
  base_fs_data_t *bfd = fs->fsap_data;

  /* Sanity check: this node better be mutable! */
  if (! svn_fs_base__dag_check_mutable(node, txn_id))
    {
      svn_string_t *idstr = svn_fs_base__id_unparse(node->id, pool);
      return svn_error_createf
        (SVN_ERR_FS_NOT_MUTABLE, NULL,
         _("Can't set proplist on *immutable* node-revision %s"),
         idstr->data);
    }

  /* Go get a fresh NODE-REVISION for this node. */
  SVN_ERR(svn_fs_bdb__get_node_revision(&noderev, fs, node->id,
                                        trail, pool));
  rep_key = noderev->prop_key;

  /* Flatten the proplist into a string. */
  SVN_ERR(svn_skel__unparse_proplist(&proplist_skel, proplist, pool));
  raw_proplist_buf = svn_skel__unparse(proplist_skel, pool);

  /* If this repository supports representation sharing, and the
     resulting property list is exactly the same as another string in
     the database, just use the previously existing string and get
     outta here. */
  if (bfd->format >= SVN_FS_BASE__MIN_REP_SHARING_FORMAT)
    {
      svn_error_t *err;
      const char *dup_rep_key;
      svn_checksum_t *checksum;

      SVN_ERR(svn_checksum(&checksum, svn_checksum_sha1, raw_proplist_buf->data,
                           raw_proplist_buf->len, pool));

      err = svn_fs_bdb__get_checksum_rep(&dup_rep_key, fs, checksum,
                                         trail, pool);
      if (! err)
        {
          if (noderev->prop_key)
            SVN_ERR(svn_fs_base__delete_rep_if_mutable(fs, noderev->prop_key,
                                                       txn_id, trail, pool));
          noderev->prop_key = dup_rep_key;
          return svn_fs_bdb__put_node_revision(fs, node->id, noderev,
                                               trail, pool);
        }
      else if (err)
        {
          if (err->apr_err != SVN_ERR_FS_NO_SUCH_CHECKSUM_REP)
            return svn_error_return(err);

          svn_error_clear(err);
          err = SVN_NO_ERROR;
        }
    }

  /* Get a mutable version of this rep (updating the node revision if
     this isn't a NOOP)  */
  SVN_ERR(svn_fs_base__get_mutable_rep(&mutable_rep_key, rep_key,
                                       fs, txn_id, trail, pool));
  if (! svn_fs_base__same_keys(mutable_rep_key, rep_key))
    {
      noderev->prop_key = mutable_rep_key;
      SVN_ERR(svn_fs_bdb__put_node_revision(fs, node->id, noderev,
                                            trail, pool));
    }

  /* Replace the old property list with the new one. */
  SVN_ERR(svn_fs_base__rep_contents_write_stream(&wstream, fs,
                                                 mutable_rep_key, txn_id,
                                                 TRUE, trail, pool));
  len = raw_proplist_buf->len;
  SVN_ERR(svn_stream_write(wstream, raw_proplist_buf->data, &len));
  SVN_ERR(svn_stream_close(wstream));

  return SVN_NO_ERROR;
}



/*** Roots. ***/

svn_error_t *
svn_fs_base__dag_revision_root(dag_node_t **node_p,
                               svn_fs_t *fs,
                               svn_revnum_t rev,
                               trail_t *trail,
                               apr_pool_t *pool)
{
  const svn_fs_id_t *root_id;

  SVN_ERR(svn_fs_base__rev_get_root(&root_id, fs, rev, trail, pool));
  return svn_fs_base__dag_get_node(node_p, fs, root_id, trail, pool);
}


svn_error_t *
svn_fs_base__dag_txn_root(dag_node_t **node_p,
                          svn_fs_t *fs,
                          const char *txn_id,
                          trail_t *trail,
                          apr_pool_t *pool)
{
  const svn_fs_id_t *root_id, *ignored;

  SVN_ERR(svn_fs_base__get_txn_ids(&root_id, &ignored, fs, txn_id,
                                   trail, pool));
  return svn_fs_base__dag_get_node(node_p, fs, root_id, trail, pool);
}


svn_error_t *
svn_fs_base__dag_txn_base_root(dag_node_t **node_p,
                               svn_fs_t *fs,
                               const char *txn_id,
                               trail_t *trail,
                               apr_pool_t *pool)
{
  const svn_fs_id_t *base_root_id, *ignored;

  SVN_ERR(svn_fs_base__get_txn_ids(&ignored, &base_root_id, fs, txn_id,
                                   trail, pool));
  return svn_fs_base__dag_get_node(node_p, fs, base_root_id, trail, pool);
}


svn_error_t *
svn_fs_base__dag_clone_child(dag_node_t **child_p,
                             dag_node_t *parent,
                             const char *parent_path,
                             const char *name,
                             const char *copy_id,
                             const char *txn_id,
                             trail_t *trail,
                             apr_pool_t *pool)
{
  dag_node_t *cur_entry; /* parent's current entry named NAME */
  const svn_fs_id_t *new_node_id; /* node id we'll put into NEW_NODE */
  svn_fs_t *fs = svn_fs_base__dag_get_fs(parent);

  /* First check that the parent is mutable. */
  if (! svn_fs_base__dag_check_mutable(parent, txn_id))
    return svn_error_createf
      (SVN_ERR_FS_NOT_MUTABLE, NULL,
       _("Attempted to clone child of non-mutable node"));

  /* Make sure that NAME is a single path component. */
  if (! svn_path_is_single_path_component(name))
    return svn_error_createf
      (SVN_ERR_FS_NOT_SINGLE_PATH_COMPONENT, NULL,
       _("Attempted to make a child clone with an illegal name '%s'"), name);

  /* Find the node named NAME in PARENT's entries list if it exists. */
  SVN_ERR(svn_fs_base__dag_open(&cur_entry, parent, name, trail, pool));

  /* Check for mutability in the node we found.  If it's mutable, we
     don't need to clone it. */
  if (svn_fs_base__dag_check_mutable(cur_entry, txn_id))
    {
      /* This has already been cloned */
      new_node_id = cur_entry->id;
    }
  else
    {
      node_revision_t *noderev;

      /* Go get a fresh NODE-REVISION for current child node. */
      SVN_ERR(svn_fs_bdb__get_node_revision(&noderev, fs, cur_entry->id,
                                            trail, pool));

      /* Do the clone thingy here. */
      noderev->predecessor_id = cur_entry->id;
      if (noderev->predecessor_count != -1)
        noderev->predecessor_count++;
      noderev->created_path = svn_uri_join(parent_path, name, pool);
      SVN_ERR(svn_fs_base__create_successor(&new_node_id, fs, cur_entry->id,
                                            noderev, copy_id, txn_id,
                                            trail, pool));

      /* Replace the ID in the parent's ENTRY list with the ID which
         refers to the mutable clone of this child. */
      SVN_ERR(set_entry(parent, name, new_node_id, txn_id, trail, pool));
    }

  /* Initialize the youngster. */
  return svn_fs_base__dag_get_node(child_p, fs, new_node_id, trail, pool);
}



svn_error_t *
svn_fs_base__dag_clone_root(dag_node_t **root_p,
                            svn_fs_t *fs,
                            const char *txn_id,
                            trail_t *trail,
                            apr_pool_t *pool)
{
  const svn_fs_id_t *base_root_id, *root_id;
  node_revision_t *noderev;

  /* Get the node ID's of the root directories of the transaction and
     its base revision.  */
  SVN_ERR(svn_fs_base__get_txn_ids(&root_id, &base_root_id, fs, txn_id,
                                   trail, pool));

  /* Oh, give me a clone...
     (If they're the same, we haven't cloned the transaction's root
     directory yet.)  */
  if (svn_fs_base__id_eq(root_id, base_root_id))
    {
      const char *base_copy_id = svn_fs_base__id_copy_id(base_root_id);

      /* Of my own flesh and bone...
         (Get the NODE-REVISION for the base node, and then write
         it back out as the clone.) */
      SVN_ERR(svn_fs_bdb__get_node_revision(&noderev, fs, base_root_id,
                                            trail, pool));

      /* With its Y-chromosome changed to X...
         (Store it with an updated predecessor count.) */
      /* ### TODO: Does it even makes sense to have a different copy id for
         the root node?  That is, does this function need a copy_id
         passed in?  */
      noderev->predecessor_id = svn_fs_base__id_copy(base_root_id, pool);
      if (noderev->predecessor_count != -1)
        noderev->predecessor_count++;
      SVN_ERR(svn_fs_base__create_successor(&root_id, fs, base_root_id,
                                            noderev, base_copy_id,
                                            txn_id, trail, pool));

      /* ... And when it is grown
       *      Then my own little clone
       *        Will be of the opposite sex!
       */
      SVN_ERR(svn_fs_base__set_txn_root(fs, txn_id, root_id, trail, pool));
    }

  /*
   * (Sung to the tune of "Home, Home on the Range", with thanks to
   * Randall Garrett and Isaac Asimov.)
   */

  /* One way or another, root_id now identifies a cloned root node. */
  return svn_fs_base__dag_get_node(root_p, fs, root_id, trail, pool);
}


/* Delete the directory entry named NAME from PARENT, as part of
   TRAIL.  PARENT must be mutable.  NAME must be a single path
   component.  If REQUIRE_EMPTY is true and the node being deleted is
   a directory, it must be empty.

   If return SVN_ERR_FS_NO_SUCH_ENTRY, then there is no entry NAME in
   PARENT.  */
svn_error_t *
svn_fs_base__dag_delete(dag_node_t *parent,
                        const char *name,
                        const char *txn_id,
                        trail_t *trail,
                        apr_pool_t *pool)
{
  node_revision_t *parent_noderev;
  const char *rep_key, *mutable_rep_key;
  apr_hash_t *entries = NULL;
  svn_skel_t *entries_skel;
  svn_fs_t *fs = parent->fs;
  svn_string_t str;
  svn_fs_id_t *id = NULL;
  dag_node_t *node;

  /* Make sure parent is a directory. */
  if (parent->kind != svn_node_dir)
    return svn_error_createf
      (SVN_ERR_FS_NOT_DIRECTORY, NULL,
       _("Attempted to delete entry '%s' from *non*-directory node"), name);

  /* Make sure parent is mutable. */
  if (! svn_fs_base__dag_check_mutable(parent, txn_id))
    return svn_error_createf
      (SVN_ERR_FS_NOT_MUTABLE, NULL,
       _("Attempted to delete entry '%s' from immutable directory node"),
       name);

  /* Make sure that NAME is a single path component. */
  if (! svn_path_is_single_path_component(name))
    return svn_error_createf
      (SVN_ERR_FS_NOT_SINGLE_PATH_COMPONENT, NULL,
       _("Attempted to delete a node with an illegal name '%s'"), name);

  /* Get a fresh NODE-REVISION for the parent node. */
  SVN_ERR(svn_fs_bdb__get_node_revision(&parent_noderev, fs, parent->id,
                                        trail, pool));

  /* Get the key for the parent's entries list (data) representation. */
  rep_key = parent_noderev->data_key;

  /* No REP_KEY means no representation, and no representation means
     no data, and no data means no entries...there's nothing here to
     delete! */
  if (! rep_key)
    return svn_error_createf
      (SVN_ERR_FS_NO_SUCH_ENTRY, NULL,
       _("Delete failed: directory has no entry '%s'"), name);

  /* Ensure we have a key to a mutable representation of the entries
     list.  We'll have to update the NODE-REVISION if it points to an
     immutable version.  */
  SVN_ERR(svn_fs_base__get_mutable_rep(&mutable_rep_key, rep_key,
                                       fs, txn_id, trail, pool));
  if (! svn_fs_base__same_keys(mutable_rep_key, rep_key))
    {
      parent_noderev->data_key = mutable_rep_key;
      SVN_ERR(svn_fs_bdb__put_node_revision(fs, parent->id, parent_noderev,
                                            trail, pool));
    }

  /* Read the representation, then use it to get the string that holds
     the entries list.  Parse that list into a skel, and parse *that*
     into a hash. */

  SVN_ERR(svn_fs_base__rep_contents(&str, fs, rep_key, trail, pool));
  entries_skel = svn_skel__parse(str.data, str.len, pool);
  if (entries_skel)
    SVN_ERR(svn_fs_base__parse_entries_skel(&entries, entries_skel, pool));

  /* Find NAME in the ENTRIES skel.  */
  if (entries)
    id = apr_hash_get(entries, name, APR_HASH_KEY_STRING);

  /* If we never found ID in ENTRIES (perhaps because there are no
     ENTRIES, perhaps because ID just isn't in the existing ENTRIES
     ... it doesn't matter), return an error.  */
  if (! id)
    return svn_error_createf
      (SVN_ERR_FS_NO_SUCH_ENTRY, NULL,
       _("Delete failed: directory has no entry '%s'"), name);

  /* Use the ID of this ENTRY to get the entry's node.  */
  SVN_ERR(svn_fs_base__dag_get_node(&node, svn_fs_base__dag_get_fs(parent),
                                    id, trail, pool));

  /* If mutable, remove it and any mutable children from db. */
  SVN_ERR(svn_fs_base__dag_delete_if_mutable(parent->fs, id, txn_id,
                                             trail, pool));

  /* Remove this entry from its parent's entries list. */
  apr_hash_set(entries, name, APR_HASH_KEY_STRING, NULL);

  /* Replace the old entries list with the new one. */
  {
    svn_stream_t *ws;
    svn_stringbuf_t *unparsed_entries;
    apr_size_t len;

    SVN_ERR(svn_fs_base__unparse_entries_skel(&entries_skel, entries, pool));
    unparsed_entries = svn_skel__unparse(entries_skel, pool);
    SVN_ERR(svn_fs_base__rep_contents_write_stream(&ws, fs, mutable_rep_key,
                                                   txn_id, TRUE, trail,
                                                   pool));
    len = unparsed_entries->len;
    SVN_ERR(svn_stream_write(ws, unparsed_entries->data, &len));
    SVN_ERR(svn_stream_close(ws));
  }

  return SVN_NO_ERROR;
}


svn_error_t *
svn_fs_base__dag_remove_node(svn_fs_t *fs,
                             const svn_fs_id_t *id,
                             const char *txn_id,
                             trail_t *trail,
                             apr_pool_t *pool)
{
  dag_node_t *node;
  node_revision_t *noderev;

  /* Fetch the node. */
  SVN_ERR(svn_fs_base__dag_get_node(&node, fs, id, trail, pool));

  /* If immutable, do nothing and return immediately. */
  if (! svn_fs_base__dag_check_mutable(node, txn_id))
    return svn_error_createf(SVN_ERR_FS_NOT_MUTABLE, NULL,
                             _("Attempted removal of immutable node"));

  /* Get a fresh node-revision. */
  SVN_ERR(svn_fs_bdb__get_node_revision(&noderev, fs, id, trail, pool));

  /* Delete any mutable property representation. */
  if (noderev->prop_key)
    SVN_ERR(svn_fs_base__delete_rep_if_mutable(fs, noderev->prop_key,
                                               txn_id, trail, pool));

  /* Delete any mutable data representation. */
  if (noderev->data_key)
    SVN_ERR(svn_fs_base__delete_rep_if_mutable(fs, noderev->data_key,
                                               txn_id, trail, pool));

  /* Delete any mutable edit representation (files only). */
  if (noderev->edit_key)
    SVN_ERR(svn_fs_base__delete_rep_if_mutable(fs, noderev->edit_key,
                                               txn_id, trail, pool));

  /* Delete the node revision itself. */
<<<<<<< HEAD
  SVN_ERR(svn_fs_base__delete_node_revision(fs, id, noderev->predecessor_id, 
                                            trail, pool));

  return SVN_NO_ERROR;
=======
  return svn_fs_base__delete_node_revision(fs, id,
                                           noderev->predecessor_id == NULL,
                                           trail, pool);
>>>>>>> 79d0a718
}


svn_error_t *
svn_fs_base__dag_delete_if_mutable(svn_fs_t *fs,
                                   const svn_fs_id_t *id,
                                   const char *txn_id,
                                   trail_t *trail,
                                   apr_pool_t *pool)
{
  dag_node_t *node;

  /* Get the node. */
  SVN_ERR(svn_fs_base__dag_get_node(&node, fs, id, trail, pool));

  /* If immutable, do nothing and return immediately. */
  if (! svn_fs_base__dag_check_mutable(node, txn_id))
    return SVN_NO_ERROR;

  /* Else it's mutable.  Recurse on directories... */
  if (node->kind == svn_node_dir)
    {
      apr_hash_t *entries;
      apr_hash_index_t *hi;

      /* Loop over hash entries */
      SVN_ERR(svn_fs_base__dag_dir_entries(&entries, node, trail, pool));
      if (entries)
        {
          apr_pool_t *subpool = svn_pool_create(pool);
          for (hi = apr_hash_first(pool, entries);
               hi;
               hi = apr_hash_next(hi))
            {
              void *val;
              svn_fs_dirent_t *dirent;

              apr_hash_this(hi, NULL, NULL, &val);
              dirent = val;
              SVN_ERR(svn_fs_base__dag_delete_if_mutable(fs, dirent->id,
                                                         txn_id, trail,
                                                         subpool));
            }
        }
    }

  /* ... then delete the node itself, after deleting any mutable
     representations and strings it points to. */
  return svn_fs_base__dag_remove_node(fs, id, txn_id, trail, pool);
}


svn_error_t *
svn_fs_base__dag_make_file(dag_node_t **child_p,
                           dag_node_t *parent,
                           const char *parent_path,
                           const char *name,
                           const char *txn_id,
                           trail_t *trail,
                           apr_pool_t *pool)
{
  /* Call our little helper function */
  return make_entry(child_p, parent, parent_path, name, FALSE,
                    txn_id, trail, pool);
}


svn_error_t *
svn_fs_base__dag_make_dir(dag_node_t **child_p,
                          dag_node_t *parent,
                          const char *parent_path,
                          const char *name,
                          const char *txn_id,
                          trail_t *trail,
                          apr_pool_t *pool)
{
  /* Call our little helper function */
  return make_entry(child_p, parent, parent_path, name, TRUE,
                    txn_id, trail, pool);
}


svn_error_t *
svn_fs_base__dag_get_contents(svn_stream_t **contents,
                              dag_node_t *file,
                              trail_t *trail,
                              apr_pool_t *pool)
{
  node_revision_t *noderev;

  /* Make sure our node is a file. */
  if (file->kind != svn_node_file)
    return svn_error_createf
      (SVN_ERR_FS_NOT_FILE, NULL,
       _("Attempted to get textual contents of a *non*-file node"));

  /* Go get a fresh node-revision for FILE. */
  SVN_ERR(svn_fs_bdb__get_node_revision(&noderev, file->fs, file->id,
                                        trail, pool));

  /* Our job is to _return_ a stream on the file's contents, so the
     stream has to be trail-independent.  Here, we pass NULL to tell
     the stream that we're not providing it a trail that lives across
     reads.  This means the stream will do each read in a one-off,
     temporary trail.  */
  return svn_fs_base__rep_contents_read_stream(contents, file->fs,
                                               noderev->data_key,
                                               FALSE, trail, pool);

  /* Note that we're not registering any `close' func, because there's
     nothing to cleanup outside of our trail.  When the trail is
     freed, the stream/baton will be too. */
}


svn_error_t *
svn_fs_base__dag_file_length(svn_filesize_t *length,
                             dag_node_t *file,
                             trail_t *trail,
                             apr_pool_t *pool)
{
  node_revision_t *noderev;

  /* Make sure our node is a file. */
  if (file->kind != svn_node_file)
    return svn_error_createf
      (SVN_ERR_FS_NOT_FILE, NULL,
       _("Attempted to get length of a *non*-file node"));

  /* Go get a fresh node-revision for FILE, and . */
  SVN_ERR(svn_fs_bdb__get_node_revision(&noderev, file->fs, file->id,
                                        trail, pool));
  if (noderev->data_key)
    SVN_ERR(svn_fs_base__rep_contents_size(length, file->fs,
                                           noderev->data_key, trail, pool));
  else
    *length = 0;

  return SVN_NO_ERROR;
}


svn_error_t *
svn_fs_base__dag_file_checksum(svn_checksum_t **checksum,
                               svn_checksum_kind_t checksum_kind,
                               dag_node_t *file,
                               trail_t *trail,
                               apr_pool_t *pool)
{
  node_revision_t *noderev;

  if (file->kind != svn_node_file)
    return svn_error_createf
      (SVN_ERR_FS_NOT_FILE, NULL,
       _("Attempted to get checksum of a *non*-file node"));

  SVN_ERR(svn_fs_bdb__get_node_revision(&noderev, file->fs, file->id,
                                        trail, pool));
  if (! noderev->data_key)
    {
      *checksum = NULL;
      return SVN_NO_ERROR;
    }

  if (checksum_kind == svn_checksum_md5)
    return svn_fs_base__rep_contents_checksums(checksum, NULL, file->fs,
                                               noderev->data_key,
                                               trail, pool);
  else if (checksum_kind == svn_checksum_sha1)
    return svn_fs_base__rep_contents_checksums(NULL, checksum, file->fs,
                                               noderev->data_key,
                                               trail, pool);
  else
    return svn_error_create(SVN_ERR_BAD_CHECKSUM_KIND, NULL, NULL);
}


svn_error_t *
svn_fs_base__dag_get_edit_stream(svn_stream_t **contents,
                                 dag_node_t *file,
                                 const char *txn_id,
                                 trail_t *trail,
                                 apr_pool_t *pool)
{
  svn_fs_t *fs = file->fs;   /* just for nicer indentation */
  node_revision_t *noderev;
  const char *mutable_rep_key;
  svn_stream_t *ws;

  /* Make sure our node is a file. */
  if (file->kind != svn_node_file)
    return svn_error_createf
      (SVN_ERR_FS_NOT_FILE, NULL,
       _("Attempted to set textual contents of a *non*-file node"));

  /* Make sure our node is mutable. */
  if (! svn_fs_base__dag_check_mutable(file, txn_id))
    return svn_error_createf
      (SVN_ERR_FS_NOT_MUTABLE, NULL,
       _("Attempted to set textual contents of an immutable node"));

  /* Get the node revision. */
  SVN_ERR(svn_fs_bdb__get_node_revision(&noderev, fs, file->id,
                                        trail, pool));

  /* If this node already has an EDIT-DATA-KEY, destroy the data
     associated with that key.  */
  if (noderev->edit_key)
    SVN_ERR(svn_fs_base__delete_rep_if_mutable(fs, noderev->edit_key,
                                               txn_id, trail, pool));

  /* Now, let's ensure that we have a new EDIT-DATA-KEY available for
     use. */
  SVN_ERR(svn_fs_base__get_mutable_rep(&mutable_rep_key, NULL, fs,
                                       txn_id, trail, pool));

  /* We made a new rep, so update the node revision. */
  noderev->edit_key = mutable_rep_key;
  SVN_ERR(svn_fs_bdb__put_node_revision(fs, file->id, noderev,
                                        trail, pool));

  /* Return a writable stream with which to set new contents. */
  SVN_ERR(svn_fs_base__rep_contents_write_stream(&ws, fs, mutable_rep_key,
                                                 txn_id, FALSE, trail,
                                                 pool));
  *contents = ws;

  return SVN_NO_ERROR;
}



svn_error_t *
svn_fs_base__dag_finalize_edits(dag_node_t *file,
                                const svn_checksum_t *checksum,
                                const char *txn_id,
                                trail_t *trail,
                                apr_pool_t *pool)
{
  svn_fs_t *fs = file->fs;   /* just for nicer indentation */
  node_revision_t *noderev;
  const char *old_data_key, *new_data_key, *useless_data_key = NULL;
  const char *data_key_uniquifier = NULL;
  svn_checksum_t *md5_checksum, *sha1_checksum;
  base_fs_data_t *bfd = fs->fsap_data;

  /* Make sure our node is a file. */
  if (file->kind != svn_node_file)
    return svn_error_createf
      (SVN_ERR_FS_NOT_FILE, NULL,
       _("Attempted to set textual contents of a *non*-file node"));

  /* Make sure our node is mutable. */
  if (! svn_fs_base__dag_check_mutable(file, txn_id))
    return svn_error_createf
      (SVN_ERR_FS_NOT_MUTABLE, NULL,
       _("Attempted to set textual contents of an immutable node"));

  /* Get the node revision. */
  SVN_ERR(svn_fs_bdb__get_node_revision(&noderev, fs, file->id,
                                        trail, pool));

  /* If this node has no EDIT-DATA-KEY, this is a no-op. */
  if (! noderev->edit_key)
    return SVN_NO_ERROR;

  /* Get our representation's checksums. */
  SVN_ERR(svn_fs_base__rep_contents_checksums(&md5_checksum, &sha1_checksum,
                                              fs, noderev->edit_key,
                                              trail, pool));

  /* If our caller provided a checksum of the right kind to compare, do so. */
  if (checksum)
    {
      svn_checksum_t *test_checksum;

      if (checksum->kind == svn_checksum_md5)
        test_checksum = md5_checksum;
      else if (checksum->kind == svn_checksum_sha1)
        test_checksum = sha1_checksum;
      else
        return svn_error_create(SVN_ERR_BAD_CHECKSUM_KIND, NULL, NULL);

      if (! svn_checksum_match(checksum, test_checksum))
        return svn_error_createf
          (SVN_ERR_CHECKSUM_MISMATCH, NULL,
           apr_psprintf(pool, "%s:\n%s\n%s\n",
                        _("Checksum mismatch on representation '%s'"),
                        _("   expected:  %s"),
                        _("     actual:  %s")),
           noderev->edit_key,
           svn_checksum_to_cstring_display(checksum, pool),
           svn_checksum_to_cstring_display(test_checksum, pool));
    }

  /* Now, we want to delete the old representation and replace it with
     the new.  Of course, we don't actually delete anything until
     everything is being properly referred to by the node-revision
     skel.

     Now, if the result of all this editing is that we've created a
     representation that describes content already represented
     immutably in our database, we don't even need to keep these edits.
     We can simply point our data_key at that pre-existing
     representation and throw away our work!  In this situation,
     though, we'll need a unique ID to help other code distinguish
     between "the contents weren't touched" and "the contents were
     touched but still look the same" (to state it oversimply).  */
  old_data_key = noderev->data_key;
  if (sha1_checksum && bfd->format >= SVN_FS_BASE__MIN_REP_SHARING_FORMAT)
    {
      svn_error_t *err = svn_fs_bdb__get_checksum_rep(&new_data_key, fs,
                                                      sha1_checksum,
                                                      trail, pool);
      if (! err)
        {
          useless_data_key = noderev->edit_key;
          err = svn_fs_bdb__reserve_rep_reuse_id(&data_key_uniquifier,
                                                 trail->fs, trail, pool);
        }
      else if (err && (err->apr_err == SVN_ERR_FS_NO_SUCH_CHECKSUM_REP))
        {
          svn_error_clear(err);
          err = SVN_NO_ERROR;
          new_data_key = noderev->edit_key;
        }
      SVN_ERR(err);
    }
  else
    {
      new_data_key = noderev->edit_key;
    }

  noderev->data_key = new_data_key;
  noderev->data_key_uniquifier = data_key_uniquifier;
  noderev->edit_key = NULL;

  SVN_ERR(svn_fs_bdb__put_node_revision(fs, file->id, noderev, trail, pool));

  /* Only *now* can we safely destroy the old representation (if it
     even existed in the first place). */
  if (old_data_key)
    SVN_ERR(svn_fs_base__delete_rep_if_mutable(fs, old_data_key, txn_id,
                                               trail, pool));

  /* If we've got a discardable rep (probably because we ended us
     re-using a preexisting one).  Throw out the discardable rep. */
  if (useless_data_key)
    SVN_ERR(svn_fs_base__delete_rep_if_mutable(fs, useless_data_key,
                                               txn_id, trail, pool));

  return SVN_NO_ERROR;
}



dag_node_t *
svn_fs_base__dag_dup(dag_node_t *node,
                     apr_pool_t *pool)
{
  /* Allocate our new node. */
  dag_node_t *new_node = apr_pcalloc(pool, sizeof(*new_node));

  new_node->fs = node->fs;
  new_node->id = svn_fs_base__id_copy(node->id, pool);
  new_node->kind = node->kind;
  new_node->created_path = apr_pstrdup(pool, node->created_path);
  return new_node;
}


svn_error_t *
svn_fs_base__dag_open(dag_node_t **child_p,
                      dag_node_t *parent,
                      const char *name,
                      trail_t *trail,
                      apr_pool_t *pool)
{
  const svn_fs_id_t *node_id;

  /* Ensure that NAME exists in PARENT's entry list. */
  SVN_ERR(dir_entry_id_from_node(&node_id, parent, name, trail, pool));
  if (! node_id)
    return svn_error_createf
      (SVN_ERR_FS_NOT_FOUND, NULL,
       _("Attempted to open non-existent child node '%s'"), name);

  /* Make sure that NAME is a single path component. */
  if (! svn_path_is_single_path_component(name))
    return svn_error_createf
      (SVN_ERR_FS_NOT_SINGLE_PATH_COMPONENT, NULL,
       _("Attempted to open node with an illegal name '%s'"), name);

  /* Now get the node that was requested. */
  return svn_fs_base__dag_get_node(child_p, svn_fs_base__dag_get_fs(parent),
                                   node_id, trail, pool);
}


svn_error_t *
svn_fs_base__dag_copy(dag_node_t *to_node,
                      const char *entry,
                      dag_node_t *from_node,
                      svn_boolean_t preserve_history,
                      svn_revnum_t from_rev,
                      const char *from_path,
                      const char *txn_id,
                      trail_t *trail,
                      apr_pool_t *pool)
{
  const svn_fs_id_t *id;

  if (preserve_history)
    {
      node_revision_t *noderev;
      const char *copy_id;
      svn_fs_t *fs = svn_fs_base__dag_get_fs(from_node);
      const svn_fs_id_t *src_id = svn_fs_base__dag_get_id(from_node);
      const char *from_txn_id = NULL;

      /* Make a copy of the original node revision. */
      SVN_ERR(svn_fs_bdb__get_node_revision(&noderev, fs, from_node->id,
                                            trail, pool));

      /* Reserve a copy ID for this new copy. */
      SVN_ERR(svn_fs_bdb__reserve_copy_id(&copy_id, fs, trail, pool));

      /* Create a successor with its predecessor pointing at the copy
         source. */
      noderev->predecessor_id = svn_fs_base__id_copy(src_id, pool);
      if (noderev->predecessor_count != -1)
        noderev->predecessor_count++;
      noderev->created_path = svn_uri_join
        (svn_fs_base__dag_get_created_path(to_node), entry, pool);
      SVN_ERR(svn_fs_base__create_successor(&id, fs, src_id, noderev,
                                            copy_id, txn_id, trail, pool));

      /* Translate FROM_REV into a transaction ID. */
      SVN_ERR(svn_fs_base__rev_get_txn_id(&from_txn_id, fs, from_rev,
                                          trail, pool));

      /* Now that we've done the copy, we need to add the information
         about the copy to the `copies' table, using the COPY_ID we
         reserved above.  */
      SVN_ERR(svn_fs_bdb__create_copy
              (fs, copy_id,
               svn_fs__canonicalize_abspath(from_path, pool),
               from_txn_id, id, copy_kind_real, trail, pool));

      /* Finally, add the COPY_ID to the transaction's list of copies
         so that, if this transaction is aborted, the `copies' table
         entry we added above will be cleaned up. */
      SVN_ERR(svn_fs_base__add_txn_copy(fs, txn_id, copy_id, trail, pool));
    }
  else  /* don't preserve history */
    {
      id = svn_fs_base__dag_get_id(from_node);
    }

  /* Set the entry in to_node to the new id. */
  return svn_fs_base__dag_set_entry(to_node, entry, id, txn_id,
                                    trail, pool);
}



/*** Deltification ***/

/* Maybe change the representation identified by TARGET_REP_KEY to be
   a delta against the representation identified by SOURCE_REP_KEY.
   Some reasons why we wouldn't include:

      - TARGET_REP_KEY and SOURCE_REP_KEY are the same key.

      - TARGET_REP_KEY's representation isn't mutable in TXN_ID (if
        TXN_ID is non-NULL).

      - The delta provides less space savings that a fulltext (this is
        a detail handled by lower logic layers, not this function).

   Do this work in TRAIL, using POOL for necessary allocations.
*/
static svn_error_t *
maybe_deltify_mutable_rep(const char *target_rep_key,
                          const char *source_rep_key,
                          const char *txn_id,
                          trail_t *trail,
                          apr_pool_t *pool)
{
  if (! (target_rep_key && source_rep_key
         && (strcmp(target_rep_key, source_rep_key) != 0)))
    return SVN_NO_ERROR;

  if (txn_id)
    {
      representation_t *target_rep;
      SVN_ERR(svn_fs_bdb__read_rep(&target_rep, trail->fs, target_rep_key,
                                   trail, pool));
      if (strcmp(target_rep->txn_id, txn_id) != 0)
        return SVN_NO_ERROR;
    }

  return svn_fs_base__rep_deltify(trail->fs, target_rep_key, source_rep_key,
                                  trail, pool);
}


svn_error_t *
svn_fs_base__dag_deltify(dag_node_t *target,
                         dag_node_t *source,
                         svn_boolean_t props_only,
                         const char *txn_id,
                         trail_t *trail,
                         apr_pool_t *pool)
{
  node_revision_t *source_nr, *target_nr;
  svn_fs_t *fs = svn_fs_base__dag_get_fs(target);

  /* Get node revisions for the two nodes.  */
  SVN_ERR(svn_fs_bdb__get_node_revision(&target_nr, fs, target->id,
                                        trail, pool));
  SVN_ERR(svn_fs_bdb__get_node_revision(&source_nr, fs, source->id,
                                        trail, pool));

  /* If TARGET and SOURCE both have properties, and are not sharing a
     property key, deltify TARGET's properties.  */
  SVN_ERR(maybe_deltify_mutable_rep(target_nr->prop_key, source_nr->prop_key,
                                    txn_id, trail, pool));

  /* If we are not only attending to properties, and if TARGET and
     SOURCE both have data, and are not sharing a data key, deltify
     TARGET's data.  */
  if (! props_only)
    SVN_ERR(maybe_deltify_mutable_rep(target_nr->data_key, source_nr->data_key,
                                      txn_id, trail, pool));

  return SVN_NO_ERROR;
}


/* Maybe store a `checksum-reps' index record for the representation whose
   key is REP.  (If there's already a rep for this checksum, we don't
   bother overwriting it.)  */
static svn_error_t *
maybe_store_checksum_rep(const char *rep,
                         trail_t *trail,
                         apr_pool_t *pool)
{
  svn_error_t *err = SVN_NO_ERROR;
  svn_fs_t *fs = trail->fs;
  svn_checksum_t *sha1_checksum;

  /* We want the SHA1 checksum, if any. */
  SVN_ERR(svn_fs_base__rep_contents_checksums(NULL, &sha1_checksum,
                                              fs, rep, trail, pool));
  if (sha1_checksum)
    {
      err = svn_fs_bdb__set_checksum_rep(fs, sha1_checksum, rep, trail, pool);
      if (err && (err->apr_err == SVN_ERR_FS_ALREADY_EXISTS))
        {
          svn_error_clear(err);
          err = SVN_NO_ERROR;
        }
    }
  return svn_error_return(err);
}

svn_error_t *
svn_fs_base__dag_index_checksums(dag_node_t *node,
                                 trail_t *trail,
                                 apr_pool_t *pool)
{
  node_revision_t *node_rev;

  SVN_ERR(svn_fs_bdb__get_node_revision(&node_rev, trail->fs, node->id,
                                        trail, pool));
  if ((node_rev->kind == svn_node_file) && node_rev->data_key)
    SVN_ERR(maybe_store_checksum_rep(node_rev->data_key, trail, pool));
  if (node_rev->prop_key)
    SVN_ERR(maybe_store_checksum_rep(node_rev->prop_key, trail, pool));

  return SVN_NO_ERROR;
}



/*** Committing ***/

svn_error_t *
svn_fs_base__dag_commit_txn(svn_revnum_t *new_rev,
                            svn_fs_txn_t *txn,
                            trail_t *trail,
                            apr_pool_t *pool)
{
  revision_t revision;
  svn_string_t date;
  apr_hash_t *txnprops;
  svn_fs_t *fs = txn->fs;
  const char *txn_id = txn->id;

  /* Remove any temporary transaction properties initially created by
     begin_txn().  */
  SVN_ERR(svn_fs_base__txn_proplist_in_trail(&txnprops, txn_id, trail));

  /* Add new revision entry to `revisions' table. */
  revision.txn_id = txn_id;
  *new_rev = SVN_INVALID_REVNUM;
  SVN_ERR(svn_fs_bdb__put_rev(new_rev, fs, &revision, trail, pool));

<<<<<<< HEAD
  target_mergeinfo = apr_hash_get(txnprops, SVN_FS__PROP_TXN_MERGEINFO,
                                  APR_HASH_KEY_STRING);
  if (target_mergeinfo)
    {
      svn_stringbuf_t *buf = svn_stringbuf_create_from_string(target_mergeinfo,
                                                              pool);
      svn_stream_t *stream = svn_stream_from_stringbuf(buf, pool);
      apr_hash_t *mergeinfo = apr_hash_make(pool);
      SVN_ERR(svn_hash_read2(mergeinfo, stream, NULL, pool));
      SVN_ERR(svn_fs_mergeinfo__update_index(txn, *new_rev, mergeinfo, pool));
      SVN_ERR(svn_fs_base__set_txn_prop
              (fs, txn_id, SVN_FS__PROP_TXN_MERGEINFO, NULL, trail, pool));
    }

=======
>>>>>>> 79d0a718
  if (apr_hash_get(txnprops, SVN_FS__PROP_TXN_CHECK_OOD, APR_HASH_KEY_STRING))
    SVN_ERR(svn_fs_base__set_txn_prop
            (fs, txn_id, SVN_FS__PROP_TXN_CHECK_OOD, NULL, trail, pool));

<<<<<<< HEAD
  if (apr_hash_get(txnprops, SVN_FS__PROP_TXN_CHECK_LOCKS, APR_HASH_KEY_STRING))
    SVN_ERR(svn_fs_base__set_txn_prop
            (fs, txn_id, SVN_FS__PROP_TXN_CHECK_LOCKS, NULL, trail, pool));
=======
  if (apr_hash_get(txnprops, SVN_FS__PROP_TXN_CHECK_LOCKS,
                   APR_HASH_KEY_STRING))
    SVN_ERR(svn_fs_base__set_txn_prop
            (fs, txn_id, SVN_FS__PROP_TXN_CHECK_LOCKS, NULL, trail, pool));

>>>>>>> 79d0a718
  /* Promote the unfinished transaction to a committed one. */
  SVN_ERR(svn_fs_base__txn_make_committed(fs, txn_id, *new_rev,
                                          trail, pool));

  /* Set a date on the commit.  We wait until now to fetch the date,
     so it's definitely newer than any previous revision's date. */
  date.data = svn_time_to_cstring(apr_time_now(), pool);
  date.len = strlen(date.data);
  return svn_fs_base__set_rev_prop(fs, *new_rev, SVN_PROP_REVISION_DATE,
                                   &date, trail, pool);
}



/*** Comparison. ***/

svn_error_t *
svn_fs_base__things_different(svn_boolean_t *props_changed,
                              svn_boolean_t *contents_changed,
                              dag_node_t *node1,
                              dag_node_t *node2,
                              trail_t *trail,
                              apr_pool_t *pool)
{
  node_revision_t *noderev1, *noderev2;

  /* If we have no place to store our results, don't bother doing
     anything. */
  if (! props_changed && ! contents_changed)
    return SVN_NO_ERROR;

  /* The the node revision skels for these two nodes. */
  SVN_ERR(svn_fs_bdb__get_node_revision(&noderev1, node1->fs, node1->id,
                                        trail, pool));
  SVN_ERR(svn_fs_bdb__get_node_revision(&noderev2, node2->fs, node2->id,
                                        trail, pool));

  /* Compare property keys. */
  if (props_changed != NULL)
    *props_changed = (! svn_fs_base__same_keys(noderev1->prop_key,
                                               noderev2->prop_key));

  /* Compare contents keys and their (optional) uniquifiers. */
  if (contents_changed != NULL)
    *contents_changed =
      (! (svn_fs_base__same_keys(noderev1->data_key,
                                 noderev2->data_key)
          /* Technically, these uniquifiers aren't used and "keys",
             but keys are base-36 stringified numbers, so we'll take
             this liberty. */
          && (svn_fs_base__same_keys(noderev1->data_key_uniquifier,
                                     noderev2->data_key_uniquifier))));

  return SVN_NO_ERROR;
}



/*** Mergeinfo tracking stuff ***/

svn_error_t *
svn_fs_base__dag_get_mergeinfo_stats(svn_boolean_t *has_mergeinfo,
                                     apr_int64_t *count,
                                     dag_node_t *node,
                                     trail_t *trail,
                                     apr_pool_t *pool)
{
  node_revision_t *node_rev;
  svn_fs_t *fs = svn_fs_base__dag_get_fs(node);
  const svn_fs_id_t *id = svn_fs_base__dag_get_id(node);

  SVN_ERR(svn_fs_bdb__get_node_revision(&node_rev, fs, id, trail, pool));
  if (has_mergeinfo)
    *has_mergeinfo = node_rev->has_mergeinfo;
  if (count)
    *count = node_rev->mergeinfo_count;
  return SVN_NO_ERROR;
}


svn_error_t *
svn_fs_base__dag_set_has_mergeinfo(dag_node_t *node,
                                   svn_boolean_t has_mergeinfo,
                                   svn_boolean_t *had_mergeinfo,
                                   const char *txn_id,
                                   trail_t *trail,
                                   apr_pool_t *pool)
{
  node_revision_t *node_rev;
  svn_fs_t *fs = svn_fs_base__dag_get_fs(node);
  const svn_fs_id_t *id = svn_fs_base__dag_get_id(node);

  SVN_ERR(svn_fs_base__test_required_feature_format
          (trail->fs, "mergeinfo", SVN_FS_BASE__MIN_MERGEINFO_FORMAT));

  if (! svn_fs_base__dag_check_mutable(node, txn_id))
    return svn_error_createf(SVN_ERR_FS_NOT_MUTABLE, NULL,
                             _("Attempted merge tracking info change on "
                               "immutable node"));

  SVN_ERR(svn_fs_bdb__get_node_revision(&node_rev, fs, id, trail, pool));
  *had_mergeinfo = node_rev->has_mergeinfo;

  /* Are we changing the node? */
  if ((! has_mergeinfo) != (! *had_mergeinfo))
    {
      /* Note the new has-mergeinfo state. */
      node_rev->has_mergeinfo = has_mergeinfo;

      /* Increment or decrement the mergeinfo count as necessary. */
      if (has_mergeinfo)
        node_rev->mergeinfo_count++;
      else
        node_rev->mergeinfo_count--;

      SVN_ERR(svn_fs_bdb__put_node_revision(fs, id, node_rev, trail, pool));
    }
  return SVN_NO_ERROR;
}


svn_error_t *
svn_fs_base__dag_adjust_mergeinfo_count(dag_node_t *node,
                                        apr_int64_t count_delta,
                                        const char *txn_id,
                                        trail_t *trail,
                                        apr_pool_t *pool)
{
  node_revision_t *node_rev;
  svn_fs_t *fs = svn_fs_base__dag_get_fs(node);
  const svn_fs_id_t *id = svn_fs_base__dag_get_id(node);

  SVN_ERR(svn_fs_base__test_required_feature_format
          (trail->fs, "mergeinfo", SVN_FS_BASE__MIN_MERGEINFO_FORMAT));

  if (! svn_fs_base__dag_check_mutable(node, txn_id))
    return svn_error_createf(SVN_ERR_FS_NOT_MUTABLE, NULL,
                             _("Attempted mergeinfo count change on "
                               "immutable node"));

  if (count_delta == 0)
    return SVN_NO_ERROR;

  SVN_ERR(svn_fs_bdb__get_node_revision(&node_rev, fs, id, trail, pool));
  node_rev->mergeinfo_count = node_rev->mergeinfo_count + count_delta;
  if ((node_rev->mergeinfo_count < 0)
      || ((node->kind == svn_node_file) && (node_rev->mergeinfo_count > 1)))
    return svn_error_createf(SVN_ERR_FS_CORRUPT, NULL,
                             apr_psprintf(pool,
                                          _("Invalid value (%%%s) for node "
                                            "revision mergeinfo count"),
                                          APR_INT64_T_FMT),
                             node_rev->mergeinfo_count);

  return svn_fs_bdb__put_node_revision(fs, id, node_rev, trail, pool);
}<|MERGE_RESOLUTION|>--- conflicted
+++ resolved
@@ -39,10 +39,6 @@
 #include "reps-strings.h"
 #include "revs-txns.h"
 #include "id.h"
-<<<<<<< HEAD
-#include "tree.h"  /* needed for SVN_FS__PROP_TXN_MERGEINFO */
-=======
->>>>>>> 79d0a718
 
 #include "util/fs_skels.h"
 
@@ -1001,16 +997,9 @@
                                                txn_id, trail, pool));
 
   /* Delete the node revision itself. */
-<<<<<<< HEAD
-  SVN_ERR(svn_fs_base__delete_node_revision(fs, id, noderev->predecessor_id, 
-                                            trail, pool));
-
-  return SVN_NO_ERROR;
-=======
   return svn_fs_base__delete_node_revision(fs, id,
                                            noderev->predecessor_id == NULL,
                                            trail, pool);
->>>>>>> 79d0a718
 }
 
 
@@ -1622,38 +1611,15 @@
   *new_rev = SVN_INVALID_REVNUM;
   SVN_ERR(svn_fs_bdb__put_rev(new_rev, fs, &revision, trail, pool));
 
-<<<<<<< HEAD
-  target_mergeinfo = apr_hash_get(txnprops, SVN_FS__PROP_TXN_MERGEINFO,
-                                  APR_HASH_KEY_STRING);
-  if (target_mergeinfo)
-    {
-      svn_stringbuf_t *buf = svn_stringbuf_create_from_string(target_mergeinfo,
-                                                              pool);
-      svn_stream_t *stream = svn_stream_from_stringbuf(buf, pool);
-      apr_hash_t *mergeinfo = apr_hash_make(pool);
-      SVN_ERR(svn_hash_read2(mergeinfo, stream, NULL, pool));
-      SVN_ERR(svn_fs_mergeinfo__update_index(txn, *new_rev, mergeinfo, pool));
-      SVN_ERR(svn_fs_base__set_txn_prop
-              (fs, txn_id, SVN_FS__PROP_TXN_MERGEINFO, NULL, trail, pool));
-    }
-
-=======
->>>>>>> 79d0a718
   if (apr_hash_get(txnprops, SVN_FS__PROP_TXN_CHECK_OOD, APR_HASH_KEY_STRING))
     SVN_ERR(svn_fs_base__set_txn_prop
             (fs, txn_id, SVN_FS__PROP_TXN_CHECK_OOD, NULL, trail, pool));
 
-<<<<<<< HEAD
-  if (apr_hash_get(txnprops, SVN_FS__PROP_TXN_CHECK_LOCKS, APR_HASH_KEY_STRING))
-    SVN_ERR(svn_fs_base__set_txn_prop
-            (fs, txn_id, SVN_FS__PROP_TXN_CHECK_LOCKS, NULL, trail, pool));
-=======
   if (apr_hash_get(txnprops, SVN_FS__PROP_TXN_CHECK_LOCKS,
                    APR_HASH_KEY_STRING))
     SVN_ERR(svn_fs_base__set_txn_prop
             (fs, txn_id, SVN_FS__PROP_TXN_CHECK_LOCKS, NULL, trail, pool));
 
->>>>>>> 79d0a718
   /* Promote the unfinished transaction to a committed one. */
   SVN_ERR(svn_fs_base__txn_make_committed(fs, txn_id, *new_rev,
                                           trail, pool));
