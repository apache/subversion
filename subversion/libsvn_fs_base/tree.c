/* tree.c : tree-like filesystem, built on DAG filesystem
 *
 * ====================================================================
 * Copyright (c) 2000-2006 CollabNet.  All rights reserved.
 *
 * This software is licensed as described in the file COPYING, which
 * you should have received as part of this distribution.  The terms
 * are also available at http://subversion.tigris.org/license-1.html.
 * If newer versions of this license are posted there, you may use a
 * newer version instead, at your option.
 *
 * This software consists of voluntary contributions made by many
 * individuals.  For exact contribution history, see the revision
 * history and logs, available at http://subversion.tigris.org/.
 * ====================================================================
 */


/* The job of this layer is to take a filesystem with lots of node
   sharing going on --- the real DAG filesystem as it appears in the
   database --- and make it look and act like an ordinary tree
   filesystem, with no sharing.

   We do just-in-time cloning: you can walk from some unfinished
   transaction's root down into directories and files shared with
   committed revisions; as soon as you try to change something, the
   appropriate nodes get cloned (and parent directory entries updated)
   invisibly, behind your back.  Any other references you have to
   nodes that have been cloned by other changes, even made by other
   processes, are automatically updated to point to the right clones.  */


#include <stdlib.h>
#include <string.h>
#include <assert.h>
#include "svn_private_config.h"
#include "svn_pools.h"
#include "svn_error.h"
#include "svn_path.h"
#include "svn_md5.h"
#include "svn_fs.h"
#include "svn_sorts.h"
#include "fs.h"
#include "err.h"
#include "trail.h"
#include "node-rev.h"
#include "key-gen.h"
#include "dag.h"
#include "tree.h"
#include "lock.h"
#include "revs-txns.h"
#include "id.h"
#include "bdb/txn-table.h"
#include "bdb/rev-table.h"
#include "bdb/nodes-table.h"
#include "bdb/changes-table.h"
#include "bdb/copies-table.h"
#include "../libsvn_fs/fs-loader.h"


/* ### I believe this constant will become internal to reps-strings.c.
   ### see the comment in window_consumer() for more information. */

/* ### the comment also seems to need tweaking: the log file stuff
   ### is no longer an issue... */
/* Data written to the filesystem through the svn_fs_apply_textdelta()
   interface is cached in memory until the end of the data stream, or
   until a size trigger is hit.  Define that trigger here (in bytes).
   Setting the value to 0 will result in no filesystem buffering at
   all.  The value only really matters when dealing with file contents
   bigger than the value itself.  Above that point, large values here
   allow the filesystem to buffer more data in memory before flushing
   to the database, which increases memory usage but greatly decreases
   the amount of disk access (and log-file generation) in database.
   Smaller values will limit your overall memory consumption, but can
   drastically hurt throughput by necessitating more write operations
   to the database (which also generates more log-files).  */
#define SVN_FS_WRITE_BUFFER_SIZE          512000

/* The maximum number of cache items to maintain in the node cache. */
#define SVN_FS_NODE_CACHE_MAX_KEYS        32



/* The root structure.  */

/* Structure for svn_fs_root_t's node_cache hash values. */
struct dag_node_cache_t
{
  dag_node_t *node; /* NODE to be cached. */
  int idx;          /* Index into the keys array for this cache item's key. */
  apr_pool_t *pool; /* Pool in which NODE is allocated. */
};


typedef struct
{

  /* For revision roots, this is a dag node for the revision's root
     directory.  For transaction roots, we open the root directory
     afresh every time, since the root may have been cloned, or
     the transaction may have disappeared altogether.  */
  dag_node_t *root_dir;

  /* Cache structures, for mapping const char * PATH to const
     struct dag_node_cache_t * structures.

     ### Currently this is only used for revision roots.  To be safe
     for transaction roots, you must have the guarantee that there is
     never more than a single transaction root per Subversion
     transaction ever open at a given time -- having two roots open to
     the same Subversion transaction would be a request for pain.
     Also, you have to ensure that if a 'make_path_mutable()' fails for
     any reason, you don't leave cached nodes for the portion of that
     function that succeeded.  In other words, this cache must never,
     ever, lie. */
  apr_hash_t *node_cache;
  const char *node_cache_keys[SVN_FS_NODE_CACHE_MAX_KEYS];
  int node_cache_idx;
} base_root_data_t;


static svn_fs_root_t *make_revision_root(svn_fs_t *fs, svn_revnum_t rev,
                                         dag_node_t *root_dir,
                                         apr_pool_t *pool);

static svn_fs_root_t *make_txn_root(svn_fs_t *fs, const char *txn,
                                    svn_revnum_t base_rev, apr_uint32_t flags,
                                    apr_pool_t *pool);


/*** Node Caching in the Roots. ***/

/* Return NODE for PATH from ROOT's node cache, or NULL if the node
   isn't cached. */
static dag_node_t *
dag_node_cache_get(svn_fs_root_t *root,
                   const char *path,
                   apr_pool_t *pool)
{
  base_root_data_t *brd = root->fsap_data;
  struct dag_node_cache_t *cache_item;

  /* Assert valid input. */
  assert(*path == '/');

  /* Only allow revision roots. */
  if (root->is_txn_root)
    return NULL;

  /* Look in the cache for our desired item. */
  cache_item = apr_hash_get(brd->node_cache, path, APR_HASH_KEY_STRING);
  if (cache_item)
    return svn_fs_base__dag_dup(cache_item->node, pool);

  return NULL;
}


/* Add the NODE for PATH to ROOT's node cache.  Callers should *NOT*
   call this unless they are adding a currently un-cached item to the
   cache, or are replacing the NODE for PATH with a new (different)
   one. */
static void
dag_node_cache_set(svn_fs_root_t *root,
                   const char *path,
                   dag_node_t *node)
{
  base_root_data_t *brd = root->fsap_data;
  const char *cache_path;
  apr_pool_t *cache_pool;
  struct dag_node_cache_t *cache_item;
  int num_keys = apr_hash_count(brd->node_cache);

  /* What?  No POOL passed to this function?

     To ensure that our cache values live as long as the svn_fs_root_t
     in which they are ultimately stored, and to allow us to free()
     them individually without harming the rest, they are each
     allocated from a subpool of ROOT's pool.  We'll keep one subpool
     around for each cache slot -- as we start expiring stuff
     to make room for more entries, we'll re-use the expired thing's
     pool. */

  /* Assert valid input and state. */
  assert(*path == '/');
  assert((brd->node_cache_idx <= num_keys)
         && (num_keys <= SVN_FS_NODE_CACHE_MAX_KEYS));

  /* Only allow revision roots. */
  if (root->is_txn_root)
    return;

  /* Special case: the caller wants us to replace an existing cached
     node with a new one.  If the callers aren't mindless, this should
     only happen when a node is made mutable under a transaction
     root, and that only happens once under that root.  So, we'll be a
     little bit sloppy here, and count on callers doing the right
     thing. */
  cache_item = apr_hash_get(brd->node_cache, path, APR_HASH_KEY_STRING);
  if (cache_item)
    {
      /* ### This section is somehow broken.  I don't know how, but it
         ### is.  And I don't want to spend any more time on it.  So,
         ### callers, use only revision root and don't try to update
         ### an already-cached thing.  -- cmpilato */
      abort();

#if 0
      int cache_index = cache_item->idx;
      cache_path = brd->node_cache_keys[cache_index];
      cache_pool = cache_item->pool;
      cache_item->node = svn_fs_base__dag_dup(node, cache_pool);

      /* Now, move the cache key reference to the end of the keys in
         the keys array (unless it's already at the end).  ### Yes,
         it's a memmove(), but we're not talking about pages of memory
         here. */
      if (cache_index != (num_keys - 1))
        {
          int move_num = SVN_FS_NODE_CACHE_MAX_KEYS - cache_index - 1;
          memmove(brd->node_cache_keys + cache_index,
                  brd->node_cache_keys + cache_index + 1,
                  move_num * sizeof(const char *));
          cache_index = num_keys - 1;
          brd->node_cache_keys[cache_index] = cache_path;
        }

      /* Advance the cache pointers. */
      cache_item->idx = cache_index;
      brd->node_cache_idx = (cache_index + 1) % SVN_FS_NODE_CACHE_MAX_KEYS;
      return;
#endif
    }

  /* We're adding a new cache item.  First, see if we have room for it
     (otherwise, make some room). */
  if (apr_hash_count(brd->node_cache) == SVN_FS_NODE_CACHE_MAX_KEYS)
    {
      /* No room.  Expire the oldest thing. */
      cache_path = brd->node_cache_keys[brd->node_cache_idx];
      cache_item = apr_hash_get(brd->node_cache, cache_path,
                                APR_HASH_KEY_STRING);
      apr_hash_set(brd->node_cache, cache_path, APR_HASH_KEY_STRING, NULL);
      cache_pool = cache_item->pool;
      svn_pool_clear(cache_pool);
    }
  else
    {
      cache_pool = svn_pool_create(root->pool);
    }

  /* Make the cache item, allocated in its own pool. */
  cache_item = apr_palloc(cache_pool, sizeof(*cache_item));
  cache_item->node = svn_fs_base__dag_dup(node, cache_pool);
  cache_item->idx = brd->node_cache_idx;
  cache_item->pool = cache_pool;

  /* Now add it to the cache. */
  cache_path = apr_pstrdup(cache_pool, path);
  apr_hash_set(brd->node_cache, cache_path, APR_HASH_KEY_STRING, cache_item);
  brd->node_cache_keys[brd->node_cache_idx] = cache_path;

  /* Advance the cache pointer. */
  brd->node_cache_idx = (brd->node_cache_idx + 1) % SVN_FS_NODE_CACHE_MAX_KEYS;
}




/* Creating transaction and revision root nodes.  */

struct txn_root_args
{
  svn_fs_root_t **root_p;
  svn_fs_txn_t *txn;
};


static svn_error_t *
txn_body_txn_root(void *baton,
                  trail_t *trail)
{
  struct txn_root_args *args = baton;
  svn_fs_root_t **root_p = args->root_p;
  svn_fs_txn_t *txn = args->txn;
  svn_fs_t *fs = txn->fs;
  const char *svn_txn_id = txn->id;
  const svn_fs_id_t *root_id, *base_root_id;
  svn_fs_root_t *root;
  apr_hash_t *txnprops;
  apr_uint32_t flags = 0;

  /* Verify that the transaction actually exists.  */
  SVN_ERR(svn_fs_base__get_txn_ids(&root_id, &base_root_id, fs,
                                   svn_txn_id, trail, trail->pool));

  /* Look for special txn props that represent the 'flags' behavior of
     the transaction. */
  SVN_ERR(svn_fs_base__txn_proplist_in_trail(&txnprops, svn_txn_id, trail));
  if (txnprops)
    {
      if (apr_hash_get(txnprops, SVN_FS_PROP_TXN_CHECK_OOD,
                       APR_HASH_KEY_STRING))
        flags |= SVN_FS_TXN_CHECK_OOD;

      if (apr_hash_get(txnprops, SVN_FS_PROP_TXN_CHECK_LOCKS,
                       APR_HASH_KEY_STRING))
        flags |= SVN_FS_TXN_CHECK_LOCKS;
    }

  root = make_txn_root(fs, svn_txn_id, txn->base_rev, flags, trail->pool);

  *root_p = root;
  return SVN_NO_ERROR;
}


svn_error_t *
svn_fs_base__txn_root(svn_fs_root_t **root_p,
                      svn_fs_txn_t *txn,
                      apr_pool_t *pool)
{
  svn_fs_root_t *root;
  struct txn_root_args args;

  args.root_p = &root;
  args.txn = txn;
  SVN_ERR(svn_fs_base__retry_txn(txn->fs, txn_body_txn_root, &args, pool));

  *root_p = root;
  return SVN_NO_ERROR;
}


struct revision_root_args
{
  svn_fs_root_t **root_p;
  svn_revnum_t rev;
};


static svn_error_t *
txn_body_revision_root(void *baton,
                       trail_t *trail)
{
  struct revision_root_args *args = baton;
  dag_node_t *root_dir;
  svn_fs_root_t *root;

  SVN_ERR(svn_fs_base__dag_revision_root(&root_dir, trail->fs, args->rev,
                                         trail, trail->pool));
  root = make_revision_root(trail->fs, args->rev, root_dir, trail->pool);

  *args->root_p = root;
  return SVN_NO_ERROR;
}


svn_error_t *
svn_fs_base__revision_root(svn_fs_root_t **root_p,
                           svn_fs_t *fs,
                           svn_revnum_t rev,
                           apr_pool_t *pool)
{
  struct revision_root_args args;
  svn_fs_root_t *root;

  SVN_ERR(svn_fs_base__check_fs(fs));

  args.root_p = &root;
  args.rev = rev;
  SVN_ERR(svn_fs_base__retry_txn(fs, txn_body_revision_root, &args, pool));

  *root_p = root;
  return SVN_NO_ERROR;
}



/* Constructing nice error messages for roots.  */

/* Build an SVN_ERR_FS_NOT_FOUND error, with a detailed error text,
   for PATH in ROOT. */
#define NOT_FOUND(r, p) (                                \
  r->is_txn_root ?                                       \
    svn_error_createf                                    \
      (SVN_ERR_FS_NOT_FOUND, 0,                          \
       _("File not found: transaction '%s', path '%s'"), \
       r->txn, p)                                        \
  :                                                      \
    svn_error_createf                                    \
      (SVN_ERR_FS_NOT_FOUND, 0,                          \
       _("File not found: revision %ld, path '%s'"),     \
       r->rev, p)                                        \
  )


/* Build a detailed `file already exists' message for PATH in ROOT.  */
#define ALREADY_EXISTS(r, p) (                                                 \
  r->is_txn_root ?                                                             \
    svn_error_createf                                                          \
      (SVN_ERR_FS_ALREADY_EXISTS, 0,                                           \
       _("File already exists: filesystem '%s', transaction '%s', path '%s'"), \
       r->fs->path, r->txn, p)                                                 \
  :                                                                            \
    svn_error_createf                                                          \
      (SVN_ERR_FS_ALREADY_EXISTS, 0,                                           \
       _("File already exists: filesystem '%s', revision %ld, path '%s'"),     \
       r->fs->path, r->rev, p)                                                 \
  )


#define NOT_TXN(r)                                 \
  svn_error_create                                 \
    (SVN_ERR_FS_NOT_TXN_ROOT, NULL,                \
     _("Root object must be a transaction root"))



/* Getting dag nodes for roots.  */


/* Set *NODE_P to a freshly opened dag node referring to the root
   directory of ROOT, as part of TRAIL.  */
static svn_error_t *
root_node(dag_node_t **node_p,
          svn_fs_root_t *root,
          trail_t *trail,
          apr_pool_t *pool)
{
  base_root_data_t *brd = root->fsap_data;

  if (! root->is_txn_root)
    {
      /* It's a revision root, so we already have its root directory
         opened.  */
      *node_p = svn_fs_base__dag_dup(brd->root_dir, pool);
      return SVN_NO_ERROR;
    }
  else
    {
      /* It's a transaction root.  Open a fresh copy.  */
      return svn_fs_base__dag_txn_root(node_p, root->fs, root->txn, 
                                       trail, pool);
    }
}


/* Set *NODE_P to a mutable root directory for ROOT, cloning if
   necessary, as part of TRAIL.  ROOT must be a transaction root.  Use
   ERROR_PATH in error messages.  */
static svn_error_t *
mutable_root_node(dag_node_t **node_p,
                  svn_fs_root_t *root,
                  const char *error_path,
                  trail_t *trail,
                  apr_pool_t *pool)
{
  if (root->is_txn_root)
    return svn_fs_base__dag_clone_root(node_p, root->fs, root->txn, 
                                       trail, pool);
  else
    /* If it's not a transaction root, we can't change its contents.  */
    return svn_fs_base__err_not_mutable(root->fs, root->rev, error_path);
}



/* Traversing directory paths.  */

typedef enum copy_id_inherit_t
{
  copy_id_inherit_unknown = 0,
  copy_id_inherit_self,
  copy_id_inherit_parent,
  copy_id_inherit_new,
  copy_id_inherit_fixed

} copy_id_inherit_t;

/* A linked list representing the path from a node up to a root
   directory.  We use this for cloning, and for operations that need
   to deal with both a node and its parent directory.  For example, a
   `delete' operation needs to know that the node actually exists, but
   also needs to change the parent directory.  */
typedef struct parent_path_t
{

  /* A node along the path.  This could be the final node, one of its
     parents, or the root.  Every parent path ends with an element for
     the root directory.  */
  dag_node_t *node;

  /* The name NODE has in its parent directory.  This is zero for the
     root directory, which (obviously) has no name in its parent.  */
  char *entry;

  /* The parent of NODE, or zero if NODE is the root directory.  */
  struct parent_path_t *parent;

  /* The copy ID inheritence style. */
  copy_id_inherit_t copy_inherit;

  /* If COPY_INHERIT is copy_id_inherit_new, this is the path which
     should be implicitly copied; if COPY_INHERIT is
     copy_id_inherit_fixed, this is the copy ID to use; otherwise,
     this is NULL. */
  const char *copy_data;

} parent_path_t;


static const char *
parent_path_path(parent_path_t *parent_path,
                 apr_pool_t *pool)
{
  const char *path_so_far = "/";
  if (parent_path->parent)
    path_so_far = parent_path_path(parent_path->parent, pool);
  return parent_path->entry
    ? svn_path_join(path_so_far, parent_path->entry, pool)
         : path_so_far;
}


/* Choose a copy ID inheritance method *INHERIT_P to be used in the
   event that immutable node CHILD in FS needs to be made mutable.  If
   the inheritance method is copy_id_inherit_new, also return a
   *COPY_DATA on which to base the new copy ID (else return NULL
   for that path).  CHILD must have a parent (it cannot be the root
   node).  TXN_ID is the transaction in which these items might be
   mutable.  */
static svn_error_t *
get_copy_inheritance(copy_id_inherit_t *inherit_p,
                     const char **copy_data,
                     svn_fs_t *fs,
                     parent_path_t *child,
                     const char *txn_id,
                     trail_t *trail,
                     apr_pool_t *pool)
{
  const svn_fs_id_t *child_id, *parent_id;
  const char *child_copy_id, *parent_copy_id;
  const char *id_path = NULL;
  const char *move_id;
  
  /* Make some assertions about the function input. */
  assert(child && child->parent && txn_id);

  /* Initialize our return variables (default: self-inheritance). */
  *inherit_p = copy_id_inherit_self;
  *copy_data = NULL;

  /* Initialize some convenience variables. */
  child_id = svn_fs_base__dag_get_id(child->node);
  parent_id = svn_fs_base__dag_get_id(child->parent->node);
  child_copy_id = svn_fs_base__id_copy_id(child_id);
  parent_copy_id = svn_fs_base__id_copy_id(parent_id);

  /* Easy out: if this child is already mutable, we have nothing to do. */
  if (svn_fs_base__key_compare(svn_fs_base__id_txn_id(child_id), txn_id) == 0)
    return SVN_NO_ERROR;

  /* If the parent's entries list is storing a delayed copy ID for our
     child to inherit, we'll use that. */
  SVN_ERR (svn_fs_base__dag_entry_move_id(&move_id, child->parent->node, 
                                          child->entry, trail, pool));
  if (move_id)
    {
      *inherit_p = copy_id_inherit_fixed;
      *copy_data = move_id;
      return SVN_NO_ERROR;
    }

  /* If the child and its parent are on the same branch, then the
     child will inherit the copy ID of its parent when made mutable.
     This is trivially detectable when the child and its parent have
     the same copy ID.  But that's not the sole indicator of
     same-branchness.  It might be the case that the parent was the
     result of a copy, but the child has not yet been cloned for
     mutability since that copy.  Detection of this latter case
     basically means making sure the copy IDs don't differ for some
     other reason, such as that the child was the direct target of the
     copy whose ID it has.  There is a special case here, too -- if
     the child's copy ID is the special ID "0", it can't have been the
     target of any copy, and therefore must be on the same branch as
     its parent.  */
  if ((strcmp(child_copy_id, "0") == 0)
      || (svn_fs_base__key_compare(child_copy_id, parent_copy_id) == 0))
    {
      *inherit_p = copy_id_inherit_parent;
      return SVN_NO_ERROR;
    }
  else
    {
      copy_t *copy;
      SVN_ERR(svn_fs_bdb__get_copy(&copy, fs, child_copy_id, trail, pool));
      if (svn_fs_base__id_compare(copy->dst_noderev_id, child_id) == -1)
        {
          *inherit_p = copy_id_inherit_parent;
          return SVN_NO_ERROR;
        }
    }

  /* If the child was created at a different path than the one we are
     expecting its clone to live, one of its parents must have been
     created via a copy since the child was created.  The child isn't
     on the same branch as its parent (we caught those cases early);
     it can't keep its current copy ID because there's been an
     affecting copy (its clone won't be on the same branch as the
     child is).  That leaves only one course of action -- to assign
     the child a brand new "soft" copy ID. */
  id_path = svn_fs_base__dag_get_created_path(child->node);
  if (strcmp(id_path, parent_path_path(child, pool)) != 0)
    {
      *inherit_p = copy_id_inherit_new;
      *copy_data = id_path;
      return SVN_NO_ERROR;
    }

  /* The node gets to keep its own ID. */
  return SVN_NO_ERROR;
}


/* Allocate a new parent_path_t node from POOL, referring to NODE,
   ENTRY, and PARENT.  */
static parent_path_t *
make_parent_path(dag_node_t *node,
                 char *entry,
                 parent_path_t *parent,
                 apr_pool_t *pool)
{
  parent_path_t *parent_path = apr_pcalloc(pool, sizeof(*parent_path));
  parent_path->node = node;
  parent_path->entry = entry;
  parent_path->parent = parent;
  parent_path->copy_inherit = copy_id_inherit_unknown;
  parent_path->copy_data = NULL;
  return parent_path;
}


/* Return a null-terminated copy of the first component of PATH,
   allocated in POOL.  If path is empty, or consists entirely of
   slashes, return the empty string.

   If the component is followed by one or more slashes, we set *NEXT_P
   to point after the slashes.  If the component ends PATH, we set
   *NEXT_P to zero.  This means:
   - If *NEXT_P is zero, then the component ends the PATH, and there
     are no trailing slashes in the path.
   - If *NEXT_P points at PATH's terminating null character, then
     the component returned was the last, and PATH ends with one or more
     slash characters.
   - Otherwise, *NEXT_P points to the beginning of the next component
     of PATH.  You can pass this value to next_entry_name to extract
     the next component.  */

static char *
next_entry_name(const char **next_p,
                const char *path,
                apr_pool_t *pool)
{
  const char *end;

  /* Find the end of the current component.  */
  end = strchr(path, '/');

  if (! end)
    {
      /* The path contains only one component, with no trailing
         slashes.  */
      *next_p = 0;
      return apr_pstrdup(pool, path);
    }
  else
    {
      /* There's a slash after the first component.  Skip over an arbitrary
         number of slashes to find the next one.  */
      const char *next = end;
      while (*next == '/')
        next++;
      *next_p = next;
      return apr_pstrndup(pool, path, end - path);
    }
}


/* Flags for open_path.  */
typedef enum open_path_flags_t {

  /* The last component of the PATH need not exist.  (All parent
     directories must exist, as usual.)  If the last component doesn't
     exist, simply leave the `node' member of the bottom parent_path
     component zero.  */
  open_path_last_optional = 1

} open_path_flags_t;


/* Open the node identified by PATH in ROOT, as part of TRAIL.  Set
   *PARENT_PATH_P to a path from the node up to ROOT, allocated in
   TRAIL->pool.  The resulting *PARENT_PATH_P value is guaranteed to
   contain at least one element, for the root directory.

   If resulting *PARENT_PATH_P will eventually be made mutable and
   modified, or if copy ID inheritance information is otherwise
   needed, TXN_ID should be the ID of the mutability transaction.  If
   TXN_ID is NULL, no copy ID in heritance information will be
   calculated for the *PARENT_PATH_P chain.

   If FLAGS & open_path_last_optional is zero, return the error
   SVN_ERR_FS_NOT_FOUND if the node PATH refers to does not exist.  If
   non-zero, require all the parent directories to exist as normal,
   but if the final path component doesn't exist, simply return a path
   whose bottom `node' member is zero.  This option is useful for
   callers that create new nodes --- we find the parent directory for
   them, and tell them whether the entry exists already.

   NOTE: Public interfaces which only *read* from the filesystem
   should not call this function directly, but should instead use
   get_dag().
*/
static svn_error_t *
open_path(parent_path_t **parent_path_p,
          svn_fs_root_t *root,
          const char *path,
          int flags,
          const char *txn_id,
          trail_t *trail,
          apr_pool_t *pool)
{
  svn_fs_t *fs = root->fs;
  const svn_fs_id_t *id;
  dag_node_t *here; /* The directory we're currently looking at.  */
  parent_path_t *parent_path; /* The path from HERE up to the root.  */
  const char *rest; /* The portion of PATH we haven't traversed yet.  */
  const char *canon_path = svn_fs_base__canonicalize_abspath(path, pool);
  const char *path_so_far = "/";

  /* Make a parent_path item for the root node, using its own current
     copy id.  */
  SVN_ERR(root_node(&here, root, trail, pool));
  id = svn_fs_base__dag_get_id(here);
  parent_path = make_parent_path(here, 0, 0, pool);
  parent_path->copy_inherit = copy_id_inherit_self;

  rest = canon_path + 1; /* skip the leading '/', it saves in iteration */

  /* Whenever we are at the top of this loop:
     - HERE is our current directory,
     - ID is the node revision ID of HERE,
     - REST is the path we're going to find in HERE, and
     - PARENT_PATH includes HERE and all its parents.  */
  for (;;)
    {
      const char *next;
      char *entry;
      dag_node_t *child;

      /* Parse out the next entry from the path.  */
      entry = next_entry_name(&next, rest, pool);

      /* Calculate the path traversed thus far. */
      path_so_far = svn_path_join(path_so_far, entry, pool);

      if (*entry == '\0')
        {
          /* Given the behavior of next_entry_name, this happens when
             the path either starts or ends with a slash.  In either
             case, we stay put: the current directory stays the same,
             and we add nothing to the parent path.  */
          child = here;
        }
      else
        {
          copy_id_inherit_t inherit;
          const char *copy_path = NULL;
          svn_error_t *err = SVN_NO_ERROR;
          dag_node_t *cached_node;

          /* If we found a directory entry, follow it.  First, we
             check our node cache, and, failing that, we hit the DAG
             layer. */
          cached_node = dag_node_cache_get(root, path_so_far, pool);
          if (cached_node)
            child = cached_node;
          else
            err = svn_fs_base__dag_open(&child, here, entry, trail, pool);

          /* "file not found" requires special handling.  */
          if (err && err->apr_err == SVN_ERR_FS_NOT_FOUND)
            {
              /* If this was the last path component, and the caller
                 said it was optional, then don't return an error;
                 just put a NULL node pointer in the path.  */

              svn_error_clear(err);

              if ((flags & open_path_last_optional)
                  && (! next || *next == '\0'))
                {
                  parent_path = make_parent_path(NULL, entry, parent_path,
                                                 pool);
                  break;
                }
              else
                {
                  /* Build a better error message than svn_fs_base__dag_open
                     can provide, giving the root and full path name.  */
                  return NOT_FOUND(root, path);
                }
            }

          /* Other errors we return normally.  */
          SVN_ERR(err);

          /* Now, make a parent_path item for CHILD. */
          parent_path = make_parent_path(child, entry, parent_path, pool);
          if (txn_id)
            {
              SVN_ERR(get_copy_inheritance(&inherit, &copy_path,
                                           fs, parent_path, txn_id, 
                                           trail, pool));
              parent_path->copy_inherit = inherit;
              parent_path->copy_data = apr_pstrdup(pool, copy_path);
            }

          /* Cache the node we found (if it wasn't already cached). */
          if (! cached_node)
            dag_node_cache_set(root, path_so_far, child);
        }

      /* Are we finished traversing the path?  */
      if (! next)
        break;

      /* The path isn't finished yet; we'd better be in a directory.  */
      if (svn_fs_base__dag_node_kind(child) != svn_node_dir)
        SVN_ERR_W(svn_fs_base__err_not_directory(fs, path_so_far),
                  apr_psprintf(pool, _("Failure opening '%s'"), path));

      rest = next;
      here = child;
    }

  *parent_path_p = parent_path;
  return SVN_NO_ERROR;
}


/* Make the node referred to by PARENT_PATH mutable, if it isn't
   already, as part of TRAIL.  ROOT must be the root from which
   PARENT_PATH descends.  Clone any parent directories as needed.
   Adjust the dag nodes in PARENT_PATH to refer to the clones.  Use
   ERROR_PATH in error messages.  */
static svn_error_t *
make_path_mutable(svn_fs_root_t *root,
                  parent_path_t *parent_path,
                  const char *error_path,
                  trail_t *trail,
                  apr_pool_t *pool)
{
  dag_node_t *clone;
  const char *txn_id = root->txn;
  svn_fs_t *fs = root->fs;

  /* Is the node mutable already?  */
  if (svn_fs_base__dag_check_mutable(parent_path->node, txn_id))
    return SVN_NO_ERROR;

  /* Are we trying to clone the root, or somebody's child node?  */
  if (parent_path->parent)
    {
      const svn_fs_id_t *parent_id;
      const svn_fs_id_t *node_id = svn_fs_base__dag_get_id(parent_path->node);
      const char *copy_id = NULL;
      const char *copy_data = parent_path->copy_data;
      copy_id_inherit_t inherit = parent_path->copy_inherit;
      const char *clone_path;

      /* We're trying to clone somebody's child.  Make sure our parent
         is mutable.  */
      SVN_ERR(make_path_mutable(root, parent_path->parent,
                                error_path, trail, pool));

      switch (inherit)
        {
        case copy_id_inherit_parent:
          parent_id = svn_fs_base__dag_get_id(parent_path->parent->node);
          copy_id = svn_fs_base__id_copy_id(parent_id);
          break;

        case copy_id_inherit_new:
          SVN_ERR(svn_fs_bdb__reserve_copy_id(&copy_id, fs, trail, pool));
          break;

        case copy_id_inherit_self:
          copy_id = NULL;
          break;

        case copy_id_inherit_fixed:
          /* XXX Ok, so we used to just use the copy_data as the new
           *     copy id, but it turns out there are cases (see
           *     move_plus_copy_test in fs-test.c for an example)
           *     where we need to use an alias instead to avoid
           *     primary key conflicts later, so for now we're taking
           *     the easy way out and just always inserting an alias.
           *     This is NOT the final word on the subject, but it
           *     lets us move on with things while a better solution
           *     is conceived. */
          SVN_ERR(svn_fs_bdb__reserve_copy_id(&copy_id, fs, trail, pool));
          break;

        case copy_id_inherit_unknown:
        default:
          abort(); /* uh-oh -- somebody didn't calculate copy-ID
                      inheritance data. */
        }

      /* Now make this node mutable.  */
      clone_path = parent_path_path(parent_path->parent, pool);
      SVN_ERR(svn_fs_base__dag_clone_child(&clone,
                                           parent_path->parent->node,
                                           clone_path,
                                           parent_path->entry,
                                           copy_id, txn_id,
                                           trail, pool));

      /* If we just created a brand new copy ID, we need to store a
         `copies' table entry for it, as well as a notation in the
         transaction that should this transaction be terminated, our
         new copy needs to be removed. */
      if (inherit == copy_id_inherit_new)
        {
          const svn_fs_id_t *new_node_id = svn_fs_base__dag_get_id(clone);
          SVN_ERR (svn_fs_bdb__create_copy(fs, copy_id, copy_data,
                                           SVN_INVALID_REVNUM,
                                           svn_fs_base__id_txn_id (node_id),
                                           new_node_id, NULL,
                                           copy_kind_soft_copy, trail, pool));
          SVN_ERR (svn_fs_base__add_txn_copy(fs, txn_id, copy_id, 
                                             trail, pool));
        }
      else if (inherit == copy_id_inherit_fixed)
        {
          /* Insert an alias to the previous copy, so we can get back to it
           * without reusing its id and risking a primary key conflict...
           *
           * We reuse the src_path field as a pointer to the actual copy we
           * care about.  I am totally going to hell for this one... */
          SVN_ERR (svn_fs_bdb__create_copy(fs, copy_id, copy_data,
                                           SVN_INVALID_REVNUM, NULL, NULL,
                                           NULL, copy_kind_alias, trail, pool));

          SVN_ERR (svn_fs_base__add_txn_copy(fs, txn_id, copy_id, 
                                             trail, pool));
        }
    }
  else
    {
      /* We're trying to clone the root directory.  */
      SVN_ERR(mutable_root_node(&clone, root, error_path, trail, pool));
    }

  /* Update the PARENT_PATH link to refer to the clone.  */
  parent_path->node = clone;

  return SVN_NO_ERROR;
}


/* Open the node identified by PATH in ROOT, as part of TRAIL.  Set
   *DAG_NODE_P to the node we find, allocated in TRAIL->pool.  Return
   the error SVN_ERR_FS_NOT_FOUND if this node doesn't exist. */
static svn_error_t *
get_dag(dag_node_t **dag_node_p,
        svn_fs_root_t *root,
        const char *path,
        trail_t *trail,
        apr_pool_t *pool)
{
  parent_path_t *parent_path;
  dag_node_t *node = NULL;

  /* Canonicalize the input PATH. */
  path = svn_fs_base__canonicalize_abspath(path, pool);

  /* If ROOT is a revision root, we'll look for the DAG in our cache. */
  node = dag_node_cache_get(root, path, pool);
  if (! node)
    {
      /* Call open_path with no flags, as we want this to return an error
         if the node for which we are searching doesn't exist. */
      SVN_ERR(open_path(&parent_path, root, path, 0, NULL, trail, pool));
      node = parent_path->node;

      /* No need to cache our find -- open_path() will do that for us. */
    }

  *dag_node_p = node;
  return SVN_NO_ERROR;
}



/* Populating the `changes' table. */

/* Add a change to the changes table in FS, keyed on transaction id
   TXN_ID, and indicated that a change of kind CHANGE_KIND occurred on
   PATH (whose node revision id is--or was, in the case of a
   deletion--NODEREV_ID), and optionally that TEXT_MODs or PROP_MODs
   occurred.  Do all this as part of TRAIL.  */
static svn_error_t *
add_change(svn_fs_t *fs,
           const char *txn_id,
           const char *path,
           const svn_fs_id_t *noderev_id,
           svn_fs_path_change_kind_t change_kind,
           svn_boolean_t text_mod,
           svn_boolean_t prop_mod,
           trail_t *trail,
           apr_pool_t *pool)
{
  change_t change;
  change.path = svn_fs_base__canonicalize_abspath(path, pool);
  change.noderev_id = noderev_id;
  change.kind = change_kind;
  change.text_mod = text_mod;
  change.prop_mod = prop_mod;
  return svn_fs_bdb__changes_add(fs, txn_id, &change, trail, pool);
}



/* Generic node operations.  */


struct node_id_args {
  const svn_fs_id_t **id_p;
  svn_fs_root_t *root;
  const char *path;
};


static svn_error_t *
txn_body_node_id(void *baton, trail_t *trail)
{
  struct node_id_args *args = baton;
  dag_node_t *node;

  SVN_ERR(get_dag(&node, args->root, args->path, trail, trail->pool));
  *args->id_p = svn_fs_base__id_copy(svn_fs_base__dag_get_id(node),
                                     trail->pool);

  return SVN_NO_ERROR;
}


static svn_error_t *
base_node_id(const svn_fs_id_t **id_p,
             svn_fs_root_t *root,
             const char *path,
             apr_pool_t *pool)
{
  base_root_data_t *brd = root->fsap_data;

  if (! root->is_txn_root
      && (path[0] == '\0' || ((path[0] == '/') && (path[1] == '\0'))))
    {
      /* Optimize the case where we don't need any db access at all.
         The root directory ("" or "/") node is stored in the
         svn_fs_root_t object, and never changes when it's a revision
         root, so we can just reach in and grab it directly. */
      *id_p = svn_fs_base__id_copy(svn_fs_base__dag_get_id(brd->root_dir),
                                   pool);
    }
  else
    {
      const svn_fs_id_t *id;
      struct node_id_args args;

      args.id_p = &id;
      args.root = root;
      args.path = path;

      SVN_ERR(svn_fs_base__retry_txn(root->fs, txn_body_node_id, &args,
                                     pool));
      *id_p = id;
    }
  return SVN_NO_ERROR;
}


struct node_created_rev_args {
  svn_revnum_t revision;
  svn_fs_root_t *root;
  const char *path;
};


static svn_error_t *
txn_body_node_created_rev(void *baton, trail_t *trail)
{
  struct node_created_rev_args *args = baton;
  dag_node_t *node;

  SVN_ERR(get_dag(&node, args->root, args->path, trail, trail->pool));
  SVN_ERR(svn_fs_base__dag_get_revision(&(args->revision), node, 
                                        trail, trail->pool));
  return SVN_NO_ERROR;
}


static svn_error_t *
base_node_created_rev(svn_revnum_t *revision,
                      svn_fs_root_t *root,
                      const char *path,
                      apr_pool_t *pool)
{
  struct node_created_rev_args args;

  args.revision = SVN_INVALID_REVNUM;
  args.root = root;
  args.path = path;
  SVN_ERR(svn_fs_base__retry_txn
          (root->fs, txn_body_node_created_rev, &args, pool));
  *revision = args.revision;
  return SVN_NO_ERROR;
}


struct node_created_path_args {
  const char **created_path;
  svn_fs_root_t *root;
  const char *path;
};


static svn_error_t *
txn_body_node_created_path(void *baton, trail_t *trail)
{
  struct node_created_path_args *args = baton;
  dag_node_t *node;

  SVN_ERR(get_dag(&node, args->root, args->path, trail, trail->pool));
  *args->created_path = svn_fs_base__dag_get_created_path(node);
  return SVN_NO_ERROR;
}


static svn_error_t *
base_node_created_path(const char **created_path,
                       svn_fs_root_t *root,
                       const char *path,
                       apr_pool_t *pool)
{
  struct node_created_path_args args;

  args.created_path = created_path;
  args.root = root;
  args.path = path;
  SVN_ERR(svn_fs_base__retry_txn
          (root->fs, txn_body_node_created_path, &args, pool));
  return SVN_NO_ERROR;
}


struct node_kind_args {
  const svn_fs_id_t *id;
  svn_node_kind_t kind; /* OUT parameter */
};


static svn_error_t *
txn_body_node_kind(void *baton, trail_t *trail)
{
  struct node_kind_args *args = baton;
  dag_node_t *node;

  SVN_ERR(svn_fs_base__dag_get_node(&node, trail->fs, args->id, 
                                    trail, trail->pool));
  args->kind = svn_fs_base__dag_node_kind(node);

  return SVN_NO_ERROR;
}


static svn_error_t *
node_kind(svn_node_kind_t *kind_p,
          svn_fs_root_t *root,
          const char *path,
          apr_pool_t *pool)
{
  struct node_kind_args args;
  const svn_fs_id_t *node_id;

  /* Get the node id. */
  SVN_ERR(base_node_id(&node_id, root, path, pool));

  /* Use the node id to get the real kind. */
  args.id = node_id;
  SVN_ERR(svn_fs_base__retry_txn(root->fs, txn_body_node_kind, &args, pool));

  *kind_p = args.kind;
  return SVN_NO_ERROR;
}


static svn_error_t *
base_check_path(svn_node_kind_t *kind_p,
                svn_fs_root_t *root,
                const char *path,
                apr_pool_t *pool)
{
  svn_error_t *err = node_kind(kind_p, root, path, pool);
  if (err && (err->apr_err == SVN_ERR_FS_NOT_FOUND))
    {
      svn_error_clear(err);
      *kind_p = svn_node_none;
    }
  else if (err)
    {
      return err;
    }
  return SVN_NO_ERROR;
}


struct node_prop_args
{
  svn_string_t **value_p;
  svn_fs_root_t *root;
  const char *path;
  const char *propname;
};


static svn_error_t *
txn_body_node_prop(void *baton,
                   trail_t *trail)
{
  struct node_prop_args *args = baton;
  dag_node_t *node;
  apr_hash_t *proplist;

  SVN_ERR(get_dag(&node, args->root, args->path, trail, trail->pool));
  SVN_ERR(svn_fs_base__dag_get_proplist(&proplist, node, 
                                        trail, trail->pool));
  *(args->value_p) = NULL;
  if (proplist)
    *(args->value_p) = apr_hash_get(proplist, args->propname,
                                    APR_HASH_KEY_STRING);
  return SVN_NO_ERROR;
}


static svn_error_t *
base_node_prop(svn_string_t **value_p,
               svn_fs_root_t *root,
               const char *path,
               const char *propname,
               apr_pool_t *pool)
{
  struct node_prop_args args;
  svn_string_t *value;

  args.value_p  = &value;
  args.root     = root;
  args.path     = path;
  args.propname = propname;
  SVN_ERR(svn_fs_base__retry_txn(root->fs, txn_body_node_prop, &args, pool));

  *value_p = value;
  return SVN_NO_ERROR;
}


struct node_proplist_args {
  apr_hash_t **table_p;
  svn_fs_root_t *root;
  const char *path;
};


static svn_error_t *
txn_body_node_proplist(void *baton, trail_t *trail)
{
  struct node_proplist_args *args = baton;
  dag_node_t *node;
  apr_hash_t *proplist;

  SVN_ERR(get_dag(&node, args->root, args->path, trail, trail->pool));
  SVN_ERR(svn_fs_base__dag_get_proplist(&proplist, node, 
                                        trail, trail->pool));
  *args->table_p = proplist ? proplist : apr_hash_make(trail->pool);
  return SVN_NO_ERROR;
}


static svn_error_t *
base_node_proplist(apr_hash_t **table_p,
                   svn_fs_root_t *root,
                   const char *path,
                   apr_pool_t *pool)
{
  apr_hash_t *table;
  struct node_proplist_args args;

  args.table_p = &table;
  args.root = root;
  args.path = path;

  SVN_ERR(svn_fs_base__retry_txn(root->fs, txn_body_node_proplist, &args,
                                 pool));

  *table_p = table;
  return SVN_NO_ERROR;
}


struct change_node_prop_args {
  svn_fs_root_t *root;
  const char *path;
  const char *name;
  const svn_string_t *value;
};


static svn_error_t *
txn_body_change_node_prop(void *baton,
                          trail_t *trail)
{
  struct change_node_prop_args *args = baton;
  parent_path_t *parent_path;
  apr_hash_t *proplist;
  const char *txn_id = args->root->txn;

  SVN_ERR(open_path(&parent_path, args->root, args->path, 0, txn_id, 
                    trail, trail->pool));

  /* Check to see if path is locked; if so, check that we can use it.
     Notice that we're doing this non-recursively, regardless of node kind. */
  if (args->root->txn_flags & SVN_FS_TXN_CHECK_LOCKS)
    SVN_ERR(svn_fs_base__allow_locked_operation 
            (args->path, FALSE, trail, trail->pool));

  SVN_ERR(make_path_mutable(args->root, parent_path, args->path, 
                            trail, trail->pool));
  SVN_ERR(svn_fs_base__dag_get_proplist(&proplist, parent_path->node,
                                        trail, trail->pool));

  /* If there's no proplist, but we're just deleting a property, exit now. */
  if ((! proplist) && (! args->value))
    return SVN_NO_ERROR;

  /* Now, if there's no proplist, we know we need to make one. */
  if (! proplist)
    proplist = apr_hash_make(trail->pool);

  /* Set the property. */
  apr_hash_set(proplist, args->name, APR_HASH_KEY_STRING, args->value);

  /* Overwrite the node's proplist. */
  SVN_ERR(svn_fs_base__dag_set_proplist(parent_path->node, proplist,
                                        txn_id, trail, trail->pool));

  /* Make a record of this modification in the changes table. */
  SVN_ERR(add_change(args->root->fs, txn_id,
                     args->path, svn_fs_base__dag_get_id(parent_path->node),
                     svn_fs_path_change_modify, 0, 1, trail, trail->pool));

  return SVN_NO_ERROR;
}


static svn_error_t *
base_change_node_prop(svn_fs_root_t *root,
                      const char *path,
                      const char *name,
                      const svn_string_t *value,
                      apr_pool_t *pool)
{
  struct change_node_prop_args args;

  if (! root->is_txn_root)
    return NOT_TXN(root);

  args.root  = root;
  args.path  = path;
  args.name  = name;
  args.value = value;
  SVN_ERR(svn_fs_base__retry_txn(root->fs, txn_body_change_node_prop, &args,
                                 pool));

  return SVN_NO_ERROR;
}


struct things_changed_args
{
  svn_boolean_t *changed_p;
  svn_fs_root_t *root1;
  svn_fs_root_t *root2;
  const char *path1;
  const char *path2;
  apr_pool_t *pool;
};


static svn_error_t *
txn_body_props_changed(void *baton, trail_t *trail)
{
  struct things_changed_args *args = baton;
  dag_node_t *node1, *node2;

  SVN_ERR(get_dag(&node1, args->root1, args->path1, trail, trail->pool));
  SVN_ERR(get_dag(&node2, args->root2, args->path2, trail, trail->pool));
  SVN_ERR(svn_fs_base__things_different(args->changed_p, NULL,
                                        node1, node2, trail, trail->pool));
  return SVN_NO_ERROR;
}


static svn_error_t *
base_props_changed(svn_boolean_t *changed_p,
                   svn_fs_root_t *root1,
                   const char *path1,
                   svn_fs_root_t *root2,
                   const char *path2,
                   apr_pool_t *pool)
{
  struct things_changed_args args;

  /* Check that roots are in the same fs. */
  if (root1->fs != root2->fs)
    return svn_error_create
      (SVN_ERR_FS_GENERAL, NULL,
       _("Cannot compare property value between two different filesystems"));

  args.root1      = root1;
  args.root2      = root2;
  args.path1      = path1;
  args.path2      = path2;
  args.changed_p  = changed_p;
  args.pool       = pool;

  SVN_ERR(svn_fs_base__retry_txn(root1->fs, txn_body_props_changed,
                                 &args, pool));

  return SVN_NO_ERROR;
}



/* Getting a directory's entries */


struct dir_entries_args
{
  apr_hash_t **table_p;  /* child -> directory_entry_t */
  svn_fs_root_t *root;
  const char *path;
};


static svn_error_t *
txn_body_dir_entries(void *baton,
                     trail_t *trail)
{
  struct dir_entries_args *args = baton;
  dag_node_t *node;
  apr_hash_t *entries;

  SVN_ERR(get_dag(&node, args->root, args->path, trail, trail->pool));

  /* Get the entries for PARENT_PATH. */
  SVN_ERR(svn_fs_base__dag_dir_entries(&entries, node, trail, trail->pool));

  /* Potentially initialize the return value to an empty hash. */
  *args->table_p = entries ? entries : apr_hash_make(trail->pool);
  return SVN_NO_ERROR;
}


static svn_error_t *
base_dir_entries(apr_hash_t **table_p,
                 svn_fs_root_t *root,
                 const char *path,
                 apr_pool_t *pool)
{
  struct dir_entries_args args;
  apr_hash_t *table, *entries = apr_hash_make(pool);
  svn_fs_t *fs = root->fs;
  apr_hash_index_t *hi;
  apr_pool_t *subpool;

  args.table_p = &table;
  args.root    = root;
  args.path    = path;
  SVN_ERR(svn_fs_base__retry_txn(root->fs, txn_body_dir_entries, &args,
                                 pool));

  /* Add in the kind data, and convert from directory_entry_t's to
     svn_fs_dirent_t's  */
  subpool = svn_pool_create(pool);
  for (hi = apr_hash_first(pool, table); hi; hi = apr_hash_next(hi))
    {
<<<<<<< HEAD
      directory_entry_t *entry;
      svn_fs_dirent_t *dirent;
      struct node_kind_args nk_args;
      const void *key;
      void *val;
      apr_ssize_t klen;
      
      svn_pool_clear(subpool);

      /* KEY will be the entry name in ancestor, VAL the directory_entry_t. */
      apr_hash_this(hi, &key, &klen, &val);
      entry = val;
      nk_args.id = entry->id;
      SVN_ERR(svn_fs_base__retry_txn(fs, txn_body_node_kind, 
                                     &nk_args, subpool));
      dirent = apr_pcalloc(pool, sizeof (*dirent));
      dirent->name = key;
      dirent->id = svn_fs_base__id_copy(entry->id, pool);
      dirent->kind = nk_args.kind;
      apr_hash_set(entries, key, klen, dirent);
=======
      apr_hash_index_t *hi;
      for (hi = apr_hash_first(pool, table); hi; hi = apr_hash_next(hi))
        {
          svn_fs_dirent_t *entry;
          struct node_kind_args nk_args;
          void *val;

          /* KEY will be the entry name in ancestor (about which we
             simple don't care), VAL the dirent. */
          apr_hash_this(hi, NULL, NULL, &val);
          entry = val;
          nk_args.id = entry->id;
          SVN_ERR(svn_fs_base__retry_txn(fs, txn_body_node_kind, &nk_args,
                                         pool));
          entry->kind = nk_args.kind;
        }
    }
  else
    {
      table = apr_hash_make(pool);
>>>>>>> e486d22c
    }
  svn_pool_destroy(subpool);

  *table_p = entries;
  return SVN_NO_ERROR;
}



/* Merges and commits. */


struct deltify_committed_args
{
  svn_fs_t *fs; /* the filesystem */
  svn_revnum_t rev; /* revision just committed */
  const char *txn_id; /* transaction just committed */
};


struct txn_deltify_args
{
  /* The target is what we're deltifying. */
  const svn_fs_id_t *tgt_id;

  /* The base is what we're deltifying against.  It's not necessarily
     the "next" revision of the node; skip deltas mean we sometimes
     deltify against a successor many generations away. */
  const svn_fs_id_t *base_id;

  /* We only deltify props for directories.
     ### Didn't we try removing this horrid little optimization once?
     ### What was the result?  I would have thought that skip deltas
     ### mean directory undeltification is cheap enough now. */
  svn_boolean_t is_dir;
};


static svn_error_t *
txn_body_txn_deltify(void *baton, trail_t *trail)
{
  struct txn_deltify_args *args = baton;
  dag_node_t *tgt_node, *base_node;

  SVN_ERR(svn_fs_base__dag_get_node(&tgt_node, trail->fs, args->tgt_id,
                                    trail, trail->pool));
  SVN_ERR(svn_fs_base__dag_get_node(&base_node, trail->fs, args->base_id,
                                    trail, trail->pool));
  SVN_ERR(svn_fs_base__dag_deltify(tgt_node, base_node, args->is_dir,
                                   trail, trail->pool));

  return SVN_NO_ERROR;
}


struct txn_pred_count_args
{
  const svn_fs_id_t *id;
  int pred_count;
};


static svn_error_t *
txn_body_pred_count(void *baton, trail_t *trail)
{
  node_revision_t *noderev;
  struct txn_pred_count_args *args = baton;

  SVN_ERR(svn_fs_bdb__get_node_revision(&noderev, trail->fs,
                                        args->id, trail, trail->pool));
  args->pred_count = noderev->predecessor_count;
  return SVN_NO_ERROR;
}


struct txn_pred_id_args
{
  const svn_fs_id_t *id;      /* The node id of for we want the predecessor. */
  const svn_fs_id_t *pred_id; /* The returned predecessor id. */
  apr_pool_t *pool;           /* The pool in which to allocate pred_id. */
};


static svn_error_t *
txn_body_pred_id(void *baton, trail_t *trail)
{
  node_revision_t *nr;
  struct txn_pred_id_args *args = baton;

  SVN_ERR(svn_fs_bdb__get_node_revision(&nr, trail->fs, args->id, 
                                        trail, trail->pool));
  if (nr->predecessor_id)
    args->pred_id = svn_fs_base__id_copy(nr->predecessor_id, args->pool);
  else
    args->pred_id = NULL;

  return SVN_NO_ERROR;
}


/* Deltify ID's predecessor iff ID is mutable under TXN_ID in FS.  If
   ID is a mutable directory, recurse.  Do this as part of TRAIL. */
static svn_error_t *
deltify_mutable(svn_fs_t *fs,
                svn_fs_root_t *root,
                const char *path,
                const char *txn_id,
                apr_pool_t *pool)
{
  const svn_fs_id_t *id;
  apr_hash_t *entries = NULL;
  svn_node_kind_t kind;
  struct txn_deltify_args td_args;

  /* Get the ID for PATH under ROOT. */
  SVN_ERR(base_node_id(&id, root, path, pool));

  /* Check for mutability.  Not mutable?  Go no further.  This is safe
     to do because for items in the tree to be mutable, their parent
     dirs must also be mutable.  Therefore, if a directory is not
     mutable under TXN_ID, its children cannot be.  */
  if (strcmp(svn_fs_base__id_txn_id(id), txn_id))
    return SVN_NO_ERROR;

  /* Is this a directory?  */
  SVN_ERR(base_check_path(&kind, root, path, pool));

  /* If this is a directory, read its entries.  */
  if (kind == svn_node_dir)
    SVN_ERR(base_dir_entries(&entries, root, path, pool));

  /* If there are entries, recurse on 'em.  */
  if (entries)
    {
      apr_pool_t *subpool = svn_pool_create(pool);
      apr_hash_index_t *hi;

      for (hi = apr_hash_first(pool, entries); hi; hi = apr_hash_next(hi))
        {
          /* KEY will be the entry name, VAL the dirent (about
             which we really don't care) */
          const void *key;
          svn_pool_clear(subpool);
          apr_hash_this(hi, &key, NULL, NULL);
          SVN_ERR(deltify_mutable(fs, root,
                                  svn_path_join(path, key, subpool),
                                  txn_id, subpool));
        }

      svn_pool_destroy(subpool);
    }

  /* Finally, deltify old data against this node. */
  {
    /* Redeltify predecessor node-revisions of the one we added.  The
       idea is to require at most 2*lg(N) deltas to be applied to get
       to any node-revision in a chain of N predecessors.  We do this
       using a technique derived from skip lists:

          - Always redeltify the immediate parent

          - If the number of predecessors is divisible by 2,
              redeltify the revision two predecessors back

          - If the number of predecessors is divisible by 4,
              redeltify the revision four predecessors back

       ... and so on.

       That's the theory, anyway.  Unfortunately, if we strictly
       follow that theory we get a bunch of overhead up front and no
       great benefit until the number of predecessors gets large.  So,
       stop at redeltifying the parent if the number of predecessors
       is less than 32, and also skip the second level (redeltifying
       two predecessors back), since that doesn't help much.  Also,
       don't redeltify the oldest node-revision; it's potentially
       expensive and doesn't help retrieve any other revision.
       (Retrieving the oldest node-revision will still be fast, just
       not as blindingly so.)  */

    int pred_count, nlevels, lev, count;
    const svn_fs_id_t *pred_id;
    struct txn_pred_count_args tpc_args;
    apr_pool_t *subpools[2];
    int active_subpool = 0;

    tpc_args.id = id;
    SVN_ERR(svn_fs_base__retry_txn(fs, txn_body_pred_count, &tpc_args,
                                   pool));
    pred_count = tpc_args.pred_count;

    /* If nothing to deltify, then we're done. */
    if (pred_count == 0)
      return SVN_NO_ERROR;

    /* Decide how many predecessors to redeltify.  To save overhead,
       don't redeltify anything but the immediate predecessor if there
       are less than 32 predecessors. */
    nlevels = 1;
    if (pred_count >= 32)
      {
        while (pred_count % 2 == 0)
          {
            pred_count /= 2;
            nlevels++;
          }

        /* Don't redeltify the oldest revision. */
        if (1 << (nlevels - 1) == pred_count)
          nlevels--;
      }

    /* Redeltify the desired number of predecessors. */
    count = 0;
    pred_id = id;

    /* We need to use two alternating pools because the id used in the
       call to txn_body_pred_id is allocated by the previous inner
       loop iteration.  If we would clear the pool each iteration we
       would free the previous result.  */
    subpools[0] = svn_pool_create(pool);
    subpools[1] = svn_pool_create(pool);
    for (lev = 0; lev < nlevels; lev++)
      {
        /* To save overhead, skip the second level (that is, never
           redeltify the node-revision two predecessors back). */
        if (lev == 1)
          continue;

        /* Note that COUNT is not reset between levels, and neither is
           PREDNODE; we just keep counting from where we were up to
           where we're supposed to get. */
        while (count < (1 << lev))
          {
            struct txn_pred_id_args tpi_args;

            active_subpool = !active_subpool;
            svn_pool_clear(subpools[active_subpool]);

            tpi_args.id = pred_id;
            tpi_args.pool = subpools[active_subpool];
            SVN_ERR(svn_fs_base__retry_txn(fs, txn_body_pred_id, &tpi_args,
                                           subpools[active_subpool]));
            pred_id = tpi_args.pred_id;

            if (pred_id == NULL)
              return svn_error_create
                (SVN_ERR_FS_CORRUPT, 0,
                 _("Corrupt DB: faulty predecessor count"));

            count++;
          }

        /* Finally, do the deltification. */
        td_args.tgt_id = pred_id;
        td_args.base_id = id;
        td_args.is_dir = (kind == svn_node_dir);
        SVN_ERR(svn_fs_base__retry_txn(fs, txn_body_txn_deltify, &td_args,
                                       subpools[active_subpool]));

      }
    svn_pool_destroy(subpools[0]);
    svn_pool_destroy(subpools[1]);
  }

  return SVN_NO_ERROR;
}


struct get_root_args
{
  svn_fs_root_t *root;
  dag_node_t *node;
};


/* Set ARGS->node to the root node of ARGS->root.  */
static svn_error_t *
txn_body_get_root(void *baton, trail_t *trail)
{
  struct get_root_args *args = baton;
  SVN_ERR(get_dag(&(args->node), args->root, "", trail, trail->pool));
  return SVN_NO_ERROR;
}



static svn_error_t *
update_ancestry(svn_fs_t *fs,
                const svn_fs_id_t *source_id,
                const svn_fs_id_t *target_id,
                const char *txn_id,
                const char *target_path,
                int source_pred_count,
                trail_t *trail,
                apr_pool_t *pool)
{
  node_revision_t *noderev;

  /* Set target's predecessor-id to source_id.  */
  if (strcmp(svn_fs_base__id_txn_id(target_id), txn_id))
    return svn_error_createf
      (SVN_ERR_FS_NOT_MUTABLE, NULL,
       _("Unexpected immutable node at '%s'"), target_path);
  SVN_ERR(svn_fs_bdb__get_node_revision(&noderev, fs, target_id, 
                                        trail, pool));
  noderev->predecessor_id = source_id;
  noderev->predecessor_count = source_pred_count;
  if (noderev->predecessor_count != -1)
    noderev->predecessor_count++;
  return svn_fs_bdb__put_node_revision(fs, target_id, noderev, trail, pool);
}


/* Set the contents of CONFLICT_PATH to PATH, and return an
   SVN_ERR_FS_CONFLICT error that indicates that there was a conflict
   at PATH.  Perform all allocations in POOL (except the allocation of
   CONFLICT_PATH, which should be handled outside this function).  */
static svn_error_t *
conflict_err(svn_stringbuf_t *conflict_path,
             const char *path)
{
  svn_stringbuf_set(conflict_path, path);
  return svn_error_createf(SVN_ERR_FS_CONFLICT, NULL,
                           _("Conflict at '%s'"), path);
}


/* Merge changes between ANCESTOR and SOURCE into TARGET as part of
 * TRAIL.  ANCESTOR and TARGET must be distinct node revisions.
 * TARGET_PATH should correspond to TARGET's full path in its
 * filesystem, and is used for reporting conflict location.
 *
 * SOURCE, TARGET, and ANCESTOR are generally directories; this
 * function recursively merges the directories' contents.  If any are
 * files, this function simply returns an error whenever SOURCE,
 * TARGET, and ANCESTOR are all distinct node revisions.
 *
 * If there are differences between ANCESTOR and SOURCE that conflict
 * with changes between ANCESTOR and TARGET, this function returns an
 * SVN_ERR_FS_CONFLICT error, and updates CONFLICT_P to the name of the
 * conflicting node in TARGET, with TARGET_PATH prepended as a path.
 *
 * If there are no conflicting differences, CONFLICT_P is updated to
 * the empty string.
 *
 * CONFLICT_P must point to a valid svn_stringbuf_t.
 *
 * Do any necessary temporary allocation in POOL.
 */
static svn_error_t *
merge(svn_stringbuf_t *conflict_p,
      const char *target_path,
      dag_node_t *target,
      dag_node_t *source,
      dag_node_t *ancestor,
      const char *txn_id,
      trail_t *trail,
      apr_pool_t *pool)
{
  const svn_fs_id_t *source_id, *target_id, *ancestor_id;
  apr_hash_t *s_entries, *t_entries, *a_entries;
  apr_hash_index_t *hi;
  apr_pool_t *iterpool;
  svn_fs_t *fs;
  int pred_count;

  /* Make sure everyone comes from the same filesystem. */
  fs = svn_fs_base__dag_get_fs(ancestor);
  if ((fs != svn_fs_base__dag_get_fs(source))
      || (fs != svn_fs_base__dag_get_fs(target)))
    {
      return svn_error_create
        (SVN_ERR_FS_CORRUPT, NULL,
         _("Bad merge; ancestor, source, and target not all in same fs"));
    }

  /* We have the same fs, now check it. */
  SVN_ERR(svn_fs_base__check_fs(fs));

  source_id   = svn_fs_base__dag_get_id(source);
  target_id   = svn_fs_base__dag_get_id(target);
  ancestor_id = svn_fs_base__dag_get_id(ancestor);

  /* It's improper to call this function with ancestor == target. */
  if (svn_fs_base__id_eq(ancestor_id, target_id))
    {
      svn_string_t *id_str = svn_fs_base__id_unparse(target_id, pool);
      return svn_error_createf
        (SVN_ERR_FS_GENERAL, NULL,
         _("Bad merge; target '%s' has id '%s', same as ancestor"),
         target_path, id_str->data);
    }

  svn_stringbuf_setempty(conflict_p);

  /* Base cases:
   * Either no change made in source, or same change as made in target.
   * Both mean nothing to merge here.
   */
  if (svn_fs_base__id_eq(ancestor_id, source_id)
      || (svn_fs_base__id_eq(source_id, target_id)))
    return SVN_NO_ERROR;

  /* Else proceed, knowing all three are distinct node revisions.
   *
   * How to merge from this point: 
   *
   * if (not all 3 are directories)
   *   {
   *     early exit with conflict;
   *   }
   *
   * // Property changes may only be made to up-to-date
   * // directories, because once the client commits the prop
   * // change, it bumps the directory's revision, and therefore
   * // must be able to depend on there being no other changes to
   * // that directory in the repository.
   * if (target's property list differs from ancestor's)
   *    conflict;
   *
   * For each entry NAME in the directory ANCESTOR:
   *
   *   Let ANCESTOR-ENTRY, SOURCE-ENTRY, and TARGET-ENTRY be the IDs of
   *   the name within ANCESTOR, SOURCE, and TARGET respectively.
   *   (Possibly null if NAME does not exist in SOURCE or TARGET.)
   *
   *   If ANCESTOR-ENTRY == SOURCE-ENTRY, then:
   *     No changes were made to this entry while the transaction was in
   *     progress, so do nothing to the target.
   *
   *   Else if ANCESTOR-ENTRY == TARGET-ENTRY, then:
   *     A change was made to this entry while the transaction was in
   *     process, but the transaction did not touch this entry.  Replace
   *     TARGET-ENTRY with SOURCE-ENTRY.
   *
   *   Else:
   *     Changes were made to this entry both within the transaction and
   *     to the repository while the transaction was in progress.  They
   *     must be merged or declared to be in conflict.
   *
   *     If SOURCE-ENTRY and TARGET-ENTRY are both null, that's a
   *     double delete; flag a conflict.
   *
   *     If any of the three entries is of type file, declare a conflict.
   *
   *     If either SOURCE-ENTRY or TARGET-ENTRY is not a direct
   *     modification of ANCESTOR-ENTRY (determine by comparing the
   *     node-id fields), declare a conflict.  A replacement is
   *     incompatible with a modification or other replacement--even
   *     an identical replacement.
   *
   *     Direct modifications were made to the directory ANCESTOR-ENTRY
   *     in both SOURCE and TARGET.  Recursively merge these
   *     modifications.
   *
   * For each leftover entry NAME in the directory SOURCE:
   *
   *   If NAME exists in TARGET, declare a conflict.  Even if SOURCE and
   *   TARGET are adding exactly the same thing, two additions are not
   *   auto-mergeable with each other.
   *
   *   Add NAME to TARGET with the entry from SOURCE.
   *
   * Now that we are done merging the changes from SOURCE into the
   * directory TARGET, update TARGET's predecessor to be SOURCE.
   */

  if ((svn_fs_base__dag_node_kind(source) != svn_node_dir)
      || (svn_fs_base__dag_node_kind(target) != svn_node_dir)
      || (svn_fs_base__dag_node_kind(ancestor) != svn_node_dir))
    {
      return conflict_err(conflict_p, target_path);
    }


  /* Possible early merge failure: if target and ancestor have
     different property lists, then the merge should fail.
     Propchanges can *only* be committed on an up-to-date directory.

     ### TODO: Please see issue #418 about the inelegance of this. */
  {
    node_revision_t *tgt_nr, *anc_nr;

    /* Get node revisions for our id's. */
    SVN_ERR(svn_fs_bdb__get_node_revision(&tgt_nr, fs, target_id, 
                                          trail, pool));
    SVN_ERR(svn_fs_bdb__get_node_revision(&anc_nr, fs, ancestor_id, 
                                          trail, pool));

    /* Now compare the prop-keys of the skels.  Note that just because
       the keys are different -doesn't- mean the proplists have
       different contents.  But merge() isn't concerned with contents;
       it doesn't do a brute-force comparison on textual contents, so
       it won't do that here either.  Checking to see if the propkey
       atoms are `equal' is enough. */
    if (! svn_fs_base__same_keys(tgt_nr->prop_key, anc_nr->prop_key))
      {
        return conflict_err(conflict_p, target_path);
      }
  }

  /* ### todo: it would be more efficient to simply check for a NULL
     entries hash where necessary below than to allocate an empty hash
     here, but another day, another day... */
  SVN_ERR(svn_fs_base__dag_dir_entries(&s_entries, source, trail, pool));
  if (! s_entries)
    s_entries = apr_hash_make(pool);
  SVN_ERR(svn_fs_base__dag_dir_entries(&t_entries, target, trail, pool));
  if (! t_entries)
    t_entries = apr_hash_make(pool);
  SVN_ERR(svn_fs_base__dag_dir_entries(&a_entries, ancestor, trail, pool));
  if (! a_entries)
    a_entries = apr_hash_make(pool);

  /* for each entry E in a_entries... */
  iterpool = svn_pool_create(pool);
  for (hi = apr_hash_first(pool, a_entries);
       hi;
       hi = apr_hash_next(hi))
    {
      directory_entry_t *s_entry, *t_entry, *a_entry;

      const void *key;
      void *val;
      apr_ssize_t klen;
      const char *name;

      svn_pool_clear(iterpool);

      /* KEY will be the entry name in ancestor, VAL the dirent */
      apr_hash_this(hi, &key, &klen, &val);
      name = key;
      a_entry = val;

      s_entry = apr_hash_get(s_entries, key, klen);
      t_entry = apr_hash_get(t_entries, key, klen);

      /* No changes were made to this entry while the transaction was
         in progress, so do nothing to the target. */
      if (s_entry && svn_fs_base__id_eq(a_entry->id, s_entry->id))
        goto end;

      /* A change was made to this entry while the transaction was in
         process, but the transaction did not touch this entry. */
      else if (t_entry && svn_fs_base__id_eq(a_entry->id, t_entry->id))
        {
          if (s_entry)
            {
              SVN_ERR(svn_fs_base__dag_set_entry(target, key, s_entry->id,
                                                 txn_id, trail, iterpool));
            }
          else
            {
              SVN_ERR(svn_fs_base__dag_delete(target, key, txn_id, 
                                              trail, iterpool));
            }
        }

      /* Changes were made to this entry both within the transaction
         and to the repository while the transaction was in progress.
         They must be merged or declared to be in conflict. */
      else
        {
          dag_node_t *s_ent_node, *t_ent_node, *a_ent_node;
          const char *new_tpath;

          /* If SOURCE-ENTRY and TARGET-ENTRY are both null, that's a
             double delete; flag a conflict. */
          if (s_entry == NULL || t_entry == NULL)
            return conflict_err(conflict_p,
                                svn_path_join(target_path, name, iterpool));

          /* If either SOURCE-ENTRY or TARGET-ENTRY is not a direct
             modification of ANCESTOR-ENTRY, declare a conflict. */
          if (strcmp (svn_fs_base__id_node_id(s_entry->id),
                       svn_fs_base__id_node_id(a_entry->id)) != 0
              || strcmp (svn_fs_base__id_copy_id(s_entry->id),
                         svn_fs_base__id_copy_id(a_entry->id)) != 0
              || strcmp (svn_fs_base__id_node_id(t_entry->id),
                         svn_fs_base__id_node_id(a_entry->id)) != 0
              || strcmp (svn_fs_base__id_copy_id(t_entry->id),
                         svn_fs_base__id_copy_id(a_entry->id)) != 0)
            return conflict_err(conflict_p,
                                svn_path_join(target_path, name, iterpool));

          /* Fetch the nodes for our entries. */
          SVN_ERR(svn_fs_base__dag_get_node(&s_ent_node, fs,
                                            s_entry->id, trail, iterpool));
          SVN_ERR(svn_fs_base__dag_get_node(&t_ent_node, fs,
                                            t_entry->id, trail, iterpool));
          SVN_ERR(svn_fs_base__dag_get_node(&a_ent_node, fs,
                                            a_entry->id, trail, iterpool));

          /* If any of the three entries is of type file, flag a conflict. */
          if ((svn_fs_base__dag_node_kind(s_ent_node) == svn_node_file)
              || (svn_fs_base__dag_node_kind(t_ent_node) == svn_node_file)
              || (svn_fs_base__dag_node_kind(a_ent_node) == svn_node_file))
            return conflict_err(conflict_p,
                                svn_path_join(target_path, name, iterpool));

          /* Direct modifications were made to the directory
             ANCESTOR-ENTRY in both SOURCE and TARGET.  Recursively
             merge these modifications. */
          new_tpath = svn_path_join(target_path, name, iterpool);
          SVN_ERR(merge(conflict_p, new_tpath,
                        t_ent_node, s_ent_node, a_ent_node,
                        txn_id, trail, iterpool));
        }

      /* We've taken care of any possible implications E could have.
         Remove it from source_entries, so it's easy later to loop
         over all the source entries that didn't exist in
         ancestor_entries. */
    end:
      apr_hash_set(s_entries, key, klen, NULL);
    }

  /* For each entry E in source but not in ancestor */
  for (hi = apr_hash_first(pool, s_entries); 
       hi; 
       hi = apr_hash_next(hi))
    {
      directory_entry_t *s_entry, *t_entry;
      const void *key;
      void *val;
      apr_ssize_t klen;
      const char *name;

      svn_pool_clear(iterpool);

      apr_hash_this(hi, &key, &klen, &val);
      name = key;
      s_entry = val;
      t_entry = apr_hash_get(t_entries, key, klen);

      /* If NAME exists in TARGET, declare a conflict. */
      if (t_entry)
        return conflict_err (conflict_p,
                             svn_path_join (target_path, name, iterpool));

      SVN_ERR(svn_fs_base__dag_set_entry
              (target, name, s_entry->id, txn_id, trail, iterpool));
    }
  svn_pool_destroy(iterpool);

  /* Now that TARGET has absorbed all of the history between ANCESTOR
     and SOURCE, we can update its predecessor to point to SOURCE.  */
  SVN_ERR(svn_fs_base__dag_get_predecessor_count(&pred_count, source, 
                                                 trail, pool));
  SVN_ERR(update_ancestry(fs, source_id, target_id, txn_id, target_path,
                          pred_count, trail, pool));

  return SVN_NO_ERROR;
}


struct merge_args
{
  /* The ancestor for the merge.  If this is null, then TXN's base is
     used as the ancestor for the merge. */
  dag_node_t *ancestor_node;

  /* This is the SOURCE node for the merge.  It may not be null. */
  dag_node_t *source_node;

  /* This is the TARGET of the merge.  It may not be null.  If
     ancestor_node above is null, then this txn's base is used as the
     ancestor for the merge. */
  svn_fs_txn_t *txn;

  /* If a conflict results, this is updated to the path in the txn that
     conflicted.  It must point to a valid svn_stringbuf_t before calling
     svn_fs_base__retry_txn, as this determines the pool used to allocate any
     required memory. */
  svn_stringbuf_t *conflict;
};


/* Merge changes between an ancestor and BATON->source_node into
   BATON->txn.  The ancestor is either BATON->ancestor_node, or if
   that is null, BATON->txn's base node.

   If the merge is successful, BATON->txn's base will become
   BATON->source_node, and its root node will have a new ID, a
   successor of BATON->source_node. */
static svn_error_t *
txn_body_merge(void *baton, trail_t *trail)
{
  struct merge_args *args = baton;
  dag_node_t *source_node, *txn_root_node, *ancestor_node;
  const svn_fs_id_t *source_id;
  svn_fs_t *fs = args->txn->fs;
  const char *txn_id = args->txn->id;

  source_node = args->source_node;
  ancestor_node = args->ancestor_node;
  source_id = svn_fs_base__dag_get_id(source_node);

  SVN_ERR(svn_fs_base__dag_txn_root(&txn_root_node, fs, txn_id, 
                                    trail, trail->pool));

  if (ancestor_node == NULL)
    {
      SVN_ERR(svn_fs_base__dag_txn_base_root(&ancestor_node, fs,
                                             txn_id, trail, trail->pool));
    }

  if (svn_fs_base__id_eq(svn_fs_base__dag_get_id(ancestor_node),
                         svn_fs_base__dag_get_id(txn_root_node)))
    {
      /* If no changes have been made in TXN since its current base,
         then it can't conflict with any changes since that base.  So
         we just set *both* its base and root to source, making TXN
         in effect a repeat of source. */

      /* ### kff todo: this would, of course, be a mighty silly thing
         for the caller to do, and we might want to consider whether
         this response is really appropriate. */

      SVN_ERR(svn_fs_base__set_txn_base(fs, txn_id, source_id, 
                                        trail, trail->pool));
      SVN_ERR(svn_fs_base__set_txn_root(fs, txn_id, source_id, 
                                        trail, trail->pool));
    }
  else
    {
      int pred_count;

      SVN_ERR(merge(args->conflict, "/", txn_root_node,
                    source_node, ancestor_node, txn_id, trail, trail->pool));

      SVN_ERR(svn_fs_base__dag_get_predecessor_count(&pred_count,
                                                     source_node, trail, 
                                                     trail->pool));

      /* After the merge, txn's new "ancestor" is now really the node
         at source_id, so record that fact.  Think of this as
         ratcheting the txn forward in time, so it can't backslide and
         forget the merging work that's already been done. */
      SVN_ERR(update_ancestry(fs, source_id,
                              svn_fs_base__dag_get_id(txn_root_node),
                              txn_id, "/", pred_count, trail, trail->pool));
      SVN_ERR(svn_fs_base__set_txn_base(fs, txn_id, source_id, 
                                        trail, trail->pool));
    }

  return SVN_NO_ERROR;
}


/* Verify that there are registered with TRAIL->fs all the locks
   necessary to permit all the changes associated with TXN_NAME. */
static svn_error_t *
verify_locks(const char *txn_name,
             trail_t *trail,
             apr_pool_t *pool)
{
  apr_pool_t *subpool = svn_pool_create(pool);
  apr_hash_t *changes;
  apr_hash_index_t *hi;
  apr_array_header_t *changed_paths;
  svn_stringbuf_t *last_recursed = NULL;
  int i;

  /* Fetch the changes for this transaction. */
  SVN_ERR(svn_fs_bdb__changes_fetch(&changes, trail->fs, txn_name, 
                                    trail, pool));

  /* Make an array of the changed paths, and sort them depth-first-ily.  */
  changed_paths = apr_array_make(pool, apr_hash_count(changes) + 1, 
                                 sizeof(const char *));
  for (hi = apr_hash_first(pool, changes); hi; hi = apr_hash_next(hi))
    {
      const void *key;
      apr_hash_this(hi, &key, NULL, NULL);
      APR_ARRAY_PUSH(changed_paths, const char *) = key;
    }
  qsort(changed_paths->elts, changed_paths->nelts,
        changed_paths->elt_size, svn_sort_compare_paths);
  
  /* Now, traverse the array of changed paths, verify locks.  Note
     that if we need to do a recursive verification a path, we'll skip
     over children of that path when we get to them. */
  for (i = 0; i < changed_paths->nelts; i++)
    {
      const char *path;
      svn_fs_path_change_t *change;
      svn_boolean_t recurse = TRUE;

      svn_pool_clear(subpool);
      path = APR_ARRAY_IDX(changed_paths, i, const char *);

      /* If this path has already been verified as part of a recursive
         check of one of its parents, no need to do it again.  */
      if (last_recursed 
          && svn_path_is_child(last_recursed->data, path, subpool))
        continue;

      /* Fetch the change associated with our path.  */
      change = apr_hash_get(changes, path, APR_HASH_KEY_STRING);

      /* What does it mean to succeed at lock verification for a given
         path?  For an existing file or directory getting modified
         (text, props), it means we hold the lock on the file or
         directory.  For paths being added or removed, we need to hold
         the locks for that path and any children of that path.

         WHEW!  We have no reliable way to determine the node kind of
         deleted items, but fortunately we are going to do a recursive
         check on deleted paths regardless of their kind.  */
      if (change->change_kind == svn_fs_path_change_modify)
        recurse = FALSE;
      SVN_ERR(svn_fs_base__allow_locked_operation(path, recurse,
                                                  trail, subpool));

      /* If we just did a recursive check, remember the path we
         checked (so children can be skipped).  */
      if (recurse)
        {
          if (! last_recursed)
            last_recursed = svn_stringbuf_create(path, pool);
          else
            svn_stringbuf_set(last_recursed, path);
        }
    }
  svn_pool_destroy(subpool);
  return SVN_NO_ERROR;
}


struct commit_args
{
  svn_fs_txn_t *txn;
  svn_revnum_t new_rev;
};


/* Commit ARGS->txn, setting ARGS->new_rev to the resulting new
 * revision, if ARGS->txn is up-to-date with respect to the repository.
 *
 * Up-to-date means that ARGS->txn's base root is the same as the root
 * of the youngest revision.  If ARGS->txn is not up-to-date, the
 * error SVN_ERR_FS_TXN_OUT_OF_DATE is returned, and the commit fails: no
 * new revision is created, and ARGS->new_rev is not touched.
 *
 * If the commit succeeds, ARGS->txn is destroyed.
 */
static svn_error_t *
txn_body_commit(void *baton, trail_t *trail)
{
  struct commit_args *args = baton;

  svn_fs_txn_t *txn = args->txn;
  svn_fs_t *fs = txn->fs;
  const char *txn_name = txn->id;

  svn_revnum_t youngest_rev;
  const svn_fs_id_t *y_rev_root_id;
  dag_node_t *txn_base_root_node;

  /* Getting the youngest revision locks the revisions table until
     this trail is done. */
  SVN_ERR(svn_fs_bdb__youngest_rev(&youngest_rev, fs, trail, trail->pool));

  /* If the root of the youngest revision is the same as txn's base,
     then no further merging is necessary and we can commit. */
  SVN_ERR(svn_fs_base__rev_get_root(&y_rev_root_id, fs, youngest_rev,
                                    trail, trail->pool));
  SVN_ERR(svn_fs_base__dag_txn_base_root(&txn_base_root_node, fs, txn_name,
                                         trail, trail->pool));
  /* ### kff todo: it seems weird to grab the ID for one, and the node
     for the other.  We can certainly do the comparison we need, but
     it would be nice to grab the same type of information from the
     start, instead of having to transform one of them. */
  if (! svn_fs_base__id_eq(y_rev_root_id,
                           svn_fs_base__dag_get_id(txn_base_root_node)))
    {
      svn_string_t *id_str = svn_fs_base__id_unparse(y_rev_root_id,
                                                     trail->pool);
      return svn_error_createf
        (SVN_ERR_FS_TXN_OUT_OF_DATE, NULL,
         _("Transaction '%s' out of date with respect to revision '%s'"),
         txn_name, id_str->data);
    }

  /* Locks may have been added (or stolen) between the calling of
     previous svn_fs.h functions and svn_fs_commit_txn(), so we need
     to re-examine every changed-path in the txn and re-verify all
     discovered locks. */
  SVN_ERR(verify_locks(txn_name, trail, trail->pool));

  /* Else, commit the txn. */
  SVN_ERR(svn_fs_base__dag_commit_txn(&(args->new_rev), fs, txn_name,
                                      trail, trail->pool));

  return SVN_NO_ERROR;
}


/* Note:  it is acceptable for this function to call back into
   top-level FS interfaces because it does not itself use trails.  */
svn_error_t *
svn_fs_base__commit_txn(const char **conflict_p,
                        svn_revnum_t *new_rev,
                        svn_fs_txn_t *txn,
                        apr_pool_t *pool)
{
  /* How do commits work in Subversion?
   *
   * When you're ready to commit, here's what you have:
   *
   *    1. A transaction, with a mutable tree hanging off it.
   *    2. A base revision, against which TXN_TREE was made.
   *    3. A latest revision, which may be newer than the base rev.
   *
   * The problem is that if latest != base, then one can't simply
   * attach the txn root as the root of the new revision, because that
   * would lose all the changes between base and latest.  It is also
   * not acceptable to insist that base == latest; in a busy
   * repository, commits happen too fast to insist that everyone keep
   * their entire tree up-to-date at all times.  Non-overlapping
   * changes should not interfere with each other.
   *
   * The solution is to merge the changes between base and latest into
   * the txn tree [see the function merge()].  The txn tree is the
   * only one of the three trees that is mutable, so it has to be the
   * one to adjust.
   *
   * You might have to adjust it more than once, if a new latest
   * revision gets committed while you were merging in the previous
   * one.  For example:
   *
   *    1. Jane starts txn T, based at revision 6.
   *    2. Someone commits (or already committed) revision 7.
   *    3. Jane's starts merging the changes between 6 and 7 into T.
   *    4. Meanwhile, someone commits revision 8.
   *    5. Jane finishes the 6-->7 merge.  T could now be committed
   *       against a latest revision of 7, if only that were still the
   *       latest.  Unfortunately, 8 is now the latest, so...
   *    6. Jane starts merging the changes between 7 and 8 into T.
   *    7. Meanwhile, no one commits any new revisions.  Whew.
   *    8. Jane commits T, creating revision 9, whose tree is exactly
   *       T's tree, except immutable now.
   *
   * Lather, rinse, repeat.
   */

  svn_error_t *err;
  svn_fs_t *fs = txn->fs;
  apr_pool_t *subpool = svn_pool_create(pool);

  /* Initialize output params. */
  *new_rev = SVN_INVALID_REVNUM;
  if (conflict_p)
    *conflict_p = NULL;

  while (1729)
    {
      struct get_root_args get_root_args;
      struct merge_args merge_args;
      struct commit_args commit_args;
      svn_revnum_t youngish_rev;
      svn_fs_root_t *youngish_root;
      dag_node_t *youngish_root_node;

      svn_pool_clear(subpool);

      /* Get the *current* youngest revision, in one short-lived
         Berkeley transaction.  (We don't want the revisions table
         locked while we do the main merge.)  We call it "youngish"
         because new revisions might get committed after we've
         obtained it. */

      SVN_ERR(svn_fs_base__youngest_rev(&youngish_rev, fs, subpool));
      SVN_ERR(svn_fs_base__revision_root(&youngish_root, fs, youngish_rev,
                                         subpool));

      /* Get the dag node for the youngest revision, also in one
         Berkeley transaction.  Later we'll use it as the SOURCE
         argument to a merge, and if the merge succeeds, this youngest
         root node will become the new base root for the svn txn that
         was the target of the merge (but note that the youngest rev
         may have changed by then -- that's why we're careful to get
         this root in its own bdb txn here). */
      get_root_args.root = youngish_root;
      SVN_ERR(svn_fs_base__retry_txn(fs, txn_body_get_root,
                                     &get_root_args, subpool));
      youngish_root_node = get_root_args.node;

      /* Try to merge.  If the merge succeeds, the base root node of
         TARGET's txn will become the same as youngish_root_node, so
         any future merges will only be between that node and whatever
         the root node of the youngest rev is by then. */
      merge_args.ancestor_node = NULL;
      merge_args.source_node = youngish_root_node;
      merge_args.txn = txn;
      merge_args.conflict = svn_stringbuf_create("", pool); /* use pool */
      err = svn_fs_base__retry_txn(fs, txn_body_merge, &merge_args, subpool);
      if (err)
        {
          if ((err->apr_err == SVN_ERR_FS_CONFLICT) && conflict_p)
            *conflict_p = merge_args.conflict->data;
          return err;
        }

      /* Try to commit. */
      commit_args.txn = txn;
      err = svn_fs_base__retry_txn(fs, txn_body_commit, &commit_args, 
                                   subpool);
      if (err && (err->apr_err == SVN_ERR_FS_TXN_OUT_OF_DATE))
        {
          /* Did someone else finish committing a new revision while we
             were in mid-merge or mid-commit?  If so, we'll need to
             loop again to merge the new changes in, then try to
             commit again.  Or if that's not what happened, then just
             return the error. */
          svn_revnum_t youngest_rev;
          svn_error_t *err2 = svn_fs_base__youngest_rev(&youngest_rev, fs,
                                                        subpool);
          if (err2)
            {
              svn_error_clear(err);
              return err2;  /* err2 is bad, it should not occur */
            }
          else if (youngest_rev == youngish_rev)
            return err;
          else
            svn_error_clear(err);
        }
      else if (err)
        {
          return err;
        }
      else
        {
          /* Set the return value -- our brand spankin' new revision! */
          *new_rev = commit_args.new_rev;
          break;
        }
    }

  svn_pool_destroy(subpool);
  return SVN_NO_ERROR;
}


/* Note:  it is acceptable for this function to call back into
   public FS API interfaces because it does not itself use trails.  */
static svn_error_t *
base_merge(const char **conflict_p,
           svn_fs_root_t *source_root,
           const char *source_path,
           svn_fs_root_t *target_root,
           const char *target_path,
           svn_fs_root_t *ancestor_root,
           const char *ancestor_path,
           apr_pool_t *pool)
{
  dag_node_t *source, *ancestor;
  struct get_root_args get_root_args;
  struct merge_args merge_args;
  svn_fs_txn_t *txn;
  svn_error_t *err;
  svn_fs_t *fs;

  if (! target_root->is_txn_root)
    return NOT_TXN(target_root);

  /* Paranoia. */
  fs = ancestor_root->fs;
  if ((source_root->fs != fs) || (target_root->fs != fs))
    {
      return svn_error_create
        (SVN_ERR_FS_CORRUPT, NULL,
         _("Bad merge; ancestor, source, and target not all in same fs"));
    }

  /* ### kff todo: is there any compelling reason to get the nodes in
     one db transaction?  Right now we don't; txn_body_get_root() gets
     one node at a time.  This will probably need to change:

     Jim Blandy <jimb@zwingli.cygnus.com> writes:
     > svn_fs_merge needs to be a single transaction, to protect it against
     > people deleting parents of nodes it's working on, etc.
  */

  /* Get the ancestor node. */
  get_root_args.root = ancestor_root;
  SVN_ERR(svn_fs_base__retry_txn(fs, txn_body_get_root, &get_root_args,
                                 pool));
  ancestor = get_root_args.node;

  /* Get the source node. */
  get_root_args.root = source_root;
  SVN_ERR(svn_fs_base__retry_txn(fs, txn_body_get_root, &get_root_args,
                                 pool));
  source = get_root_args.node;

  /* Open a txn for the txn root into which we're merging. */
  SVN_ERR(svn_fs_base__open_txn(&txn, fs, target_root->txn, pool));

  /* Merge changes between ANCESTOR and SOURCE into TXN. */
  merge_args.source_node = source;
  merge_args.ancestor_node = ancestor;
  merge_args.txn = txn;
  merge_args.conflict = svn_stringbuf_create("", pool);
  err = svn_fs_base__retry_txn(fs, txn_body_merge, &merge_args, pool);
  if (err)
    {
      if ((err->apr_err == SVN_ERR_FS_CONFLICT) && conflict_p)
        *conflict_p = merge_args.conflict->data;
      return err;
    }

  return SVN_NO_ERROR;
}


struct rev_get_txn_id_args
{
  const char **txn_id;
  svn_revnum_t revision;
};


static svn_error_t *
txn_body_rev_get_txn_id(void *baton, trail_t *trail)
{
  struct rev_get_txn_id_args *args = baton;
  return svn_fs_base__rev_get_txn_id(args->txn_id, trail->fs,
                                     args->revision, trail, trail->pool);
}


svn_error_t *
svn_fs_base__deltify(svn_fs_t *fs,
                     svn_revnum_t revision,
                     apr_pool_t *pool)
{
  svn_fs_root_t *root;
  const char *txn_id;
  struct rev_get_txn_id_args args;

  SVN_ERR(svn_fs_base__revision_root(&root, fs, revision, pool));

  args.txn_id = &txn_id;
  args.revision = revision;
  SVN_ERR(svn_fs_base__retry_txn(fs, txn_body_rev_get_txn_id, &args, pool));

  return deltify_mutable(fs, root, "/", txn_id, pool);
}



/* Modifying directories */


struct make_dir_args
{
  svn_fs_root_t *root;
  const char *path;
};


static svn_error_t *
txn_body_make_dir(void *baton,
                  trail_t *trail)
{
  struct make_dir_args *args = baton;
  svn_fs_root_t *root = args->root;
  const char *path = args->path;
  parent_path_t *parent_path;
  dag_node_t *sub_dir;
  const char *txn_id = root->txn;

  SVN_ERR(open_path(&parent_path, root, path, open_path_last_optional,
                    txn_id, trail, trail->pool));

  /* If there's already a sub-directory by that name, complain.  This
     also catches the case of trying to make a subdirectory named `/'.  */
  if (parent_path->node)
    return ALREADY_EXISTS(root, path);

  /* Check to see if some lock is 'reserving' a file-path or dir-path
     at that location, or even some child-path;  if so, check that we
     can use it. */
  if (args->root->txn_flags & SVN_FS_TXN_CHECK_LOCKS)
    {
      SVN_ERR(svn_fs_base__allow_locked_operation(path, TRUE,
                                                  trail, trail->pool));
    }

  /* Create the subdirectory.  */
  SVN_ERR(make_path_mutable(root, parent_path->parent, path, 
                            trail, trail->pool));
  SVN_ERR(svn_fs_base__dag_make_dir(&sub_dir,
                                    parent_path->parent->node,
                                    parent_path_path(parent_path->parent,
                                                     trail->pool),
                                    parent_path->entry,
                                    txn_id,
                                    trail, trail->pool));

  /* Make a record of this modification in the changes table. */
  SVN_ERR(add_change(root->fs, txn_id, path,
                     svn_fs_base__dag_get_id(sub_dir),
                     svn_fs_path_change_add, 0, 0, trail, trail->pool));

  return SVN_NO_ERROR;
}


static svn_error_t *
base_make_dir(svn_fs_root_t *root,
              const char *path,
              apr_pool_t *pool)
{
  struct make_dir_args args;

  if (! root->is_txn_root)
    return NOT_TXN(root);

  args.root = root;
  args.path = path;
  return svn_fs_base__retry_txn(root->fs, txn_body_make_dir, &args, pool);
}


struct delete_args
{
  svn_fs_root_t *root;
  const char *path;
};


/* If this returns SVN_ERR_FS_NO_SUCH_ENTRY, it means that the
   basename of PATH is missing from its parent, that is, the final
   target of the deletion is missing.  */
static svn_error_t *
txn_body_delete(void *baton,
                trail_t *trail)
{
  struct delete_args *args = baton;
  svn_fs_root_t *root = args->root;
  const char *path = args->path;
  parent_path_t *parent_path;
  const char *txn_id = root->txn;

  if (! root->is_txn_root)
    return NOT_TXN(root);

  SVN_ERR(open_path(&parent_path, root, path, 0, txn_id, 
                    trail, trail->pool));

  /* We can't remove the root of the filesystem.  */
  if (! parent_path->parent)
    return svn_error_create(SVN_ERR_FS_ROOT_DIR, NULL,
                            _("The root directory cannot be deleted"));

  /* Check to see if path (or any child thereof) is locked; if so,
     check that we can use the existing lock(s). */
  if (root->txn_flags & SVN_FS_TXN_CHECK_LOCKS)
    {
      SVN_ERR(svn_fs_base__allow_locked_operation(path, TRUE,
                                                  trail, trail->pool));
    }
  
  /* Make the parent directory mutable, and do the deletion.  */
  SVN_ERR(make_path_mutable(root, parent_path->parent, path, 
                            trail, trail->pool));
  SVN_ERR(svn_fs_base__dag_delete(parent_path->parent->node,
                                  parent_path->entry,
                                  txn_id, trail, trail->pool));

  /* Make a record of this modification in the changes table. */
  SVN_ERR(add_change(root->fs, txn_id, path,
                     svn_fs_base__dag_get_id(parent_path->node),
                     svn_fs_path_change_delete, 0, 0, trail, trail->pool));

  return SVN_NO_ERROR;
}


static svn_error_t *
base_delete_node(svn_fs_root_t *root,
                 const char *path,
                 apr_pool_t *pool)
{
  struct delete_args args;

  args.root        = root;
  args.path        = path;
  return svn_fs_base__retry_txn(root->fs, txn_body_delete, &args, pool);
}


struct copy_args
{
  svn_fs_root_t *from_root;
  const char *from_path;
  svn_fs_root_t *to_root;
  const char *to_path;
  svn_boolean_t preserve_history;
};


static svn_error_t *
txn_body_copy(void *baton,
              trail_t *trail)
{
  struct copy_args *args = baton;
  svn_fs_root_t *from_root = args->from_root;
  const char *from_path = args->from_path;
  svn_fs_root_t *to_root = args->to_root;
  const char *to_path = args->to_path;
  dag_node_t *from_node;
  parent_path_t *to_parent_path;
  const char *txn_id = to_root->txn;

  /* Get the NODE for FROM_PATH in FROM_ROOT.*/
  SVN_ERR(get_dag(&from_node, from_root, from_path, trail, trail->pool));

  /* Build up the parent path from TO_PATH in TO_ROOT.  If the last
     component does not exist, it's not that big a deal.  We'll just
     make one there. */
  SVN_ERR(open_path(&to_parent_path, to_root, to_path,
                    open_path_last_optional, txn_id, trail, trail->pool));

  /* Check to see if to-path (or any child thereof) is locked, or at
     least 'reserved', whether it exists or not; if so, check that we
     can use the existing lock(s). */
  if (to_root->txn_flags & SVN_FS_TXN_CHECK_LOCKS)
    {
      SVN_ERR(svn_fs_base__allow_locked_operation(to_path, TRUE,
                                                  trail, trail->pool));
    }

  /* If the destination node already exists as the same node as the
     source (in other words, this operation would result in nothing
     happening at all), just do nothing an return successfully,
     proud that you saved yourself from a tiresome task. */
  if ((to_parent_path->node)
      && (svn_fs_base__id_compare(svn_fs_base__dag_get_id(from_node),
                                  svn_fs_base__dag_get_id
                                  (to_parent_path->node)) == 0))
    return SVN_NO_ERROR;

  if (! from_root->is_txn_root)
    {
      svn_fs_path_change_kind_t kind;
      dag_node_t *new_node;

      /* If TO_PATH already existed prior to the copy, note that this
         operation is a replacement, not an addition. */
      if (to_parent_path->node)
        kind = svn_fs_path_change_replace;
      else
        kind = svn_fs_path_change_add;

      /* Make sure the target node's parents are mutable.  */
      SVN_ERR(make_path_mutable(to_root, to_parent_path->parent,
                                to_path, trail, trail->pool));

      SVN_ERR(svn_fs_base__dag_copy(to_parent_path->parent->node,
                                    to_parent_path->entry,
                                    from_node,
                                    args->preserve_history,
                                    from_root->rev,
                                    from_path, txn_id, trail, trail->pool));

      /* Make a record of this modification in the changes table. */
      SVN_ERR(get_dag(&new_node, to_root, to_path, trail, trail->pool));
      SVN_ERR(add_change(to_root->fs, txn_id, to_path,
                         svn_fs_base__dag_get_id(new_node),
                         kind, 0, 0, trail, trail->pool));
    }
  else
    {
      /* See IZ Issue #436 */
      /* Copying from transaction roots not currently available.

         ### cmpilato todo someday: make this not so. :-) Note that
         when copying from mutable trees, you have to make sure that
         you aren't creating a cyclic graph filesystem, and a simple
         referencing operation won't cut it.  Currently, we should not
         be able to reach this clause, and the interface reports that
         this only works from immutable trees anyway, but JimB has
         stated that this requirement need not be necessary in the
         future. */

      abort();
    }

  return SVN_NO_ERROR;
}


/* Set *SAME_P to TRUE if FS1 and FS2 have the same UUID, else set to FALSE.
   Use POOL for temporary allocation only.
   Note: this code is duplicated between libsvn_fs_fs and libsvn_fs_base. */
static svn_error_t *
fs_same_p(svn_boolean_t *same_p,
          svn_fs_t *fs1,
          svn_fs_t *fs2,
          apr_pool_t *pool)
{
  const char *uuid1;
  const char *uuid2;

  /* Random thought: if fetching UUIDs to compare filesystems is too
     expensive, one solution would be to cache the UUID in each fs
     object (copying the UUID into fs->pool, of course). */

  SVN_ERR(fs1->vtable->get_uuid(fs1, &uuid1, pool));
  SVN_ERR(fs2->vtable->get_uuid(fs2, &uuid2, pool));

  *same_p = ! strcmp(uuid1, uuid2);
  return SVN_NO_ERROR;
}

static svn_error_t *
copy_helper(svn_fs_root_t *from_root,
            const char *from_path,
            svn_fs_root_t *to_root,
            const char *to_path,
            svn_boolean_t preserve_history,
            apr_pool_t *pool)
{
  struct copy_args args;
  svn_boolean_t same_p;

  /* Use an error check, not an assert, because even the caller cannot
     guarantee that a filesystem's UUID has not changed "on the fly". */
  SVN_ERR(fs_same_p(&same_p, from_root->fs, to_root->fs, pool));
  if (! same_p)
    return svn_error_createf
      (SVN_ERR_UNSUPPORTED_FEATURE, NULL,
       _("Cannot copy between two different filesystems ('%s' and '%s')"),
       from_root->fs->path, to_root->fs->path);

  if (! to_root->is_txn_root)
    return NOT_TXN(to_root);

  if (from_root->is_txn_root)
    return svn_error_create
      (SVN_ERR_UNSUPPORTED_FEATURE, NULL,
       _("Copy from mutable tree not currently supported"));

  args.from_root         = from_root;
  args.from_path         = from_path;
  args.to_root           = to_root;
  args.to_path           = to_path;
  args.preserve_history  = preserve_history;

  return svn_fs_base__retry_txn(to_root->fs, txn_body_copy, &args, pool);
}

static svn_error_t *
base_copy(svn_fs_root_t *from_root,
          const char *from_path,
          svn_fs_root_t *to_root,
          const char *to_path,
          apr_pool_t *pool)
{
  return copy_helper(from_root, from_path, to_root, to_path, TRUE, pool);
}


static svn_error_t *
base_revision_link(svn_fs_root_t *from_root,
                   svn_fs_root_t *to_root,
                   const char *path,
                   apr_pool_t *pool)
{
  return copy_helper(from_root, path, to_root, path, FALSE, pool);
}


struct move_args
{
  svn_fs_root_t *from_root;
  const char *from_path;
  svn_fs_root_t *to_root;
  const char *to_path;
};


static svn_error_t *
txn_body_move(void *baton,
              trail_t *trail)
{
  struct move_args *args = baton;
  svn_fs_root_t *from_root = args->from_root;
  const char *from_path = args->from_path;
  svn_fs_root_t *to_root = args->to_root;
  const char *to_path = args->to_path;
  parent_path_t *from_parent_path, *to_parent_path;
  const char *txn_id = to_root->txn;

  /* Build up the parent path from TO_PATH in TO_ROOT.  If the last
     component does not exist, it's not that big a deal.  We'll just
     make one there. */
  SVN_ERR(open_path(&to_parent_path, to_root, to_path,
                    open_path_last_optional, txn_id, trail, trail->pool));
  if (to_parent_path->node)
    return ALREADY_EXISTS(to_root, to_path);

  /* Build up the parent path from FROM_PATH in FROM_ROOT. */
  SVN_ERR(open_path(&from_parent_path, from_root, from_path,
                    0, txn_id, trail, trail->pool));

  /* ### TODO:  Review locking policies for sanity. ### */
  /* Check to see if either to-path or from-path (or any child
     thereof) is locked, or at least 'reserved', whether it exists or
     not; if so, check that we can use the existing lock(s). */
  if (to_root->txn_flags & SVN_FS_TXN_CHECK_LOCKS)
    {
      SVN_ERR(svn_fs_base__allow_locked_operation(to_path, TRUE,
                                                  trail, trail->pool));
      SVN_ERR(svn_fs_base__allow_locked_operation(from_path, TRUE,
                                                  trail, trail->pool));
    }

  if (! from_root->is_txn_root)
    {
      svn_fs_path_change_kind_t kind;
      dag_node_t *new_node;

      kind = svn_fs_path_change_move;

      /* Make sure the source node's parents are mutable.  */
      SVN_ERR(make_path_mutable(to_root, from_parent_path->parent,
                                from_path, trail, trail->pool));

      /* Make sure the target node's parents are mutable.  */
      SVN_ERR(make_path_mutable(to_root, to_parent_path->parent,
                                to_path, trail, trail->pool));

      SVN_ERR(svn_fs_base__dag_move 
              (from_parent_path->parent->node,
               from_parent_path->entry,
               svn_fs_base__canonicalize_abspath(from_path, trail->pool),
               from_root->rev,
               svn_fs_base__dag_get_id(from_parent_path->node),
               to_parent_path->parent->node,
               to_parent_path->entry,
               svn_fs_base__canonicalize_abspath(to_path, trail->pool),
               txn_id, trail, trail->pool));

      /* Make a record of this modification in the changes table. */
      SVN_ERR(get_dag(&new_node, to_root, to_path, trail, trail->pool));
      SVN_ERR(add_change(to_root->fs, txn_id, to_path,
                         svn_fs_base__dag_get_id (new_node),
                         kind, 0, 0, trail, trail->pool));
    }
  else
    {
      /* See IZ Issue #436 */
      /* Move from transaction roots not currently available.

         ### cmpilato todo someday: make this not so. :-) Note that
         when copying from mutable trees, you have to make sure that
         you aren't creating a cyclic graph filesystem, and a simple
         referencing operation won't cut it.  Currently, we should not
         be able to reach this clause, and the interface reports that
         this only works from immutable trees anyway, but JimB has
         stated that this requirement need not be necessary in the
         future. */

      abort();
    }

  return SVN_NO_ERROR;
}


static svn_error_t *
base_move(svn_fs_root_t *from_root,
          const char *from_path,
          svn_fs_root_t *to_root,
          const char *to_path,
          apr_pool_t *pool)
{
  struct move_args args;

  assert(from_root->fs == to_root->fs);

  if (! to_root->is_txn_root)
    return NOT_TXN(to_root);

  if (from_root->is_txn_root)
    return svn_error_create
      (SVN_ERR_UNSUPPORTED_FEATURE, NULL,
       _("Move from mutable tree not currently supported"));

  args.from_root         = from_root;
  args.from_path         = from_path;
  args.to_root           = to_root;
  args.to_path           = to_path;

  return svn_fs_base__retry_txn(to_root->fs, txn_body_move, &args, pool);
}


struct copied_from_args
{
  svn_fs_root_t *root;      /* Root for the node whose ancestry we seek. */
  const char *path;         /* Path for the node whose ancestry we seek. */

  svn_revnum_t result_rev;  /* Revision, if any, of the ancestor. */
  const char *result_path;  /* Path, if any, of the ancestor. */

  apr_pool_t *pool;         /* Allocate `result_path' here. */
};


static svn_error_t *
txn_body_copied_from(void *baton, trail_t *trail)
{
  struct copied_from_args *args = baton;
  const svn_fs_id_t *node_id, *pred_id;
  dag_node_t *node;
  svn_fs_t *fs = args->root->fs;
  parent_path_t *parent_path;

  /* Clear the return variables. */
  args->result_path = NULL;
  args->result_rev = SVN_INVALID_REVNUM;

  /* Fetch the NODE in question. */
  SVN_ERR(open_path(&parent_path, args->root, args->path, 0, args->root->txn,
                    trail, trail->pool));

  /* If we're not the root, there's the chance that we've been moved, so go
   * looking for the move id. */
  if (parent_path->parent)
    {
      const char *move_id;

      SVN_ERR(svn_fs_base__dag_entry_move_id(&move_id,
                                             parent_path->parent->node, 
                                             parent_path->entry, trail,
                                             trail->pool));

      /* If there's a move id for this node in its parent, then that means
       * we've been moved, so look up the corresponding copy and use that. */
      if (move_id)
        {
          copy_t *copy;

          SVN_ERR(svn_fs_bdb__get_copy(&copy, fs, move_id, trail, trail->pool));

          args->result_path = copy->src_path;
          args->result_rev = copy->src_rev;

          return SVN_NO_ERROR;
        }
    }

  node = parent_path->node;

  node_id = svn_fs_base__dag_get_id(node);

  /* Check the node's predecessor-ID.  If it doesn't have one, it
     isn't a copy. */
  SVN_ERR(svn_fs_base__dag_get_predecessor_id(&pred_id, node, 
                                              trail, trail->pool));
  if (! pred_id)
    return SVN_NO_ERROR;

  /* If NODE's copy-ID is the same as that of its predecessor... */
  if (svn_fs_base__key_compare(svn_fs_base__id_copy_id(node_id),
                               svn_fs_base__id_copy_id(pred_id)) != 0)
    {
      /* ... then NODE was either the target of a copy operation,
         a copied subtree item.  We examine the actual copy record
         to determine which is the case.  */
      copy_t *copy;
      SVN_ERR(svn_fs_bdb__get_copy(&copy, fs,
                                   svn_fs_base__id_copy_id(node_id),
                                   trail, trail->pool));
      if ((copy->kind == copy_kind_copy)
          && svn_fs_base__id_eq(copy->dst_noderev_id, node_id))
        {
          args->result_path = copy->src_path;
          SVN_ERR(svn_fs_base__txn_get_revision(&(args->result_rev), fs,
                                                copy->src_txn_id, 
                                                trail, trail->pool));
        }

      /* If a moved node has subsequently been modified, it won't have
       * a move id tacked onto its entry in the parent dir, so we'll have
       * to catch it here. */
      else if (copy->kind == copy_kind_move)
        {
          args->result_path = copy->src_path;
          args->result_rev = copy->src_rev;
        }
    }
  return SVN_NO_ERROR;
}


static svn_error_t *
base_copied_from(svn_revnum_t *rev_p,
                 const char **path_p,
                 svn_fs_root_t *root,
                 const char *path,
                 apr_pool_t *pool)
{
  struct copied_from_args args;

  args.root = root;
  args.path = path;
  args.pool = pool;

  SVN_ERR(svn_fs_base__retry_txn(root->fs,
                                 txn_body_copied_from, &args, pool));

  *rev_p  = args.result_rev;
  *path_p = args.result_path;

  return SVN_NO_ERROR;
}



/* Files.  */


struct make_file_args
{
  svn_fs_root_t *root;
  const char *path;
};


static svn_error_t *
txn_body_make_file(void *baton,
                   trail_t *trail)
{
  struct make_file_args *args = baton;
  svn_fs_root_t *root = args->root;
  const char *path = args->path;
  parent_path_t *parent_path;
  dag_node_t *child;
  const char *txn_id = root->txn;

  SVN_ERR(open_path(&parent_path, root, path, open_path_last_optional,
                    txn_id, trail, trail->pool));

  /* If there's already a file by that name, complain.
     This also catches the case of trying to make a file named `/'.  */
  if (parent_path->node)
    return ALREADY_EXISTS(root, path);

  /* Check to see if some lock is 'reserving' a file-path or dir-path
     at that location, or even some child-path;  if so, check that we
     can use it. */
  if (args->root->txn_flags & SVN_FS_TXN_CHECK_LOCKS)
    {
      SVN_ERR(svn_fs_base__allow_locked_operation(path, TRUE,
                                                  trail, trail->pool));
    }

  /* Create the file.  */
  SVN_ERR(make_path_mutable(root, parent_path->parent, path, 
                            trail, trail->pool));
  SVN_ERR(svn_fs_base__dag_make_file(&child,
                                     parent_path->parent->node,
                                     parent_path_path(parent_path->parent,
                                                      trail->pool),
                                     parent_path->entry,
                                     txn_id,
                                     trail, trail->pool));

  /* Make a record of this modification in the changes table. */
  SVN_ERR(add_change(root->fs, txn_id, path, svn_fs_base__dag_get_id(child),
                     svn_fs_path_change_add, 0, 0, trail, trail->pool));

  return SVN_NO_ERROR;
}


static svn_error_t *
base_make_file(svn_fs_root_t *root,
               const char *path,
               apr_pool_t *pool)
{
  struct make_file_args args;

  args.root = root;
  args.path = path;
  return svn_fs_base__retry_txn(root->fs, txn_body_make_file, &args, pool);
}



struct file_length_args
{
  svn_fs_root_t *root;
  const char *path;
  svn_filesize_t length;       /* OUT parameter */
};

static svn_error_t *
txn_body_file_length(void *baton,
                     trail_t *trail)
{
  struct file_length_args *args = baton;
  dag_node_t *file;

  /* First create a dag_node_t from the root/path pair. */
  SVN_ERR(get_dag(&file, args->root, args->path, trail, trail->pool));

  /* Now fetch its length */
  return svn_fs_base__dag_file_length(&args->length, file, 
                                      trail, trail->pool);
}

static svn_error_t *
base_file_length(svn_filesize_t *length_p,
                 svn_fs_root_t *root,
                 const char *path,
                 apr_pool_t *pool)
{
  struct file_length_args args;

  args.root = root;
  args.path = path;
  SVN_ERR(svn_fs_base__retry_txn(root->fs, txn_body_file_length, &args,
                                 pool));

  *length_p = args.length;
  return SVN_NO_ERROR;
}


struct file_checksum_args
{
  svn_fs_root_t *root;
  const char *path;
  unsigned char *digest;  /* OUT parameter, APR_MD5_DIGESTSIZE bytes long */
};

static svn_error_t *
txn_body_file_checksum(void *baton,
                       trail_t *trail)
{
  struct file_checksum_args *args = baton;
  dag_node_t *file;

  SVN_ERR(get_dag(&file, args->root, args->path, trail, trail->pool));
  return svn_fs_base__dag_file_checksum(args->digest, file, 
                                        trail, trail->pool);
}

static svn_error_t *
base_file_md5_checksum(unsigned char digest[],
                       svn_fs_root_t *root,
                       const char *path,
                       apr_pool_t *pool)
{
  struct file_checksum_args args;

  args.root = root;
  args.path = path;
  args.digest = digest;
  SVN_ERR(svn_fs_base__retry_txn(root->fs, txn_body_file_checksum, &args,
                                 pool));

  return SVN_NO_ERROR;
}


/* --- Machinery for svn_fs_file_contents() ---  */


/* Local baton type for txn_body_get_file_contents. */
typedef struct file_contents_baton_t
{
  /* The file we want to read. */
  svn_fs_root_t *root;
  const char *path;

  /* The dag_node that will be made from the above. */
  dag_node_t *node;

  /* The pool in which `file_stream' (below) is allocated. */
  apr_pool_t *pool;

  /* The readable file stream that will be made from the
     dag_node. (And returned to the caller.) */
  svn_stream_t *file_stream;

} file_contents_baton_t;


/* Main body of svn_fs_file_contents;  converts a root/path pair into
   a readable file stream (in the context of a db txn). */
static svn_error_t *
txn_body_get_file_contents(void *baton, trail_t *trail)
{
  file_contents_baton_t *fb = (file_contents_baton_t *) baton;

  /* First create a dag_node_t from the root/path pair. */
  SVN_ERR(get_dag(&(fb->node), fb->root, fb->path, trail, trail->pool));

  /* Then create a readable stream from the dag_node_t. */
  SVN_ERR(svn_fs_base__dag_get_contents(&(fb->file_stream),
                                        fb->node,
                                        trail, fb->pool));
  return SVN_NO_ERROR;
}



static svn_error_t *
base_file_contents(svn_stream_t **contents,
                   svn_fs_root_t *root,
                   const char *path,
                   apr_pool_t *pool)
{
  file_contents_baton_t *fb = apr_pcalloc(pool, sizeof(*fb));
  fb->root = root;
  fb->path = path;
  fb->pool = pool;

  /* Create the readable stream in the context of a db txn.  */
  SVN_ERR(svn_fs_base__retry_txn(root->fs, txn_body_get_file_contents,
                                 fb, pool));

  *contents = fb->file_stream;
  return SVN_NO_ERROR;
}

/* --- End machinery for svn_fs_file_contents() ---  */



/* --- Machinery for svn_fs_apply_textdelta() ---  */


/* Local baton type for all the helper functions below. */
typedef struct txdelta_baton_t
{
  /* This is the custom-built window consumer given to us by the delta
     library;  it uniquely knows how to read data from our designated
     "source" stream, interpret the window, and write data to our
     designated "target" stream (in this case, our repos file.) */
  svn_txdelta_window_handler_t interpreter;
  void *interpreter_baton;

  /* The original file info */
  svn_fs_root_t *root;
  const char *path;

  /* Derived from the file info */
  dag_node_t *node;

  svn_stream_t *source_stream;
  svn_stream_t *target_stream;
  svn_stream_t *string_stream;
  svn_stringbuf_t *target_string;

  /* Hex MD5 digest for the base text against which a delta is to be
     applied, and for the resultant fulltext, respectively.  Either or
     both may be null, in which case ignored. */
  const char *base_checksum;
  const char *result_checksum;

  /* Pool used by db txns */
  apr_pool_t *pool;

} txdelta_baton_t;


/* A trail-ready wrapper around svn_fs_base__dag_finalize_edits.
 * This closes BATON->target_stream.
 *
 * Note: If you're confused about how this function relates to another
 * of similar name, think of it this way:
 *
 * svn_fs_apply_textdelta() ==> ... ==> txn_body_txdelta_finalize_edits()
 * svn_fs_apply_text()      ==> ... ==> txn_body_fulltext_finalize_edits()
 */
static svn_error_t *
txn_body_txdelta_finalize_edits(void *baton, trail_t *trail)
{
  txdelta_baton_t *tb = (txdelta_baton_t *) baton;
  return svn_fs_base__dag_finalize_edits(tb->node,
                                         tb->result_checksum,
                                         tb->root->txn,
                                         trail, trail->pool);
}


/* ### see comment in window_consumer() regarding this function. */

/* Helper function of generic type `svn_write_fn_t'.  Implements a
   writable stream which appends to an svn_stringbuf_t. */
static svn_error_t *
write_to_string(void *baton, const char *data, apr_size_t *len)
{
  txdelta_baton_t *tb = (txdelta_baton_t *) baton;
  svn_stringbuf_appendbytes(tb->target_string, data, *len);
  return SVN_NO_ERROR;
}



/* The main window handler returned by svn_fs_apply_textdelta. */
static svn_error_t *
window_consumer(svn_txdelta_window_t *window, void *baton)
{
  txdelta_baton_t *tb = (txdelta_baton_t *) baton;

  /* Send the window right through to the custom window interpreter.
     In theory, the interpreter will then write more data to
     cb->target_string. */
  SVN_ERR(tb->interpreter(window, tb->interpreter_baton));

  /* ### the write_to_string() callback for the txdelta's output stream
     ### should be doing all the flush determination logic, not here.
     ### in a drastic case, a window could generate a LOT more than the
     ### maximum buffer size. we want to flush to the underlying target
     ### stream much sooner (e.g. also in a streamy fashion). also, by
     ### moving this logic inside the stream, the stream becomes nice
     ### and encapsulated: it holds all the logic about buffering and
     ### flushing.
     ###
     ### further: I believe the buffering should be removed from tree.c
     ### the buffering should go into the target_stream itself, which
     ### is defined by reps-string.c. Specifically, I think the
     ### rep_write_contents() function will handle the buffering and
     ### the spill to the underlying DB. by locating it there, then
     ### anybody who gets a writable stream for FS content can take
     ### advantage of the buffering capability. this will be important
     ### when we export an FS API function for writing a fulltext into
     ### the FS, rather than forcing that fulltext thru apply_textdelta.
  */

  /* Check to see if we need to purge the portion of the contents that
     have been written thus far. */
  if ((! window) || (tb->target_string->len > SVN_FS_WRITE_BUFFER_SIZE))
    {
      apr_size_t len = tb->target_string->len;
      SVN_ERR(svn_stream_write(tb->target_stream,
                               tb->target_string->data,
                               &len));
      svn_stringbuf_set(tb->target_string, "");
    }

  /* Is the window NULL?  If so, we're done. */
  if (! window)
    {
      /* Close the internal-use stream.  ### This used to be inside of
         txn_body_fulltext_finalize_edits(), but that invoked a nested
         Berkeley DB transaction -- scandalous! */
      SVN_ERR(svn_stream_close(tb->target_stream));

      /* Tell the dag subsystem that we're finished with our edits. */
      SVN_ERR(svn_fs_base__retry_txn(tb->root->fs,
                                     txn_body_txdelta_finalize_edits, tb,
                                     tb->pool));
    }

  return SVN_NO_ERROR;
}


static svn_error_t *
txn_body_apply_textdelta(void *baton, trail_t *trail)
{
  txdelta_baton_t *tb = (txdelta_baton_t *) baton;
  parent_path_t *parent_path;
  const char *txn_id = tb->root->txn;

  /* Call open_path with no flags, as we want this to return an error
     if the node for which we are searching doesn't exist. */
  SVN_ERR(open_path(&parent_path, tb->root, tb->path, 0, txn_id, 
                    trail, trail->pool));

  /* Check to see if path is locked;  if so, check that we can use it. */
  if (tb->root->txn_flags & SVN_FS_TXN_CHECK_LOCKS)
    SVN_ERR(svn_fs_base__allow_locked_operation(tb->path, FALSE, 
                                                trail, trail->pool));

  /* Now, make sure this path is mutable. */
  SVN_ERR(make_path_mutable(tb->root, parent_path, tb->path, 
                            trail, trail->pool));
  tb->node = parent_path->node;

  if (tb->base_checksum)
    {
      unsigned char digest[APR_MD5_DIGESTSIZE];
      const char *hex;

      /* Until we finalize the node, its data_key points to the old
         contents, in other words, the base text. */
      SVN_ERR(svn_fs_base__dag_file_checksum(digest, tb->node, 
                                             trail, trail->pool));
      hex = svn_md5_digest_to_cstring(digest, trail->pool);
      if (hex && (strcmp(tb->base_checksum, hex) != 0))
        return svn_error_createf
          (SVN_ERR_CHECKSUM_MISMATCH,
           NULL,
           _("Base checksum mismatch on '%s':\n"
             "   expected:  %s\n"
             "     actual:  %s\n"),
           tb->path, tb->base_checksum, hex);
    }

  /* Make a readable "source" stream out of the current contents of
     ROOT/PATH; obviously, this must done in the context of a db_txn.
     The stream is returned in tb->source_stream. */
  SVN_ERR(svn_fs_base__dag_get_contents(&(tb->source_stream),
                                        tb->node, trail, tb->pool));

  /* Make a writable "target" stream */
  SVN_ERR(svn_fs_base__dag_get_edit_stream(&(tb->target_stream), tb->node,
                                           txn_id, trail, tb->pool));

  /* Make a writable "string" stream which writes data to
     tb->target_string. */
  tb->target_string = svn_stringbuf_create("", tb->pool);
  tb->string_stream = svn_stream_create(tb, tb->pool);
  svn_stream_set_write(tb->string_stream, write_to_string);

  /* Now, create a custom window handler that uses our two streams. */
  svn_txdelta_apply(tb->source_stream,
                    tb->string_stream,
                    NULL,
                    tb->path,
                    tb->pool,
                    &(tb->interpreter),
                    &(tb->interpreter_baton));

  /* Make a record of this modification in the changes table. */
  SVN_ERR(add_change(tb->root->fs, txn_id, tb->path,
                     svn_fs_base__dag_get_id(tb->node),
                     svn_fs_path_change_modify, 1, 0, trail, trail->pool));

  return SVN_NO_ERROR;
}


static svn_error_t *
base_apply_textdelta(svn_txdelta_window_handler_t *contents_p,
                     void **contents_baton_p,
                     svn_fs_root_t *root,
                     const char *path,
                     const char *base_checksum,
                     const char *result_checksum,
                     apr_pool_t *pool)
{
  txdelta_baton_t *tb = apr_pcalloc(pool, sizeof(*tb));

  tb->root = root;
  tb->path = path;
  tb->pool = pool;

  if (base_checksum)
    tb->base_checksum = apr_pstrdup(pool, base_checksum);
  else
    tb->base_checksum = NULL;

  if (result_checksum)
    tb->result_checksum = apr_pstrdup(pool, result_checksum);
  else
    tb->result_checksum = NULL;

  SVN_ERR(svn_fs_base__retry_txn(root->fs, txn_body_apply_textdelta, tb,
                                 pool));

  *contents_p = window_consumer;
  *contents_baton_p = tb;
  return SVN_NO_ERROR;
}

/* --- End machinery for svn_fs_apply_textdelta() ---  */

/* --- Machinery for svn_fs_apply_text() ---  */

/* Baton for svn_fs_apply_text(). */
struct text_baton_t
{
  /* The original file info */
  svn_fs_root_t *root;
  const char *path;

  /* Derived from the file info */
  dag_node_t *node;

  /* The returned stream that will accept the file's new contents. */
  svn_stream_t *stream;

  /* The actual fs stream that the returned stream will write to. */
  svn_stream_t *file_stream;

  /* Hex MD5 digest for the final fulltext written to the file.  May
     be null, in which case ignored. */
  const char *result_checksum;

  /* Pool used by db txns */
  apr_pool_t *pool;
};


/* A trail-ready wrapper around svn_fs_base__dag_finalize_edits, but for
 * fulltext data, not text deltas.  Closes BATON->file_stream.
 *
 * Note: If you're confused about how this function relates to another
 * of similar name, think of it this way:
 *
 * svn_fs_apply_textdelta() ==> ... ==> txn_body_txdelta_finalize_edits()
 * svn_fs_apply_text()      ==> ... ==> txn_body_fulltext_finalize_edits()
 */
static svn_error_t *
txn_body_fulltext_finalize_edits(void *baton, trail_t *trail)
{
  struct text_baton_t *tb = baton;
  return svn_fs_base__dag_finalize_edits(tb->node,
                                         tb->result_checksum,
                                         tb->root->txn,
                                         trail, trail->pool);
}

/* Write function for the publically returned stream. */
static svn_error_t *
text_stream_writer(void *baton,
                   const char *data,
                   apr_size_t *len)
{
  struct text_baton_t *tb = baton;

  /* Psst, here's some data.  Pass it on to the -real- file stream. */
  return svn_stream_write(tb->file_stream, data, len);
}

/* Close function for the publically returned stream. */
static svn_error_t *
text_stream_closer(void *baton)
{
  struct text_baton_t *tb = baton;

  /* Close the internal-use stream.  ### This used to be inside of
     txn_body_fulltext_finalize_edits(), but that invoked a nested
     Berkeley DB transaction -- scandalous! */
  SVN_ERR(svn_stream_close(tb->file_stream));

  /* Need to tell fs that we're done sending text */
  SVN_ERR(svn_fs_base__retry_txn(tb->root->fs,
                                 txn_body_fulltext_finalize_edits, tb,
                                 tb->pool));

  return SVN_NO_ERROR;
}


static svn_error_t *
txn_body_apply_text(void *baton, trail_t *trail)
{
  struct text_baton_t *tb = baton;
  parent_path_t *parent_path;
  const char *txn_id = tb->root->txn;

  /* Call open_path with no flags, as we want this to return an error
     if the node for which we are searching doesn't exist. */
  SVN_ERR(open_path(&parent_path, tb->root, tb->path, 0, txn_id, 
                    trail, trail->pool));

  /* Check to see if path is locked;  if so, check that we can use it. */
  if (tb->root->txn_flags & SVN_FS_TXN_CHECK_LOCKS)
    SVN_ERR(svn_fs_base__allow_locked_operation(tb->path, FALSE, 
                                                trail, trail->pool));

  /* Now, make sure this path is mutable. */
  SVN_ERR(make_path_mutable(tb->root, parent_path, tb->path, 
                            trail, trail->pool));
  tb->node = parent_path->node;

  /* Make a writable stream for replacing the file's text. */
  SVN_ERR(svn_fs_base__dag_get_edit_stream(&(tb->file_stream), tb->node,
                                           txn_id, trail, tb->pool));

  /* Create a 'returnable' stream which writes to the file_stream. */
  tb->stream = svn_stream_create(tb, tb->pool);
  svn_stream_set_write(tb->stream, text_stream_writer);
  svn_stream_set_close(tb->stream, text_stream_closer);

  /* Make a record of this modification in the changes table. */
  SVN_ERR(add_change(tb->root->fs, txn_id, tb->path,
                     svn_fs_base__dag_get_id(tb->node),
                     svn_fs_path_change_modify, 1, 0, trail, trail->pool));

  return SVN_NO_ERROR;
}


static svn_error_t *
base_apply_text(svn_stream_t **contents_p,
                svn_fs_root_t *root,
                const char *path,
                const char *result_checksum,
                apr_pool_t *pool)
{
  struct text_baton_t *tb = apr_pcalloc(pool, sizeof(*tb));

  tb->root = root;
  tb->path = path;
  tb->pool = pool;

  if (result_checksum)
    tb->result_checksum = apr_pstrdup(pool, result_checksum);
  else
    tb->result_checksum = NULL;

  SVN_ERR(svn_fs_base__retry_txn(root->fs, txn_body_apply_text, tb, pool));

  *contents_p = tb->stream;
  return SVN_NO_ERROR;
}

/* --- End machinery for svn_fs_apply_text() ---  */


/* Note: we're sharing the `things_changed_args' struct with
   svn_fs_props_changed(). */

static svn_error_t *
txn_body_contents_changed(void *baton, trail_t *trail)
{
  struct things_changed_args *args = baton;
  dag_node_t *node1, *node2;

  SVN_ERR(get_dag(&node1, args->root1, args->path1, trail, trail->pool));
  SVN_ERR(get_dag(&node2, args->root2, args->path2, trail, trail->pool));
  SVN_ERR(svn_fs_base__things_different(NULL, args->changed_p,
                                        node1, node2, trail, trail->pool));
  return SVN_NO_ERROR;
}


/* Note:  it is acceptable for this function to call back into
   top-level interfaces because it does not itself use trails.  */
static svn_error_t *
base_contents_changed(svn_boolean_t *changed_p,
                      svn_fs_root_t *root1,
                      const char *path1,
                      svn_fs_root_t *root2,
                      const char *path2,
                      apr_pool_t *pool)
{
  struct things_changed_args args;

  /* Check that roots are in the same fs. */
  if (root1->fs != root2->fs)
    return svn_error_create
      (SVN_ERR_FS_GENERAL, NULL,
       _("Cannot compare file contents between two different filesystems"));

  /* Check that both paths are files. */
  {
    svn_node_kind_t kind;

    SVN_ERR(base_check_path(&kind, root1, path1, pool));
    if (kind != svn_node_file)
      return svn_error_createf
        (SVN_ERR_FS_GENERAL, NULL, _("'%s' is not a file"), path1);

    SVN_ERR(base_check_path(&kind, root2, path2, pool));
    if (kind != svn_node_file)
      return svn_error_createf
        (SVN_ERR_FS_GENERAL, NULL, _("'%s' is not a file"), path2);
  }

  args.root1      = root1;
  args.root2      = root2;
  args.path1      = path1;
  args.path2      = path2;
  args.changed_p  = changed_p;
  args.pool       = pool;

  SVN_ERR(svn_fs_base__retry_txn(root1->fs, txn_body_contents_changed,
                                 &args, pool));

  return SVN_NO_ERROR;
}



/* Public interface to computing file text deltas.  */

/* Note:  it is acceptable for this function to call back into
   public FS API interfaces because it does not itself use trails.  */
static svn_error_t *
base_get_file_delta_stream(svn_txdelta_stream_t **stream_p,
                           svn_fs_root_t *source_root,
                           const char *source_path,
                           svn_fs_root_t *target_root,
                           const char *target_path,
                           apr_pool_t *pool)
{
  svn_stream_t *source, *target;
  svn_txdelta_stream_t *delta_stream;

  /* Get read functions for the source file contents.  */
  if (source_root && source_path)
    SVN_ERR(base_file_contents(&source, source_root, source_path, pool));
  else
    source = svn_stream_empty(pool);

  /* Get read functions for the target file contents.  */
  SVN_ERR(base_file_contents(&target, target_root, target_path, pool));

  /* Create a delta stream that turns the ancestor into the target.  */
  svn_txdelta(&delta_stream, source, target, pool);

  *stream_p = delta_stream;
  return SVN_NO_ERROR;
}



/* Finding Changes */

struct paths_changed_args
{
  apr_hash_t *changes;
  svn_fs_root_t *root;
};


static svn_error_t *
txn_body_paths_changed(void *baton,
                       trail_t *trail)
{
  /* WARNING: This is called *without* the protection of a Berkeley DB
     transaction.  If you modify this function, keep that in mind. */

  struct paths_changed_args *args = baton;
  const char *txn_id;
  svn_fs_t *fs = args->root->fs;

  /* Get the transaction ID from ROOT. */
  if (! args->root->is_txn_root)
    SVN_ERR(svn_fs_base__rev_get_txn_id(&txn_id, fs, args->root->rev,
                                        trail, trail->pool));
  else
    txn_id = args->root->txn;

  return svn_fs_bdb__changes_fetch(&(args->changes), fs, txn_id, 
                                   trail, trail->pool);
}


static svn_error_t *
base_paths_changed(apr_hash_t **changed_paths_p,
                   svn_fs_root_t *root,
                   apr_pool_t *pool)
{
  struct paths_changed_args args;
  args.root = root;
  args.changes = NULL;
  SVN_ERR(svn_fs_base__retry(root->fs, txn_body_paths_changed, &args, pool));
  *changed_paths_p = args.changes;
  return SVN_NO_ERROR;
}



/* Our coolio opaque history object. */
typedef struct
{
  /* filesystem object */
  svn_fs_t *fs;

  /* path and revision of historical location */
  const char *path;
  svn_revnum_t revision;

  /* internal-use hints about where to resume the history search. */
  const char *path_hint;
  svn_revnum_t rev_hint;

  /* FALSE until the first call to svn_fs_history_prev(). */
  svn_boolean_t is_interesting;
} base_history_data_t;


static svn_fs_history_t *assemble_history(svn_fs_t *fs, const char *path,
                                          svn_revnum_t revision,
                                          svn_boolean_t is_interesting,
                                          const char *path_hint,
                                          svn_revnum_t rev_hint,
                                          apr_pool_t *pool);


static svn_error_t *
base_node_history(svn_fs_history_t **history_p,
                  svn_fs_root_t *root,
                  const char *path,
                  apr_pool_t *pool)
{
  svn_node_kind_t kind;

  /* We require a revision root. */
  if (root->is_txn_root)
    return svn_error_create(SVN_ERR_FS_NOT_REVISION_ROOT, NULL, NULL);

  /* And we require that the path exist in the root. */
  SVN_ERR(base_check_path(&kind, root, path, pool));
  if (kind == svn_node_none)
    return NOT_FOUND(root, path);

  /* Okay, all seems well.  Build our history object and return it. */
  *history_p = assemble_history(root->fs,
                                svn_fs_base__canonicalize_abspath(path,
                                                                  pool),
                                root->rev, FALSE, NULL,
                                SVN_INVALID_REVNUM, pool);
  return SVN_NO_ERROR;
}


/* Examine the PARENT_PATH structure chain to determine how copy IDs
   would be doled out in the event that PARENT_PATH was made mutable.
   Return the ID of the copy that last affected PARENT_PATH (and the
   COPY itself, if we've already fetched it).
*/
static svn_error_t *
examine_copy_inheritance(const char **copy_id,
                         copy_t **copy,
                         svn_fs_t *fs,
                         parent_path_t *parent_path,
                         trail_t *trail,
                         apr_pool_t *pool)
{
  /* The default response -- our current copy ID, and no fetched COPY. */
  *copy_id = svn_fs_base__id_copy_id
    (svn_fs_base__dag_get_id(parent_path->node));
  *copy = NULL;

  /* If we have no parent (we are looking at the root node), or if
     this node is supposed to inherit from itself, return that fact. */
  if (! parent_path->parent)
    return SVN_NO_ERROR;

  /* We could be a branch destination (which would answer our question
     altogether)!  But then, again, we might just have been modified
     in this revision, so all bets are off. */
  if (parent_path->copy_inherit == copy_id_inherit_self)
    {
      /* A copy ID of "0" means we've never been branched.  Therefore,
         there are no copies relevant to our history. */
      if (((*copy_id)[0] == '0') && ((*copy_id)[1] == '\0'))
        return SVN_NO_ERROR;

      /* Get the COPY record.  If it was a real copy (not an implicit
         one), we have our answer.  Otherwise, we fall through to the
         recursive case. */
      SVN_ERR(svn_fs_bdb__get_copy(copy, fs, *copy_id, trail, pool));
      if ((*copy)->kind != copy_kind_soft_copy)
        return SVN_NO_ERROR;
    }
  else if (parent_path->copy_inherit == copy_id_inherit_fixed)
    {
      /* Ok, this came from a move, so we get our copy via the move_id we
       * stashed in copy_data. */
      const char *move_id = parent_path->copy_data;

      SVN_ERR(svn_fs_bdb__get_copy(copy, fs, move_id, trail, pool));

      /* XXX should we sanity check this to confirm that we got a move? */

      *copy_id = move_id;

      return SVN_NO_ERROR;
    }

  /* Otherwise, our answer is dependent upon our parent. */
  return examine_copy_inheritance(copy_id, copy, fs,
                                  parent_path->parent, trail, pool);
}


struct history_prev_args
{
  svn_fs_history_t **prev_history_p;
  svn_fs_history_t *history;
  svn_boolean_t cross_copies;
  apr_pool_t *pool;
};


static svn_error_t *
txn_body_history_prev(void *baton, trail_t *trail)
{
  struct history_prev_args *args = baton;
  svn_fs_history_t **prev_history = args->prev_history_p;
  svn_fs_history_t *history = args->history;
  base_history_data_t *bhd = history->fsap_data;
  const char *commit_path, *src_path, *path = bhd->path;
  svn_revnum_t commit_rev, src_rev, dst_rev, revision = bhd->revision;
  apr_pool_t *retpool = args->pool;
  svn_fs_t *fs = bhd->fs;
  parent_path_t *parent_path;
  dag_node_t *node;
  svn_fs_root_t *root;
  const svn_fs_id_t *node_id;
  const char *end_copy_id = NULL;
  struct revision_root_args rr_args;
  svn_boolean_t reported = bhd->is_interesting;
  const char *txn_id;
  copy_t *copy = NULL;
  svn_boolean_t retry = FALSE;

  /* Initialize our return value. */
  *prev_history = NULL;

  /* If our last history report left us hints about where to pickup
     the chase, then our last report was on the destination of a
     copy.  If we are crossing copies, start from those locations,
     otherwise, we're all done here.  */
  if (bhd->path_hint && SVN_IS_VALID_REVNUM(bhd->rev_hint))
    {
      reported = FALSE;
      if (! args->cross_copies)
        return SVN_NO_ERROR;
      path = bhd->path_hint;
      revision = bhd->rev_hint;
    }

  /* Construct a ROOT for the current revision. */
  rr_args.root_p = &root;
  rr_args.rev = revision;
  SVN_ERR(txn_body_revision_root(&rr_args, trail));

  /* Open PATH/REVISION, and get its node and a bunch of other
     goodies.  */
  SVN_ERR(svn_fs_base__rev_get_txn_id(&txn_id, fs, revision, trail, 
                                      trail->pool));
  SVN_ERR(open_path(&parent_path, root, path, 0, txn_id, 
                    trail, trail->pool));
  node = parent_path->node;
  node_id = svn_fs_base__dag_get_id(node);
  commit_path = svn_fs_base__dag_get_created_path(node);
  SVN_ERR(svn_fs_base__dag_get_revision(&commit_rev, node, 
                                        trail, trail->pool));

  /* The Subversion filesystem is written in such a way that a given
     line of history may have at most one interesting history point
     per filesystem revision.  Either that node was edited (and
     possibly copied), or it was copied but not edited.  And a copy
     source cannot be from the same revision as its destination.  So,
     if our history revision matches its node's commit revision, we
     know that ... */
  if (revision == commit_rev)
    {
      if (! reported)
        {
          /* ... we either have not yet reported on this revision (and
             need now to do so) ... */
          *prev_history = assemble_history(fs,
                                           apr_pstrdup(retpool, commit_path),
                                           commit_rev, TRUE, NULL,
                                           SVN_INVALID_REVNUM, retpool);
          return SVN_NO_ERROR;
        }
      else
        {
          /* ... or we *have* reported on this revision, and must now
             progress toward this node's predecessor (unless there is
             no predecessor, in which case we're all done!). */
          const svn_fs_id_t *pred_id;

          SVN_ERR(svn_fs_base__dag_get_predecessor_id(&pred_id, node,
                                                      trail, trail->pool));
          if (! pred_id)
            return SVN_NO_ERROR;

          /* Replace NODE and friends with the information from its
             predecessor. */
          SVN_ERR(svn_fs_base__dag_get_node(&node, fs, pred_id, 
                                            trail, trail->pool));
          node_id = svn_fs_base__dag_get_id(node);
          commit_path = svn_fs_base__dag_get_created_path(node);
          SVN_ERR(svn_fs_base__dag_get_revision(&commit_rev, node, 
                                                trail, trail->pool));
        }
    }

  /* Calculate a possibly relevant copy ID. */
  SVN_ERR(examine_copy_inheritance(&end_copy_id, &copy, fs,
                                   parent_path, trail, trail->pool));

  /* Initialize some state variables. */
  src_path = NULL;
  src_rev = SVN_INVALID_REVNUM;
  dst_rev = SVN_INVALID_REVNUM;

  /* If our current copy ID (which is either the real copy ID of our
     node, or the last copy ID which would affect our node if it were
     to be made mutable) diffs at all from that of its predecessor
     (which is either a real predecessor, or is the node itself
     playing the predecessor role to an imaginary mutable successor),
     then we need to report a copy.  */
  if (svn_fs_base__key_compare(svn_fs_base__id_copy_id(node_id),
                               end_copy_id) != 0)
    {
      const char *remainder;
      dag_node_t *dst_node;
      const char *copy_dst;

      /* Get the COPY record if we haven't already fetched it. */
      if (! copy)
        SVN_ERR(svn_fs_bdb__get_copy(&copy, fs, end_copy_id, trail, 
                                     trail->pool));

      /* Figure out the destination path of the copy operation. */
      SVN_ERR(svn_fs_base__dag_get_node(&dst_node, fs,
                                        copy->dst_noderev_id, 
                                        trail, trail->pool));
      if (copy->kind != copy_kind_move)
        copy_dst = svn_fs_base__dag_get_created_path(dst_node);
      else
        {
          /* If this was a move, the dest node IS the same as the
           * source node, so just grabbing its created path will
           * give us the wrong path.  Instead, we need to use the
           * dest path stored in its copy entry. */

          copy_dst = copy->dst_path;
        }

      /* If our current path was the very destination of the copy,
         then our new current path will be the copy source.  If our
         current path was instead the *child* of the destination of
         the copy, then figure out its previous location by taking its
         path relative to the copy destination and appending that to
         the copy source.  Finally, if our current path doesn't meet
         one of these other criteria ... ### for now just fallback to
         the old copy hunt algorithm. */
      if (strcmp(path, copy_dst) == 0)
        remainder = "";
      else
        remainder = svn_path_is_child(copy_dst, path, trail->pool);

      if (remainder)
        {
          /* If we get here, then our current path is the destination
             of, or the child of the destination of, a copy.  Fill
             in the return values and get outta here.  */
          if (copy->kind != copy_kind_move)
            {
              SVN_ERR(svn_fs_base__txn_get_revision
                      (&src_rev, fs, copy->src_txn_id, trail, trail->pool));
              SVN_ERR(svn_fs_base__txn_get_revision
                      (&dst_rev, fs,
                       svn_fs_base__id_txn_id(copy->dst_noderev_id), 
                       trail, trail->pool));
            }
          else
            {
              /* Similar to the issue with finding the copy destination,
               * in the case of a move the destination node is the same as
               * the source node, so you can't just grab its rev for the
               * dest rev.  So instead, we pull the source rev out of the
               * copy and the dest rev is pulled out of the copy's txn id. */

              src_rev = copy->src_rev;

              SVN_ERR(svn_fs_base__txn_get_revision
                      (&dst_rev, fs, copy->src_txn_id, trail, trail->pool));
            }

          src_path = svn_path_join(copy->src_path, remainder,
                                   trail->pool);
          if (copy->kind == copy_kind_soft_copy)
            retry = TRUE;
        }
    }

  /* If we calculated a copy source path and revision, and the
     copy source revision doesn't pre-date a revision in which we
     *know* our node was modified, we'll make a 'copy-style' history
     object. */
  if (src_path && SVN_IS_VALID_REVNUM(src_rev) && (src_rev >= commit_rev))
    {
      /* It's possible for us to find a copy location that is the same
         as the history point we've just reported.  If that happens,
         we simply need to take another trip through this history
         search. */
      if ((dst_rev == revision) && reported)
        retry = TRUE;

      *prev_history = assemble_history(fs, apr_pstrdup(retpool, path),
                                       dst_rev, retry ? FALSE : TRUE,
                                       src_path, src_rev, retpool);
    }
  else
    {
      *prev_history = assemble_history(fs, apr_pstrdup(retpool, commit_path),
                                       commit_rev, TRUE, NULL,
                                       SVN_INVALID_REVNUM, retpool);
    }

  return SVN_NO_ERROR;
}


static svn_error_t *
base_history_prev(svn_fs_history_t **prev_history_p,
                  svn_fs_history_t *history,
                  svn_boolean_t cross_copies,
                  apr_pool_t *pool)
{
  svn_fs_history_t *prev_history = NULL;
  base_history_data_t *bhd = history->fsap_data;
  svn_fs_t *fs = bhd->fs;

  /* Special case: the root directory changes in every single
     revision, no exceptions.  And, the root can't be the target (or
     child of a target -- duh) of a copy.  So, if that's our path,
     then we need only decrement our revision by 1, and there you go. */
  if (strcmp(bhd->path, "/") == 0)
    {
      if (! bhd->is_interesting)
        prev_history = assemble_history(fs, "/", bhd->revision,
                                        1, NULL, SVN_INVALID_REVNUM, pool);
      else if (bhd->revision > 0)
        prev_history = assemble_history(fs, "/", bhd->revision - 1,
                                        1, NULL, SVN_INVALID_REVNUM, pool);
    }
  else
    {
      struct history_prev_args args;
      prev_history = history;

      while (1)
        {
          /* Get a trail, and get to work. */

          args.prev_history_p = &prev_history;
          args.history = prev_history;
          args.cross_copies = cross_copies;
          args.pool = pool;
          SVN_ERR(svn_fs_base__retry_txn(fs, txn_body_history_prev, &args,
                                         pool));
          if (! prev_history)
            break;
          bhd = prev_history->fsap_data;
          if (bhd->is_interesting)
            break;
        }
    }

  *prev_history_p = prev_history;
  return SVN_NO_ERROR;
}


static svn_error_t *
base_history_location(const char **path,
                      svn_revnum_t *revision,
                      svn_fs_history_t *history,
                      apr_pool_t *pool)
{
  base_history_data_t *bhd = history->fsap_data;

  *path = apr_pstrdup(pool, bhd->path);
  *revision = bhd->revision;
  return SVN_NO_ERROR;
}


static history_vtable_t history_vtable = {
  base_history_prev,
  base_history_location
};



struct closest_copy_args
{
  svn_fs_root_t **root_p;
  const char **path_p;
  svn_fs_root_t *root;
  const char *path;
  apr_pool_t *pool;
};


static svn_error_t *
txn_body_closest_copy(void *baton, trail_t *trail)
{
  struct closest_copy_args *args = baton;
  svn_fs_root_t *root = args->root;
  const char *path = args->path;
  svn_fs_t *fs = root->fs;
  parent_path_t *parent_path;
  const svn_fs_id_t *node_id;
  const char *txn_id, *copy_id;
  copy_t *copy = NULL;
  svn_fs_root_t *copy_dst_root;
  dag_node_t *path_node_in_copy_dst, *copy_dst_node, *copy_dst_root_node;
  const char *copy_dst_path;
  svn_revnum_t copy_dst_rev, created_rev;
  svn_error_t *err;

  *(args->path_p) = NULL;
  *(args->root_p) = NULL;

  /* Get the transaction ID associated with our root. */
  if (root->is_txn_root)
    txn_id = root->txn;
  else
    SVN_ERR(svn_fs_base__rev_get_txn_id(&txn_id, fs, root->rev, 
                                        trail, trail->pool));

  /* Open PATH in ROOT -- it must exist. */
  SVN_ERR(open_path(&parent_path, root, path, 0, txn_id, 
                    trail, trail->pool));
  node_id = svn_fs_base__dag_get_id(parent_path->node);

  /* Now, examine the copy inheritance rules in play should our path
     be made mutable in the future (if it isn't already).  This will
     tell us about the youngest affecting copy.  */
  SVN_ERR(examine_copy_inheritance(&copy_id, &copy, fs, parent_path,
                                   trail, trail->pool));

  /* Easy out:  if the copy ID is 0, there's nothing of interest here. */
  if (((copy_id)[0] == '0') && ((copy_id)[1] == '\0'))
    return SVN_NO_ERROR;

  /* Fetch our copy if examine_copy_inheritance() didn't do it for us. */
  if (! copy)
    SVN_ERR(svn_fs_bdb__get_copy(&copy, fs, copy_id, trail, trail->pool));

  if (copy->kind != copy_kind_move)
    {
      /* Figure out the destination path and revision of the copy operation. */
      SVN_ERR(svn_fs_base__dag_get_node(&copy_dst_node, fs,
                                        copy->dst_noderev_id,
                                        trail, trail->pool));
      copy_dst_path = svn_fs_base__dag_get_created_path(copy_dst_node);
      SVN_ERR(svn_fs_base__dag_get_revision(&copy_dst_rev, copy_dst_node, 
                                            trail, trail->pool));
    }
  else
    {
      copy_dst_path = copy->dst_path;
      SVN_ERR(svn_fs_base__txn_get_revision(&copy_dst_rev, fs,
                                            copy->src_txn_id, trail,
                                            trail->pool));
    }

  /* Turn that revision into a revision root. */
  SVN_ERR(svn_fs_base__dag_revision_root(&copy_dst_root_node, fs, 
                                         copy_dst_rev, trail, args->pool));
  copy_dst_root = make_revision_root(fs, copy_dst_rev, 
                                     copy_dst_root_node, args->pool);

  /* It is possible that this node was created from scratch at some
     revision between COPY_DST_REV and the transaction associated with
     our ROOT.  Make sure that PATH exists as of COPY_DST_REV and is
     related to this node-rev. */
  err = get_dag(&path_node_in_copy_dst, copy_dst_root, path, 
                trail, trail->pool);
  if (err)
    {
      if (err->apr_err == SVN_ERR_FS_NOT_FOUND)
        {
          svn_error_clear(err);
          return SVN_NO_ERROR;
        }
      return err;
    }
  if ((svn_fs_base__dag_node_kind(path_node_in_copy_dst) == svn_node_none)
      || (! (svn_fs_base__id_check_related 
             (node_id, svn_fs_base__dag_get_id(path_node_in_copy_dst)))))
    {
      return SVN_NO_ERROR;
    }

  /* One final check must be done here.  If you copy a directory and
     create a new entity somewhere beneath that directory in the same
     txn, then we can't claim that the copy affected the new entity.
     For example, if you do:

        copy dir1 dir2
        create dir2/new-thing
        commit
  
     then dir2/new-thing was not affected by the copy of dir1 to dir2.
     We detect this situation by asking if PATH@COPY_DST_REV's
     created-rev is COPY_DST_REV, and that node-revision has no
     predecessors, then there is no relevant closest copy.
  */
  SVN_ERR(svn_fs_base__dag_get_revision(&created_rev, path_node_in_copy_dst,
                                        trail, trail->pool));
  if (created_rev == copy_dst_rev)
    {
      const svn_fs_id_t *pred_id;
      SVN_ERR(svn_fs_base__dag_get_predecessor_id(&pred_id, 
                                                  path_node_in_copy_dst,
                                                  trail, trail->pool));
      if (! pred_id)
        return SVN_NO_ERROR;
    }

  *(args->path_p) = apr_pstrdup(args->pool, copy_dst_path);
  *(args->root_p) = copy_dst_root;

  return SVN_NO_ERROR;
}


static svn_error_t *
base_closest_copy(svn_fs_root_t **root_p,
                  const char **path_p,
                  svn_fs_root_t *root,
                  const char *path,
                  apr_pool_t *pool)
{
  struct closest_copy_args args;
  svn_fs_t *fs = root->fs;
  svn_fs_root_t *closest_root = NULL;
  const char *closest_path = NULL;

  args.root_p = &closest_root;
  args.path_p = &closest_path;
  args.root = root;
  args.path = path;
  args.pool = pool;
  SVN_ERR(svn_fs_base__retry_txn(fs, txn_body_closest_copy, &args, pool));
  *root_p = closest_root;
  *path_p = closest_path;
  return SVN_NO_ERROR;
}


/* Return a new history object (marked as "interesting") for PATH and
   REVISION, allocated in POOL, and with its members set to the values
   of the parameters provided.  Note that PATH and PATH_HINT are not
   duped into POOL -- it is the responsibility of the caller to ensure
   that this happens. */
static svn_fs_history_t *
assemble_history(svn_fs_t *fs,
                 const char *path,
                 svn_revnum_t revision,
                 svn_boolean_t is_interesting,
                 const char *path_hint,
                 svn_revnum_t rev_hint,
                 apr_pool_t *pool)
{
  svn_fs_history_t *history = apr_pcalloc(pool, sizeof(*history));
  base_history_data_t *bhd = apr_pcalloc(pool, sizeof(*bhd));
  bhd->path = path;
  bhd->revision = revision;
  bhd->is_interesting = is_interesting;
  bhd->path_hint = path_hint;
  bhd->rev_hint = rev_hint;
  bhd->fs = fs;
  history->vtable = &history_vtable;
  history->fsap_data = bhd;
  return history;
}



/* Creating root objects.  */


static root_vtable_t root_vtable = {
  base_paths_changed,
  base_check_path,
  base_node_history,
  base_node_id,
  base_node_created_rev,
  base_node_created_path,
  base_delete_node,
  base_copied_from,
  base_closest_copy,
  base_node_prop,
  base_node_proplist,
  base_change_node_prop,
  base_props_changed,
  base_dir_entries,
  base_make_dir,
  base_copy,
  base_move,
  base_revision_link,
  base_file_length,
  base_file_md5_checksum,
  base_file_contents,
  base_make_file,
  base_apply_textdelta,
  base_apply_text,
  base_contents_changed,
  base_get_file_delta_stream,
  base_merge
};


/* Construct a new root object in FS, allocated from POOL.  */
static svn_fs_root_t *
make_root(svn_fs_t *fs,
          apr_pool_t *pool)
{
  /* We create a subpool for each root object to allow us to implement
     svn_fs_close_root.  */
  apr_pool_t *subpool = svn_pool_create(pool);
  svn_fs_root_t *root = apr_pcalloc(subpool, sizeof(*root));
  base_root_data_t *brd = apr_palloc(subpool, sizeof(*brd));

  root->fs = fs;
  root->pool = subpool;

  /* Init the node ID cache. */
  brd->node_cache = apr_hash_make(pool);
  brd->node_cache_idx = 0;
  root->vtable = &root_vtable;
  root->fsap_data = brd;

  return root;
}


/* Construct a root object referring to the root of REVISION in FS,
   whose root directory is ROOT_DIR.  Create the new root in POOL.  */
static svn_fs_root_t *
make_revision_root(svn_fs_t *fs,
                   svn_revnum_t rev,
                   dag_node_t *root_dir,
                   apr_pool_t *pool)
{
  svn_fs_root_t *root = make_root(fs, pool);
  base_root_data_t *brd = root->fsap_data;

  root->is_txn_root = FALSE;
  root->rev = rev;
  brd->root_dir = root_dir;

  return root;
}


/* Construct a root object referring to the root of the transaction
   named TXN and based on revision BASE_REV in FS.  FLAGS represents
   the behavior of the transaction.  Create the new root in POOL.  */
static svn_fs_root_t *
make_txn_root(svn_fs_t *fs,
              const char *txn,
              svn_revnum_t base_rev,
              apr_uint32_t flags,
              apr_pool_t *pool)
{
  svn_fs_root_t *root = make_root(fs, pool);
  root->is_txn_root = TRUE;
  root->txn = apr_pstrdup(root->pool, txn);
  root->txn_flags = flags;
  root->rev = base_rev;

  return root;
}


svn_error_t *
svn_fs_base__get_path_kind(svn_node_kind_t *kind,
                           const char *path,
                           trail_t *trail,
                           apr_pool_t *pool)
{
  svn_revnum_t head_rev;
  svn_fs_root_t *root;
  dag_node_t *root_dir, *path_node;
  svn_error_t *err;

  /* Get HEAD revision, */
  SVN_ERR(svn_fs_bdb__youngest_rev(&head_rev, trail->fs, trail, pool));

  /* Then convert it into a root_t, */
  SVN_ERR(svn_fs_base__dag_revision_root(&root_dir, trail->fs, head_rev,
                                         trail, pool));
  root = make_revision_root(trail->fs, head_rev, root_dir, pool);

  /* And get the dag_node for path in the root_t. */
  err = get_dag(&path_node, root, path, trail, pool);
  if (err && (err->apr_err == SVN_ERR_FS_NOT_FOUND))
    {
      svn_error_clear(err);
      *kind = svn_node_none;
      return SVN_NO_ERROR;
    }
  else if (err)
    return err;

  *kind = svn_fs_base__dag_node_kind(path_node);
  return SVN_NO_ERROR;
}


svn_error_t *
svn_fs_base__get_path_created_rev(svn_revnum_t *rev,
                                  const char *path,
                                  trail_t *trail,
                                  apr_pool_t *pool)
{
  svn_revnum_t head_rev, created_rev;
  svn_fs_root_t *root;
  dag_node_t *root_dir, *path_node;
  svn_error_t *err;

  /* Get HEAD revision, */
  SVN_ERR(svn_fs_bdb__youngest_rev(&head_rev, trail->fs, trail, pool));

  /* Then convert it into a root_t, */
  SVN_ERR(svn_fs_base__dag_revision_root(&root_dir, trail->fs, head_rev,
                                         trail, pool));
  root = make_revision_root(trail->fs, head_rev, root_dir, pool);

  /* And get the dag_node for path in the root_t. */
  err = get_dag(&path_node, root, path, trail, pool);
  if (err && (err->apr_err == SVN_ERR_FS_NOT_FOUND))
    {
      svn_error_clear(err);
      *rev = SVN_INVALID_REVNUM;
      return SVN_NO_ERROR;
    }
  else if (err)
    return err;
  
  /* Find the created_rev of the dag_node. */
  SVN_ERR(svn_fs_base__dag_get_revision(&created_rev, path_node, 
                                        trail, pool));

  *rev = created_rev;
  return SVN_NO_ERROR;
}<|MERGE_RESOLUTION|>--- conflicted
+++ resolved
@@ -1517,7 +1517,6 @@
   subpool = svn_pool_create(pool);
   for (hi = apr_hash_first(pool, table); hi; hi = apr_hash_next(hi))
     {
-<<<<<<< HEAD
       directory_entry_t *entry;
       svn_fs_dirent_t *dirent;
       struct node_kind_args nk_args;
@@ -1538,28 +1537,6 @@
       dirent->id = svn_fs_base__id_copy(entry->id, pool);
       dirent->kind = nk_args.kind;
       apr_hash_set(entries, key, klen, dirent);
-=======
-      apr_hash_index_t *hi;
-      for (hi = apr_hash_first(pool, table); hi; hi = apr_hash_next(hi))
-        {
-          svn_fs_dirent_t *entry;
-          struct node_kind_args nk_args;
-          void *val;
-
-          /* KEY will be the entry name in ancestor (about which we
-             simple don't care), VAL the dirent. */
-          apr_hash_this(hi, NULL, NULL, &val);
-          entry = val;
-          nk_args.id = entry->id;
-          SVN_ERR(svn_fs_base__retry_txn(fs, txn_body_node_kind, &nk_args,
-                                         pool));
-          entry->kind = nk_args.kind;
-        }
-    }
-  else
-    {
-      table = apr_hash_make(pool);
->>>>>>> e486d22c
     }
   svn_pool_destroy(subpool);
 
