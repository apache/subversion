--- conflicted
+++ resolved
@@ -564,66 +564,6 @@
   return put_txn(fs, txn, txn_name, trail, pool);
 }
 
-<<<<<<< HEAD
-svn_error_t *
-svn_fs_base__set_txn_mergeinfo(svn_fs_t *fs,
-                               const char *txn_name,
-                               const char *path,
-                               const svn_string_t *value,
-                               trail_t *trail,
-                               apr_pool_t *pool)
-{
-  transaction_t *txn;
-  apr_hash_t *target_mergeinfo;
-  svn_stringbuf_t *serialized_buf;
-  const svn_string_t *serialized_str;
-  svn_stream_t *stream;
-
-  SVN_ERR(get_txn(&txn, fs, txn_name, FALSE, trail, pool));
-  if (txn->kind != transaction_kind_normal)
-    return svn_fs_base__err_txn_not_mutable(fs, txn_name);
-
-  if (txn->proplist == NULL)
-    {
-     /* If we're deleting a property, exit now.  Otherwise, create a
-        proplist. */
-      if (value == NULL)
-        return SVN_NO_ERROR;
-
-      txn->proplist = apr_hash_make(pool);
-    }
-
-  /* De-serialize the current mergeinfo. */
-  target_mergeinfo = apr_hash_make(pool);
-  serialized_str = apr_hash_get(txn->proplist, SVN_FS__PROP_TXN_MERGEINFO,
-                                APR_HASH_KEY_STRING);
-  if (serialized_str)
-    {
-      serialized_buf = svn_stringbuf_create_from_string(serialized_str, pool);
-      stream = svn_stream_from_stringbuf(serialized_buf, pool);
-      SVN_ERR(svn_hash_read2(target_mergeinfo, stream, NULL, pool));
-    }
-  else
-    {
-      serialized_buf = svn_stringbuf_create("", pool);
-      stream = svn_stream_from_stringbuf(serialized_buf, pool);
-    }
-
-  /* Set the mergeinfo for the path, and re-serialize the hash for
-     storage. */
-  apr_hash_set(target_mergeinfo, path, APR_HASH_KEY_STRING, value);
-  SVN_ERR(svn_hash_write2(target_mergeinfo, stream, NULL, pool));
-  serialized_str = svn_string_create_from_buf(serialized_buf, pool);
-
-  /* Set the property. */
-  apr_hash_set(txn->proplist, SVN_FS__PROP_TXN_MERGEINFO,
-               APR_HASH_KEY_STRING, serialized_str);
-
-  /* Now overwrite the transaction. */
-  return put_txn(fs, txn, txn_name, trail, pool);
-}
-=======
->>>>>>> 79d0a718
 
 static svn_error_t *
 txn_body_change_txn_prop(void *baton, trail_t *trail)
@@ -668,29 +608,6 @@
       svn_pool_clear(iterpool);
 
       SVN_ERR(svn_fs_base__change_txn_prop(txn, prop->name,
-                                           prop->value, iterpool));
-    }
-  svn_pool_destroy(iterpool);
-
-  return SVN_NO_ERROR;
-}
-
-
-svn_error_t *
-svn_fs_base__change_txn_props(svn_fs_txn_t *txn,
-                              apr_array_header_t *props,
-                              apr_pool_t *pool)
-{
-  apr_pool_t *iterpool = svn_pool_create(pool);
-  int i;
-
-  for (i = 0; i < props->nelts; i++)
-    {
-      svn_prop_t *prop = &APR_ARRAY_IDX(props, i, svn_prop_t);
-
-      svn_pool_clear(iterpool);
-
-      SVN_ERR(svn_fs_base__change_txn_prop(txn, prop->name, 
                                            prop->value, iterpool));
     }
   svn_pool_destroy(iterpool);
