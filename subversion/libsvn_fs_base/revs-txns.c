/* revs-txns.c : operations on revision and transactions
 *
 * ====================================================================
<<<<<<< HEAD
 * Copyright (c) 2000-2006 CollabNet.  All rights reserved.
=======
 * Copyright (c) 2000-2007 CollabNet.  All rights reserved.
>>>>>>> 3e79d1f2
 *
 * This software is licensed as described in the file COPYING, which
 * you should have received as part of this distribution.  The terms
 * are also available at http://subversion.tigris.org/license-1.html.
 * If newer versions of this license are posted there, you may use a
 * newer version instead, at your option.
 *
 * This software consists of voluntary contributions made by many
 * individuals.  For exact contribution history, see the revision
 * history and logs, available at http://subversion.tigris.org/.
 * ====================================================================
 */

#include <assert.h>
#include <string.h>

#include <apr_tables.h>
#include <apr_pools.h>

#include "svn_pools.h"
#include "svn_time.h"
#include "svn_fs.h"
#include "svn_props.h"
#include "svn_hash.h"
#include "svn_io.h"

#include "fs.h"
#include "dag.h"
#include "err.h"
#include "trail.h"
#include "tree.h"
#include "revs-txns.h"
#include "key-gen.h"
#include "id.h"
#include "bdb/rev-table.h"
#include "bdb/txn-table.h"
#include "bdb/copies-table.h"
#include "bdb/changes-table.h"
#include "../libsvn_fs/fs-loader.h"

#include "svn_private_config.h"


/*** Helpers ***/

/* Set *txn_p to a transaction object allocated in POOL for the
   transaction in FS whose id is TXN_ID.  If EXPECT_DEAD is set, this
   transaction must be a dead one, else an error is returned.  If
   EXPECT_DEAD is not set, an error is thrown if the transaction is
   *not* dead. */
static svn_error_t *
get_txn(transaction_t **txn_p,
        svn_fs_t *fs,
        const char *txn_id,
        svn_boolean_t expect_dead,
        trail_t *trail,
        apr_pool_t *pool)
{
  transaction_t *txn;
  SVN_ERR(svn_fs_bdb__get_txn(&txn, fs, txn_id, trail, pool));
  if (expect_dead && (txn->kind != transaction_kind_dead))
    return svn_error_createf(SVN_ERR_FS_TRANSACTION_NOT_DEAD, 0,
                             _("Transaction is not dead: '%s'"), txn_id);
  if ((! expect_dead) && (txn->kind == transaction_kind_dead))
    return svn_error_createf(SVN_ERR_FS_TRANSACTION_DEAD, 0,
                             _("Transaction is dead: '%s'"), txn_id);
  *txn_p = txn;
  return SVN_NO_ERROR;
}


/* This is only for symmetry with the get_txn() helper. */
#define put_txn svn_fs_bdb__put_txn



/*** Revisions ***/

/* Return the committed transaction record *TXN_P and its ID *TXN_ID
   (as long as those parameters aren't NULL) for the revision REV in
   FS as part of TRAIL.  */
static svn_error_t *
get_rev_txn(transaction_t **txn_p,
            const char **txn_id,
            svn_fs_t *fs,
            svn_revnum_t rev,
            trail_t *trail,
            apr_pool_t *pool)
{
  revision_t *revision;
  transaction_t *txn;

  SVN_ERR(svn_fs_bdb__get_rev(&revision, fs, rev, trail, pool));
  if (revision->txn_id == NULL)
    return svn_fs_base__err_corrupt_fs_revision(fs, rev);

  SVN_ERR(get_txn(&txn, fs, revision->txn_id, FALSE, trail, pool));
  if (txn->revision != rev)
    return svn_fs_base__err_corrupt_txn(fs, revision->txn_id);

  if (txn_p)
    *txn_p = txn;
  if (txn_id)
    *txn_id = revision->txn_id;
  return SVN_NO_ERROR;
}


svn_error_t *
svn_fs_base__rev_get_root(const svn_fs_id_t **root_id_p,
                          svn_fs_t *fs,
                          svn_revnum_t rev,
                          trail_t *trail,
                          apr_pool_t *pool)
{
  transaction_t *txn;

  SVN_ERR(get_rev_txn(&txn, NULL, fs, rev, trail, pool));
  if (txn->root_id == NULL)
    return svn_fs_base__err_corrupt_fs_revision(fs, rev);

  *root_id_p = txn->root_id;
  return SVN_NO_ERROR;
}


svn_error_t *
svn_fs_base__rev_get_txn_id(const char **txn_id_p,
                            svn_fs_t *fs,
                            svn_revnum_t rev,
                            trail_t *trail,
                            apr_pool_t *pool)
{
  revision_t *revision;

  SVN_ERR(svn_fs_bdb__get_rev(&revision, fs, rev, trail, pool));
  if (revision->txn_id == NULL)
    return svn_fs_base__err_corrupt_fs_revision(fs, rev);

  *txn_id_p = revision->txn_id;
  return SVN_NO_ERROR;
}


static svn_error_t *
txn_body_youngest_rev(void *baton, trail_t *trail)
{
  return svn_fs_bdb__youngest_rev(baton, trail->fs, trail, trail->pool);
}


svn_error_t *
svn_fs_base__youngest_rev(svn_revnum_t *youngest_p,
                          svn_fs_t *fs,
                          apr_pool_t *pool)
{
  svn_revnum_t youngest;
  SVN_ERR(svn_fs_base__check_fs(fs));
  SVN_ERR(svn_fs_base__retry_txn(fs, txn_body_youngest_rev, &youngest,
                                 pool));
  *youngest_p = youngest;
  return SVN_NO_ERROR;
}


struct revision_proplist_args {
  apr_hash_t **table_p;
  svn_revnum_t rev;
};


static svn_error_t *
txn_body_revision_proplist(void *baton, trail_t *trail)
{
  struct revision_proplist_args *args = baton;
  transaction_t *txn;

  SVN_ERR(get_rev_txn(&txn, NULL, trail->fs, args->rev, trail, trail->pool));
  *(args->table_p) = txn->proplist;
  return SVN_NO_ERROR;
}


svn_error_t *
svn_fs_base__revision_proplist(apr_hash_t **table_p,
                               svn_fs_t *fs,
                               svn_revnum_t rev,
                               apr_pool_t *pool)
{
  struct revision_proplist_args args;
  apr_hash_t *table;

  SVN_ERR(svn_fs_base__check_fs(fs));

  args.table_p = &table;
  args.rev = rev;
  SVN_ERR(svn_fs_base__retry_txn(fs, txn_body_revision_proplist, &args,
                                 pool));

  *table_p = table ? table : apr_hash_make(pool);
  return SVN_NO_ERROR;
}


svn_error_t *
svn_fs_base__revision_prop(svn_string_t **value_p,
                           svn_fs_t *fs,
                           svn_revnum_t rev,
                           const char *propname,
                           apr_pool_t *pool)
{
  struct revision_proplist_args args;
  apr_hash_t *table;

  SVN_ERR(svn_fs_base__check_fs(fs));

  /* Get the proplist. */
  args.table_p = &table;
  args.rev = rev;
  SVN_ERR(svn_fs_base__retry_txn(fs, txn_body_revision_proplist, &args,
                                 pool));

  /* And then the prop from that list (if there was a list). */
  *value_p = NULL;
  if (table)
    *value_p = apr_hash_get(table, propname, APR_HASH_KEY_STRING);

  return SVN_NO_ERROR;
}


svn_error_t *
svn_fs_base__set_rev_prop(svn_fs_t *fs,
                          svn_revnum_t rev,
                          const char *name,
                          const svn_string_t *value,
                          trail_t *trail,
                          apr_pool_t *pool)
{
  transaction_t *txn;
  const char *txn_id;

  SVN_ERR(get_rev_txn(&txn, &txn_id, fs, rev, trail, pool));

  /* If there's no proplist, but we're just deleting a property, exit now. */
  if ((! txn->proplist) && (! value))
    return SVN_NO_ERROR;

  /* Now, if there's no proplist, we know we need to make one. */
  if (! txn->proplist)
    txn->proplist = apr_hash_make(pool);

  /* Set the property. */
  apr_hash_set(txn->proplist, name, APR_HASH_KEY_STRING, value);

  /* Overwrite the revision. */
  return put_txn(fs, txn, txn_id, trail, pool);
}


struct change_rev_prop_args {
  svn_revnum_t rev;
  const char *name;
  const svn_string_t *value;
};


static svn_error_t *
txn_body_change_rev_prop(void *baton, trail_t *trail)
{
  struct change_rev_prop_args *args = baton;

  SVN_ERR(svn_fs_base__set_rev_prop(trail->fs, args->rev,
                                    args->name, args->value, 
                                    trail, trail->pool));

  return SVN_NO_ERROR;
}


svn_error_t *
svn_fs_base__change_rev_prop(svn_fs_t *fs,
                             svn_revnum_t rev,
                             const char *name,
                             const svn_string_t *value,
                             apr_pool_t *pool)
{
  struct change_rev_prop_args args;

  SVN_ERR(svn_fs_base__check_fs(fs));

  args.rev = rev;
  args.name = name;
  args.value = value;
  SVN_ERR(svn_fs_base__retry_txn(fs, txn_body_change_rev_prop, &args, pool));

  return SVN_NO_ERROR;
}



/*** Transactions ***/

svn_error_t *
svn_fs_base__txn_make_committed(svn_fs_t *fs,
                                const char *txn_name,
                                svn_revnum_t revision,
                                trail_t *trail,
                                apr_pool_t *pool)
{
  transaction_t *txn;

  /* Don't you dare call this with an invalid REVISION. */
  assert(SVN_IS_VALID_REVNUM(revision));

  /* Make sure the TXN is not committed already. */
  SVN_ERR(get_txn(&txn, fs, txn_name, FALSE, trail, pool));
  if (txn->kind != transaction_kind_normal)
    return svn_fs_base__err_txn_not_mutable(fs, txn_name);

  /* Convert TXN to a committed transaction. */
  txn->base_id = NULL;
  txn->revision = revision;
  txn->kind = transaction_kind_committed;
  return put_txn(fs, txn, txn_name, trail, pool);
}


svn_error_t *
svn_fs_base__txn_get_revision(svn_revnum_t *revision,
                              svn_fs_t *fs,
                              const char *txn_name,
                              trail_t *trail,
                              apr_pool_t *pool)
{
  transaction_t *txn;
  SVN_ERR(get_txn(&txn, fs, txn_name, FALSE, trail, pool));
  *revision = txn->revision;
  return SVN_NO_ERROR;
}


svn_error_t *
svn_fs_base__get_txn_ids(const svn_fs_id_t **root_id_p,
                         const svn_fs_id_t **base_root_id_p,
                         svn_fs_t *fs,
                         const char *txn_name,
                         trail_t *trail,
                         apr_pool_t *pool)
{
  transaction_t *txn;

  SVN_ERR(get_txn(&txn, fs, txn_name, FALSE, trail, pool));
  if (txn->kind != transaction_kind_normal)
    return svn_fs_base__err_txn_not_mutable(fs, txn_name);

  *root_id_p = txn->root_id;
  *base_root_id_p = txn->base_id;
  return SVN_NO_ERROR;
}


svn_error_t *
svn_fs_base__set_txn_root(svn_fs_t *fs,
                          const char *txn_name,
                          const svn_fs_id_t *new_id,
                          trail_t *trail,
                          apr_pool_t *pool)
{
  transaction_t *txn;

  SVN_ERR(get_txn(&txn, fs, txn_name, FALSE, trail, pool));
  if (txn->kind != transaction_kind_normal)
    return svn_fs_base__err_txn_not_mutable(fs, txn_name);

  if (! svn_fs_base__id_eq(txn->root_id, new_id))
    {
      txn->root_id = new_id;
      SVN_ERR(put_txn(fs, txn, txn_name, trail, pool));
    }
  return SVN_NO_ERROR;
}


svn_error_t *
svn_fs_base__set_txn_base(svn_fs_t *fs,
                          const char *txn_name,
                          const svn_fs_id_t *new_id,
                          trail_t *trail,
                          apr_pool_t *pool)
{
  transaction_t *txn;

  SVN_ERR(get_txn(&txn, fs, txn_name, FALSE, trail, pool));
  if (txn->kind != transaction_kind_normal)
    return svn_fs_base__err_txn_not_mutable(fs, txn_name);

  if (! svn_fs_base__id_eq(txn->base_id, new_id))
    {
      txn->base_id = new_id;
      SVN_ERR(put_txn(fs, txn, txn_name, trail, pool));
    }
  return SVN_NO_ERROR;
}


svn_error_t *
svn_fs_base__add_txn_copy(svn_fs_t *fs,
                          const char *txn_name,
                          const char *copy_id,
                          trail_t *trail,
                          apr_pool_t *pool)
{
  transaction_t *txn;

  /* Get the transaction and ensure its mutability. */
  SVN_ERR(get_txn(&txn, fs, txn_name, FALSE, trail, pool));
  if (txn->kind != transaction_kind_normal)
    return svn_fs_base__err_txn_not_mutable(fs, txn_name);

  /* Allocate a new array if this transaction has no copies. */
  if (! txn->copies)
    txn->copies = apr_array_make(pool, 1, sizeof(copy_id));

  /* Add COPY_ID to the array. */
  APR_ARRAY_PUSH(txn->copies, const char *) = copy_id;

  /* Finally, write out the transaction. */
  return put_txn(fs, txn, txn_name, trail, pool);
}



/* Generic transaction operations.  */

struct txn_proplist_args {
  apr_hash_t **table_p;
  const char *id;
};


static svn_error_t *
txn_body_txn_proplist(void *baton, trail_t *trail)
{
  transaction_t *txn;
  struct txn_proplist_args *args = baton;

  SVN_ERR(get_txn(&txn, trail->fs, args->id, FALSE, trail, trail->pool));
  if (txn->kind != transaction_kind_normal)
    return svn_fs_base__err_txn_not_mutable(trail->fs, args->id);

  *(args->table_p) = txn->proplist;
  return SVN_NO_ERROR;
}



svn_error_t *
svn_fs_base__txn_proplist_in_trail(apr_hash_t **table_p,
                                   const char *txn_id,
                                   trail_t *trail)
{
  struct txn_proplist_args args;
  apr_hash_t *table;

  args.table_p = &table;
  args.id = txn_id;
  SVN_ERR(txn_body_txn_proplist(&args, trail));

  *table_p = table ? table : apr_hash_make(trail->pool);
  return SVN_NO_ERROR;
}



svn_error_t *
svn_fs_base__txn_proplist(apr_hash_t **table_p,
                          svn_fs_txn_t *txn,
                          apr_pool_t *pool)
{
  struct txn_proplist_args args;
  apr_hash_t *table;
  svn_fs_t *fs = txn->fs;

  SVN_ERR(svn_fs_base__check_fs(fs));

  args.table_p = &table;
  args.id = txn->id;
  SVN_ERR(svn_fs_base__retry_txn(fs, txn_body_txn_proplist, &args, pool));

  *table_p = table ? table : apr_hash_make(pool);
  return SVN_NO_ERROR;
}


svn_error_t *
svn_fs_base__txn_prop(svn_string_t **value_p,
                      svn_fs_txn_t *txn,
                      const char *propname,
                      apr_pool_t *pool)
{
  struct txn_proplist_args args;
  apr_hash_t *table;
  svn_fs_t *fs = txn->fs;

  SVN_ERR(svn_fs_base__check_fs(fs));

  /* Get the proplist. */
  args.table_p = &table;
  args.id = txn->id;
  SVN_ERR(svn_fs_base__retry_txn(fs, txn_body_txn_proplist, &args, pool));

  /* And then the prop from that list (if there was a list). */
  *value_p = NULL;
  if (table)
    *value_p = apr_hash_get(table, propname, APR_HASH_KEY_STRING);
  return SVN_NO_ERROR;
}



struct change_txn_prop_args {
  svn_fs_t *fs;
  const char *id;
  const char *name;
  const svn_string_t *value;
};


svn_error_t *
svn_fs_base__set_txn_prop(svn_fs_t *fs,
                          const char *txn_name,
                          const char *name,
                          const svn_string_t *value,
                          trail_t *trail,
                          apr_pool_t *pool)
{
  transaction_t *txn;

  SVN_ERR(get_txn(&txn, fs, txn_name, FALSE, trail, pool));
  if (txn->kind != transaction_kind_normal)
    return svn_fs_base__err_txn_not_mutable(fs, txn_name);

  /* If there's no proplist, but we're just deleting a property, exit now. */
  if ((! txn->proplist) && (! value))
    return SVN_NO_ERROR;

  /* Now, if there's no proplist, we know we need to make one. */
  if (! txn->proplist)
    txn->proplist = apr_hash_make(pool);

  /* Set the property. */
  apr_hash_set(txn->proplist, name, APR_HASH_KEY_STRING, value);

  /* Now overwrite the transaction. */
  return put_txn(fs, txn, txn_name, trail, pool);
}

svn_error_t *
svn_fs_base__set_txn_merge_info(svn_fs_t *fs,
                                const char *txn_name,
                                const char *path,
                                const svn_string_t *value,
                                trail_t *trail,
                                apr_pool_t *pool)
{
  transaction_t *txn;
  apr_hash_t *target_mergeinfo;
  svn_stringbuf_t *serialized_buf;
  const svn_string_t *serialized_str;
  svn_stream_t *stream;

  SVN_ERR(get_txn(&txn, fs, txn_name, FALSE, trail, pool));
  if (txn->kind != transaction_kind_normal)
    return svn_fs_base__err_txn_not_mutable(fs, txn_name);

  if (txn->proplist == NULL)
    {
     /* If we're deleting a property, exit now.  Otherwise, create a
        proplist. */
      if (value == NULL)
        return SVN_NO_ERROR;

      txn->proplist = apr_hash_make(pool);
    }

  /* De-serialize the current merge info. */
  target_mergeinfo = apr_hash_make(pool);
  serialized_str = apr_hash_get(txn->proplist, SVN_FS_PROP_TXN_MERGEINFO,
                                APR_HASH_KEY_STRING);
  if (serialized_str)
    {
      serialized_buf = svn_stringbuf_create_from_string(serialized_str, pool);
      stream = svn_stream_from_stringbuf(serialized_buf, pool);
      SVN_ERR(svn_hash_read2(target_mergeinfo, stream, NULL, pool));
    }
  else
    {
      serialized_buf = svn_stringbuf_create("", pool);
      stream = svn_stream_from_stringbuf(serialized_buf, pool);
    }

  /* Set the merge info for the path, and re-serialize the hash for
     storage. */
  apr_hash_set(target_mergeinfo, path, APR_HASH_KEY_STRING, value);
  SVN_ERR(svn_hash_write2(target_mergeinfo, stream, NULL, pool));
  serialized_str = svn_string_create_from_buf(serialized_buf, pool);

  /* Set the property. */
  apr_hash_set(txn->proplist, SVN_FS_PROP_TXN_MERGEINFO, 
               APR_HASH_KEY_STRING, serialized_str);

  /* Now overwrite the transaction. */
  return put_txn(fs, txn, txn_name, trail, pool);
}

static svn_error_t *
txn_body_change_txn_prop(void *baton, trail_t *trail)
{
  struct change_txn_prop_args *args = baton;
  return svn_fs_base__set_txn_prop(trail->fs, args->id, args->name,
                                   args->value, trail, trail->pool);
}


svn_error_t *
svn_fs_base__change_txn_prop(svn_fs_txn_t *txn,
                             const char *name,
                             const svn_string_t *value,
                             apr_pool_t *pool)
{
  struct change_txn_prop_args args;
  svn_fs_t *fs = txn->fs;

  SVN_ERR(svn_fs_base__check_fs(fs));

  args.id = txn->id;
  args.name = name;
  args.value = value;
  SVN_ERR(svn_fs_base__retry_txn(fs, txn_body_change_txn_prop, &args, pool));

  return SVN_NO_ERROR;
}

/* txn_vtable's get_mergeinfo hook.  Set TABLE_P to a merge info hash
   (possibly empty), or NULL if there are no transaction properties. */
static svn_error_t *
base_txn_merge_info(apr_hash_t **table_p,
                    svn_fs_txn_t *txn,
                    apr_pool_t *pool)
{
  apr_hash_t *txnprops = NULL;
  apr_hash_t *target_mergeinfo = NULL;
  struct txn_proplist_args args;
  svn_fs_t *fs = txn->fs;

  SVN_ERR(svn_fs_base__check_fs(fs));

  args.table_p = &txnprops;
  args.id = txn->id;
  SVN_ERR(svn_fs_base__retry(fs, txn_body_txn_proplist, &args, pool));

  if (txnprops)
    {
      const svn_string_t *serialized_str =
        apr_hash_get(txnprops, SVN_FS_PROP_TXN_MERGEINFO, APR_HASH_KEY_STRING);
      if (serialized_str)
        {
          svn_stringbuf_t *serialized_buf =
            svn_stringbuf_create_from_string(serialized_str, pool);
          svn_stream_t *stream = svn_stream_from_stringbuf(serialized_buf,
                                                           pool);
          target_mergeinfo = apr_hash_make(pool);
          SVN_ERR(svn_hash_read2(target_mergeinfo, stream, NULL, pool));
        }
    }
  *table_p = target_mergeinfo;

  return SVN_NO_ERROR;
}



/* Creating a transaction */

txn_vtable_t txn_vtable = {
  svn_fs_base__commit_txn,
  svn_fs_base__abort_txn,
  svn_fs_base__txn_prop,
  svn_fs_base__txn_proplist,
  svn_fs_base__change_txn_prop,
  svn_fs_base__txn_root,
  base_txn_merge_info
};


/* Allocate and return a new transaction object in POOL for FS whose
   transaction ID is ID.  ID is not copied.  */
static svn_fs_txn_t *
make_txn(svn_fs_t *fs,
         const char *id,
         svn_revnum_t base_rev,
         apr_pool_t *pool)
{
  svn_fs_txn_t *txn = apr_pcalloc(pool, sizeof(*txn));

  txn->fs = fs;
  txn->id = id;
  txn->base_rev = base_rev;
  txn->vtable = &txn_vtable;
  txn->fsap_data = NULL;

  return txn;
}


struct begin_txn_args
{
  svn_fs_txn_t **txn_p;
  svn_revnum_t rev;
  apr_uint32_t flags;
};


static svn_error_t *
txn_body_begin_txn(void *baton, trail_t *trail)
{
  struct begin_txn_args *args = baton;
  const svn_fs_id_t *root_id;
  const char *txn_id;

  SVN_ERR(svn_fs_base__rev_get_root(&root_id, trail->fs, args->rev, 
                                    trail, trail->pool));
  SVN_ERR(svn_fs_bdb__create_txn(&txn_id, trail->fs, root_id, 
                                 trail, trail->pool));

  if (args->flags & SVN_FS_TXN_CHECK_OOD)
    {
      struct change_txn_prop_args cpargs;
      cpargs.fs = trail->fs;
      cpargs.id = txn_id;
      cpargs.name = SVN_FS_PROP_TXN_CHECK_OOD;
      cpargs.value = svn_string_create("true", trail->pool);

      SVN_ERR(txn_body_change_txn_prop(&cpargs, trail));
    }

  if (args->flags & SVN_FS_TXN_CHECK_LOCKS)
    {
      struct change_txn_prop_args cpargs;
      cpargs.fs = trail->fs;
      cpargs.id = txn_id;
      cpargs.name = SVN_FS_PROP_TXN_CHECK_LOCKS;
      cpargs.value = svn_string_create("true", trail->pool);

      SVN_ERR(txn_body_change_txn_prop(&cpargs, trail));
    }
    
  *args->txn_p = make_txn(trail->fs, txn_id, args->rev, trail->pool);
  return SVN_NO_ERROR;
}




/* Note:  it is acceptable for this function to call back into
   public FS API interfaces because it does not itself use trails.  */
svn_error_t *
svn_fs_base__begin_txn(svn_fs_txn_t **txn_p,
                       svn_fs_t *fs,
                       svn_revnum_t rev,
                       apr_uint32_t flags,
                       apr_pool_t *pool)
{
  svn_fs_txn_t *txn;
  struct begin_txn_args args;
  svn_string_t date;

  SVN_ERR(svn_fs_base__check_fs(fs));

  args.txn_p = &txn;
  args.rev   = rev;
  args.flags = flags;
  SVN_ERR(svn_fs_base__retry_txn(fs, txn_body_begin_txn, &args, pool));

  *txn_p = txn;

  /* Put a datestamp on the newly created txn, so we always know
     exactly how old it is.  (This will help sysadmins identify
     long-abandoned txns that may need to be manually removed.)  When
     a txn is promoted to a revision, this property will be
     automatically overwritten with a revision datestamp. */
  date.data = svn_time_to_cstring(apr_time_now(), pool);
  date.len = strlen(date.data);
  SVN_ERR(svn_fs_base__change_txn_prop(txn, SVN_PROP_REVISION_DATE,
                                       &date, pool));

  return SVN_NO_ERROR;
}


struct open_txn_args
{
  svn_fs_txn_t **txn_p;
  const char *name;
};


static svn_error_t *
txn_body_open_txn(void *baton, trail_t *trail)
{
  struct open_txn_args *args = baton;
  transaction_t *fstxn;
  svn_revnum_t base_rev = SVN_INVALID_REVNUM;
  const char *txn_id;

  SVN_ERR(get_txn(&fstxn, trail->fs, args->name, FALSE, trail, trail->pool));
  if (fstxn->kind != transaction_kind_committed)
    {
      txn_id = svn_fs_base__id_txn_id(fstxn->base_id);
      SVN_ERR(svn_fs_base__txn_get_revision(&base_rev, trail->fs, txn_id,
                                            trail, trail->pool));
    }
  
  *args->txn_p = make_txn(trail->fs, args->name, base_rev, trail->pool);
  return SVN_NO_ERROR;
}


svn_error_t *
svn_fs_base__open_txn(svn_fs_txn_t **txn_p,
                      svn_fs_t *fs,
                      const char *name,
                      apr_pool_t *pool)
{
  svn_fs_txn_t *txn;
  struct open_txn_args args;

  SVN_ERR(svn_fs_base__check_fs(fs));

  args.txn_p = &txn;
  args.name = name;
  SVN_ERR(svn_fs_base__retry_txn(fs, txn_body_open_txn, &args, pool));

  *txn_p = txn;
  return SVN_NO_ERROR;
}


struct cleanup_txn_args
{
  transaction_t **txn_p;
  const char *name;
};


static svn_error_t *
txn_body_cleanup_txn(void *baton, trail_t *trail)
{
  struct cleanup_txn_args *args = baton;
  return get_txn(args->txn_p, trail->fs, args->name, TRUE, 
                 trail, trail->pool);
}


static svn_error_t *
txn_body_cleanup_txn_copy(void *baton, trail_t *trail)
{
  svn_error_t *err = svn_fs_bdb__delete_copy(trail->fs, baton, trail, 
                                             trail->pool);

  /* Copy doesn't exist?  No sweat. */
  if (err && (err->apr_err == SVN_ERR_FS_NO_SUCH_COPY))
    {
      svn_error_clear(err);
      err = SVN_NO_ERROR;
    }
  return err;
}


static svn_error_t *
txn_body_cleanup_txn_changes(void *baton, trail_t *trail)
{
  return svn_fs_bdb__changes_delete(trail->fs, baton, trail, trail->pool);
}


struct get_dirents_args
{
  apr_hash_t **dirents;
  const svn_fs_id_t *id;
  const char *txn_id;
};


static svn_error_t *
txn_body_get_dirents(void *baton, trail_t *trail)
{
  struct get_dirents_args *args = baton;
  dag_node_t *node;

  /* Get the node. */
  SVN_ERR(svn_fs_base__dag_get_node(&node, trail->fs, args->id, 
                                    trail, trail->pool));

  /* If immutable, do nothing and return. */
  if (! svn_fs_base__dag_check_mutable(node, args->txn_id))
    return SVN_NO_ERROR;

  /* If a directory, do nothing and return. */
  *(args->dirents) = NULL;
  if (svn_fs_base__dag_node_kind(node) != svn_node_dir)
    return SVN_NO_ERROR;

  /* Else it's mutable.  Get its dirents. */
  return svn_fs_base__dag_dir_entries(args->dirents, node, 
                                      trail, trail->pool);
}


struct remove_node_args
{
  const svn_fs_id_t *id;
  const char *txn_id;
};


static svn_error_t *
txn_body_remove_node(void *baton, trail_t *trail)
{
  struct remove_node_args *args = baton;
  return svn_fs_base__dag_remove_node(trail->fs, args->id, args->txn_id,
                                      trail, trail->pool);
}


static svn_error_t *
delete_txn_tree(svn_fs_t *fs,
                const svn_fs_id_t *id,
                const char *txn_id,
                apr_pool_t *pool)
{
  struct get_dirents_args dirent_args;
  struct remove_node_args rm_args;
  apr_hash_t *dirents = NULL;
  apr_hash_index_t *hi;
  svn_error_t *err;

  /* If this sucker isn't mutable, there's nothing to do. */
  if (svn_fs_base__key_compare(svn_fs_base__id_txn_id(id), txn_id) != 0)
    return SVN_NO_ERROR;

  /* See if the thing has dirents that need to be recursed upon.  If
     you can't find the thing itself, don't sweat it.  We probably
     already cleaned it up. */
  dirent_args.dirents = &dirents;
  dirent_args.id = id;
  dirent_args.txn_id = txn_id;
  err = svn_fs_base__retry_txn(fs, txn_body_get_dirents, &dirent_args, pool);
  if (err && (err->apr_err == SVN_ERR_FS_ID_NOT_FOUND))
    {
      svn_error_clear(err);
      return SVN_NO_ERROR;
    }
  SVN_ERR(err);

  /* If there are dirents upon which to recurse ... recurse. */
  if (dirents)
    {
      apr_pool_t *subpool = svn_pool_create(pool);

      /* Loop over hash entries */
      for (hi = apr_hash_first(pool, dirents); hi; hi = apr_hash_next(hi))
        {
          void *val;
          svn_fs_dirent_t *dirent;

          svn_pool_clear(subpool);
          apr_hash_this(hi, NULL, NULL, &val);
          dirent = val;
          SVN_ERR(delete_txn_tree(fs, dirent->id, txn_id, subpool));
        }
      svn_pool_destroy(subpool);
    }

  /* Remove the node. */
  rm_args.id = id;
  rm_args.txn_id = txn_id;
  return svn_fs_base__retry_txn(fs, txn_body_remove_node, &rm_args, pool);
}


static svn_error_t *
txn_body_delete_txn(void *baton, trail_t *trail)
{
  return svn_fs_bdb__delete_txn(trail->fs, baton, trail, trail->pool);
}


svn_error_t *
svn_fs_base__purge_txn(svn_fs_t *fs,
                       const char *txn_id,
                       apr_pool_t *pool)
{
  struct cleanup_txn_args args;
  transaction_t *txn;
  int i;

  SVN_ERR(svn_fs_base__check_fs(fs));

  /* Open the transaction, expecting it to be dead. */
  args.txn_p = &txn;
  args.name = txn_id;
  SVN_ERR(svn_fs_base__retry_txn(fs, txn_body_cleanup_txn, &args, pool));

  /* Delete the mutable portion of the tree hanging from the
     transaction (which should gracefully recover if we've already
     done this). */
  SVN_ERR(delete_txn_tree(fs, txn->root_id, txn_id, pool));

  /* Kill the transaction's changes (which should gracefully recover
     if...). */
  SVN_ERR(svn_fs_base__retry_txn(fs, txn_body_cleanup_txn_changes,
                                 (void *)txn_id, pool));

  /* Kill the transaction's copies (which should gracefully...). */
  if (txn->copies)
    {
      for (i = 0; i < txn->copies->nelts; i++)
        {
          SVN_ERR(svn_fs_base__retry_txn
                  (fs, txn_body_cleanup_txn_copy,
                   (void *)APR_ARRAY_IDX(txn->copies, i, const char *),
                   pool));
        }
    }

  /* Kill the transaction itself (which ... just kidding -- this has
     no graceful failure mode). */
  return svn_fs_base__retry_txn(fs, txn_body_delete_txn, (void *)txn_id,
                                pool);
}


static svn_error_t *
txn_body_abort_txn(void *baton, trail_t *trail)
{
  svn_fs_txn_t *txn = baton;
  transaction_t *fstxn;

  /* Get the transaction by its id, set it to "dead", and store the
     transaction. */
  SVN_ERR(get_txn(&fstxn, txn->fs, txn->id, FALSE, trail, trail->pool));
  if (fstxn->kind != transaction_kind_normal)
    return svn_fs_base__err_txn_not_mutable(txn->fs, txn->id);

  fstxn->kind = transaction_kind_dead;
  return put_txn(txn->fs, fstxn, txn->id, trail, trail->pool);
}


svn_error_t *
svn_fs_base__abort_txn(svn_fs_txn_t *txn,
                       apr_pool_t *pool)
{
  SVN_ERR(svn_fs_base__check_fs(txn->fs));

  /* Set the transaction to "dead". */
  SVN_ERR(svn_fs_base__retry_txn(txn->fs, txn_body_abort_txn, txn, pool));

  /* Now, purge it. */
  SVN_ERR_W(svn_fs_base__purge_txn(txn->fs, txn->id, pool),
            _("Transaction aborted, but cleanup failed"));

  return SVN_NO_ERROR;
}


struct list_transactions_args
{
  apr_array_header_t **names_p;
  apr_pool_t *pool;
};

static svn_error_t *
txn_body_list_transactions(void* baton, trail_t *trail)
{
  struct list_transactions_args *args = baton;
  return svn_fs_bdb__get_txn_list(args->names_p, trail->fs, 
                                  trail, args->pool);
}

svn_error_t *
svn_fs_base__list_transactions(apr_array_header_t **names_p,
                               svn_fs_t *fs,
                               apr_pool_t *pool)
{
  apr_array_header_t *names;
  struct list_transactions_args args;

  SVN_ERR(svn_fs_base__check_fs(fs));

  args.names_p = &names;
  args.pool = pool;
  SVN_ERR(svn_fs_base__retry(fs, txn_body_list_transactions, &args, pool));

  *names_p = names;
  return SVN_NO_ERROR;
}<|MERGE_RESOLUTION|>--- conflicted
+++ resolved
@@ -1,11 +1,7 @@
 /* revs-txns.c : operations on revision and transactions
  *
  * ====================================================================
-<<<<<<< HEAD
- * Copyright (c) 2000-2006 CollabNet.  All rights reserved.
-=======
  * Copyright (c) 2000-2007 CollabNet.  All rights reserved.
->>>>>>> 3e79d1f2
  *
  * This software is licensed as described in the file COPYING, which
  * you should have received as part of this distribution.  The terms
