--- conflicted
+++ resolved
@@ -43,13 +43,11 @@
    back-end's format.  */
 #define SVN_FS_BASE__FORMAT_NUMBER                4
 
-<<<<<<< HEAD
 /* Minimum format number that supports representation sharing */
 #define SVN_FS_BASE__MIN_REP_SHARING_FORMAT       4
-=======
+
 /* Minimum format number that supports explicit metadata */
 #define SVN_FS_BASE__MIN_METADATA_FORMAT          4
->>>>>>> 1ac47d94
 
 /* Minimum format number that supports forward deltas */
 #define SVN_FS_BASE__MIN_FORWARD_DELTAS_FORMAT    4
@@ -101,11 +99,8 @@
   DB *locks;
   DB *lock_tokens;
   DB *node_origins;
-<<<<<<< HEAD
+  DB *metadata;
   DB *checksum_reps;
-=======
-  DB *metadata;
->>>>>>> 1ac47d94
 
   /* A boolean for tracking when we have a live Berkeley DB
      transaction trail alive. */
