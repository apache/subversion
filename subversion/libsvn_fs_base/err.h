/*
 * err.h : interface to routines for returning Berkeley DB errors
 *
 * ====================================================================
 *    Licensed to the Subversion Corporation (SVN Corp.) under one
 *    or more contributor license agreements.  See the NOTICE file
 *    distributed with this work for additional information
 *    regarding copyright ownership.  The SVN Corp. licenses this file
 *    to you under the Apache License, Version 2.0 (the
 *    "License"); you may not use this file except in compliance
 *    with the License.  You may obtain a copy of the License at
 *
 *      http://www.apache.org/licenses/LICENSE-2.0
 *
 *    Unless required by applicable law or agreed to in writing,
 *    software distributed under the License is distributed on an
 *    "AS IS" BASIS, WITHOUT WARRANTIES OR CONDITIONS OF ANY
 *    KIND, either express or implied.  See the License for the
 *    specific language governing permissions and limitations
 *    under the License.
 * ====================================================================
 */



#ifndef SVN_LIBSVN_FS_ERR_H
#define SVN_LIBSVN_FS_ERR_H

#include <apr_pools.h>

#include "svn_error.h"
#include "svn_fs.h"

#ifdef __cplusplus
extern "C" {
#endif /* __cplusplus */



/* Building common error objects.  */


/* SVN_ERR_FS_CORRUPT: the REVISION skel of revision REV in FS is corrupt.  */
svn_error_t *svn_fs_base__err_corrupt_fs_revision(svn_fs_t *fs,
                                                  svn_revnum_t rev);

/* SVN_ERR_FS_ID_NOT_FOUND: something in FS refers to node revision
   ID, but that node revision doesn't exist.  */
svn_error_t *svn_fs_base__err_dangling_id(svn_fs_t *fs,
                                          const svn_fs_id_t *id);

/* SVN_ERR_FS_CORRUPT: something in FS refers to filesystem revision REV,
   but that filesystem revision doesn't exist.  */
svn_error_t *svn_fs_base__err_dangling_rev(svn_fs_t *fs, svn_revnum_t rev);

/* SVN_ERR_FS_CORRUPT: the entry for TXN in the `transactions' table
   is corrupt.  */
svn_error_t *svn_fs_base__err_corrupt_txn(svn_fs_t *fs, const char *txn);

/* SVN_ERR_FS_CORRUPT: the entry for COPY_ID in the `copies' table
   is corrupt.  */
svn_error_t *svn_fs_base__err_corrupt_copy(svn_fs_t *fs, const char *copy_id);

/* SVN_ERR_FS_NO_SUCH_TRANSACTION: there is no transaction named TXN in FS.  */
svn_error_t *svn_fs_base__err_no_such_txn(svn_fs_t *fs, const char *txn);

/* SVN_ERR_FS_TRANSACTION_NOT_MUTABLE: trying to change the
   unchangeable transaction named TXN in FS.  */
svn_error_t *svn_fs_base__err_txn_not_mutable(svn_fs_t *fs, const char *txn);

/* SVN_ERR_FS_NO_SUCH_COPY: there is no copy with id COPY_ID in FS.  */
svn_error_t *svn_fs_base__err_no_such_copy(svn_fs_t *fs, const char *copy_id);

/* SVN_ERR_FS_BAD_LOCK_TOKEN: LOCK_TOKEN does not refer to a lock in FS.  */
svn_error_t *svn_fs_base__err_bad_lock_token(svn_fs_t *fs,
                                             const char *lock_token);

/* SVN_ERR_FS_NO_LOCK_TOKEN: no lock token given for PATH in FS.  */
svn_error_t *svn_fs_base__err_no_lock_token(svn_fs_t *fs, const char *path);

/* SVN_ERR_FS_CORRUPT: a lock in `locks' table is corrupt.  */
svn_error_t *svn_fs_base__err_corrupt_lock(svn_fs_t *fs,
                                           const char *lock_token);

/* SVN_ERR_FS_NO_SUCH_NODE_ORIGIN: no recorded node origin for NODE_ID
   in FS.  */
<<<<<<< HEAD
svn_error_t *svn_fs_base__err_no_such_node_origin(svn_fs_t *fs, 
                                                  const char *node_id);

=======
svn_error_t *svn_fs_base__err_no_such_node_origin(svn_fs_t *fs,
                                                  const char *node_id);

/* SVN_ERR_FS_NO_SUCH_CHECKSUM_REP: no recorded rep key for CHECKSUM in FS. */
svn_error_t *svn_fs_base__err_no_such_checksum_rep(svn_fs_t *fs,
                                                   svn_checksum_t *checksum);

>>>>>>> 79d0a718
#ifdef __cplusplus
}
#endif /* __cplusplus */

#endif /* SVN_LIBSVN_FS_ERR_H */<|MERGE_RESOLUTION|>--- conflicted
+++ resolved
@@ -86,11 +86,6 @@
 
 /* SVN_ERR_FS_NO_SUCH_NODE_ORIGIN: no recorded node origin for NODE_ID
    in FS.  */
-<<<<<<< HEAD
-svn_error_t *svn_fs_base__err_no_such_node_origin(svn_fs_t *fs, 
-                                                  const char *node_id);
-
-=======
 svn_error_t *svn_fs_base__err_no_such_node_origin(svn_fs_t *fs,
                                                   const char *node_id);
 
@@ -98,7 +93,6 @@
 svn_error_t *svn_fs_base__err_no_such_checksum_rep(svn_fs_t *fs,
                                                    svn_checksum_t *checksum);
 
->>>>>>> 79d0a718
 #ifdef __cplusplus
 }
 #endif /* __cplusplus */
