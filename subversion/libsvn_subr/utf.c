--- conflicted
+++ resolved
@@ -1,4 +1,3 @@
-<<<<<<< HEAD
 /*
  * utf.c:  UTF-8 conversion routines
  *
@@ -547,555 +546,4 @@
       buf[i>=bufsize? bufsize-1 : i] = '\0';
       return buf;
     }
-}
-=======
-/*
- * utf.c:  UTF-8 conversion routines
- *
- * ====================================================================
- * Copyright (c) 2000-2003 CollabNet.  All rights reserved.
- *
- * This software is licensed as described in the file COPYING, which
- * you should have received as part of this distribution.  The terms
- * are also available at http://subversion.tigris.org/license-1.html.
- * If newer versions of this license are posted there, you may use a
- * newer version instead, at your option.
- *
- * This software consists of voluntary contributions made by many
- * individuals.  For exact contribution history, see the revision
- * history and logs, available at http://subversion.tigris.org/.
- * ====================================================================
- */
-
-
--
-#include <string.h>
-#include <ctype.h>
-#include <assert.h>
-
-#include <apr_strings.h>
-#include <apr_lib.h>
-#include <apr_xlate.h>
-
-#include "svn_string.h"
-#include "svn_error.h"
-#include "svn_pools.h"
-#include "svn_utf.h"
-
--
-
-#define SVN_UTF_NTOU_XLATE_HANDLE "svn-utf-ntou-xlate-handle"
-#define SVN_UTF_UTON_XLATE_HANDLE "svn-utf-uton-xlate-handle"
-
-/* Return the apr_xlate handle for converting native characters to UTF-8.
-   Create one if it doesn't exist.  If unable to find a handle, or
-   unable to create one because apr_xlate_open returned APR_EINVAL, then
-   set *RET to null and return SVN_NO_ERROR; if fail for some other
-   reason, return error. */
-static svn_error_t *
-get_ntou_xlate_handle (apr_xlate_t **ret, apr_pool_t *pool)
-{
-  void *old_handle = NULL;
-  apr_status_t apr_err;
-
-  /* If we already have a handle, just return it. */
-  apr_pool_userdata_get (&old_handle, SVN_UTF_NTOU_XLATE_HANDLE, pool);
-  if (old_handle != NULL) {
-    *ret = old_handle;
-    return SVN_NO_ERROR;
-  }
-
-  /* Try to create one. */
-  apr_err = apr_xlate_open (ret, "UTF-8", APR_LOCALE_CHARSET, pool);
-
-  if (APR_STATUS_IS_EINVAL (apr_err) || APR_STATUS_IS_ENOTIMPL (apr_err))
-    {
-      *ret = NULL;
-      return SVN_NO_ERROR;
-    }
-  else if (apr_err != APR_SUCCESS)
-    return svn_error_create (apr_err, NULL,
-                             "failed to create a converter to UTF-8");
-
-  /* Save it for later. */
-  apr_pool_userdata_set (*ret, SVN_UTF_NTOU_XLATE_HANDLE,
-                         apr_pool_cleanup_null, pool);
-
-  return SVN_NO_ERROR;
-}
-
-
-/* Return the apr_xlate handle for converting UTF-8 to native characters.
-   Create one if it doesn't exist.  If unable to find a handle, or
-   unable to create one because apr_xlate_open returned APR_EINVAL, then
-   set *RET to null and return SVN_NO_ERROR; if fail for some other
-   reason, return error. */
-static svn_error_t *
-get_uton_xlate_handle (apr_xlate_t **ret, apr_pool_t *pool)
-{
-  void *old_handle = NULL;
-  apr_status_t apr_err;
-
-  /* If we already have a handle, just return it. */
-  apr_pool_userdata_get (&old_handle, SVN_UTF_UTON_XLATE_HANDLE, pool);
-  if (old_handle != NULL) {
-    *ret = old_handle;
-    return SVN_NO_ERROR;
-  }
-
-  /* Try to create one. */
-  apr_err = apr_xlate_open (ret, APR_LOCALE_CHARSET, "UTF-8", pool);
-
-  if (APR_STATUS_IS_EINVAL (apr_err) || APR_STATUS_IS_ENOTIMPL (apr_err))
-    {
-      *ret = NULL;
-      return SVN_NO_ERROR;
-    }
-  if (apr_err != APR_SUCCESS)
-    return svn_error_create (apr_err, NULL,
-                             "failed to create a converter from UTF-8");
-
-  /* Save it for later. */
-  apr_pool_userdata_set (*ret, SVN_UTF_UTON_XLATE_HANDLE,
-                         apr_pool_cleanup_null, pool);
-
-  return SVN_NO_ERROR;
-}
-
-
-/* Convert SRC_LENGTH bytes of SRC_DATA in CONVSET, store the result
-   in *DEST, which is allocated in POOL. */
-static svn_error_t *
-convert_to_stringbuf (apr_xlate_t *convset,
-                      const char *src_data,
-                      apr_size_t src_length,
-                      svn_stringbuf_t **dest,
-                      apr_pool_t *pool)
-{
-  apr_size_t buflen = src_length;
-  apr_status_t apr_err;
-  apr_size_t srclen = src_length;
-  apr_size_t destlen = 0;
-  char *destbuf;
-
-  /* Initialize *DEST to an empty stringbuf. */
-  *dest = svn_stringbuf_create ("", pool);
-  destbuf = (*dest)->data;
-
-  do 
-    {
-      /* A 1:2 ratio of input characters to output characters should
-         be enough for most translations, and conveniently enough, if
-         it isn't, we'll grow the buffer size by 2 again. */
-      if (destlen == 0)
-        buflen *= 2;
-
-      /* Ensure that *DEST has sufficient storage for the translated
-         result. */
-      svn_stringbuf_ensure (*dest, buflen + 1);
-
-      /* Update the destination buffer pointer to the first character
-         after already-converted output. */
-      destbuf = (*dest)->data + (*dest)->len;
-
-      /* Set up state variables for xlate. */
-      destlen = buflen - (*dest)->len;
-
-      /* Attempt the conversion. */
-      apr_err = apr_xlate_conv_buffer (convset, 
-                                       src_data + (src_length - srclen), 
-                                       &srclen,
-                                       destbuf, 
-                                       &destlen);
-
-      /* Now, updated the *DEST->len to track the amount of output data
-         churned out so far from this loop. */
-      (*dest)->len += ((buflen - (*dest)->len) - destlen);
-
-    } while ((! apr_err) && srclen);
-
-  /* If we exited the loop with an error, return the error. */
-  if (apr_err)
-    return svn_error_create (apr_err, NULL,
-                             "failure during string recoding");
-  
-  /* Else, exited do to success.  Trim the result buffer down to the
-     right length. */
-  (*dest)->data[(*dest)->len] = '\0';
-
-  return SVN_NO_ERROR;
-}
-
-
-/* Return APR_EINVAL if the first LEN bytes of DATA contain anything
-   other than seven-bit, non-control (except for whitespace) ascii
-   characters, finding the error pool from POOL.  Otherwise, return
-   SVN_NO_ERROR. */
-static svn_error_t *
-check_non_ascii (const char *data, apr_size_t len, apr_pool_t *pool)
-{
-  const char *data_start = data;
-
-  for (; len > 0; --len, data++)
-    {
-      if ((! apr_isascii (*((const unsigned char *) data)))
-          || ((! apr_isspace (*((const unsigned char *) data)))
-              && apr_iscntrl (*((const unsigned char *) data))))
-        {
-          /* Show the printable part of the data, followed by the
-             decimal code of the questionable character.  Because if a
-             user ever gets this error, she's going to have to spend
-             time tracking down the non-ascii data, so we want to help
-             as much as possible.  And yes, we just call the unsafe
-             data "non-ascii", even though the actual constraint is
-             somewhat more complex than that. */ 
-
-          if (data - data_start)
-            {
-              const char *error_data
-                = apr_pstrndup (pool, data_start, (data - data_start));
-
-              return svn_error_createf
-                (APR_EINVAL, NULL,
-                 "Safe data:\n"
-                 "\"%s\"\n"
-                 "... was followed by non-ascii byte %d.\n"
-                 "\n"
-                 "Non-ascii character detected (see above), "
-                 "and unable to convert to UTF-8.\n",
-                 error_data, *((const unsigned char *) data));
-            }
-          else
-            {
-              return svn_error_createf
-                (APR_EINVAL, NULL,
-                 "Non-ascii character (code %d) detected, "
-                 "and unable to convert to UTF-8.\n",
-                 *((const unsigned char *) data));
-            }
-        }
-    }
-
-  return SVN_NO_ERROR;
-}
-
-
-svn_error_t *
-svn_utf_stringbuf_to_utf8 (svn_stringbuf_t **dest,
-                           const svn_stringbuf_t *src,
-                           apr_pool_t *pool)
-{
-  apr_xlate_t *convset;
-
-  SVN_ERR (get_ntou_xlate_handle (&convset, pool));
-
-  if (convset)
-    return convert_to_stringbuf (convset, src->data, src->len, dest, pool);
-  else
-    {
-      SVN_ERR (check_non_ascii (src->data, src->len, pool));
-      *dest = svn_stringbuf_dup (src, pool);
-      return SVN_NO_ERROR;
-    }
-}
-
-
-svn_error_t *
-svn_utf_string_to_utf8 (const svn_string_t **dest,
-                        const svn_string_t *src,
-                        apr_pool_t *pool)
-{
-  svn_stringbuf_t *destbuf;
-  apr_xlate_t *convset;
-
-  SVN_ERR (get_ntou_xlate_handle (&convset, pool));
-
-  if (convset)
-    {
-      SVN_ERR (convert_to_stringbuf (convset, src->data, src->len, 
-                                     &destbuf, pool));
-      *dest = svn_string_create_from_buf (destbuf, pool);
-    }
-  else
-    {
-      SVN_ERR (check_non_ascii (src->data, src->len, pool));
-      *dest = svn_string_dup (src, pool);
-    }
-
-  return SVN_NO_ERROR;
-}
-
-
-svn_error_t *
-svn_utf_cstring_to_utf8_stringbuf (svn_stringbuf_t **dest,
-                                   const char *src,
-                                   apr_xlate_t *xlator,
-                                   apr_pool_t *pool)
-{
-  apr_xlate_t *convset;
-
-  if (! xlator)
-    SVN_ERR (get_ntou_xlate_handle (&convset, pool));
-  else
-    convset = xlator;
-
-  if (convset)
-    return convert_to_stringbuf (convset, src, strlen (src), dest, pool);
-  else
-    {
-      SVN_ERR (check_non_ascii (src, strlen (src), pool));
-      *dest = svn_stringbuf_create (src, pool);
-      return SVN_NO_ERROR;
-    }
-}
-
-
-svn_error_t *
-svn_utf_cstring_to_utf8 (const char **dest,
-                         const char *src,
-                         apr_xlate_t *xlator,
-                         apr_pool_t *pool)
-{
-  svn_stringbuf_t *destbuf;
-
-  SVN_ERR (svn_utf_cstring_to_utf8_stringbuf (&destbuf, src, xlator, pool));
-  *dest = destbuf->data;
-
-  return SVN_NO_ERROR;
-}
-
-
-svn_error_t *
-svn_utf_stringbuf_from_utf8 (svn_stringbuf_t **dest,
-			     const svn_stringbuf_t *src,
-			     apr_pool_t *pool)
-{
-  apr_xlate_t *convset;
-
-  SVN_ERR (get_uton_xlate_handle (&convset, pool));
-
-  if (convset)
-    return convert_to_stringbuf (convset, src->data, src->len, dest, pool);
-  else
-    {
-      SVN_ERR (check_non_ascii (src->data, src->len, pool));
-      *dest = svn_stringbuf_dup (src, pool);
-      return SVN_NO_ERROR;
-    }
-}
-
-
-svn_error_t *
-svn_utf_string_from_utf8 (const svn_string_t **dest,
-                          const svn_string_t *src,
-                          apr_pool_t *pool)
-{
-  svn_stringbuf_t *dbuf;
-  apr_xlate_t *convset;
-
-  SVN_ERR (get_uton_xlate_handle (&convset, pool));
-
-  if (convset)
-    {
-      SVN_ERR (convert_to_stringbuf (convset, src->data, src->len,
-                                     &dbuf, pool));
-      *dest = svn_string_create_from_buf (dbuf, pool);
-    }
-  else
-    {
-      SVN_ERR (check_non_ascii (src->data, src->len, pool));
-      *dest = svn_string_dup (src, pool);
-    }
-
-  return SVN_NO_ERROR;
-}
-
-
-svn_error_t *
-svn_utf_cstring_from_utf8 (const char **dest,
-                           const char *src,
-                           apr_pool_t *pool)
-{
-  svn_stringbuf_t *destbuf;
-  apr_xlate_t *convset;
-
-  SVN_ERR (get_uton_xlate_handle (&convset, pool));
-
-  if (convset)
-    {
-      SVN_ERR (convert_to_stringbuf (convset, src, strlen (src),
-                                     &destbuf, pool));
-      *dest = destbuf->data;
-    }
-  else
-    {
-      apr_size_t len = strlen (src);
-      SVN_ERR (check_non_ascii (src, len, pool));
-      *dest = apr_pstrmemdup (pool, src, len);
-    }
-
-  return SVN_NO_ERROR;
-}
-
-
-const char *
-svn_utf_cstring_from_utf8_fuzzy (const char *src,
-                                 apr_pool_t *pool)
-{
-  const char *src_orig = src;
-  apr_off_t new_len = 0;
-  char *new;
-  const char *new_orig;
-  svn_error_t *err;
-
-  /* First count how big a dest string we'll need. */
-  while (*src)
-    {
-      if (! apr_isascii (*src))
-        new_len += 5;  /* 5 slots, for "?\XXX" */
-      else
-        new_len += 1;  /* one slot for the 7-bit char */
-
-      src++;
-    }
-
-  /* Allocate that amount. */
-  new = apr_palloc (pool, new_len + 1);
-
-  /* All right, Brane.  We allocated it, we're building it, we're
-     returning it.  We can cast it, right? :-) */ 
-  new_orig = (const char *) new;
-
-  /* And fill it up. */
-  while (*src_orig)
-    {
-      if (! apr_isascii (*src_orig))
-        {
-          sprintf (new, "?\\%03u", (unsigned char) *src_orig);
-          new += 5;
-        }
-      else
-        {
-          *new = *src_orig;
-          new += 1;
-        }
-
-      src_orig++;
-    }
-
-  *new = '\0';
-
-  /* Okay, now we have a *new* UTF-8 string, one that's guaranteed to
-     contain only 7-bit bytes :-).  Recode to native... */
-  err = svn_utf_cstring_from_utf8 (((const char **) &new), new_orig, pool);
-
-  if (err)
-    return new_orig;
-  else
-    return (const char *) new;
-
-  /* ### Check the client locale, maybe we can avoid that second
-   * conversion!  See Ulrich Drepper's patch at
-   * http://subversion.tigris.org/issues/show_bug.cgi?id=807.
-   */
-}
-
-
-svn_error_t *
-svn_utf_cstring_from_utf8_stringbuf (const char **dest,
-                                     const svn_stringbuf_t *src,
-                                     apr_pool_t *pool)
-{
-  svn_stringbuf_t *destbuf;
-
-  SVN_ERR (svn_utf_stringbuf_from_utf8 (&destbuf, src, pool));
-  *dest = destbuf->data;
-
-  return SVN_NO_ERROR;
-}
-
-
-svn_error_t *
-svn_utf_cstring_from_utf8_string (const char **dest,
-                                  const svn_string_t *src,
-                                  apr_pool_t *pool)
-{
-  svn_stringbuf_t *dbuf;
-  apr_xlate_t *convset;
-
-  SVN_ERR (get_uton_xlate_handle (&convset, pool));
-
-  if (convset)
-    {
-      SVN_ERR (convert_to_stringbuf (convset, src->data, src->len,
-                                     &dbuf, pool));
-      *dest = dbuf->data;
-      return SVN_NO_ERROR;
-    }
-  else
-    {
-      SVN_ERR (check_non_ascii (src->data, src->len, pool));
-      *dest = apr_pstrmemdup (pool, src->data, src->len);
-      return SVN_NO_ERROR;
-    }
-}
-
-
-const char *
-svn_utf_utf8_to_native (const char *utf8_string,
-			char *buf,
-                        apr_size_t bufsize)
-{
-  apr_xlate_t *convset;
-
-  /* Set up state variables for xlate */
-  apr_size_t srclen = strlen (utf8_string);
-  apr_size_t destlen = bufsize - 1;
-
-  /* Ick.  Need a pool here so that we can call apr_xlate_open. */
-  apr_pool_t *pool = svn_pool_create (NULL);
-
-  if (get_uton_xlate_handle (&convset, pool) != SVN_NO_ERROR)
-    {
-      svn_pool_destroy (pool);
-      return "(charset translator procurement failed)";
-    }
-
-  if (convset)
-    {
-      /* Attempt the conversion */
-      if (apr_xlate_conv_buffer (convset, utf8_string,
-                                 &srclen, buf, &destlen) == APR_SUCCESS)
-        {
-          /* Conversion succeeded.  Zero-terminate and return buffer */
-          buf[bufsize-1-destlen] = '\0';
-          svn_pool_destroy (pool);
-          return buf;
-        }
-      
-      svn_pool_destroy (pool);
-      return "(charset conversion failed)";
-    }
-  else
-    {
-      apr_size_t i;
-      
-      /* Just replace non-ASCII characters with '?' here... 
-         This could be rewritten to be more in line with
-         check_non_ascii(), but is it important to do so? */
-
-      for (i=0; i<bufsize && *utf8_string; utf8_string++)
-        if (*(const unsigned char *)utf8_string < 128)
-          /* ASCII character */
-          buf[i++] = *utf8_string;
-        else if(*(const unsigned char *)utf8_string >= 192)
-          /* First octet of a multibyte sequence */
-          buf[i++] = '?';
-      
-      buf[i>=bufsize? bufsize-1 : i] = '\0';
-      return buf;
-    }
-}
->>>>>>> 568fa1e5
+}