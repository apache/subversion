--- conflicted
+++ resolved
@@ -25,14 +25,7 @@
 #ifdef SVN_USE_WIN32_CRASHHANDLER
 
 /*** Includes. ***/
-<<<<<<< HEAD
-#ifdef APR_HAVE_IPV6
-#include <winsock2.h>
-#endif
-#include <windows.h>
-=======
 #include <apr.h>
->>>>>>> 79d0a718
 #include <dbghelp.h>
 #include <direct.h>
 #include <stdio.h>
@@ -433,11 +426,7 @@
 
 /* Write the details of one function to the log file */
 static void
-<<<<<<< HEAD
-write_function_detail(STACKFRAME64 stack_frame, void *data)
-=======
 write_function_detail(STACKFRAME64 stack_frame, int nr_of_frame, FILE *log_file)
->>>>>>> 79d0a718
 {
   ULONG64 symbolBuffer[(sizeof(SYMBOL_INFO) +
     MAX_SYM_NAME +
@@ -448,11 +437,7 @@
 
   IMAGEHLP_STACK_FRAME ih_stack_frame;
   IMAGEHLP_LINE64 ih_line;
-<<<<<<< HEAD
-	DWORD line_disp=0;
-=======
   DWORD line_disp=0;
->>>>>>> 79d0a718
 
   HANDLE proc = GetCurrentProcess();
 
@@ -566,11 +551,7 @@
   while (1)
     {
       if (! StackWalk64_(machine, proc, GetCurrentThread(),
-<<<<<<< HEAD
-                         &stack_frame, context, NULL,
-=======
                          &stack_frame, &ctx, NULL,
->>>>>>> 79d0a718
                          SymFunctionTableAccess64_, SymGetModuleBase64_, NULL))
         {
           break;
@@ -644,11 +625,7 @@
       SymSetContext_ =
            (SYMSETCONTEXT)GetProcAddress(dbghelp_dll, "SymSetContext");
       SymFromAddr_ = (SYMFROMADDR)GetProcAddress(dbghelp_dll, "SymFromAddr");
-<<<<<<< HEAD
-	  StackWalk64_ = (STACKWALK64)GetProcAddress(dbghelp_dll, "StackWalk64");
-=======
       StackWalk64_ = (STACKWALK64)GetProcAddress(dbghelp_dll, "StackWalk64");
->>>>>>> 79d0a718
       SymFunctionTableAccess64_ =
            (SYMFUNCTIONTABLEACCESS64)GetProcAddress(dbghelp_dll,
                                                   "SymFunctionTableAccess64");
