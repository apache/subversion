--- conflicted
+++ resolved
@@ -2849,7 +2849,6 @@
     }
 
   /* short, fixed-size keys are the most common case */
-<<<<<<< HEAD
   if (key_len == 16)
     {
       data[0] = ((const apr_uint64_t *)key)[0];
@@ -2861,9 +2860,6 @@
       data[1] = 0;
     }
   else
-=======
-  if (key_len != APR_HASH_KEY_STRING && key_len <= 16)
->>>>>>> 97bf77e5
     {
       assert(key_len != APR_HASH_KEY_STRING && key_len < 16);
       data[0] = 0;
