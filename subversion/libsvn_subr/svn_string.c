--- conflicted
+++ resolved
@@ -395,7 +395,6 @@
 
 
 void
-<<<<<<< HEAD
 svn_stringbuf_appendf(svn_stringbuf_t *targetstr,
                       const char *fmt, 
                       ...)
@@ -411,9 +410,6 @@
 
 void
 svn_stringbuf_appendstr(svn_stringbuf_t *targetstr, 
-=======
-svn_stringbuf_appendstr(svn_stringbuf_t *targetstr,
->>>>>>> 12e041e0
                         const svn_stringbuf_t *appendstr)
 {
   svn_stringbuf_appendbytes(targetstr, appendstr->data, appendstr->len);
