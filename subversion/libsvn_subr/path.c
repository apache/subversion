--- conflicted
+++ resolved
@@ -84,19 +84,12 @@
   return (! SVN_PATH_IS_PLATFORM_EMPTY(path, len)
           && strstr(path, "/./") == NULL
           && (len == 0
-<<<<<<< HEAD
               || (len == 1 && path[0] == '/')
               || (path[len-1] != '/')
 #if defined(WIN32) || defined(__CYGWIN__)
               || svn_dirent_is_root(path, len)
 #endif
               ));
-=======
-              || svn_dirent_is_root(path, len)
-              /* The len > 0 check is redundant, but here to make
-               * sure we never ever end up indexing with -1. */
-              || (len > 0 && path[len-1] != '/')));
->>>>>>> 0213fdc3
 }
 #endif
 
@@ -452,61 +445,7 @@
                   const char *path2,
                   apr_pool_t *pool)
 {
-<<<<<<< HEAD
   return svn_uri_is_child(path1, path2, pool);
-=======
-  apr_size_t i;
-
-#ifndef NDEBUG
-  if (pool)
-    {
-      assert(svn_path_is_canonical(path1, pool));
-      assert(svn_path_is_canonical(path2, pool));
-    }
-  else
-    {
-      assert(is_canonical(path1, strlen(path1)));
-      assert(is_canonical(path2, strlen(path2)));
-    }
-#endif
-
-  /* Allow "" and "foo" to be parent/child */
-  if (SVN_PATH_IS_EMPTY(path1))               /* "" is the parent  */
-    {
-      if (SVN_PATH_IS_EMPTY(path2)            /* "" not a child    */
-          || path2[0] == '/')                  /* "/foo" not a child */
-        return NULL;
-      else
-        /* everything else is child */
-        return pool ? apr_pstrdup(pool, path2) : path2;
-    }
-
-  /* Reach the end of at least one of the paths.  How should we handle
-     things like path1:"foo///bar" and path2:"foo/bar/baz"?  It doesn't
-     appear to arise in the current Subversion code, it's not clear to me
-     if they should be parent/child or not. */
-  for (i = 0; path1[i] && path2[i]; i++)
-    if (path1[i] != path2[i])
-      return NULL;
-
-  /* There are two cases that are parent/child
-          ...      path1[i] == '\0'
-          .../foo  path2[i] == '/'
-      or
-          /        path1[i] == '\0'
-          /foo     path2[i] != '/'
-  */
-  if (path1[i] == '\0' && path2[i])
-    {
-      if (path2[i] == '/')
-        return pool ? apr_pstrdup(pool, path2 + i + 1) : path2 + i + 1;
-      else if (i == 1 && path1[0] == '/')
-        return pool ? apr_pstrdup(pool, path2 + 1) : path2 + 1;
-    }
-
-  /* Otherwise, path2 isn't a child. */
-  return NULL;
->>>>>>> 0213fdc3
 }
 
 
@@ -793,7 +732,8 @@
       /* Allow '%XX' (where each X is a hex digit) */
       if (path[i] == '%')
         {
-          if (apr_isxdigit(path[i + 1]) && apr_isxdigit(path[i + 2]))
+          if (svn_ctype_isxdigit(path[i + 1]) &&
+              svn_ctype_isxdigit(path[i + 2]))
             {
               i += 2;
               continue;
@@ -963,8 +903,8 @@
            * RFC 2396, section 3.3  */
           c = ' ';
         }
-      else if (c == '%' && apr_isxdigit(path[i + 1])
-               && apr_isxdigit(path[i+2]))
+      else if (c == '%' && svn_ctype_isxdigit(path[i + 1])
+               && svn_ctype_isxdigit(path[i+2]))
         {
           char digitz[3];
           digitz[0] = path[++i];
@@ -1007,156 +947,8 @@
 
   return svn_dirent_get_absolute(pabsolute, relative, pool);
 }
-<<<<<<< HEAD
  
-=======
-
-
-svn_error_t *
-svn_path_split_if_file(const char *path,
-                       const char **pdirectory,
-                       const char **pfile,
-                       apr_pool_t *pool)
-{
-  apr_finfo_t finfo;
-  svn_error_t *err;
-
-  SVN_ERR_ASSERT(svn_path_is_canonical(path, pool));
-
-  err = svn_io_stat(&finfo, path, APR_FINFO_TYPE, pool);
-  if (err && ! APR_STATUS_IS_ENOENT(err->apr_err))
-    return err;
-
-  if (err || finfo.filetype == APR_REG)
-    {
-      svn_error_clear(err);
-      svn_path_split(path, pdirectory, pfile, pool);
-    }
-  else if (finfo.filetype == APR_DIR)
-    {
-      *pdirectory = path;
-      *pfile = SVN_EMPTY_PATH;
-    }
-  else
-    {
-      return svn_error_createf(SVN_ERR_BAD_FILENAME, NULL,
-                               _("'%s' is neither a file nor a directory name"),
-                               svn_path_local_style(path, pool));
-    }
-
-  return SVN_NO_ERROR;
-}
-
--
-const char *
-svn_path_canonicalize(const char *path, apr_pool_t *pool)
-{
-  char *canon, *dst;
-  const char *src;
-  apr_size_t seglen;
-  apr_size_t canon_segments = 0;
-  svn_boolean_t uri;
-
-  /* "" is already canonical, so just return it; note that later code
-     depends on path not being zero-length.  */
-  if (! *path)
-    return path;
-
-  dst = canon = apr_pcalloc(pool, strlen(path) + 1);
-
-  /* Copy over the URI scheme if present. */
-  src = skip_uri_scheme(path);
-  if (src)
-    {
-      uri = TRUE;
-      memcpy(dst, path, src - path);
-      dst += (src - path);
-    }
-  else
-    {
-      uri = FALSE;
-      src = path;
-    }
-
-  /* If this is an absolute path, then just copy over the initial
-     separator character. */
-  if (*src == '/')
-    {
-      *(dst++) = *(src++);
-
-#if defined(WIN32) || defined(__CYGWIN__)
-      /* On Windows permit two leading separator characters which means an
-       * UNC path.  However, a double slash in a URI after the scheme is never
-       * valid. */
-      if (!uri && *src == '/')
-        *(dst++) = *(src++);
-#endif /* WIN32 or Cygwin */
-
-    }
-
-  while (*src)
-    {
-      /* Parse each segment, find the closing '/' */
-      const char *next = src;
-      while (*next && (*next != '/'))
-        ++next;
-
-      seglen = next - src;
-
-      if (seglen == 0 || (seglen == 1 && src[0] == '.'))
-        {
-          /* Noop segment, so do nothing. */
-        }
-      else
-        {
-          /* An actual segment, append it to the destination path */
-          if (*next)
-            seglen++;
-          memcpy(dst, src, seglen);
-          dst += seglen;
-          canon_segments++;
-        }
-
-      /* Skip over trailing slash to the next segment. */
-      src = next;
-      if (*src)
-        src++;
-    }
-
-  /* Remove the trailing slash if necessary. */
-  if (*(dst - 1) == '/')
-    {
-      /* If we had any path components, we always remove the trailing slash. */
-      if (canon_segments > 0)
-        dst --;
-      /* Otherwise, make sure to strip the third slash from URIs which
-       * have an empty hostname part, such as http:/// or file:/// */
-      else if (uri && strcmp(skip_uri_scheme(canon), "/") == 0)
-        dst--;
-    }
-
-  *dst = '\0';
-
-#if defined(WIN32) || defined(__CYGWIN__)
-  /* Skip leading double slashes when there are less than 2
-   * canon segments. UNC paths *MUST* have two segments. */
-  if (canon_segments < 2 && canon[0] == '/' && canon[1] == '/')
-    return canon + 1;
-#endif /* WIN32 or Cygwin */
-
-  return canon;
-}
-
-
-svn_boolean_t
-svn_path_is_canonical(const char *path, apr_pool_t *pool)
-{
-  return (strcmp(path, svn_path_canonicalize(path, pool)) == 0);
-}
-
->>>>>>> 0213fdc3
 
  
