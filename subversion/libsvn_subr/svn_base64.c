/*
 * base64.c:  base64 encoding and decoding functions
 *
 * ====================================================================
 * Copyright (c) 2000-2004 CollabNet.  All rights reserved.
 *
 * This software is licensed as described in the file COPYING, which
 * you should have received as part of this distribution.  The terms
 * are also available at http://subversion.tigris.org/license-1.html.
 * If newer versions of this license are posted there, you may use a
 * newer version instead, at your option.
 *
 * This software consists of voluntary contributions made by many
 * individuals.  For exact contribution history, see the revision
 * history and logs, available at http://subversion.tigris.org/.
 * ====================================================================
 */



#include <string.h>

#include <apr.h>
#include <apr_pools.h>
#include <apr_general.h>        /* for APR_INLINE */

#include "svn_pools.h"
#include "svn_io.h"
#include "svn_error.h"
#include "svn_base64.h"


#define BASE64_LINELEN 76
static const char base64tab[] = "ABCDEFGHIJKLMNOPQRSTUVWXYZ"
                                "abcdefghijklmnopqrstuvwxyz0123456789+/";



/* Binary input --> base64-encoded output */

struct encode_baton {
  svn_stream_t *output;
  unsigned char buf[3];         /* Bytes waiting to be encoded */
  int buflen;                   /* Number of bytes waiting */
  int linelen;                  /* Bytes output so far on this line */
  apr_pool_t *pool;
};


/* Base64-encode a group.  IN needs to have three bytes and OUT needs
   to have room for four bytes.  The input group is treated as four
   six-bit units which are treated as lookups into base64tab for the
   bytes of the output group.  */
static APR_INLINE void
encode_group(const unsigned char *in, char *out)
{
  out[0] = base64tab[in[0] >> 2];
  out[1] = base64tab[((in[0] & 0x3) << 4) | (in[1] >> 4)];
  out[2] = base64tab[((in[1] & 0xf) << 2) | (in[2] >> 6)];
  out[3] = base64tab[in[2] & 0x3f];
}


/* Base64-encode a byte string which may or may not be the totality of
   the data being encoded.  INBUF and *INBUFLEN carry the leftover
   data from call to call, and *LINELEN carries the length of the
   current output line.  Make INBUF have room for three characters and
   initialize *INBUFLEN and *LINELEN to 0.  Output will be appended to
   STR.  */
static void
encode_bytes(svn_stringbuf_t *str, const char *data, apr_size_t len,
             unsigned char *inbuf, int *inbuflen, int *linelen)
{
  char group[4];
  const char *p = data, *end = data + len;

  /* Keep encoding three-byte groups until we run out.  */
  while (*inbuflen + (end - p) >= 3)
    {
      memcpy(inbuf + *inbuflen, p, 3 - *inbuflen);
      p += (3 - *inbuflen);
      encode_group(inbuf, group);
      svn_stringbuf_appendbytes(str, group, 4);
      *inbuflen = 0;
      *linelen += 4;
      if (*linelen == BASE64_LINELEN)
        {
          svn_stringbuf_appendcstr(str, "\n");
          *linelen = 0;
        }
    }

  /* Tack any extra input onto *INBUF.  */
  memcpy(inbuf + *inbuflen, p, end - p);
  *inbuflen += (end - p);
}


/* Encode leftover data, if any, and possibly a final newline,
   appending to STR.  LEN must be in the range 0..2.  */
static void
encode_partial_group(svn_stringbuf_t *str, const unsigned char *extra,
                     int len, int linelen)
{
  unsigned char ingroup[3];
  char outgroup[4];

  if (len > 0)
    {
      memcpy(ingroup, extra, len);
      memset(ingroup + len, 0, 3 - len);
      encode_group(ingroup, outgroup);
      memset(outgroup + (len + 1), '=', 4 - (len + 1));
      svn_stringbuf_appendbytes(str, outgroup, 4);
      linelen += 4;
    }
  if (linelen > 0)
    svn_stringbuf_appendcstr(str, "\n");
}


/* Write handler for svn_base64_encode.  */
static svn_error_t *
encode_data(void *baton, const char *data, apr_size_t *len)
{
  struct encode_baton *eb = baton;
  apr_pool_t *subpool = svn_pool_create(eb->pool);
  svn_stringbuf_t *encoded = svn_stringbuf_create("", subpool);
  apr_size_t enclen;
  svn_error_t *err = SVN_NO_ERROR;

  /* Encode this block of data and write it out.  */
  encode_bytes(encoded, data, *len, eb->buf, &eb->buflen, &eb->linelen);
  enclen = encoded->len;
  if (enclen != 0)
    err = svn_stream_write(eb->output, encoded->data, &enclen);
  svn_pool_destroy(subpool);
  return err;
}


/* Close handler for svn_base64_encode().  */
static svn_error_t *
finish_encoding_data(void *baton)
{
  struct encode_baton *eb = baton;
  svn_stringbuf_t *encoded = svn_stringbuf_create("", eb->pool);
  apr_size_t enclen;
  svn_error_t *err = SVN_NO_ERROR;

  /* Encode a partial group at the end if necessary, and write it out.  */
  encode_partial_group(encoded, eb->buf, eb->buflen, eb->linelen);
  enclen = encoded->len;
  if (enclen != 0)
    err = svn_stream_write(eb->output, encoded->data, &enclen);

  /* Pass on the close request and clean up the baton.  */
  if (err == SVN_NO_ERROR)
    err = svn_stream_close(eb->output);
  svn_pool_destroy(eb->pool);
  return err;
}


svn_stream_t *
svn_base64_encode(svn_stream_t *output, apr_pool_t *pool)
{
  apr_pool_t *subpool = svn_pool_create(pool);
  struct encode_baton *eb = apr_palloc(subpool, sizeof(*eb));
  svn_stream_t *stream;

  eb->output = output;
  eb->buflen = 0;
  eb->linelen = 0;
  eb->pool = subpool;
  stream = svn_stream_create(eb, pool);
  svn_stream_set_write(stream, encode_data);
  svn_stream_set_close(stream, finish_encoding_data);
  return stream;
}


const svn_string_t *
svn_base64_encode_string(const svn_string_t *str, apr_pool_t *pool)
{
  svn_stringbuf_t *encoded = svn_stringbuf_create("", pool);
  svn_string_t *retval = apr_pcalloc(pool, sizeof(*retval));
  unsigned char ingroup[3];
  int ingrouplen = 0, linelen = 0;

  encode_bytes(encoded, str->data, str->len, ingroup, &ingrouplen, &linelen);
  encode_partial_group(encoded, ingroup, ingrouplen, linelen);
  retval->data = encoded->data;
  retval->len = encoded->len;
  return retval;
}



/* Base64-encoded input --> binary output */

struct decode_baton {
  svn_stream_t *output;
  unsigned char buf[4];         /* Bytes waiting to be decoded */
  int buflen;                   /* Number of bytes waiting */
  svn_boolean_t done;           /* True if we already saw an '=' */
  apr_pool_t *pool;
};


/* Base64-decode a group.  IN needs to have four bytes and OUT needs
   to have room for three bytes.  The input bytes must already have
   been decoded from base64tab into the range 0..63.  The four
   six-byte values are pasted together to form three eight-bit bytes.  */
static APR_INLINE void
decode_group(const unsigned char *in, char *out)
{
  out[0] = (in[0] << 2) | (in[1] >> 4);
  out[1] = ((in[1] & 0xf) << 4) | (in[2] >> 2);
  out[2] = ((in[2] & 0x3) << 6) | in[3];
}


/* Decode a byte string which may or may not be the total amount of
   data being decoded.  INBUF and *INBUFLEN carry the leftover bytes
   from call to call, and *DONE keeps track of whether we've seen an
   '=' which terminates the encoded data.  Have room for four bytes in
   INBUF and initialize *INBUFLEN to 0 and *DONE to FALSE.  Output
   will be appended to STR.  */
static void
decode_bytes(svn_stringbuf_t *str, const char *data, apr_size_t len,
             unsigned char *inbuf, int *inbuflen, svn_boolean_t *done)
{
  const char *p, *find;
  char group[3];

  for (p = data; !*done && p < data + len; p++)
    {
      if (*p == '=')
        {
          /* We are at the end and have to decode a partial group.  */
          if (*inbuflen >= 2)
            {
              memset(inbuf + *inbuflen, 0, 4 - *inbuflen);
              decode_group(inbuf, group);
              svn_stringbuf_appendbytes(str, group, *inbuflen - 1);
            }
          *done = TRUE;
        }
      else
        {
          find = strchr(base64tab, *p);
          if (find != NULL)
            inbuf[(*inbuflen)++] = find - base64tab;
          if (*inbuflen == 4)
            {
              decode_group(inbuf, group);
              svn_stringbuf_appendbytes(str, group, 3);
              *inbuflen = 0;
            }
        }
    }
}


/* Write handler for svn_base64_decode.  */
static svn_error_t *
decode_data(void *baton, const char *data, apr_size_t *len)
{
  struct decode_baton *db = baton;
  apr_pool_t *subpool;
  svn_stringbuf_t *decoded;
  apr_size_t declen;
  svn_error_t *err = SVN_NO_ERROR;

  /* Decode this block of data.  */
  subpool = svn_pool_create(db->pool);
  decoded = svn_stringbuf_create("", subpool);
  decode_bytes(decoded, data, *len, db->buf, &db->buflen, &db->done);

  /* Write the output, clean up, go home.  */
  declen = decoded->len;
  if (declen != 0)
    err = svn_stream_write(db->output, decoded->data, &declen);
  svn_pool_destroy(subpool);
  return err;
}


/* Close handler for svn_base64_decode().  */
static svn_error_t *
finish_decoding_data(void *baton)
{
  struct decode_baton *db = baton;
  svn_error_t *err;

  /* Pass on the close request and clean up the baton.  */
  err = svn_stream_close(db->output);
  svn_pool_destroy(db->pool);
  return err;
}


svn_stream_t *
svn_base64_decode(svn_stream_t *output, apr_pool_t *pool)
{
  apr_pool_t *subpool = svn_pool_create(pool);
  struct decode_baton *db = apr_palloc(subpool, sizeof(*db));
  svn_stream_t *stream;

  db->output = output;
  db->buflen = 0;
  db->done = FALSE;
  db->pool = subpool;
  stream = svn_stream_create(db, pool);
  svn_stream_set_write(stream, decode_data);
  svn_stream_set_close(stream, finish_decoding_data);
  return stream;
}


const svn_string_t *
svn_base64_decode_string(const svn_string_t *str, apr_pool_t *pool)
{
  svn_stringbuf_t *decoded = svn_stringbuf_create("", pool);
  svn_string_t *retval = apr_pcalloc(pool, sizeof(*retval));
  unsigned char ingroup[4];
  int ingrouplen = 0;
  svn_boolean_t done = FALSE;

  decode_bytes(decoded, str->data, str->len, ingroup, &ingrouplen, &done);
  retval->data = decoded->data;
  retval->len = decoded->len;
  return retval;
}


svn_stringbuf_t *
<<<<<<< HEAD
svn_base64_from_buffer (unsigned char digest[], apr_size_t len, apr_pool_t *pool)
=======
svn_base64_from_md5(unsigned char digest[], apr_pool_t *pool)
>>>>>>> 7f7aab08
{
  svn_stringbuf_t *str;
  unsigned char ingroup[3];
  int ingrouplen = 0, linelen = 0;
<<<<<<< HEAD
  str = svn_stringbuf_create ("", pool);
=======
  md5str = svn_stringbuf_create("", pool);
>>>>>>> 7f7aab08

  /* This cast is safe because we know encode_bytes does a memcpy and
   * does an implicit unsigned char * cast.
   */
<<<<<<< HEAD
  encode_bytes (str, (char*)digest, len, ingroup, 
                &ingrouplen, &linelen);
  encode_partial_group (str, ingroup, ingrouplen, linelen);
=======
  encode_bytes(md5str, (char*)digest, APR_MD5_DIGESTSIZE, ingroup, 
               &ingrouplen, &linelen);
  encode_partial_group(md5str, ingroup, ingrouplen, linelen);
>>>>>>> 7f7aab08

  /* Our base64-encoding routines append a final newline if any data
     was created at all, so let's hack that off. */
  if ((str)->len)
    {
      (str)->len--;
      (str)->data[(str)->len] = 0;
    }

  return str;
}


svn_stringbuf_t *
svn_base64_from_md5 (unsigned char digest[], apr_pool_t *pool)
{
  return svn_base64_from_buffer(digest, APR_MD5_DIGESTSIZE, pool);
}<|MERGE_RESOLUTION|>--- conflicted
+++ resolved
@@ -339,48 +339,27 @@
 
 
 svn_stringbuf_t *
-<<<<<<< HEAD
-svn_base64_from_buffer (unsigned char digest[], apr_size_t len, apr_pool_t *pool)
-=======
 svn_base64_from_md5(unsigned char digest[], apr_pool_t *pool)
->>>>>>> 7f7aab08
-{
-  svn_stringbuf_t *str;
+{
+  svn_stringbuf_t *md5str;
   unsigned char ingroup[3];
   int ingrouplen = 0, linelen = 0;
-<<<<<<< HEAD
-  str = svn_stringbuf_create ("", pool);
-=======
   md5str = svn_stringbuf_create("", pool);
->>>>>>> 7f7aab08
 
   /* This cast is safe because we know encode_bytes does a memcpy and
    * does an implicit unsigned char * cast.
    */
-<<<<<<< HEAD
-  encode_bytes (str, (char*)digest, len, ingroup, 
-                &ingrouplen, &linelen);
-  encode_partial_group (str, ingroup, ingrouplen, linelen);
-=======
   encode_bytes(md5str, (char*)digest, APR_MD5_DIGESTSIZE, ingroup, 
                &ingrouplen, &linelen);
   encode_partial_group(md5str, ingroup, ingrouplen, linelen);
->>>>>>> 7f7aab08
 
   /* Our base64-encoding routines append a final newline if any data
      was created at all, so let's hack that off. */
-  if ((str)->len)
+  if ((md5str)->len)
     {
-      (str)->len--;
-      (str)->data[(str)->len] = 0;
+      (md5str)->len--;
+      (md5str)->data[(md5str)->len] = 0;
     }
 
-  return str;
-}
-
-
-svn_stringbuf_t *
-svn_base64_from_md5 (unsigned char digest[], apr_pool_t *pool)
-{
-  return svn_base64_from_buffer(digest, APR_MD5_DIGESTSIZE, pool);
+  return md5str;
 }