/*
 * subst.c :  generic eol/keyword substitution routines
 *
 * ====================================================================
 *    Licensed to the Apache Software Foundation (ASF) under one
 *    or more contributor license agreements.  See the NOTICE file
 *    distributed with this work for additional information
 *    regarding copyright ownership.  The ASF licenses this file
 *    to you under the Apache License, Version 2.0 (the
 *    "License"); you may not use this file except in compliance
 *    with the License.  You may obtain a copy of the License at
 *
 *      http://www.apache.org/licenses/LICENSE-2.0
 *
 *    Unless required by applicable law or agreed to in writing,
 *    software distributed under the License is distributed on an
 *    "AS IS" BASIS, WITHOUT WARRANTIES OR CONDITIONS OF ANY
 *    KIND, either express or implied.  See the License for the
 *    specific language governing permissions and limitations
 *    under the License.
 * ====================================================================
 */



#define APR_WANT_STRFUNC
#include <apr_want.h>

#include <stdlib.h>
#include <assert.h>
#include <apr_pools.h>
#include <apr_tables.h>
#include <apr_file_io.h>
#include <apr_strings.h>

#include "svn_cmdline.h"
#include "svn_types.h"
#include "svn_string.h"
#include "svn_time.h"
#include "svn_dirent_uri.h"
#include "svn_path.h"
#include "svn_error.h"
#include "svn_utf.h"
#include "svn_io.h"
#include "svn_subst.h"
#include "svn_pools.h"

#include "svn_private_config.h"


/**
 * The textual elements of a detranslated special file.  One of these
 * strings must appear as the first element of any special file as it
 * exists in the repository or the text base.
 */
#define SVN_SUBST__SPECIAL_LINK_STR "link"

void
svn_subst_eol_style_from_value(svn_subst_eol_style_t *style,
                               const char **eol,
                               const char *value)
{
  if (value == NULL)
    {
      /* property doesn't exist. */
      *eol = NULL;
      if (style)
        *style = svn_subst_eol_style_none;
    }
  else if (! strcmp("native", value))
    {
      *eol = APR_EOL_STR;       /* whee, a portability library! */
      if (style)
        *style = svn_subst_eol_style_native;
    }
  else if (! strcmp("LF", value))
    {
      *eol = "\n";
      if (style)
        *style = svn_subst_eol_style_fixed;
    }
  else if (! strcmp("CR", value))
    {
      *eol = "\r";
      if (style)
        *style = svn_subst_eol_style_fixed;
    }
  else if (! strcmp("CRLF", value))
    {
      *eol = "\r\n";
      if (style)
        *style = svn_subst_eol_style_fixed;
    }
  else
    {
      *eol = NULL;
      if (style)
        *style = svn_subst_eol_style_unknown;
    }
}


svn_boolean_t
svn_subst_translation_required(svn_subst_eol_style_t style,
                               const char *eol,
                               apr_hash_t *keywords,
                               svn_boolean_t special,
                               svn_boolean_t force_eol_check)
{
  return (special || keywords
          || (style != svn_subst_eol_style_none && force_eol_check)
          || (style == svn_subst_eol_style_native &&
              strcmp(APR_EOL_STR, SVN_SUBST_NATIVE_EOL_STR) != 0)
          || (style == svn_subst_eol_style_fixed &&
              strcmp(APR_EOL_STR, eol) != 0));
}



/* Helper function for svn_subst_build_keywords */

/* Given a printf-like format string, return a string with proper
 * information filled in.
 *
 * Important API note: This function is the core of the implementation of
 * svn_subst_build_keywords (all versions), and as such must implement the
 * tolerance of NULL and zero inputs that that function's documention
 * stipulates.
 *
 * The format codes:
 *
 * %a author of this revision
 * %b basename of the URL of this file
 * %d short format of date of this revision
 * %D long format of date of this revision
 * %r number of this revision
 * %u URL of this file
 * %% a literal %
 *
 * All memory is allocated out of @a pool.
 */
static svn_string_t *
keyword_printf(const char *fmt,
               const char *rev,
               const char *url,
               apr_time_t date,
               const char *author,
               apr_pool_t *pool)
{
  svn_stringbuf_t *value = svn_stringbuf_ncreate("", 0, pool);
  const char *cur;
  size_t n;

  for (;;)
    {
      cur = fmt;

      while (*cur != '\0' && *cur != '%')
        cur++;

      if ((n = cur - fmt) > 0) /* Do we have an as-is string? */
        svn_stringbuf_appendbytes(value, fmt, n);

      if (*cur == '\0')
        break;

      switch (cur[1])
        {
        case 'a': /* author of this revision */
          if (author)
            svn_stringbuf_appendcstr(value, author);
          break;
        case 'b': /* basename of this file */
          if (url && *url)
            {
              const char *base_name = svn_uri_basename(url, pool);
              svn_stringbuf_appendcstr(value, base_name);
            }
          break;
        case 'd': /* short format of date of this revision */
          if (date)
            {
              apr_time_exp_t exploded_time;
              const char *human;

              apr_time_exp_gmt(&exploded_time, date);

              human = apr_psprintf(pool, "%04d-%02d-%02d %02d:%02d:%02dZ",
                                   exploded_time.tm_year + 1900,
                                   exploded_time.tm_mon + 1,
                                   exploded_time.tm_mday,
                                   exploded_time.tm_hour,
                                   exploded_time.tm_min,
                                   exploded_time.tm_sec);

              svn_stringbuf_appendcstr(value, human);
            }
          break;
        case 'D': /* long format of date of this revision */
          if (date)
            svn_stringbuf_appendcstr(value,
                                     svn_time_to_human_cstring(date, pool));
          break;
        case 'r': /* number of this revision */
          if (rev)
            svn_stringbuf_appendcstr(value, rev);
          break;
        case 'u': /* URL of this file */
          if (url)
            svn_stringbuf_appendcstr(value, url);
          break;
        case '%': /* '%%' => a literal % */
          svn_stringbuf_appendbyte(value, *cur);
          break;
        case '\0': /* '%' as the last character of the string. */
          svn_stringbuf_appendbyte(value, *cur);
          /* Now go back one character, since this was just a one character
           * sequence, whereas all others are two characters, and we do not
           * want to skip the null terminator entirely and carry on
           * formatting random memory contents. */
          cur--;
          break;
        default: /* Unrecognized code, just print it literally. */
          svn_stringbuf_appendbytes(value, cur, 2);
          break;
        }

      /* Format code is processed - skip it, and get ready for next chunk. */
      fmt = cur + 2;
    }

  return svn_string_create_from_buf(value, pool);
}

svn_error_t *
svn_subst_build_keywords(svn_subst_keywords_t *kw,
                         const char *keywords_val,
                         const char *rev,
                         const char *url,
                         apr_time_t date,
                         const char *author,
                         apr_pool_t *pool)
{
  apr_hash_t *kwhash;
  const svn_string_t *val;

  SVN_ERR(svn_subst_build_keywords2(&kwhash, keywords_val, rev,
                                    url, date, author, pool));

  /* The behaviour of pre-1.3 svn_subst_build_keywords, which we are
   * replicating here, is to write to a slot in the svn_subst_keywords_t
   * only if the relevant keyword was present in keywords_val, otherwise
   * leaving that slot untouched. */

  val = apr_hash_get(kwhash, SVN_KEYWORD_REVISION_LONG, APR_HASH_KEY_STRING);
  if (val)
    kw->revision = val;

  val = apr_hash_get(kwhash, SVN_KEYWORD_DATE_LONG, APR_HASH_KEY_STRING);
  if (val)
    kw->date = val;

  val = apr_hash_get(kwhash, SVN_KEYWORD_AUTHOR_LONG, APR_HASH_KEY_STRING);
  if (val)
    kw->author = val;

  val = apr_hash_get(kwhash, SVN_KEYWORD_URL_LONG, APR_HASH_KEY_STRING);
  if (val)
    kw->url = val;

  val = apr_hash_get(kwhash, SVN_KEYWORD_ID, APR_HASH_KEY_STRING);
  if (val)
    kw->id = val;

  return SVN_NO_ERROR;
}

svn_error_t *
svn_subst_build_keywords2(apr_hash_t **kw,
                          const char *keywords_val,
                          const char *rev,
                          const char *url,
                          apr_time_t date,
                          const char *author,
                          apr_pool_t *pool)
{
  apr_array_header_t *keyword_tokens;
  int i;
  *kw = apr_hash_make(pool);

  keyword_tokens = svn_cstring_split(keywords_val, " \t\v\n\b\r\f",
                                     TRUE /* chop */, pool);

  for (i = 0; i < keyword_tokens->nelts; ++i)
    {
      const char *keyword = APR_ARRAY_IDX(keyword_tokens, i, const char *);

      if ((! strcmp(keyword, SVN_KEYWORD_REVISION_LONG))
          || (! strcmp(keyword, SVN_KEYWORD_REVISION_MEDIUM))
          || (! svn_cstring_casecmp(keyword, SVN_KEYWORD_REVISION_SHORT)))
        {
          svn_string_t *revision_val;

          revision_val = keyword_printf("%r", rev, url, date, author, pool);
          apr_hash_set(*kw, SVN_KEYWORD_REVISION_LONG,
                       APR_HASH_KEY_STRING, revision_val);
          apr_hash_set(*kw, SVN_KEYWORD_REVISION_MEDIUM,
                       APR_HASH_KEY_STRING, revision_val);
          apr_hash_set(*kw, SVN_KEYWORD_REVISION_SHORT,
                       APR_HASH_KEY_STRING, revision_val);
        }
      else if ((! strcmp(keyword, SVN_KEYWORD_DATE_LONG))
               || (! svn_cstring_casecmp(keyword, SVN_KEYWORD_DATE_SHORT)))
        {
          svn_string_t *date_val;

          date_val = keyword_printf("%D", rev, url, date, author, pool);
          apr_hash_set(*kw, SVN_KEYWORD_DATE_LONG,
                       APR_HASH_KEY_STRING, date_val);
          apr_hash_set(*kw, SVN_KEYWORD_DATE_SHORT,
                       APR_HASH_KEY_STRING, date_val);
        }
      else if ((! strcmp(keyword, SVN_KEYWORD_AUTHOR_LONG))
               || (! svn_cstring_casecmp(keyword, SVN_KEYWORD_AUTHOR_SHORT)))
        {
          svn_string_t *author_val;

          author_val = keyword_printf("%a", rev, url, date, author, pool);
          apr_hash_set(*kw, SVN_KEYWORD_AUTHOR_LONG,
                       APR_HASH_KEY_STRING, author_val);
          apr_hash_set(*kw, SVN_KEYWORD_AUTHOR_SHORT,
                       APR_HASH_KEY_STRING, author_val);
        }
      else if ((! strcmp(keyword, SVN_KEYWORD_URL_LONG))
               || (! svn_cstring_casecmp(keyword, SVN_KEYWORD_URL_SHORT)))
        {
          svn_string_t *url_val;

          url_val = keyword_printf("%u", rev, url, date, author, pool);
          apr_hash_set(*kw, SVN_KEYWORD_URL_LONG,
                       APR_HASH_KEY_STRING, url_val);
          apr_hash_set(*kw, SVN_KEYWORD_URL_SHORT,
                       APR_HASH_KEY_STRING, url_val);
        }
      else if ((! svn_cstring_casecmp(keyword, SVN_KEYWORD_ID)))
        {
          svn_string_t *id_val;

          id_val = keyword_printf("%b %r %d %a", rev, url, date, author,
                                  pool);
          apr_hash_set(*kw, SVN_KEYWORD_ID,
                       APR_HASH_KEY_STRING, id_val);
        }
      else if ((! svn_cstring_casecmp(keyword, SVN_KEYWORD_HEADER)))
        {
          svn_string_t *header_val;

          header_val = keyword_printf("%u %r %d %a", rev, url, date, author,
                                      pool);
          apr_hash_set(*kw, SVN_KEYWORD_HEADER,
                       APR_HASH_KEY_STRING, header_val);
        }
    }

  return SVN_NO_ERROR;
}


/*** Helpers for svn_subst_translate_stream2 ***/


/* Write out LEN bytes of BUF into STREAM. */
/* ### TODO: 'stream_write()' would be a better name for this. */
static svn_error_t *
translate_write(svn_stream_t *stream,
                const void *buf,
                apr_size_t len)
{
  SVN_ERR(svn_stream_write(stream, buf, &len));
  /* (No need to check LEN, as a short write always produces an error.) */
  return SVN_NO_ERROR;
}


/* Perform the substitution of VALUE into keyword string BUF (with len
   *LEN), given a pre-parsed KEYWORD (and KEYWORD_LEN), and updating
   *LEN to the new size of the substituted result.  Return TRUE if all
   goes well, FALSE otherwise.  If VALUE is NULL, keyword will be
   contracted, else it will be expanded.  */
static svn_boolean_t
translate_keyword_subst(char *buf,
                        apr_size_t *len,
                        const char *keyword,
                        apr_size_t keyword_len,
                        const svn_string_t *value)
{
  char *buf_ptr;

  /* Make sure we gotz good stuffs. */
  assert(*len <= SVN_KEYWORD_MAX_LEN);
  assert((buf[0] == '$') && (buf[*len - 1] == '$'));

  /* Need at least a keyword and two $'s. */
  if (*len < keyword_len + 2)
    return FALSE;

  /* The keyword needs to match what we're looking for. */
  if (strncmp(buf + 1, keyword, keyword_len))
    return FALSE;

  buf_ptr = buf + 1 + keyword_len;

  /* Check for fixed-length expansion.
   * The format of fixed length keyword and its data is
   * Unexpanded keyword:         "$keyword::       $"
   * Expanded keyword:           "$keyword:: value $"
   * Expanded kw with filling:   "$keyword:: value   $"
   * Truncated keyword:          "$keyword:: longval#$"
   */
  if ((buf_ptr[0] == ':') /* first char after keyword is ':' */
      && (buf_ptr[1] == ':') /* second char after keyword is ':' */
      && (buf_ptr[2] == ' ') /* third char after keyword is ' ' */
      && ((buf[*len - 2] == ' ')  /* has ' ' for next to last character */
          || (buf[*len - 2] == '#')) /* .. or has '#' for next to last
                                        character */
      && ((6 + keyword_len) < *len))  /* holds "$kw:: x $" at least */
    {
      /* This is fixed length keyword, so *len remains unchanged */
      apr_size_t max_value_len = *len - (6 + keyword_len);

      if (! value)
        {
          /* no value, so unexpand */
          buf_ptr += 2;
          while (*buf_ptr != '$')
            *(buf_ptr++) = ' ';
        }
      else
        {
          if (value->len <= max_value_len)
            { /* replacement not as long as template, pad with spaces */
              strncpy(buf_ptr + 3, value->data, value->len);
              buf_ptr += 3 + value->len;
              while (*buf_ptr != '$')
                *(buf_ptr++) = ' ';
            }
          else
            {
              /* replacement needs truncating */
              strncpy(buf_ptr + 3, value->data, max_value_len);
              buf[*len - 2] = '#';
              buf[*len - 1] = '$';
            }
        }
      return TRUE;
    }

  /* Check for unexpanded keyword. */
  else if (buf_ptr[0] == '$')          /* "$keyword$" */
    {
      /* unexpanded... */
      if (value)
        {
          /* ...so expand. */
          buf_ptr[0] = ':';
          buf_ptr[1] = ' ';
          if (value->len)
            {
              apr_size_t vallen = value->len;

              /* "$keyword: value $" */
              if (vallen > (SVN_KEYWORD_MAX_LEN - 5 - keyword_len))
                vallen = SVN_KEYWORD_MAX_LEN - 5 - keyword_len;
              strncpy(buf_ptr + 2, value->data, vallen);
              buf_ptr[2 + vallen] = ' ';
              buf_ptr[2 + vallen + 1] = '$';
              *len = 5 + keyword_len + vallen;
            }
          else
            {
              /* "$keyword: $"  */
              buf_ptr[2] = '$';
              *len = 4 + keyword_len;
            }
        }
      else
        {
          /* ...but do nothing. */
        }
      return TRUE;
    }

  /* Check for expanded keyword. */
  else if (((*len >= 4 + keyword_len ) /* holds at least "$keyword: $" */
           && (buf_ptr[0] == ':')      /* first char after keyword is ':' */
           && (buf_ptr[1] == ' ')      /* second char after keyword is ' ' */
           && (buf[*len - 2] == ' '))
        || ((*len >= 3 + keyword_len ) /* holds at least "$keyword:$" */
           && (buf_ptr[0] == ':')      /* first char after keyword is ':' */
           && (buf_ptr[1] == '$')))    /* second char after keyword is '$' */
    {
      /* expanded... */
      if (! value)
        {
          /* ...so unexpand. */
          buf_ptr[0] = '$';
          *len = 2 + keyword_len;
        }
      else
        {
          /* ...so re-expand. */
          buf_ptr[0] = ':';
          buf_ptr[1] = ' ';
          if (value->len)
            {
              apr_size_t vallen = value->len;

              /* "$keyword: value $" */
              if (vallen > (SVN_KEYWORD_MAX_LEN - 5))
                vallen = SVN_KEYWORD_MAX_LEN - 5;
              strncpy(buf_ptr + 2, value->data, vallen);
              buf_ptr[2 + vallen] = ' ';
              buf_ptr[2 + vallen + 1] = '$';
              *len = 5 + keyword_len + vallen;
            }
          else
            {
              /* "$keyword: $"  */
              buf_ptr[2] = '$';
              *len = 4 + keyword_len;
            }
        }
      return TRUE;
    }

  return FALSE;
}

/* Parse BUF (whose length is LEN, and which starts and ends with '$'),
   trying to match one of the keyword names in KEYWORDS.  If such a
   keyword is found, update *KEYWORD_NAME with the keyword name and
   return TRUE. */
static svn_boolean_t
match_keyword(char *buf,
              apr_size_t len,
              char *keyword_name,
              apr_hash_t *keywords)
{
  apr_size_t i;

  /* Early return for ignored keywords */
  if (! keywords)
    return FALSE;

  /* Extract the name of the keyword */
  for (i = 0; i < len - 2 && buf[i + 1] != ':'; i++)
    keyword_name[i] = buf[i + 1];
  keyword_name[i] = '\0';

  return apr_hash_get(keywords, keyword_name, APR_HASH_KEY_STRING) != NULL;
}

/* Try to translate keyword *KEYWORD_NAME in BUF (whose length is LEN):
   optionally perform the substitution in place, update *LEN with
   the new length of the translated keyword string, and return TRUE.
   If this buffer doesn't contain a known keyword pattern, leave BUF
   and *LEN untouched and return FALSE.

   See the docstring for svn_subst_copy_and_translate for how the
   EXPAND and KEYWORDS parameters work.

   NOTE: It is assumed that BUF has been allocated to be at least
   SVN_KEYWORD_MAX_LEN bytes longs, and that the data in BUF is less
   than or equal SVN_KEYWORD_MAX_LEN in length.  Also, any expansions
   which would result in a keyword string which is greater than
   SVN_KEYWORD_MAX_LEN will have their values truncated in such a way
   that the resultant keyword string is still valid (begins with
   "$Keyword:", ends in " $" and is SVN_KEYWORD_MAX_LEN bytes long).  */
static svn_boolean_t
translate_keyword(char *buf,
                  apr_size_t *len,
                  const char *keyword_name,
                  svn_boolean_t expand,
                  apr_hash_t *keywords)
{
  const svn_string_t *value;

  /* Make sure we gotz good stuffs. */
  assert(*len <= SVN_KEYWORD_MAX_LEN);
  assert((buf[0] == '$') && (buf[*len - 1] == '$'));

  /* Early return for ignored keywords */
  if (! keywords)
    return FALSE;

  value = apr_hash_get(keywords, keyword_name, APR_HASH_KEY_STRING);

  if (value)
    {
      return translate_keyword_subst(buf, len,
                                     keyword_name, strlen(keyword_name),
                                     expand ? value : NULL);
    }

  return FALSE;
}

/* A boolean expression that evaluates to true if the first STR_LEN characters
   of the string STR are one of the end-of-line strings LF, CR, or CRLF;
   to false otherwise.  */
#define STRING_IS_EOL(str, str_len) \
  (((str_len) == 2 &&  (str)[0] == '\r' && (str)[1] == '\n') || \
   ((str_len) == 1 && ((str)[0] == '\n' || (str)[0] == '\r')))

/* A boolean expression that evaluates to true if the end-of-line string EOL1,
   having length EOL1_LEN, and the end-of-line string EOL2, having length
   EOL2_LEN, are different, assuming that EOL1 and EOL2 are both from the
   set {"\n", "\r", "\r\n"};  to false otherwise.

   Given that EOL1 and EOL2 are either "\n", "\r", or "\r\n", then if
   EOL1_LEN is not the same as EOL2_LEN, then EOL1 and EOL2 are of course
   different. If EOL1_LEN and EOL2_LEN are both 2 then EOL1 and EOL2 are both
   "\r\n" and *EOL1 == *EOL2. Otherwise, EOL1_LEN and EOL2_LEN are both 1.
   We need only check the one character for equality to determine whether
   EOL1 and EOL2 are different in that case. */
#define DIFFERENT_EOL_STRINGS(eol1, eol1_len, eol2, eol2_len) \
  (((eol1_len) != (eol2_len)) || (*(eol1) != *(eol2)))


/* Translate the newline string NEWLINE_BUF (of length NEWLINE_LEN) to
   the newline string EOL_STR (of length EOL_STR_LEN), writing the
   result (which is always EOL_STR) to the stream DST.

   This function assumes that NEWLINE_BUF is either "\n", "\r", or "\r\n".

   Also check for consistency of the source newline strings across
   multiple calls, using SRC_FORMAT (length *SRC_FORMAT_LEN) as a cache
   of the first newline found.  If the current newline is not the same
   as SRC_FORMAT, look to the REPAIR parameter.  If REPAIR is TRUE,
   ignore the inconsistency, else return an SVN_ERR_IO_INCONSISTENT_EOL
   error.  If *SRC_FORMAT_LEN is 0, assume we are examining the first
   newline in the file, and copy it to {SRC_FORMAT, *SRC_FORMAT_LEN} to
   use for later consistency checks.

   If TRANSLATED_EOL is not NULL, then set *TRANSLATED_EOL to TRUE if the
   newline string that was written (EOL_STR) is not the same as the newline
   string that was translated (NEWLINE_BUF), otherwise leave *TRANSLATED_EOL
   untouched.

   Note: all parameters are required even if REPAIR is TRUE.
   ### We could require that REPAIR must not change across a sequence of
       calls, and could then optimize by not using SRC_FORMAT at all if
       REPAIR is TRUE.
*/
static svn_error_t *
translate_newline(const char *eol_str,
                  apr_size_t eol_str_len,
                  char *src_format,
                  apr_size_t *src_format_len,
                  const char *newline_buf,
                  apr_size_t newline_len,
                  svn_stream_t *dst,
                  svn_boolean_t *translated_eol,
                  svn_boolean_t repair)
{
  SVN_ERR_ASSERT(STRING_IS_EOL(newline_buf, newline_len));

  /* If we've seen a newline before, compare it with our cache to
     check for consistency, else cache it for future comparisons. */
  if (*src_format_len)
    {
      /* Comparing with cache.  If we are inconsistent and
         we are NOT repairing the file, generate an error! */
      if ((! repair) && DIFFERENT_EOL_STRINGS(src_format, *src_format_len,
                                              newline_buf, newline_len))
        return svn_error_create(SVN_ERR_IO_INCONSISTENT_EOL, NULL, NULL);
    }
  else
    {
      /* This is our first line ending, so cache it before
         handling it. */
      strncpy(src_format, newline_buf, newline_len);
      *src_format_len = newline_len;
    }

  /* Write the desired newline */
  SVN_ERR(translate_write(dst, eol_str, eol_str_len));

  /* Report whether we translated it.  Note: Not using DIFFERENT_EOL_STRINGS()
   * because EOL_STR may not be a valid EOL sequence. */
  if (translated_eol != NULL &&
      (eol_str_len != newline_len ||
       memcmp(eol_str, newline_buf, eol_str_len) != 0))
    *translated_eol = TRUE;

  return SVN_NO_ERROR;
}



/*** Public interfaces. ***/

svn_boolean_t
svn_subst_keywords_differ(const svn_subst_keywords_t *a,
                          const svn_subst_keywords_t *b,
                          svn_boolean_t compare_values)
{
  if (((a == NULL) && (b == NULL)) /* no A or B */
      /* no A, and B has no contents */
      || ((a == NULL)
          && (b->revision == NULL)
          && (b->date == NULL)
          && (b->author == NULL)
          && (b->url == NULL))
      /* no B, and A has no contents */
      || ((b == NULL)           && (a->revision == NULL)
          && (a->date == NULL)
          && (a->author == NULL)
          && (a->url == NULL))
      /* neither A nor B has any contents */
      || ((a != NULL) && (b != NULL)
          && (b->revision == NULL)
          && (b->date == NULL)
          && (b->author == NULL)
          && (b->url == NULL)
          && (a->revision == NULL)
          && (a->date == NULL)
          && (a->author == NULL)
          && (a->url == NULL)))
    {
      return FALSE;
    }
  else if ((a == NULL) || (b == NULL))
    return TRUE;

  /* Else both A and B have some keywords. */

  if ((! a->revision) != (! b->revision))
    return TRUE;
  else if ((compare_values && (a->revision != NULL))
           && (strcmp(a->revision->data, b->revision->data) != 0))
    return TRUE;

  if ((! a->date) != (! b->date))
    return TRUE;
  else if ((compare_values && (a->date != NULL))
           && (strcmp(a->date->data, b->date->data) != 0))
    return TRUE;

  if ((! a->author) != (! b->author))
    return TRUE;
  else if ((compare_values && (a->author != NULL))
           && (strcmp(a->author->data, b->author->data) != 0))
    return TRUE;

  if ((! a->url) != (! b->url))
    return TRUE;
  else if ((compare_values && (a->url != NULL))
           && (strcmp(a->url->data, b->url->data) != 0))
    return TRUE;

  /* Else we never found a difference, so they must be the same. */

  return FALSE;
}

svn_boolean_t
svn_subst_keywords_differ2(apr_hash_t *a,
                           apr_hash_t *b,
                           svn_boolean_t compare_values,
                           apr_pool_t *pool)
{
  apr_hash_index_t *hi;
  unsigned int a_count, b_count;

  /* An empty hash is logically equal to a NULL,
   * as far as this API is concerned. */
  a_count = (a == NULL) ? 0 : apr_hash_count(a);
  b_count = (b == NULL) ? 0 : apr_hash_count(b);

  if (a_count != b_count)
    return TRUE;

  if (a_count == 0)
    return FALSE;

  /* The hashes are both non-NULL, and have the same number of items.
   * We must check that every item of A is present in B. */
  for (hi = apr_hash_first(pool, a); hi; hi = apr_hash_next(hi))
    {
      const void *key;
      apr_ssize_t klen;
      void *void_a_val;
      svn_string_t *a_val, *b_val;

      apr_hash_this(hi, &key, &klen, &void_a_val);
      a_val = void_a_val;
      b_val = apr_hash_get(b, key, klen);

      if (!b_val || (compare_values && !svn_string_compare(a_val, b_val)))
        return TRUE;
    }

  return FALSE;
}


/* Baton for translate_chunk() to store its state in. */
struct translation_baton
{
  const char *eol_str;
  svn_boolean_t *translated_eol;
  svn_boolean_t repair;
  apr_hash_t *keywords;
  svn_boolean_t expand;

  /* 'short boolean' array that encodes what character values
     may trigger a translation action, hence are 'interesting' */
  char interesting[256];

  /* Length of the string EOL_STR points to. */
  apr_size_t eol_str_len;

  /* Buffer to cache any newline state between translation chunks */
  char newline_buf[2];

  /* Offset (within newline_buf) of the first *unused* character */
  apr_size_t newline_off;

  /* Buffer to cache keyword-parsing state between translation chunks */
  char keyword_buf[SVN_KEYWORD_MAX_LEN];

  /* Offset (within keyword-buf) to the first *unused* character */
  apr_size_t keyword_off;

  /* EOL style used in the chunk-source */
  char src_format[2];

  /* Length of the EOL style string found in the chunk-source,
     or zero if none encountered yet */
  apr_size_t src_format_len;

  /* If this is svn_tristate_false, translate_newline() will be called
     for every newline in the file */
  svn_tristate_t nl_translation_skippable;
};


/* Allocate a baton for use with translate_chunk() in POOL and
 * initialize it for the first iteration.
 *
 * The caller must assure that EOL_STR and KEYWORDS at least
 * have the same life time as that of POOL.
 */
static struct translation_baton *
create_translation_baton(const char *eol_str,
                         svn_boolean_t *translated_eol,
                         svn_boolean_t repair,
                         apr_hash_t *keywords,
                         svn_boolean_t expand,
                         apr_pool_t *pool)
{
  struct translation_baton *b = apr_palloc(pool, sizeof(*b));

  /* For efficiency, convert an empty set of keywords to NULL. */
  if (keywords && (apr_hash_count(keywords) == 0))
    keywords = NULL;

  b->eol_str = eol_str;
  b->eol_str_len = eol_str ? strlen(eol_str) : 0;
  b->translated_eol = translated_eol;
  b->repair = repair;
  b->keywords = keywords;
  b->expand = expand;
  b->newline_off = 0;
  b->keyword_off = 0;
  b->src_format_len = 0;
  b->nl_translation_skippable = svn_tristate_unknown;

  /* Most characters don't start translation actions.
   * Mark those that do depending on the parameters we got. */
  memset(b->interesting, FALSE, sizeof(b->interesting));
  if (keywords)
    b->interesting['$'] = TRUE;
  if (eol_str)
    {
      b->interesting['\r'] = TRUE;
      b->interesting['\n'] = TRUE;
    }

  return b;
}

/* Return TRUE if the EOL starting at BUF matches the eol_str member of B.
 * Be aware of special cases like "\n\r\n" and "\n\n\r". For sequences like
 * "\n$" (an EOL followed by a keyword), the result will be FALSE since it is
 * more efficient to handle that special case implicitly in the calling code
 * by exiting the quick scan loop.
 * The caller must ensure that buf[0] and buf[1] refer to valid memory
 * locations.
 */
static APR_INLINE svn_boolean_t
eol_unchanged(struct translation_baton *b,
              const char *buf)
{
  /* If the first byte doesn't match, the whole EOL won't.
   * This does also handle the (certainly invalid) case that
   * eol_str would be an empty string.
   */
  if (buf[0] != b->eol_str[0])
    return FALSE;

  /* two-char EOLs must be a full match */
  if (b->eol_str_len == 2)
    return buf[1] == b->eol_str[1];

  /* The first char matches the required 1-byte EOL.
   * But maybe, buf[] contains a 2-byte EOL?
   * In that case, the second byte will be interesting
   * and not be another EOL of its own.
   */
  return !b->interesting[(unsigned char)buf[1]] || buf[0] == buf[1];
}


/* Translate eols and keywords of a 'chunk' of characters BUF of size BUFLEN
 * according to the settings and state stored in baton B.
 *
 * Write output to stream DST.
 *
 * To finish a series of chunk translations, flush all buffers by calling
 * this routine with a NULL value for BUF.
 *
 * If B->translated_eol is not NULL, then set *B->translated_eol to TRUE if
 * an end-of-line sequence was changed, otherwise leave it untouched.
 *
 * Use POOL for temporary allocations.
 */
static svn_error_t *
translate_chunk(svn_stream_t *dst,
                struct translation_baton *b,
                const char *buf,
                apr_size_t buflen,
                apr_pool_t *pool)
{
  const char *p;
  apr_size_t len;

  if (buf)
    {
      /* precalculate some oft-used values */
      const char *end = buf + buflen;
      const char *interesting = b->interesting;
      apr_size_t next_sign_off = 0;

      /* At the beginning of this loop, assume that we might be in an
       * interesting state, i.e. with data in the newline or keyword
       * buffer.  First try to get to the boring state so we can copy
       * a run of boring characters; then try to get back to the
       * interesting state by processing an interesting character,
       * and repeat. */
      for (p = buf; p < end;)
        {
          /* Try to get to the boring state, if necessary. */
          if (b->newline_off)
            {
              if (*p == '\n')
                b->newline_buf[b->newline_off++] = *p++;

              SVN_ERR(translate_newline(b->eol_str, b->eol_str_len,
                                        b->src_format,
                                        &b->src_format_len, b->newline_buf,
                                        b->newline_off, dst, b->translated_eol,
                                        b->repair));

              b->newline_off = 0;
            }
          else if (b->keyword_off && *p == '$')
            {
              svn_boolean_t keyword_matches;
              char keyword_name[SVN_KEYWORD_MAX_LEN + 1];

              /* If keyword is matched, but not correctly translated, try to
               * look for the next ending '$'. */
              b->keyword_buf[b->keyword_off++] = *p++;
              keyword_matches = match_keyword(b->keyword_buf, b->keyword_off,
                                              keyword_name, b->keywords);
              if (keyword_matches == FALSE)
                {
                  /* reuse the ending '$' */
                  p--;
                  b->keyword_off--;
                }

              if (keyword_matches == FALSE ||
                  translate_keyword(b->keyword_buf, &b->keyword_off,
                                    keyword_name, b->expand, b->keywords) ||
                  b->keyword_off >= SVN_KEYWORD_MAX_LEN)
                {
                  /* write out non-matching text or translated keyword */
                  SVN_ERR(translate_write(dst, b->keyword_buf, b->keyword_off));

                  next_sign_off = 0;
                  b->keyword_off = 0;
                }
              else
                {
                  if (next_sign_off == 0)
                    next_sign_off = b->keyword_off - 1;

                  continue;
                }
            }
          else if (b->keyword_off == SVN_KEYWORD_MAX_LEN - 1
                   || (b->keyword_off && (*p == '\r' || *p == '\n')))
            {
              if (next_sign_off > 0)
              {
                /* rolling back, continue with next '$' in keyword_buf */
                p -= (b->keyword_off - next_sign_off);
                b->keyword_off = next_sign_off;
                next_sign_off = 0;
              }
              /* No closing '$' found; flush the keyword buffer. */
              SVN_ERR(translate_write(dst, b->keyword_buf, b->keyword_off));

              b->keyword_off = 0;
            }
          else if (b->keyword_off)
            {
              b->keyword_buf[b->keyword_off++] = *p++;
              continue;
            }

          /* translate_newline will modify the baton for src_format_len==0
             or may return an error if b->repair is FALSE.  In all other
             cases, we can skip the newline translation as long as source
             EOL format and actual EOL format match.  If there is a
             mismatch, translate_newline will be called regardless of
             nl_translation_skippable.
           */
          if (b->nl_translation_skippable == svn_tristate_unknown &&
              b->src_format_len > 0)
            {
              /* test whether translate_newline may return an error */
              if (b->eol_str_len == b->src_format_len &&
                  strncmp(b->eol_str, b->src_format, b->eol_str_len) == 0)
                b->nl_translation_skippable = svn_tristate_true;
              else if (b->repair)
                b->nl_translation_skippable = svn_tristate_true;
              else
                b->nl_translation_skippable = svn_tristate_false;
            }

          /* We're in the boring state; look for interesting characters.
             Offset len such that it will become 0 in the first iteration.
           */
          len = 0 - b->eol_str_len;

          /* Look for the next EOL (or $) that actually needs translation.
             Stop there or at EOF, whichever is encountered first.
           */
          do
            {
              /* skip current EOL */
              len += b->eol_str_len;

              /* Check 4 bytes at once to allow for efficient pipelining
                 and to reduce loop condition overhead. */
              while ((p + len + 4) <= end)
                {
                  char sum = interesting[(unsigned char)p[len]]
                           | interesting[(unsigned char)p[len+1]]
                           | interesting[(unsigned char)p[len+2]]
                           | interesting[(unsigned char)p[len+3]];

                  if (sum != 0)
                    break;

                  len += 4;
                }

               /* Found an interesting char or EOF in the next 4 bytes.
                  Find its exact position. */
               while ((p + len) < end && !interesting[(unsigned char)p[len]])
                 ++len;
            }
          while (b->nl_translation_skippable ==
                   svn_tristate_true &&       /* can potentially skip EOLs */
                 p + len + 2 < end &&         /* not too close to EOF */
                 eol_unchanged (b, p + len)); /* EOL format already ok */

          while ((p + len) < end && !interesting[(unsigned char)p[len]])
            len++;

          if (len)
            {
              SVN_ERR(translate_write(dst, p, len));
              p += len;
            }

          /* Set up state according to the interesting character, if any. */
          if (p < end)
            {
              switch (*p)
                {
                case '$':
                  b->keyword_buf[b->keyword_off++] = *p++;
                  break;
                case '\r':
                  b->newline_buf[b->newline_off++] = *p++;
                  break;
                case '\n':
                  b->newline_buf[b->newline_off++] = *p++;

                  SVN_ERR(translate_newline(b->eol_str, b->eol_str_len,
                                            b->src_format,
                                            &b->src_format_len,
                                            b->newline_buf,
                                            b->newline_off, dst,
                                            b->translated_eol, b->repair));

                  b->newline_off = 0;
                  break;

                }
            }
        }
    }
  else
    {
      if (b->newline_off)
        {
          SVN_ERR(translate_newline(b->eol_str, b->eol_str_len,
                                    b->src_format, &b->src_format_len,
                                    b->newline_buf, b->newline_off,
                                    dst, b->translated_eol, b->repair));
          b->newline_off = 0;
        }

      if (b->keyword_off)
        {
          SVN_ERR(translate_write(dst, b->keyword_buf, b->keyword_off));
          b->keyword_off = 0;
        }
    }

  return SVN_NO_ERROR;
}

/* Baton for use with translated stream callbacks. */
struct translated_stream_baton
{
  /* Stream to take input from (before translation) on read
     /write output to (after translation) on write. */
  svn_stream_t *stream;

  /* Input/Output translation batons to make them separate chunk streams. */
  struct translation_baton *in_baton, *out_baton;

  /* Remembers whether any write operations have taken place;
     if so, we need to flush the output chunk stream. */
  svn_boolean_t written;

  /* Buffer to hold translated read data. */
  svn_stringbuf_t *readbuf;

  /* Offset of the first non-read character in readbuf. */
  apr_size_t readbuf_off;

  /* Buffer to hold read data
     between svn_stream_read() and translate_chunk(). */
  char *buf;
#define SVN__TRANSLATION_BUF_SIZE (SVN__STREAM_CHUNK_SIZE + 1)

  /* Pool for callback iterations */
  apr_pool_t *iterpool;
};


/* Implements svn_read_fn_t. */
static svn_error_t *
translated_stream_read(void *baton,
                       char *buffer,
                       apr_size_t *len)
{
  struct translated_stream_baton *b = baton;
  apr_size_t readlen = SVN__STREAM_CHUNK_SIZE;
  apr_size_t unsatisfied = *len;
  apr_size_t off = 0;

  /* Optimization for a frequent special case. The configuration parser (and
     a few others) reads the stream one byte at a time. All the memcpy, pool
     clearing etc. imposes a huge overhead in that case. In most cases, we
     can just take that single byte directly from the read buffer.

     Since *len > 1 requires lots of code to be run anyways, we can afford
     the extra overhead of checking for *len == 1.

     See <http://mail-archives.apache.org/mod_mbox/subversion-dev/201003.mbox/%3C4B94011E.1070207@alice-dsl.de%3E>.
  */
  if (unsatisfied == 1 && b->readbuf_off < b->readbuf->len)
    {
      /* Just take it from the read buffer */
      *buffer = b->readbuf->data[b->readbuf_off++];

      return SVN_NO_ERROR;
    }

  /* Standard code path. */
  while (readlen == SVN__STREAM_CHUNK_SIZE && unsatisfied > 0)
    {
      apr_size_t to_copy;
      apr_size_t buffer_remainder;

      svn_pool_clear(b->iterpool);
      /* fill read buffer, if necessary */
      if (! (b->readbuf_off < b->readbuf->len))
        {
          svn_stream_t *buf_stream;

          svn_stringbuf_setempty(b->readbuf);
          b->readbuf_off = 0;
          SVN_ERR(svn_stream_read(b->stream, b->buf, &readlen));
          buf_stream = svn_stream_from_stringbuf(b->readbuf, b->iterpool);

          SVN_ERR(translate_chunk(buf_stream, b->in_baton, b->buf,
                                  readlen, b->iterpool));

          if (readlen != SVN__STREAM_CHUNK_SIZE)
            SVN_ERR(translate_chunk(buf_stream, b->in_baton, NULL, 0,
                                    b->iterpool));

          SVN_ERR(svn_stream_close(buf_stream));
        }

      /* Satisfy from the read buffer */
      buffer_remainder = b->readbuf->len - b->readbuf_off;
      to_copy = (buffer_remainder > unsatisfied)
        ? unsatisfied : buffer_remainder;
      memcpy(buffer + off, b->readbuf->data + b->readbuf_off, to_copy);
      off += to_copy;
      b->readbuf_off += to_copy;
      unsatisfied -= to_copy;
    }

  *len -= unsatisfied;

  return SVN_NO_ERROR;
}

/* Implements svn_skip_fn_t. */
static svn_error_t *
translated_stream_skip(void *baton,
                       apr_size_t *count)
{
  apr_size_t total_bytes_read = 0;
<<<<<<< HEAD
  apr_size_t bytes_read;
  char buffer[SVN__STREAM_CHUNK_SIZE];
  svn_error_t *err = SVN_NO_ERROR;

  while ((total_bytes_read < *count) && !err)
    {
      bytes_read = sizeof(buffer) < *count ? sizeof(buffer) : *count;
      err = translated_stream_read(baton, buffer, &bytes_read);
      total_bytes_read += bytes_read;
=======
  apr_size_t bytes_read = 1;
  char buffer[SVN__STREAM_CHUNK_SIZE];
  svn_error_t *err = SVN_NO_ERROR;
  apr_size_t to_read = *count;

  while ((to_read > 0) && !err && (bytes_read > 0))
    {
      bytes_read = sizeof(buffer) < to_read ? sizeof(buffer) : to_read;
      err = translated_stream_read(baton, buffer, &bytes_read);
      total_bytes_read += bytes_read;
      to_read -= bytes_read;
>>>>>>> 3b657e4d
    }

  *count = total_bytes_read;
  return err;
}

/* Implements svn_write_fn_t. */
static svn_error_t *
translated_stream_write(void *baton,
                        const char *buffer,
                        apr_size_t *len)
{
  struct translated_stream_baton *b = baton;
  svn_pool_clear(b->iterpool);

  b->written = TRUE;
  return translate_chunk(b->stream, b->out_baton, buffer, *len, b->iterpool);
}

/* Implements svn_close_fn_t. */
static svn_error_t *
translated_stream_close(void *baton)
{
  struct translated_stream_baton *b = baton;

  if (b->written)
    SVN_ERR(translate_chunk(b->stream, b->out_baton, NULL, 0, b->iterpool));

  SVN_ERR(svn_stream_close(b->stream));

  svn_pool_destroy(b->iterpool);

  return SVN_NO_ERROR;
}


/* svn_stream_mark_t for translation streams. */
typedef struct mark_translated_t
{
  /* Saved translation state. */
  struct translated_stream_baton saved_baton;

  /* Mark set on the underlying stream. */
  svn_stream_mark_t *mark;
} mark_translated_t;

/* Implements svn_io_mark_fn_t. */
static svn_error_t *
translated_stream_mark(void *baton, svn_stream_mark_t **mark, apr_pool_t *pool)
{
  mark_translated_t *mt;
  struct translated_stream_baton *b = baton;

  mt = apr_palloc(pool, sizeof(*mt));
  SVN_ERR(svn_stream_mark(b->stream, &mt->mark, pool));

  /* Save translation state. */
  mt->saved_baton.in_baton = apr_pmemdup(pool, b->in_baton,
                                         sizeof(*mt->saved_baton.in_baton));
  mt->saved_baton.out_baton = apr_pmemdup(pool, b->out_baton,
                                          sizeof(*mt->saved_baton.out_baton));
  mt->saved_baton.written = b->written;
  mt->saved_baton.readbuf = svn_stringbuf_dup(b->readbuf, pool);
  mt->saved_baton.readbuf_off = b->readbuf_off;
  mt->saved_baton.buf = apr_pmemdup(pool, b->buf, SVN__TRANSLATION_BUF_SIZE);

  *mark = (svn_stream_mark_t *)mt;

  return SVN_NO_ERROR;
}

/* Implements svn_io_seek_fn_t. */
static svn_error_t *
translated_stream_seek(void *baton, const svn_stream_mark_t *mark)
{
  struct translated_stream_baton *b = baton;

  if (mark != NULL)
    {
      const mark_translated_t *mt = (const mark_translated_t *)mark;

      /* Flush output buffer if necessary. */
      if (b->written)
        SVN_ERR(translate_chunk(b->stream, b->out_baton, NULL, 0,
                                b->iterpool));

      SVN_ERR(svn_stream_seek(b->stream, mt->mark));

      /* Restore translation state, avoiding new allocations. */
      *b->in_baton = *mt->saved_baton.in_baton;
      *b->out_baton = *mt->saved_baton.out_baton;
      b->written = mt->saved_baton.written;
      svn_stringbuf_setempty(b->readbuf);
      svn_stringbuf_appendbytes(b->readbuf, mt->saved_baton.readbuf->data,
                                mt->saved_baton.readbuf->len);
      b->readbuf_off = mt->saved_baton.readbuf_off;
      memcpy(b->buf, mt->saved_baton.buf, SVN__TRANSLATION_BUF_SIZE);
    }
  else
    {
      SVN_ERR(svn_stream_reset(b->stream));

      b->in_baton->newline_off = 0;
      b->in_baton->keyword_off = 0;
      b->in_baton->src_format_len = 0;
      b->out_baton->newline_off = 0;
      b->out_baton->keyword_off = 0;
      b->out_baton->src_format_len = 0;

      b->written = FALSE;
      svn_stringbuf_setempty(b->readbuf);
      b->readbuf_off = 0;
    }

  return SVN_NO_ERROR;
}

/* Implements svn_io_buffered_fn_t. */
static svn_boolean_t
translated_stream_buffered(void *baton)
{
  struct translated_stream_baton *b = baton;
  return svn_stream_buffered(b->stream);
}

svn_error_t *
svn_subst_read_specialfile(svn_stream_t **stream,
                           const char *path,
                           apr_pool_t *result_pool,
                           apr_pool_t *scratch_pool)
{
  apr_finfo_t finfo;
  svn_string_t *buf;

  /* First determine what type of special file we are
     detranslating. */
  SVN_ERR(svn_io_stat(&finfo, path, APR_FINFO_MIN | APR_FINFO_LINK,
                      scratch_pool));

  switch (finfo.filetype) {
  case APR_REG:
    /* Nothing special to do here, just create stream from the original
       file's contents. */
    SVN_ERR(svn_stream_open_readonly(stream, path, result_pool, scratch_pool));
    break;

  case APR_LNK:
    /* Determine the destination of the link. */
    SVN_ERR(svn_io_read_link(&buf, path, scratch_pool));
    *stream = svn_stream_from_string(svn_string_createf(result_pool,
                                                        "link %s",
                                                        buf->data),
                                     result_pool);
    break;

  default:
    SVN_ERR_MALFUNCTION();
  }

  return SVN_NO_ERROR;
}

/* Same as svn_subst_stream_translated(), except for the following.
 *
 * If TRANSLATED_EOL is not NULL, then reading and/or writing to the stream
 * will set *TRANSLATED_EOL to TRUE if an end-of-line sequence was changed,
 * otherwise leave it untouched.
 */
static svn_stream_t *
stream_translated(svn_stream_t *stream,
                  const char *eol_str,
                  svn_boolean_t *translated_eol,
                  svn_boolean_t repair,
                  apr_hash_t *keywords,
                  svn_boolean_t expand,
                  apr_pool_t *result_pool)
{
  struct translated_stream_baton *baton
    = apr_palloc(result_pool, sizeof(*baton));
  svn_stream_t *s = svn_stream_create(baton, result_pool);

  /* Make sure EOL_STR and KEYWORDS are allocated in RESULT_POOL
     so they have the same lifetime as the stream. */
  if (eol_str)
    eol_str = apr_pstrdup(result_pool, eol_str);
  if (keywords)
    {
      if (apr_hash_count(keywords) == 0)
        keywords = NULL;
      else
        {
          /* deep copy the hash to make sure it's allocated in RESULT_POOL */
          apr_hash_t *copy = apr_hash_make(result_pool);
          apr_hash_index_t *hi;
          apr_pool_t *subpool;

          subpool = svn_pool_create(result_pool);
          for (hi = apr_hash_first(subpool, keywords);
               hi; hi = apr_hash_next(hi))
            {
              const void *key;
              void *val;

              apr_hash_this(hi, &key, NULL, &val);
              apr_hash_set(copy, apr_pstrdup(result_pool, key),
                           APR_HASH_KEY_STRING,
                           svn_string_dup(val, result_pool));
            }
          svn_pool_destroy(subpool);

          keywords = copy;
        }
    }

  /* Setup the baton fields */
  baton->stream = stream;
  baton->in_baton
    = create_translation_baton(eol_str, translated_eol, repair, keywords,
                               expand, result_pool);
  baton->out_baton
    = create_translation_baton(eol_str, translated_eol, repair, keywords,
                               expand, result_pool);
  baton->written = FALSE;
  baton->readbuf = svn_stringbuf_create("", result_pool);
  baton->readbuf_off = 0;
  baton->iterpool = svn_pool_create(result_pool);
  baton->buf = apr_palloc(result_pool, SVN__TRANSLATION_BUF_SIZE);

  /* Setup the stream methods */
  svn_stream_set_read(s, translated_stream_read);
  svn_stream_set_skip(s, translated_stream_skip);
  svn_stream_set_write(s, translated_stream_write);
  svn_stream_set_close(s, translated_stream_close);
  svn_stream_set_mark(s, translated_stream_mark);
  svn_stream_set_seek(s, translated_stream_seek);
  svn_stream_set_buffered(s, translated_stream_buffered);

  return s;
}

svn_stream_t *
svn_subst_stream_translated(svn_stream_t *stream,
                            const char *eol_str,
                            svn_boolean_t repair,
                            apr_hash_t *keywords,
                            svn_boolean_t expand,
                            apr_pool_t *result_pool)
{
  return stream_translated(stream, eol_str, NULL, repair, keywords, expand,
                           result_pool);
}

/* Same as svn_subst_translate_cstring2(), except for the following.
 *
 * If TRANSLATED_EOL is not NULL, then set *TRANSLATED_EOL to TRUE if an
 * end-of-line sequence was changed, or to FALSE otherwise.
 */
static svn_error_t *
translate_cstring(const char **dst,
                  svn_boolean_t *translated_eol,
                  const char *src,
                  const char *eol_str,
                  svn_boolean_t repair,
                  apr_hash_t *keywords,
                  svn_boolean_t expand,
                  apr_pool_t *pool)
{
  svn_stringbuf_t *dst_stringbuf;
  svn_stream_t *dst_stream;
  apr_size_t len = strlen(src);

  /* The easy way out:  no translation needed, just copy. */
  if (! (eol_str || (keywords && (apr_hash_count(keywords) > 0))))
    {
      *dst = apr_pstrmemdup(pool, src, len);
      return SVN_NO_ERROR;
    }

  /* Create a stringbuf and wrapper stream to hold the output. */
  dst_stringbuf = svn_stringbuf_create("", pool);
  dst_stream = svn_stream_from_stringbuf(dst_stringbuf, pool);

  if (translated_eol)
    *translated_eol = FALSE;

  /* Another wrapper to translate the content. */
  dst_stream = stream_translated(dst_stream, eol_str, translated_eol, repair,
                                 keywords, expand, pool);

  /* Jam the text into the destination stream (to translate it). */
  SVN_ERR(svn_stream_write(dst_stream, src, &len));

  /* Close the destination stream to flush unwritten data. */
  SVN_ERR(svn_stream_close(dst_stream));

  *dst = dst_stringbuf->data;
  return SVN_NO_ERROR;
}

svn_error_t *
svn_subst_translate_cstring2(const char *src,
                             const char **dst,
                             const char *eol_str,
                             svn_boolean_t repair,
                             apr_hash_t *keywords,
                             svn_boolean_t expand,
                             apr_pool_t *pool)
{
  return translate_cstring(dst, NULL, src, eol_str, repair, keywords, expand,
                            pool);
}

/* Given a special file at SRC, generate a textual representation of
   it in a normal file at DST.  Perform all allocations in POOL. */
/* ### this should be folded into svn_subst_copy_and_translate3 */
static svn_error_t *
detranslate_special_file(const char *src, const char *dst,
                         svn_cancel_func_t cancel_func, void *cancel_baton,
                         apr_pool_t *scratch_pool)
{
  const char *dst_tmp;
  svn_stream_t *src_stream;
  svn_stream_t *dst_stream;

  /* Open a temporary destination that we will eventually atomically
     rename into place. */
  SVN_ERR(svn_stream_open_unique(&dst_stream, &dst_tmp,
                                 svn_dirent_dirname(dst, scratch_pool),
                                 svn_io_file_del_none,
                                 scratch_pool, scratch_pool));
  SVN_ERR(svn_subst_read_specialfile(&src_stream, src,
                                     scratch_pool, scratch_pool));
  SVN_ERR(svn_stream_copy3(src_stream, dst_stream,
                           cancel_func, cancel_baton, scratch_pool));

  /* Do the atomic rename from our temporary location. */
  return svn_error_return(svn_io_file_rename(dst_tmp, dst, scratch_pool));
}

/* Creates a special file DST from the "normal form" located in SOURCE.
 *
 * All temporary allocations will be done in POOL.
 */
static svn_error_t *
create_special_file_from_stream(svn_stream_t *source, const char *dst,
                                apr_pool_t *pool)
{
  svn_stringbuf_t *contents;
  svn_boolean_t eof;
  const char *identifier;
  const char *remainder;
  const char *dst_tmp;
  svn_boolean_t create_using_internal_representation = FALSE;

  SVN_ERR(svn_stream_readline(source, &contents, "\n", &eof, pool));

  /* Separate off the identifier.  The first space character delimits
     the identifier, after which any remaining characters are specific
     to the actual special file type being created. */
  identifier = contents->data;
  for (remainder = identifier; *remainder; remainder++)
    {
      if (*remainder == ' ')
        {
          remainder++;
          break;
        }
    }

  if (! strncmp(identifier, SVN_SUBST__SPECIAL_LINK_STR " ",
                strlen(SVN_SUBST__SPECIAL_LINK_STR " ")))
    {
      /* For symlinks, the type specific data is just a filesystem
         path that the symlink should reference. */
      svn_error_t *err = svn_io_create_unique_link(&dst_tmp, dst, remainder,
                                                   ".tmp", pool);

      /* If we had an error, check to see if it was because symlinks are
         not supported on the platform.  If so, fall back
         to using the internal representation. */
      if (err)
        {
          if (err->apr_err == SVN_ERR_UNSUPPORTED_FEATURE)
            {
              svn_error_clear(err);
              create_using_internal_representation = TRUE;
            }
          else
            return err;
        }
    }
  else
    {
      /* Just create a normal file using the internal special file
         representation.  We don't want a commit of an unknown special
         file type to DoS all the clients. */
      create_using_internal_representation = TRUE;
    }

  /* If nothing else worked, write out the internal representation to
     a file that can be edited by the user.

     ### this only writes the first line!
  */
  if (create_using_internal_representation)
    SVN_ERR(svn_io_write_unique(&dst_tmp, svn_dirent_dirname(dst, pool),
                                contents->data, contents->len,
                                svn_io_file_del_none, pool));

  /* Do the atomic rename from our temporary location. */
  return svn_io_file_rename(dst_tmp, dst, pool);
}


svn_error_t *
svn_subst_copy_and_translate4(const char *src,
                              const char *dst,
                              const char *eol_str,
                              svn_boolean_t repair,
                              apr_hash_t *keywords,
                              svn_boolean_t expand,
                              svn_boolean_t special,
                              svn_cancel_func_t cancel_func,
                              void *cancel_baton,
                              apr_pool_t *pool)
{
  svn_stream_t *src_stream;
  svn_stream_t *dst_stream;
  const char *dst_tmp;
  svn_error_t *err;
  svn_node_kind_t kind;
  svn_boolean_t path_special;

  SVN_ERR(svn_io_check_special_path(src, &kind, &path_special, pool));

  /* If this is a 'special' file, we may need to create it or
     detranslate it. */
  if (special || path_special)
    {
      if (expand)
        {
          if (path_special)
            {
              /* We are being asked to create a special file from a special
                 file.  Do a temporary detranslation and work from there. */

              /* ### woah. this section just undoes all the work we already did
                 ### to read the contents of the special file. shoot... the
                 ### svn_subst_read_specialfile even checks the file type
                 ### for us! */

              SVN_ERR(svn_subst_read_specialfile(&src_stream, src, pool, pool));
            }
          else
            {
              SVN_ERR(svn_stream_open_readonly(&src_stream, src, pool, pool));
            }

          return svn_error_return(create_special_file_from_stream(src_stream,
                                                                  dst, pool));
        }
      /* else !expand */

      return svn_error_return(detranslate_special_file(src, dst,
                                                       cancel_func,
                                                       cancel_baton,
                                                       pool));
    }

  /* The easy way out:  no translation needed, just copy. */
  if (! (eol_str || (keywords && (apr_hash_count(keywords) > 0))))
    return svn_error_return(svn_io_copy_file(src, dst, FALSE, pool));

  /* Open source file. */
  SVN_ERR(svn_stream_open_readonly(&src_stream, src, pool, pool));

  /* For atomicity, we translate to a tmp file and then rename the tmp file
     over the real destination. */
  SVN_ERR(svn_stream_open_unique(&dst_stream, &dst_tmp,
                                 svn_dirent_dirname(dst, pool),
                                 svn_io_file_del_none, pool, pool));

  dst_stream = svn_subst_stream_translated(dst_stream, eol_str, repair,
                                           keywords, expand, pool);

  /* ###: use cancel func/baton in place of NULL/NULL below. */
  err = svn_stream_copy3(src_stream, dst_stream, cancel_func, cancel_baton,
                         pool);
  if (err)
    {
      /* On errors, we have a pathname available. */
      if (err->apr_err == SVN_ERR_IO_INCONSISTENT_EOL)
        err = svn_error_createf(SVN_ERR_IO_INCONSISTENT_EOL, err,
                                _("File '%s' has inconsistent newlines"),
                                svn_dirent_local_style(src, pool));
      return svn_error_compose_create(err, svn_io_remove_file2(dst_tmp,
                                                               FALSE, pool));
    }

  /* Now that dst_tmp contains the translated data, do the atomic rename. */
  return svn_error_return(svn_io_file_rename(dst_tmp, dst, pool));
}


/*** 'Special file' stream support */

struct special_stream_baton
{
  svn_stream_t *read_stream;
  svn_stringbuf_t *write_content;
  svn_stream_t *write_stream;
  const char *path;
  apr_pool_t *pool;
};


static svn_error_t *
read_handler_special(void *baton, char *buffer, apr_size_t *len)
{
  struct special_stream_baton *btn = baton;

  if (btn->read_stream)
    /* We actually found a file to read from */
    return svn_stream_read(btn->read_stream, buffer, len);
  else
    return svn_error_createf(APR_ENOENT, NULL,
                             "Can't read special file: File '%s' not found",
                             svn_dirent_local_style(btn->path, btn->pool));
}

static svn_error_t *
write_handler_special(void *baton, const char *buffer, apr_size_t *len)
{
  struct special_stream_baton *btn = baton;

  return svn_stream_write(btn->write_stream, buffer, len);
}


static svn_error_t *
close_handler_special(void *baton)
{
  struct special_stream_baton *btn = baton;

  if (btn->write_content->len)
    {
      /* yeay! we received data and need to create a special file! */

      svn_stream_t *source = svn_stream_from_stringbuf(btn->write_content,
                                                       btn->pool);
      SVN_ERR(create_special_file_from_stream(source, btn->path, btn->pool));
    }

  return SVN_NO_ERROR;
}


svn_error_t *
svn_subst_create_specialfile(svn_stream_t **stream,
                             const char *path,
                             apr_pool_t *result_pool,
                             apr_pool_t *scratch_pool)
{
  struct special_stream_baton *baton = apr_palloc(result_pool, sizeof(*baton));

  baton->path = apr_pstrdup(result_pool, path);

  /* SCRATCH_POOL may not exist after the function returns. */
  baton->pool = result_pool;

  baton->write_content = svn_stringbuf_create("", result_pool);
  baton->write_stream = svn_stream_from_stringbuf(baton->write_content,
                                                  result_pool);

  *stream = svn_stream_create(baton, result_pool);
  svn_stream_set_write(*stream, write_handler_special);
  svn_stream_set_close(*stream, close_handler_special);

  return SVN_NO_ERROR;
}


/* NOTE: this function is deprecated, but we cannot move it over to
   deprecated.c because it uses stuff private to this file, and it is
   not easily rebuilt in terms of "new" functions. */
svn_error_t *
svn_subst_stream_from_specialfile(svn_stream_t **stream,
                                  const char *path,
                                  apr_pool_t *pool)
{
  struct special_stream_baton *baton = apr_palloc(pool, sizeof(*baton));
  svn_error_t *err;

  baton->pool = pool;
  baton->path = apr_pstrdup(pool, path);

  err = svn_subst_read_specialfile(&baton->read_stream, path, pool, pool);

  /* File might not exist because we intend to create it upon close. */
  if (err && APR_STATUS_IS_ENOENT(err->apr_err))
    {
      svn_error_clear(err);

      /* Note: the special file is missing. the caller won't find out
         until the first read. Oh well. This function is deprecated anyways,
         so they can just deal with the weird behavior. */
      baton->read_stream = NULL;
    }

  baton->write_content = svn_stringbuf_create("", pool);
  baton->write_stream = svn_stream_from_stringbuf(baton->write_content, pool);

  *stream = svn_stream_create(baton, pool);
  svn_stream_set_read(*stream, read_handler_special);
  svn_stream_set_write(*stream, write_handler_special);
  svn_stream_set_close(*stream, close_handler_special);

  return SVN_NO_ERROR;
}



/*** String translation */
svn_error_t *
svn_subst_translate_string2(svn_string_t **new_value,
                            svn_boolean_t *translated_to_utf8,
                            svn_boolean_t *translated_line_endings,
                            const svn_string_t *value,
                            const char *encoding,
                            svn_boolean_t repair,
                            apr_pool_t *result_pool,
                            apr_pool_t *scratch_pool)
{
  const char *val_utf8;
  const char *val_utf8_lf;

  if (value == NULL)
    {
      *new_value = NULL;
      return SVN_NO_ERROR;
    }

  if (encoding)
    {
      SVN_ERR(svn_utf_cstring_to_utf8_ex2(&val_utf8, value->data,
                                          encoding, scratch_pool));
    }
  else
    {
      SVN_ERR(svn_utf_cstring_to_utf8(&val_utf8, value->data, scratch_pool));
    }

  if (translated_to_utf8)
    *translated_to_utf8 = (strcmp(value->data, val_utf8) != 0);

  SVN_ERR(translate_cstring(&val_utf8_lf,
                            translated_line_endings,
                            val_utf8,
                            "\n",  /* translate to LF */
                            repair,
                            NULL,  /* no keywords */
                            FALSE, /* no expansion */
                            scratch_pool));

  *new_value = svn_string_create(val_utf8_lf, result_pool);
  return SVN_NO_ERROR;
}


svn_error_t *
svn_subst_detranslate_string(svn_string_t **new_value,
                             const svn_string_t *value,
                             svn_boolean_t for_output,
                             apr_pool_t *pool)
{
  svn_error_t *err;
  const char *val_neol;
  const char *val_nlocale_neol;

  if (value == NULL)
    {
      *new_value = NULL;
      return SVN_NO_ERROR;
    }

  SVN_ERR(svn_subst_translate_cstring2(value->data,
                                       &val_neol,
                                       APR_EOL_STR,  /* 'native' eol */
                                       FALSE, /* no repair */
                                       NULL,  /* no keywords */
                                       FALSE, /* no expansion */
                                       pool));

  if (for_output)
    {
      err = svn_cmdline_cstring_from_utf8(&val_nlocale_neol, val_neol, pool);
      if (err && (APR_STATUS_IS_EINVAL(err->apr_err)))
        {
          val_nlocale_neol =
            svn_cmdline_cstring_from_utf8_fuzzy(val_neol, pool);
          svn_error_clear(err);
        }
      else if (err)
        return err;
    }
  else
    {
      err = svn_utf_cstring_from_utf8(&val_nlocale_neol, val_neol, pool);
      if (err && (APR_STATUS_IS_EINVAL(err->apr_err)))
        {
          val_nlocale_neol = svn_utf_cstring_from_utf8_fuzzy(val_neol, pool);
          svn_error_clear(err);
        }
      else if (err)
        return err;
    }

  *new_value = svn_string_create(val_nlocale_neol, pool);

  return SVN_NO_ERROR;
}<|MERGE_RESOLUTION|>--- conflicted
+++ resolved
@@ -1259,17 +1259,6 @@
                        apr_size_t *count)
 {
   apr_size_t total_bytes_read = 0;
-<<<<<<< HEAD
-  apr_size_t bytes_read;
-  char buffer[SVN__STREAM_CHUNK_SIZE];
-  svn_error_t *err = SVN_NO_ERROR;
-
-  while ((total_bytes_read < *count) && !err)
-    {
-      bytes_read = sizeof(buffer) < *count ? sizeof(buffer) : *count;
-      err = translated_stream_read(baton, buffer, &bytes_read);
-      total_bytes_read += bytes_read;
-=======
   apr_size_t bytes_read = 1;
   char buffer[SVN__STREAM_CHUNK_SIZE];
   svn_error_t *err = SVN_NO_ERROR;
@@ -1281,7 +1270,6 @@
       err = translated_stream_read(baton, buffer, &bytes_read);
       total_bytes_read += bytes_read;
       to_read -= bytes_read;
->>>>>>> 3b657e4d
     }
 
   *count = total_bytes_read;
