--- conflicted
+++ resolved
@@ -27,15 +27,6 @@
 #include "svn_private_config.h"
 
 #ifdef WIN32
-<<<<<<< HEAD
-#define WIN32_LEAN_AND_MEAN
-#ifdef APR_HAVE_IPV6
-#include <winsock2.h>
-#include <Ws2tcpip.h>
-#include <Wspiapi.h>
-#endif
-#include <windows.h>
-=======
 /* We must include windows.h ourselves or apr.h includes it for us with
    many ignore options set. Including Winsock is required to resolve IPv6
    compilation errors. APR_HAVE_IPV6 is only defined after including
@@ -46,7 +37,6 @@
 #include <winsock2.h>
 #include <Ws2tcpip.h>
 
->>>>>>> 79d0a718
 #include <shlobj.h>
 
 #include <apr_file_info.h>
