--- conflicted
+++ resolved
@@ -2,9 +2,6 @@
  * cmdline.c :  Helpers for command-line programs.
  *
  * ====================================================================
-<<<<<<< HEAD
- * Copyright (c) 2000-2007 CollabNet.  All rights reserved.
-=======
  *    Licensed to the Subversion Corporation (SVN Corp.) under one
  *    or more contributor license agreements.  See the NOTICE file
  *    distributed with this work for additional information
@@ -12,7 +9,6 @@
  *    to you under the Apache License, Version 2.0 (the
  *    "License"); you may not use this file except in compliance
  *    with the License.  You may obtain a copy of the License at
->>>>>>> 79d0a718
  *
  *      http://www.apache.org/licenses/LICENSE-2.0
  *
@@ -102,12 +98,8 @@
   /* Ignore any errors encountered while attempting to change stream
      buffering, as the streams should retain their default buffering
      modes. */
-<<<<<<< HEAD
-  setvbuf(error_stream, NULL, _IONBF, 0);
-=======
   if (error_stream)
     setvbuf(error_stream, NULL, _IONBF, 0);
->>>>>>> 79d0a718
 #ifndef WIN32
   setvbuf(stdout, NULL, _IOLBF, 0);
 #endif
