/*
 * io.c:   shared file reading, writing, and probing code.
 *
 * ====================================================================
 *    Licensed to the Apache Software Foundation (ASF) under one
 *    or more contributor license agreements.  See the NOTICE file
 *    distributed with this work for additional information
 *    regarding copyright ownership.  The ASF licenses this file
 *    to you under the Apache License, Version 2.0 (the
 *    "License"); you may not use this file except in compliance
 *    with the License.  You may obtain a copy of the License at
 *
 *      http://www.apache.org/licenses/LICENSE-2.0
 *
 *    Unless required by applicable law or agreed to in writing,
 *    software distributed under the License is distributed on an
 *    "AS IS" BASIS, WITHOUT WARRANTIES OR CONDITIONS OF ANY
 *    KIND, either express or implied.  See the License for the
 *    specific language governing permissions and limitations
 *    under the License.
 * ====================================================================
 */



#include <stdio.h>

#ifndef WIN32
#include <unistd.h>
#endif

#ifndef APR_STATUS_IS_EPERM
#include <errno.h>
#ifdef EPERM
#define APR_STATUS_IS_EPERM(s)   ((s) == EPERM)
#else
#define APR_STATUS_IS_EPERM(s)   (0)
#endif
#endif

#include <apr_lib.h>
#include <apr_pools.h>
#include <apr_file_io.h>
#include <apr_file_info.h>
#include <apr_general.h>
#include <apr_strings.h>
#include <apr_portable.h>
#include <apr_md5.h>

#include "svn_types.h"
#include "svn_dirent_uri.h"
#include "svn_path.h"
#include "svn_string.h"
#include "svn_error.h"
#include "svn_io.h"
#include "svn_pools.h"
#include "svn_utf.h"
#include "svn_config.h"
#include "svn_private_config.h"

#include "private/svn_atomic.h"

#define SVN_SLEEP_ENV_VAR "SVN_I_LOVE_CORRUPTED_WORKING_COPIES_SO_DISABLE_SLEEP_FOR_TIMESTAMPS"

/*
  Windows is 'aided' by a number of types of applications that
  follow other applications around and open up files they have
  changed for various reasons (the most intrusive are virus
  scanners).  So, if one of these other apps has glommed onto
  our file we may get an 'access denied' error.

  This retry loop does not completely solve the problem (who
  knows how long the other app is going to hold onto it for), but
  goes a long way towards minimizing it.  It is not an infinite
  loop because there might really be an error.

  Another reason for retrying delete operations on Windows
  is that they are asynchronous -- the file or directory is not
  actually deleted until the last handle to it is closed.  The
  retry loop cannot completely solve this problem either, but can
  help mitigate it.
*/
#ifndef WIN32_RETRY_LOOP
#if defined(WIN32) && !defined(SVN_NO_WIN32_RETRY_LOOP)
#define WIN32_RETRY_LOOP(err, expr)                                        \
  do                                                                       \
    {                                                                      \
      apr_status_t os_err = APR_TO_OS_ERROR(err);                          \
      int sleep_count = 1000;                                              \
      int retries;                                                         \
      for (retries = 0;                                                    \
           retries < 100 && (os_err == ERROR_ACCESS_DENIED                 \
                             || os_err == ERROR_SHARING_VIOLATION          \
                             || os_err == ERROR_DIR_NOT_EMPTY);            \
           ++retries, os_err = APR_TO_OS_ERROR(err))                       \
        {                                                                  \
          apr_sleep(sleep_count);                                          \
          if (sleep_count < 128000)                                        \
            sleep_count *= 2;                                              \
          (err) = (expr);                                                  \
        }                                                                  \
    }                                                                      \
  while (0)
#else
#define WIN32_RETRY_LOOP(err, expr) ((void)0)
#endif
#endif

/* Local wrapper of svn_path_cstring_to_utf8() that does no copying on
 * operating systems where APR always uses utf-8 as native path format */
static svn_error_t *
cstring_to_utf8(const char **path_utf8,
                const char *path_apr,
                apr_pool_t *pool)
{
#if defined(WIN32) || defined(DARWIN)
  *path_utf8 = path_apr;
  return SVN_NO_ERROR;
#else
  return svn_path_cstring_to_utf8(path_utf8, path_apr, pool);
#endif
}

/* Local wrapper of svn_path_cstring_from_utf8() that does no copying on
 * operating systems where APR always uses utf-8 as native path format */
static svn_error_t *
cstring_from_utf8(const char **path_apr,
                  const char *path_utf8,
                  apr_pool_t *pool)
{
#if defined(WIN32) || defined(DARWIN)
  *path_apr = path_utf8;
  return SVN_NO_ERROR;
#else
  return svn_path_cstring_from_utf8(path_apr, path_utf8, pool);
#endif
}


/* Set *NAME_P to the UTF-8 representation of directory entry NAME.
 * NAME is in the the internal encoding used by APR; PARENT is in
 * UTF-8 and in internal (not local) style.
 *
 * Use PARENT only for generating an error string if the conversion
 * fails because NAME could not be represented in UTF-8.  In that
 * case, return a two-level error in which the outer error's message
 * mentions PARENT, but the inner error's message does not mention
 * NAME (except possibly in hex) since NAME may not be printable.
 * Such a compound error at least allows the user to go looking in the
 * right directory for the problem.
 *
 * If there is any other error, just return that error directly.
 *
 * If there is any error, the effect on *NAME_P is undefined.
 *
 * *NAME_P and NAME may refer to the same storage.
 */
static svn_error_t *
entry_name_to_utf8(const char **name_p,
                   const char *name,
                   const char *parent,
                   apr_pool_t *pool)
{
  svn_error_t *err = svn_path_cstring_to_utf8(name_p, name, pool);
  if (err && err->apr_err == APR_EINVAL)
    {
      return svn_error_createf(err->apr_err, err,
                               _("Error converting entry "
                                 "in directory '%s' to UTF-8"),
                               svn_dirent_local_style(parent, pool));
    }
  return err;
}



static void
map_apr_finfo_to_node_kind(svn_node_kind_t *kind,
                           svn_boolean_t *is_special,
                           apr_finfo_t *finfo)
{
  *is_special = FALSE;

  if (finfo->filetype == APR_REG)
    *kind = svn_node_file;
  else if (finfo->filetype == APR_DIR)
    *kind = svn_node_dir;
  else if (finfo->filetype == APR_LNK)
    {
      *is_special = TRUE;
      *kind = svn_node_file;
    }
  else
    *kind = svn_node_unknown;
}

/* Helper for svn_io_check_path() and svn_io_check_resolved_path();
   essentially the same semantics as those two, with the obvious
   interpretation for RESOLVE_SYMLINKS. */
static svn_error_t *
io_check_path(const char *path,
              svn_boolean_t resolve_symlinks,
              svn_boolean_t *is_special_p,
              svn_node_kind_t *kind,
              apr_pool_t *pool)
{
  apr_int32_t flags;
  apr_finfo_t finfo;
  apr_status_t apr_err;
  const char *path_apr;
  svn_boolean_t is_special = FALSE;

  if (path[0] == '\0')
    path = ".";

  /* Not using svn_io_stat() here because we want to check the
     apr_err return explicitly. */
  SVN_ERR(cstring_from_utf8(&path_apr, path, pool));

  flags = resolve_symlinks ? APR_FINFO_MIN : (APR_FINFO_MIN | APR_FINFO_LINK);
  apr_err = apr_stat(&finfo, path_apr, flags, pool);

  if (APR_STATUS_IS_ENOENT(apr_err))
    *kind = svn_node_none;
  else if (SVN__APR_STATUS_IS_ENOTDIR(apr_err))
    *kind = svn_node_none;
  else if (apr_err)
    return svn_error_wrap_apr(apr_err, _("Can't check path '%s'"),
                              svn_dirent_local_style(path, pool));
  else
    map_apr_finfo_to_node_kind(kind, &is_special, &finfo);

  *is_special_p = is_special;

  return SVN_NO_ERROR;
}


<<<<<<< HEAD
/* Wrapper for apr_file_open(), taking an APR-encoded filename. */
=======
/* Wrapper for apr_file_open(). */
>>>>>>> 0213fdc3
static apr_status_t
file_open(apr_file_t **f,
          const char *fname_apr,
          apr_int32_t flag,
          apr_fileperms_t perm,
          svn_boolean_t retry_on_failure,
          apr_pool_t *pool)
{
<<<<<<< HEAD
  apr_status_t status = apr_file_open(f, fname_apr, flag, perm, pool);

  if (retry_on_failure)
    {
      WIN32_RETRY_LOOP(status, apr_file_open(f, fname_apr, flag, perm, pool));
    }
=======
  apr_status_t status = apr_file_open(f, fname, flag, perm, pool);
  WIN32_RETRY_LOOP(status, apr_file_open(f, fname, flag, perm, pool));
>>>>>>> 0213fdc3
  return status;
}


svn_error_t *
svn_io_check_resolved_path(const char *path,
                           svn_node_kind_t *kind,
                           apr_pool_t *pool)
{
  svn_boolean_t ignored;
  return io_check_path(path, TRUE, &ignored, kind, pool);
}

svn_error_t *
svn_io_check_path(const char *path,
                  svn_node_kind_t *kind,
                  apr_pool_t *pool)
{
  svn_boolean_t ignored;
  return io_check_path(path, FALSE, &ignored, kind, pool);
}

svn_error_t *
svn_io_check_special_path(const char *path,
                          svn_node_kind_t *kind,
                          svn_boolean_t *is_special,
                          apr_pool_t *pool)
{
  return io_check_path(path, FALSE, is_special, kind, pool);
}

struct temp_file_cleanup_s
{
  apr_pool_t *pool;
  /* The (APR-encoded) full path of the file to be removed, or NULL if
   * nothing to do. */
  const char *fname_apr;
};


static apr_status_t
temp_file_plain_cleanup_handler(void *baton)
{
  struct  temp_file_cleanup_s *b = baton;
  apr_status_t apr_err = APR_SUCCESS;

  if (b->fname_apr)
    {
      apr_err = apr_file_remove(b->fname_apr, b->pool);
      WIN32_RETRY_LOOP(apr_err, apr_file_remove(b->fname_apr, b->pool));
    }

  return apr_err;
}


static apr_status_t
temp_file_child_cleanup_handler(void *baton)
{
  struct  temp_file_cleanup_s *b = baton;

  apr_pool_cleanup_kill(b->pool, b,
                        temp_file_plain_cleanup_handler);

  return APR_SUCCESS;
}


svn_error_t *
svn_io_open_uniquely_named(apr_file_t **file,
                           const char **unique_path,
                           const char *dirpath,
                           const char *filename,
                           const char *suffix,
                           svn_io_file_del_t delete_when,
                           apr_pool_t *result_pool,
                           apr_pool_t *scratch_pool)
{
  const char *path;
  unsigned int i;
  struct temp_file_cleanup_s *baton = NULL;

<<<<<<< HEAD
  SVN_ERR_ASSERT(file || unique_path);

  if (dirpath == NULL)
    SVN_ERR(svn_io_temp_dir(&dirpath, scratch_pool));
  if (filename == NULL)
    filename = "tempfile";
  if (suffix == NULL)
    suffix = ".tmp";

  path = svn_dirent_join(dirpath, filename, scratch_pool);
=======
  SVN_ERR_ASSERT(f || unique_name_p);
>>>>>>> 0213fdc3

  if (delete_when == svn_io_file_del_on_pool_cleanup)
    {
      baton = apr_palloc(result_pool, sizeof(*baton));

      baton->pool = result_pool;
      baton->fname_apr = NULL;

      /* Because cleanups are run LIFO, we need to make sure to register
         our cleanup before the apr_file_close cleanup:

         On Windows, you can't remove an open file.
      */
      apr_pool_cleanup_register(result_pool, baton,
                                temp_file_plain_cleanup_handler,
                                temp_file_child_cleanup_handler);
    }

  for (i = 1; i <= 99999; i++)
    {
      const char *unique_name;
      const char *unique_name_apr;
      apr_file_t *try_file;
      apr_status_t apr_err;
      apr_int32_t flag = (APR_READ | APR_WRITE | APR_CREATE | APR_EXCL
                          | APR_BUFFERED | APR_BINARY);

      if (delete_when == svn_io_file_del_on_close)
        flag |= APR_DELONCLOSE;

      /* Special case the first attempt -- if we can avoid having a
         generated numeric portion at all, that's best.  So first we
         try with just the suffix; then future tries add a number
         before the suffix.  (A do-while loop could avoid the repeated
         conditional, but it's not worth the clarity loss.)

         If the first attempt fails, the first number will be "2".
         This is good, since "1" would misleadingly imply that
         the second attempt was actually the first... and if someone's
         got conflicts on their conflicts, we probably don't want to
         add to their confusion :-). */
      if (i == 1)
        unique_name = apr_psprintf(scratch_pool, "%s%s", path, suffix);
      else
        unique_name = apr_psprintf(scratch_pool, "%s.%u%s", path, i, suffix);

      /* Hmmm.  Ideally, we would append to a native-encoding buf
         before starting iteration, then convert back to UTF-8 for
         return. But I suppose that would make the appending code
         sensitive to i18n in a way it shouldn't be... Oh well. */
      SVN_ERR(cstring_from_utf8(&unique_name_apr, unique_name, scratch_pool));

      apr_err = file_open(&try_file, unique_name_apr, flag,
                          APR_OS_DEFAULT, FALSE, result_pool);

      if (APR_STATUS_IS_EEXIST(apr_err))
        continue;
      else if (apr_err)
        {
          /* On Win32, CreateFile fails with an "Access Denied" error
             code, rather than "File Already Exists", if the colliding
             name belongs to a directory. */
          if (APR_STATUS_IS_EACCES(apr_err))
            {
              apr_finfo_t finfo;
              apr_status_t apr_err_2 = apr_stat(&finfo, unique_name_apr,
                                                APR_FINFO_TYPE, scratch_pool);

              if (!apr_err_2 && finfo.filetype == APR_DIR)
                continue;

#ifdef WIN32
              apr_err_2 = APR_TO_OS_ERROR(apr_err);

              if (apr_err_2 == ERROR_ACCESS_DENIED ||
                  apr_err_2 == ERROR_SHARING_VIOLATION)
                {
                  /* The file is in use by another process or is hidden;
                     create a new name, but don't do this 99999 times in
                     case the folder is not writable */
                  i += 797;
                  continue;
                }
#endif

              /* Else fall through and return the original error. */
            }

          if (file)
            *file = NULL;
          if (unique_path)
            *unique_path = NULL;
          return svn_error_wrap_apr(apr_err, _("Can't open '%s'"),
                                    svn_dirent_local_style(unique_name,
                                                         scratch_pool));
        }
      else
        {
          if (delete_when == svn_io_file_del_on_pool_cleanup)
            baton->fname_apr = apr_pstrdup(result_pool, unique_name_apr);

          if (file)
            *file = try_file;
          else
            apr_file_close(try_file);
          if (unique_path)
            *unique_path = apr_pstrdup(result_pool, unique_name);

          return SVN_NO_ERROR;
        }
    }

  if (file)
    *file = NULL;
  if (unique_path)
    *unique_path = NULL;
  return svn_error_createf(SVN_ERR_IO_UNIQUE_NAMES_EXHAUSTED,
                           NULL,
                           _("Unable to make name for '%s'"),
                           svn_dirent_local_style(path, scratch_pool));
}

svn_error_t *
svn_io_create_unique_link(const char **unique_name_p,
                          const char *path,
                          const char *dest,
                          const char *suffix,
                          apr_pool_t *pool)
{
#ifdef HAVE_SYMLINK
  unsigned int i;
  const char *unique_name;
  const char *unique_name_apr;
  const char *dest_apr;
  int rv;

<<<<<<< HEAD
  SVN_ERR(cstring_from_utf8(&dest_apr, dest, pool));
=======
  SVN_ERR(svn_path_cstring_from_utf8(&dest_apr, dest, pool));
>>>>>>> 0213fdc3
  for (i = 1; i <= 99999; i++)
    {
      apr_status_t apr_err;

      /* Special case the first attempt -- if we can avoid having a
         generated numeric portion at all, that's best.  So first we
         try with just the suffix; then future tries add a number
         before the suffix.  (A do-while loop could avoid the repeated
         conditional, but it's not worth the clarity loss.)

         If the first attempt fails, the first number will be "2".
         This is good, since "1" would misleadingly imply that
         the second attempt was actually the first... and if someone's
         got conflicts on their conflicts, we probably don't want to
         add to their confusion :-). */
      if (i == 1)
        unique_name = apr_psprintf(pool, "%s%s", path, suffix);
      else
        unique_name = apr_psprintf(pool, "%s.%u%s", path, i, suffix);

      /* Hmmm.  Ideally, we would append to a native-encoding buf
         before starting iteration, then convert back to UTF-8 for
         return. But I suppose that would make the appending code
         sensitive to i18n in a way it shouldn't be... Oh well. */
<<<<<<< HEAD
      SVN_ERR(cstring_from_utf8(&unique_name_apr, unique_name, pool));
=======
      SVN_ERR(svn_path_cstring_from_utf8(&unique_name_apr, unique_name,
                                         pool));
>>>>>>> 0213fdc3
      do {
        rv = symlink(dest_apr, unique_name_apr);
      } while (rv == -1 && APR_STATUS_IS_EINTR(apr_get_os_error()));

      apr_err = apr_get_os_error();

      if (rv == -1 && APR_STATUS_IS_EEXIST(apr_err))
        continue;
      else if (rv == -1 && apr_err)
        {
          /* On Win32, CreateFile fails with an "Access Denied" error
             code, rather than "File Already Exists", if the colliding
             name belongs to a directory. */
          if (APR_STATUS_IS_EACCES(apr_err))
            {
              apr_finfo_t finfo;
              apr_status_t apr_err_2 = apr_stat(&finfo, unique_name_apr,
                                                APR_FINFO_TYPE, pool);

              if (!apr_err_2
                  && (finfo.filetype == APR_DIR))
                continue;

              /* Else ignore apr_err_2; better to fall through and
                 return the original error. */
            }

          *unique_name_p = NULL;
          return svn_error_wrap_apr(apr_err,
                                    _("Can't create symbolic link '%s'"),
                                    svn_dirent_local_style(unique_name, pool));
        }
      else
        {
          *unique_name_p = unique_name;
          return SVN_NO_ERROR;
        }
    }

  *unique_name_p = NULL;
  return svn_error_createf(SVN_ERR_IO_UNIQUE_NAMES_EXHAUSTED,
                           NULL,
                           _("Unable to make name for '%s'"),
                           svn_dirent_local_style(path, pool));
#else
  return svn_error_create(SVN_ERR_UNSUPPORTED_FEATURE, NULL,
                          _("Symbolic links are not supported on this "
                            "platform"));
#endif
}

svn_error_t *
svn_io_read_link(svn_string_t **dest,
                 const char *path,
                 apr_pool_t *pool)
{
#ifdef HAVE_READLINK
  svn_string_t dest_apr;
  const char *path_apr;
  char buf[1025];
<<<<<<< HEAD
  ssize_t rv;

  SVN_ERR(cstring_from_utf8(&path_apr, path, pool));
=======
  int rv;

  SVN_ERR(svn_path_cstring_from_utf8(&path_apr, path, pool));
>>>>>>> 0213fdc3
  do {
    rv = readlink(path_apr, buf, sizeof(buf) - 1);
  } while (rv == -1 && APR_STATUS_IS_EINTR(apr_get_os_error()));

  if (rv == -1)
    return svn_error_wrap_apr
      (apr_get_os_error(), _("Can't read contents of link"));

  buf[rv] = '\0';
  dest_apr.data = buf;
  dest_apr.len = rv;

  /* ### Cast needed, one of these interfaces is wrong */
<<<<<<< HEAD
  return svn_utf_string_to_utf8((const svn_string_t **)dest, &dest_apr, pool);
=======
  SVN_ERR(svn_utf_string_to_utf8((const svn_string_t **)dest, &dest_apr,
                                 pool));
  return SVN_NO_ERROR;
>>>>>>> 0213fdc3
#else
  return svn_error_create(SVN_ERR_UNSUPPORTED_FEATURE, NULL,
                          _("Symbolic links are not supported on this "
                            "platform"));
#endif
}


svn_error_t *
svn_io_copy_link(const char *src,
                 const char *dst,
                 apr_pool_t *pool)

{
#ifdef HAVE_READLINK
  svn_string_t *link_dest;
  const char *dst_tmp;

  /* Notice what the link is pointing at... */
  SVN_ERR(svn_io_read_link(&link_dest, src, pool));

  /* Make a tmp-link pointing at the same thing. */
  SVN_ERR(svn_io_create_unique_link(&dst_tmp, dst, link_dest->data,
                                    ".tmp", pool));

  /* Move the tmp-link to link. */
  return svn_io_file_rename(dst_tmp, dst, pool);

#else
  return svn_error_create(SVN_ERR_UNSUPPORTED_FEATURE, NULL,
                          _("Symbolic links are not supported on this "
                            "platform"));
#endif
}

/* Temporary directory name cache for svn_io_temp_dir() */
static volatile svn_atomic_t temp_dir_init_state;
static const char *temp_dir;

/* Helper function to initialize temp dir. Passed to svn_atomic__init_once */
static svn_error_t *
init_temp_dir(void *baton, apr_pool_t *scratch_pool)
{
  /* Global pool for the temp path */
  apr_pool_t *global_pool = svn_pool_create(NULL);
  const char *dir;

  apr_status_t apr_err = apr_temp_dir_get(&dir, scratch_pool);

  if (apr_err)
    return svn_error_wrap_apr(apr_err, _("Can't find a temporary directory"));

  SVN_ERR(cstring_to_utf8(&dir, dir, scratch_pool));

  dir = svn_dirent_internal_style(dir, scratch_pool);

  SVN_ERR(svn_dirent_get_absolute(&temp_dir, dir, global_pool));

  return SVN_NO_ERROR;
}


svn_error_t *
svn_io_temp_dir(const char **dir,
                apr_pool_t *pool)
{
  SVN_ERR(svn_atomic__init_once(&temp_dir_init_state,
                                init_temp_dir, NULL, pool));

  *dir = apr_pstrdup(pool, temp_dir);

  return SVN_NO_ERROR;
}




/*** Creating, copying and appending files. ***/

/* Transfer the contents of FROM_FILE to TO_FILE, using POOL for temporary
 * allocations.
 *
 * NOTE: We don't use apr_copy_file() for this, since it takes filenames
 * as parameters.  Since we want to copy to a temporary file
 * and rename for atomicity (see below), this would require an extra
 * close/open pair, which can be expensive, especially on
 * remote file systems.
 */
static apr_status_t
copy_contents(apr_file_t *from_file,
              apr_file_t *to_file,
              apr_pool_t *pool)
{
  /* Copy bytes till the cows come home. */
  while (1)
    {
      char buf[SVN__STREAM_CHUNK_SIZE];
      apr_size_t bytes_this_time = sizeof(buf);
      apr_status_t read_err;
      apr_status_t write_err;

      /* Read 'em. */
      read_err = apr_file_read(from_file, buf, &bytes_this_time);
      if (read_err && !APR_STATUS_IS_EOF(read_err))
        {
          return read_err;
        }

      /* Write 'em. */
      write_err = apr_file_write_full(to_file, buf, bytes_this_time, NULL);
      if (write_err)
        {
          return write_err;
        }

      if (read_err && APR_STATUS_IS_EOF(read_err))
        {
          /* Return the results of this close: an error, or success. */
          return APR_SUCCESS;
        }
    }
  /* NOTREACHED */
}


svn_error_t *
svn_io_copy_file(const char *src,
                 const char *dst,
                 svn_boolean_t copy_perms,
                 apr_pool_t *pool)
{
  apr_file_t *from_file, *to_file;
  apr_status_t apr_err;
  const char *dst_tmp;
  svn_error_t *err;

  /* ### NOTE: sometimes src == dst. In this case, because we copy to a
     ###   temporary file, and then rename over the top of the destination,
     ###   the net result is resetting the permissions on src/dst.
     ###
     ### Note: specifically, this can happen during a switch when the desired
     ###   permissions for a file change from one branch to another. See
     ###   switch_tests 17.
     ###
     ### ... yes, we should avoid copying to the same file, and we should
     ###     make the "reset perms" explicit. The switch *happens* to work
     ###     because of this copy-to-temp-then-rename implementation. If it
     ###     weren't for that, the switch would break.
  */
#ifdef CHECK_FOR_SAME_FILE
  if (strcmp(src, dst) == 0)
    return SVN_NO_ERROR;
#endif

  SVN_ERR(svn_io_file_open(&from_file, src, APR_READ | APR_BINARY,
                         APR_OS_DEFAULT, pool));

  /* For atomicity, we copy to a tmp file and then rename the tmp
     file over the real destination. */

  SVN_ERR(svn_io_open_unique_file3(&to_file, &dst_tmp,
                                   svn_dirent_dirname(dst, pool),
                                   svn_io_file_del_none, pool, pool));

  apr_err = copy_contents(from_file, to_file, pool);

  if (apr_err)
    {
      err = svn_error_wrap_apr
            (apr_err, _("Can't copy '%s' to '%s'"),
             svn_dirent_local_style(src, pool),
             svn_dirent_local_style(dst_tmp, pool));
    }
   else
     err = NULL;

  err = svn_error_compose_create(err,
                                 svn_io_file_close(from_file, pool));

  err = svn_error_compose_create(err,
                                 svn_io_file_close(to_file, pool));

  if (err)
    {
      return svn_error_compose_create(
                                 err,
                                 svn_io_remove_file2(dst_tmp, TRUE, pool));
    }

  /* If copying perms, set the perms on dst_tmp now, so they will be
     atomically inherited in the upcoming rename.  But note that we
     had to wait until now to set perms, because if they say
     read-only, then we'd have failed filling dst_tmp's contents. */
  if (copy_perms)
    SVN_ERR(svn_io_copy_perms(src, dst_tmp, pool));

  return svn_error_return(svn_io_file_rename(dst_tmp, dst, pool));
}

#if !defined(WIN32) && !defined(__OS2__)
/* Wrapper for apr_file_perms_set(), taking a UTF8-encoded filename. */
static svn_error_t *
file_perms_set(const char *fname, apr_fileperms_t perms,
               apr_pool_t *pool)
{
  const char *fname_apr;
  apr_status_t status;

  SVN_ERR(cstring_from_utf8(&fname_apr, fname, pool));

  status = apr_file_perms_set(fname_apr, perms);
  if (status)
    return svn_error_wrap_apr(status, _("Can't set permissions on '%s'"),
                              fname);
  else
    return SVN_NO_ERROR;
}
#endif /* !WIN32 && !__OS2__ */

svn_error_t *
svn_io_copy_perms(const char *src,
                  const char *dst,
                  apr_pool_t *pool)
{
  /* ### On Windows or OS/2, apr_file_perms_set always returns APR_ENOTIMPL,
         and the path passed to apr_file_perms_set must be encoded
         in the platform-specific path encoding; not necessary UTF-8.
         We need a platform-specific implementation to get the
         permissions right. */

#if !defined(WIN32) && !defined(__OS2__)
  {
    apr_finfo_t finfo;
    svn_node_kind_t kind;
    svn_boolean_t is_special;
    svn_error_t *err;

    /* If DST is a symlink, don't bother copying permissions. */
    SVN_ERR(svn_io_check_special_path(dst, &kind, &is_special, pool));
    if (is_special)
      return SVN_NO_ERROR;

    SVN_ERR(svn_io_stat(&finfo, src, APR_FINFO_PROT, pool));
    err = file_perms_set(dst, finfo.protection, pool);
    if (err)
      {
        /* We shouldn't be able to get APR_INCOMPLETE or APR_ENOTIMPL
           here under normal circumstances, because the perms themselves
           came from a call to apr_file_info_get(), and we already know
           this is the non-Win32 case.  But if it does happen, it's not
           an error. */
        if (APR_STATUS_IS_INCOMPLETE(err->apr_err) ||
            APR_STATUS_IS_ENOTIMPL(err->apr_err))
          svn_error_clear(err);
        else
          {
            const char *message;
            message = apr_psprintf(pool, _("Can't set permissions on '%s'"),
                                   svn_dirent_local_style(dst, pool));
            return svn_error_quick_wrap(err, message);
          }
      }
  }
#endif /* !WIN32 && !__OS2__ */

  return SVN_NO_ERROR;
}


svn_error_t *
svn_io_append_file(const char *src, const char *dst, apr_pool_t *pool)
{
  apr_status_t apr_err;
  const char *src_apr, *dst_apr;

  SVN_ERR(cstring_from_utf8(&src_apr, src, pool));
  SVN_ERR(cstring_from_utf8(&dst_apr, dst, pool));

  apr_err = apr_file_append(src_apr, dst_apr, APR_OS_DEFAULT, pool);

  if (apr_err)
    return svn_error_wrap_apr(apr_err, _("Can't append '%s' to '%s'"),
                              svn_dirent_local_style(src, pool),
                              svn_dirent_local_style(dst, pool));

  return SVN_NO_ERROR;
}


svn_error_t *svn_io_copy_dir_recursively(const char *src,
                                         const char *dst_parent,
                                         const char *dst_basename,
                                         svn_boolean_t copy_perms,
                                         svn_cancel_func_t cancel_func,
                                         void *cancel_baton,
                                         apr_pool_t *pool)
{
  svn_node_kind_t kind;
  apr_status_t status;
  const char *dst_path;
  apr_dir_t *this_dir;
  apr_finfo_t this_entry;
  apr_int32_t flags = APR_FINFO_TYPE | APR_FINFO_NAME;

  /* Make a subpool for recursion */
  apr_pool_t *subpool = svn_pool_create(pool);

  /* The 'dst_path' is simply dst_parent/dst_basename */
  dst_path = svn_dirent_join(dst_parent, dst_basename, pool);

  /* Sanity checks:  SRC and DST_PARENT are directories, and
     DST_BASENAME doesn't already exist in DST_PARENT. */
  SVN_ERR(svn_io_check_path(src, &kind, subpool));
  if (kind != svn_node_dir)
    return svn_error_createf(SVN_ERR_NODE_UNEXPECTED_KIND, NULL,
                             _("Source '%s' is not a directory"),
                             svn_dirent_local_style(src, pool));

  SVN_ERR(svn_io_check_path(dst_parent, &kind, subpool));
  if (kind != svn_node_dir)
    return svn_error_createf(SVN_ERR_NODE_UNEXPECTED_KIND, NULL,
                             _("Destination '%s' is not a directory"),
                             svn_dirent_local_style(dst_parent, pool));

  SVN_ERR(svn_io_check_path(dst_path, &kind, subpool));
  if (kind != svn_node_none)
    return svn_error_createf(SVN_ERR_ENTRY_EXISTS, NULL,
                             _("Destination '%s' already exists"),
                             svn_dirent_local_style(dst_path, pool));

  /* Create the new directory. */
  /* ### TODO: copy permissions (needs apr_file_attrs_get()) */
  SVN_ERR(svn_io_dir_make(dst_path, APR_OS_DEFAULT, pool));

  /* Loop over the dirents in SRC.  ('.' and '..' are auto-excluded) */
  SVN_ERR(svn_io_dir_open(&this_dir, src, subpool));

  for (status = apr_dir_read(&this_entry, flags, this_dir);
       status == APR_SUCCESS;
       status = apr_dir_read(&this_entry, flags, this_dir))
    {
      if ((this_entry.name[0] == '.')
          && ((this_entry.name[1] == '\0')
              || ((this_entry.name[1] == '.')
                  && (this_entry.name[2] == '\0'))))
        {
          continue;
        }
      else
        {
          const char *src_target, *entryname_utf8;

          if (cancel_func)
            SVN_ERR(cancel_func(cancel_baton));

          SVN_ERR(entry_name_to_utf8(&entryname_utf8, this_entry.name,
                                     src, subpool));
          src_target = svn_dirent_join(src, entryname_utf8, subpool);

          if (this_entry.filetype == APR_REG) /* regular file */
            {
              const char *dst_target = svn_dirent_join(dst_path,
                                                       entryname_utf8,
                                                       subpool);
              SVN_ERR(svn_io_copy_file(src_target, dst_target,
                                       copy_perms, subpool));
            }
          else if (this_entry.filetype == APR_LNK) /* symlink */
            {
              const char *dst_target = svn_dirent_join(dst_path,
                                                       entryname_utf8,
                                                       subpool);
              SVN_ERR(svn_io_copy_link(src_target, dst_target,
                                       subpool));
            }
          else if (this_entry.filetype == APR_DIR) /* recurse */
            {
              /* Prevent infinite recursion by filtering off our
                 newly created destination path. */
              if (strcmp(src, dst_parent) == 0
                  && strcmp(entryname_utf8, dst_basename) == 0)
                continue;

              SVN_ERR(svn_io_copy_dir_recursively
                      (src_target,
                       dst_path,
                       entryname_utf8,
                       copy_perms,
                       cancel_func,
                       cancel_baton,
                       subpool));
            }
          /* ### support other APR node types someday?? */

        }
    }

  if (! (APR_STATUS_IS_ENOENT(status)))
    return svn_error_wrap_apr(status, _("Can't read directory '%s'"),
                              svn_dirent_local_style(src, pool));

  status = apr_dir_close(this_dir);
  if (status)
    return svn_error_wrap_apr(status, _("Error closing directory '%s'"),
                              svn_dirent_local_style(src, pool));

  /* Free any memory used by recursion */
  svn_pool_destroy(subpool);

  return SVN_NO_ERROR;
}


svn_error_t *
svn_io_make_dir_recursively(const char *path, apr_pool_t *pool)
{
  const char *path_apr;
  apr_status_t apr_err;

  if (svn_path_is_empty(path))
    /* Empty path (current dir) is assumed to always exist,
       so we do nothing, per docs. */
    return SVN_NO_ERROR;

  SVN_ERR(cstring_from_utf8(&path_apr, path, pool));

  apr_err = apr_dir_make_recursive(path_apr, APR_OS_DEFAULT, pool);
  WIN32_RETRY_LOOP(apr_err, apr_dir_make_recursive(path_apr,
                                                   APR_OS_DEFAULT, pool));

  if (apr_err)
    return svn_error_wrap_apr(apr_err, _("Can't make directory '%s'"),
                              svn_dirent_local_style(path, pool));

  return SVN_NO_ERROR;
}

svn_error_t *svn_io_file_create(const char *file,
                                const char *contents,
                                apr_pool_t *pool)
{
  apr_file_t *f;
  apr_size_t written;

  SVN_ERR(svn_io_file_open(&f, file,
                           (APR_WRITE | APR_CREATE | APR_EXCL),
                           APR_OS_DEFAULT,
                           pool));
  SVN_ERR(svn_io_file_write_full(f, contents, strlen(contents),
                                 &written, pool));
  return svn_io_file_close(f, pool);
}

svn_error_t *svn_io_dir_file_copy(const char *src_path,
                                  const char *dest_path,
                                  const char *file,
                                  apr_pool_t *pool)
{
  const char *file_dest_path = svn_dirent_join(dest_path, file, pool);
  const char *file_src_path = svn_dirent_join(src_path, file, pool);

  return svn_io_copy_file(file_src_path, file_dest_path, TRUE, pool);
}


/*** Modtime checking. ***/

svn_error_t *
svn_io_file_affected_time(apr_time_t *apr_time,
                          const char *path,
                          apr_pool_t *pool)
{
  apr_finfo_t finfo;

  SVN_ERR(svn_io_stat(&finfo, path, APR_FINFO_MIN | APR_FINFO_LINK, pool));

  *apr_time = finfo.mtime;

  return SVN_NO_ERROR;
}


svn_error_t *
svn_io_set_file_affected_time(apr_time_t apr_time,
                              const char *path,
                              apr_pool_t *pool)
{
  apr_status_t status;
  const char *native_path;

<<<<<<< HEAD
  SVN_ERR(cstring_from_utf8(&native_path, path, pool));
=======
  SVN_ERR(svn_path_cstring_from_utf8(&native_path, path, pool));
>>>>>>> 0213fdc3
  status = apr_file_mtime_set(native_path, apr_time, pool);

  if (status)
    return svn_error_wrap_apr
      (status, _("Can't set access time of '%s'"),
       svn_dirent_local_style(path, pool));

  return SVN_NO_ERROR;
}


void
svn_io_sleep_for_timestamps(const char *path, apr_pool_t *pool)
{
  apr_time_t now, then;
  svn_error_t *err;
  char *sleep_env_var;

  sleep_env_var = getenv(SVN_SLEEP_ENV_VAR);

  if (sleep_env_var && apr_strnatcasecmp(sleep_env_var, "yes") == 0)
    return; /* Allow skipping for testing */

  now = apr_time_now();

  /* Calculate 0.02 seconds after the next second wallclock tick. */
  then = apr_time_make(apr_time_sec(now) + 1, APR_USEC_PER_SEC / 50);

  /* Worst case is waiting one second, so we can use that time to determine
     if we can sleep shorter than that */
  if (path)
    {
      apr_finfo_t finfo;

      err = svn_io_stat(&finfo, path, APR_FINFO_MTIME | APR_FINFO_LINK, pool);

      if (err)
        {
          svn_error_clear(err); /* Fall back on original behavior */
        }
      else if (finfo.mtime % APR_USEC_PER_SEC)
        {
          /* Very simplistic but safe approach:
              If the filesystem has < sec mtime we can be reasonably sure
              that the filesystem has <= millisecond precision.

             ## Perhaps find a better algorithm here. This will fail once
                in every 1000 cases on a millisecond precision filesystem.

                But better to fail once in every thousand cases than every
                time, like we did before.
                (All tested filesystems I know have at least microsecond precision.)

             Note for further research on algorithm:
               FAT32 has < 1 sec precision on ctime, but 2 sec on mtime */

          /* Sleep for at least 1 millisecond.
             (t < 1000 will be round to 0 in apr) */
          apr_sleep(1000);

          return;
        }

      now = apr_time_now(); /* Extract the time used for the path stat */

      if (now >= then)
        return; /* Passing negative values may suspend indefinitely (Windows) */
    }

  apr_sleep(then - now);
}


svn_error_t *
svn_io_filesizes_different_p(svn_boolean_t *different_p,
                             const char *file1,
                             const char *file2,
                             apr_pool_t *pool)
{
  apr_finfo_t finfo1;
  apr_finfo_t finfo2;
  apr_status_t status;
  const char *file1_apr, *file2_apr;

  /* Not using svn_io_stat() because don't want to generate
     svn_error_t objects for non-error conditions. */

  SVN_ERR(cstring_from_utf8(&file1_apr, file1, pool));
  SVN_ERR(cstring_from_utf8(&file2_apr, file2, pool));

  /* Stat both files */
  status = apr_stat(&finfo1, file1_apr, APR_FINFO_MIN, pool);
  if (status)
    {
      /* If we got an error stat'ing a file, it could be because the
         file was removed... or who knows.  Whatever the case, we
         don't know if the filesizes are definitely different, so
         assume that they're not. */
      *different_p = FALSE;
      return SVN_NO_ERROR;
    }

  status = apr_stat(&finfo2, file2_apr, APR_FINFO_MIN, pool);
  if (status)
    {
      /* See previous comment. */
      *different_p = FALSE;
      return SVN_NO_ERROR;
    }

  /* Examine file sizes */
  if (finfo1.size == finfo2.size)
    *different_p = FALSE;
  else
    *different_p = TRUE;

  return SVN_NO_ERROR;
}


svn_error_t *
svn_io_file_checksum2(svn_checksum_t **checksum,
                      const char *file,
                      svn_checksum_kind_t kind,
                      apr_pool_t *pool)
{
  svn_stream_t *file_stream;
  svn_stream_t *checksum_stream;
  apr_file_t* f;

  SVN_ERR(svn_io_file_open(&f, file, APR_READ, APR_OS_DEFAULT, pool));
  file_stream = svn_stream_from_aprfile2(f, FALSE, pool);
  checksum_stream = svn_stream_checksummed2(file_stream, checksum, NULL, kind,
                                            TRUE, pool);

  /* Because the checksummed stream will force the reading (and
     checksumming) of all the file's bytes, we can just close the stream
     and let its magic work. */
  return svn_stream_close(checksum_stream);
}


svn_error_t *
svn_io_file_checksum(unsigned char digest[],
                     const char *file,
                     apr_pool_t *pool)
{
  svn_checksum_t *checksum;

  SVN_ERR(svn_io_file_checksum2(&checksum, file, svn_checksum_md5, pool));
  memcpy(digest, checksum->digest, APR_MD5_DIGESTSIZE);

  return SVN_NO_ERROR;
}



/*** Permissions and modes. ***/

#if !defined(WIN32) && !defined(__OS2__)
/* Given the file specified by PATH, attempt to create an
   identical version of it owned by the current user.  This is done by
   moving it to a temporary location, copying the file back to its old
   path, then deleting the temporarily moved version.  All temporary
   allocations are done in POOL. */
static svn_error_t *
reown_file(const char *path,
           apr_pool_t *pool)
{
  const char *unique_name;

  SVN_ERR(svn_io_open_unique_file3(NULL, &unique_name,
                                   svn_dirent_dirname(path, pool),
                                   svn_io_file_del_none, pool, pool));
  SVN_ERR(svn_io_file_rename(path, unique_name, pool));
  SVN_ERR(svn_io_copy_file(unique_name, path, TRUE, pool));
  return svn_error_return(svn_io_remove_file2(unique_name, FALSE, pool));
}

/* Determine what the PERMS for a new file should be by looking at the
   permissions of a temporary file that we create.
   Unfortunately, umask() as defined in POSIX provides no thread-safe way
   to get at the current value of the umask, so what we're doing here is
   the only way we have to determine which combination of write bits
   (User/Group/World) should be set by default.
   Make temporary allocations in SCRATCH_POOL.  */
static svn_error_t *
get_default_file_perms(apr_fileperms_t *perms, apr_pool_t *scratch_pool)
{
  apr_finfo_t finfo;
  apr_file_t *fd;

  /* Get the perms for a newly created file to find out what bits
     should be set.

     NOTE: normally del_on_close can be problematic because APR might
       delete the file if we spawned any child processes. In this case,
       the lifetime of this file handle is about 3 lines of code, so
       we can safely use del_on_close here.

     NOTE: not so fast, shorty. if some other thread forks off a child,
       then the APR cleanups run, and the file will disappear. sigh.

     Using svn_io_open_uniquely_named() here because other tempfile
     creation functions tweak the permission bits of files they create.
  */
  SVN_ERR(svn_io_open_uniquely_named(&fd, NULL, NULL, "svn-tempfile", ".tmp",
                                     svn_io_file_del_on_pool_cleanup,
                                     scratch_pool, scratch_pool));
  SVN_ERR(svn_io_file_info_get(&finfo, APR_FINFO_PROT, fd, scratch_pool));
  SVN_ERR(svn_io_file_close(fd, scratch_pool));

  *perms = finfo.protection;
  return SVN_NO_ERROR;
}

/* OR together permission bits of the file FD and the default permissions
   of a file as determined by get_default_file_perms(). Do temporary
   allocations in SCRATCH_POOL. */
static svn_error_t *
merge_default_file_perms(apr_file_t *fd, apr_fileperms_t *perms,
                         apr_pool_t *scratch_pool)
{
  apr_finfo_t finfo;
  apr_fileperms_t default_perms;

  SVN_ERR(get_default_file_perms(&default_perms, scratch_pool));
  SVN_ERR(svn_io_file_info_get(&finfo, APR_FINFO_PROT, fd, scratch_pool));

  /* Glom the perms together. */
  *perms = default_perms | finfo.protection;
  return SVN_NO_ERROR;
}

/* This is a helper function for the svn_io_set_file_read* functions
   that attempts to honor the users umask when dealing with
   permission changes.  It is a no-op when invoked on a symlink. */
static svn_error_t *
io_set_file_perms(const char *path,
                  svn_boolean_t change_readwrite,
                  svn_boolean_t enable_write,
                  svn_boolean_t change_executable,
                  svn_boolean_t executable,
                  svn_boolean_t ignore_enoent,
                  apr_pool_t *pool)
{
  apr_status_t status;
  const char *path_apr;
  apr_finfo_t finfo;
  apr_fileperms_t perms_to_set;

  SVN_ERR(cstring_from_utf8(&path_apr, path, pool));

  /* Try to change only a minimal amount of the perms first
     by getting the current perms and adding bits
     only on where read perms are granted.  If this fails
     fall through to just setting file attributes. */
  status = apr_stat(&finfo, path_apr, APR_FINFO_PROT | APR_FINFO_LINK, pool);
  if (status)
    {
      if (ignore_enoent && APR_STATUS_IS_ENOENT(status))
        return SVN_NO_ERROR;
      else if (status != APR_ENOTIMPL)
        return svn_error_wrap_apr(status,
                                  _("Can't change perms of file '%s'"),
                                  svn_dirent_local_style(path, pool));
      return SVN_NO_ERROR;
    }

  if (finfo.filetype == APR_LNK)
    return SVN_NO_ERROR;

  perms_to_set = finfo.protection;
  if (change_readwrite)
    {
      if (enable_write) /* Make read-write. */
        {
          apr_file_t *fd;

          /* Get the perms for the original file so we'll have any other bits
           * that were already set (like the execute bits, for example). */
          SVN_ERR(svn_io_file_open(&fd, path, APR_READ | APR_BINARY,
                                   APR_OS_DEFAULT, pool));
          SVN_ERR(merge_default_file_perms(fd, &perms_to_set, pool));
          SVN_ERR(svn_io_file_close(fd, pool));
        }
      else
        {
          if (finfo.protection & APR_UREAD)
            perms_to_set &= ~APR_UWRITE;
          if (finfo.protection & APR_GREAD)
            perms_to_set &= ~APR_GWRITE;
          if (finfo.protection & APR_WREAD)
            perms_to_set &= ~APR_WWRITE;
        }
    }

  if (change_executable)
    {
      if (executable)
        {
          if (finfo.protection & APR_UREAD)
            perms_to_set |= APR_UEXECUTE;
          if (finfo.protection & APR_GREAD)
            perms_to_set |= APR_GEXECUTE;
          if (finfo.protection & APR_WREAD)
            perms_to_set |= APR_WEXECUTE;
        }
      else
        {
          if (finfo.protection & APR_UREAD)
            perms_to_set &= ~APR_UEXECUTE;
          if (finfo.protection & APR_GREAD)
            perms_to_set &= ~APR_GEXECUTE;
          if (finfo.protection & APR_WREAD)
            perms_to_set &= ~APR_WEXECUTE;
        }
    }

  /* If we aren't changing anything then just return, this saves
     some system calls and helps with shared working copies */
  if (perms_to_set == finfo.protection)
    return SVN_NO_ERROR;

  status = apr_file_perms_set(path_apr, perms_to_set);
  if (!status)
    return SVN_NO_ERROR;

  if (APR_STATUS_IS_EPERM(status))
    {
      /* We don't have permissions to change the
         permissions!  Try a move, copy, and delete
         workaround to see if we can get the file owned by
         us.  If these succeed, try the permissions set
         again.

         Note that we only attempt this in the
         stat-available path.  This assumes that the
         move-copy workaround will only be helpful on
         platforms that implement apr_stat. */
      SVN_ERR(reown_file(path, pool));
      status = apr_file_perms_set(path_apr, perms_to_set);
    }

  if (!status)
    return SVN_NO_ERROR;

  if (ignore_enoent && APR_STATUS_IS_ENOENT(status))
    return SVN_NO_ERROR;
  else if (status == APR_ENOTIMPL)
    {
      /* At least try to set the attributes. */
      apr_fileattrs_t attrs = 0;
      apr_fileattrs_t attrs_values = 0;

      if (change_readwrite)
        {
          attrs = APR_FILE_ATTR_READONLY;
          if (!enable_write)
            attrs_values = APR_FILE_ATTR_READONLY;
        }
      if (change_executable)
        {
          attrs = APR_FILE_ATTR_EXECUTABLE;
          if (executable)
            attrs_values = APR_FILE_ATTR_EXECUTABLE;
        }
      status = apr_file_attrs_set(path_apr, attrs, attrs_values, pool);
    }

  return svn_error_wrap_apr(status,
                            _("Can't change perms of file '%s'"),
                            svn_dirent_local_style(path, pool));
}
#endif /* !WIN32 && !__OS2__ */


svn_error_t *
svn_io_set_file_read_write_carefully(const char *path,
                                     svn_boolean_t enable_write,
                                     svn_boolean_t ignore_enoent,
                                     apr_pool_t *pool)
{
  if (enable_write)
    return svn_io_set_file_read_write(path, ignore_enoent, pool);
  return svn_io_set_file_read_only(path, ignore_enoent, pool);
}

svn_error_t *
svn_io_set_file_read_only(const char *path,
                          svn_boolean_t ignore_enoent,
                          apr_pool_t *pool)
{
  /* On Windows and OS/2, just set the file attributes -- on unix call
     our internal function which attempts to honor the umask. */
#if !defined(WIN32) && !defined(__OS2__)
  return io_set_file_perms(path, TRUE, FALSE, FALSE, FALSE,
                           ignore_enoent, pool);
#else
  apr_status_t status;
  const char *path_apr;

  SVN_ERR(cstring_from_utf8(&path_apr, path, pool));

  status = apr_file_attrs_set(path_apr,
                              APR_FILE_ATTR_READONLY,
                              APR_FILE_ATTR_READONLY,
                              pool);

  if (status && status != APR_ENOTIMPL)
    if (!ignore_enoent || !APR_STATUS_IS_ENOENT(status))
      return svn_error_wrap_apr(status,
                                _("Can't set file '%s' read-only"),
                                svn_dirent_local_style(path, pool));

  return SVN_NO_ERROR;
#endif
}


svn_error_t *
svn_io_set_file_read_write(const char *path,
                           svn_boolean_t ignore_enoent,
                           apr_pool_t *pool)
{
  /* On Windows and OS/2, just set the file attributes -- on unix call
     our internal function which attempts to honor the umask. */
#if !defined(WIN32) && !defined(__OS2__)
  return io_set_file_perms(path, TRUE, TRUE, FALSE, FALSE,
                           ignore_enoent, pool);
#else
  apr_status_t status;
  const char *path_apr;

  SVN_ERR(cstring_from_utf8(&path_apr, path, pool));

  status = apr_file_attrs_set(path_apr,
                              0,
                              APR_FILE_ATTR_READONLY,
                              pool);

  if (status && status != APR_ENOTIMPL)
    if (!ignore_enoent || !APR_STATUS_IS_ENOENT(status))
      return svn_error_wrap_apr(status,
                                _("Can't set file '%s' read-write"),
                                svn_dirent_local_style(path, pool));

  return SVN_NO_ERROR;
#endif
}

svn_error_t *
svn_io_set_file_executable(const char *path,
                           svn_boolean_t executable,
                           svn_boolean_t ignore_enoent,
                           apr_pool_t *pool)
{
  /* On Windows and OS/2, just exit -- on unix call our internal function
  which attempts to honor the umask. */
#if (!defined(WIN32) && !defined(__OS2__))
  return io_set_file_perms(path, FALSE, FALSE, TRUE, executable,
                           ignore_enoent, pool);
#else
  return SVN_NO_ERROR;
#endif
}


svn_error_t *
svn_io_is_file_executable(svn_boolean_t *executable,
                          const char *path,
                          apr_pool_t *pool)
{
#if defined(APR_HAS_USER) && !defined(WIN32) &&!defined(__OS2__)
  apr_finfo_t file_info;
  apr_status_t apr_err;
  apr_uid_t uid;
  apr_gid_t gid;

  *executable = FALSE;

  /* Get file and user info. */
  SVN_ERR(svn_io_stat(&file_info, path,
                      (APR_FINFO_PROT | APR_FINFO_OWNER),
                      pool));
  apr_err = apr_uid_current(&uid, &gid, pool);

  if (apr_err)
    return svn_error_wrap_apr(apr_err, _("Error getting UID of process"));

  /* Check executable bit for current user. */
  if (apr_uid_compare(uid, file_info.user) == APR_SUCCESS)
    *executable = (file_info.protection & APR_UEXECUTE);

  else if (apr_gid_compare(gid, file_info.group) == APR_SUCCESS)
    *executable = (file_info.protection & APR_GEXECUTE);

  else
    *executable = (file_info.protection & APR_WEXECUTE);

#else  /* WIN32 || __OS2__ || !APR_HAS_USER */
  *executable = FALSE;
#endif

  return SVN_NO_ERROR;
}


/*** File locking. ***/
#if !defined(WIN32) && !defined(__OS2__)
/* Clear all outstanding locks on ARG, an open apr_file_t *. */
static apr_status_t
file_clear_locks(void *arg)
{
  apr_status_t apr_err;
  apr_file_t *f = arg;

  /* Remove locks. */
  apr_err = apr_file_unlock(f);
  if (apr_err)
    return apr_err;

  return 0;
}
#endif

svn_error_t *
svn_io_file_lock2(const char *lock_file,
                  svn_boolean_t exclusive,
                  svn_boolean_t nonblocking,
                  apr_pool_t *pool)
{
  int locktype = APR_FLOCK_SHARED;
  apr_file_t *lockfile_handle;
  apr_int32_t flags;
  apr_status_t apr_err;

  if (exclusive)
    locktype = APR_FLOCK_EXCLUSIVE;

  flags = APR_READ;
  if (locktype == APR_FLOCK_EXCLUSIVE)
    flags |= APR_WRITE;

  if (nonblocking)
    locktype |= APR_FLOCK_NONBLOCK;

  SVN_ERR(svn_io_file_open(&lockfile_handle, lock_file, flags,
                           APR_OS_DEFAULT,
                           pool));

  /* Get lock on the filehandle. */
  apr_err = apr_file_lock(lockfile_handle, locktype);
  if (apr_err)
    {
      switch (locktype & APR_FLOCK_TYPEMASK)
        {
        case APR_FLOCK_SHARED:
          return svn_error_wrap_apr
            (apr_err, _("Can't get shared lock on file '%s'"),
             svn_dirent_local_style(lock_file, pool));
        case APR_FLOCK_EXCLUSIVE:
          return svn_error_wrap_apr
            (apr_err, _("Can't get exclusive lock on file '%s'"),
             svn_dirent_local_style(lock_file, pool));
        default:
          SVN_ERR_MALFUNCTION();
        }
    }

/* On Windows and OS/2 file locks are automatically released when
   the file handle closes */
#if !defined(WIN32) && !defined(__OS2__)
  apr_pool_cleanup_register(pool, lockfile_handle,
                            file_clear_locks,
                            apr_pool_cleanup_null);
#endif

  return SVN_NO_ERROR;
}



/* Data consistency/coherency operations. */

static svn_error_t *
do_io_file_wrapper_cleanup(apr_file_t *file, apr_status_t status,
                           const char *msg, const char *msg_no_name,
                           apr_pool_t *pool);

svn_error_t *svn_io_file_flush_to_disk(apr_file_t *file,
                                       apr_pool_t *pool)
{
  apr_os_file_t filehand;

  /* First make sure that any user-space buffered data is flushed. */
  SVN_ERR(do_io_file_wrapper_cleanup(file, apr_file_flush(file),
                                     N_("Can't flush file '%s'"),
                                     N_("Can't flush stream"),
                                     pool));

  apr_os_file_get(&filehand, file);

  /* Call the operating system specific function to actually force the
     data to disk. */
  {
#ifdef WIN32

    if (! FlushFileBuffers(filehand))
        return svn_error_wrap_apr
          (apr_get_os_error(), _("Can't flush file to disk"));

#else
      int rv;

      do {
        rv = fsync(filehand);
      } while (rv == -1 && APR_STATUS_IS_EINTR(apr_get_os_error()));

      /* If the file is in a memory filesystem, fsync() may return
         EINVAL.  Presumably the user knows the risks, and we can just
         ignore the error. */
      if (rv == -1 && APR_STATUS_IS_EINVAL(apr_get_os_error()))
        return SVN_NO_ERROR;

      if (rv == -1)
        return svn_error_wrap_apr
          (apr_get_os_error(), _("Can't flush file to disk"));

#endif
  }
  return SVN_NO_ERROR;
}



/* TODO write test for these two functions, then refactor. */

/* Set RESULT to an svn_stringbuf_t containing the contents of FILE.
   FILENAME is the FILE's on-disk APR-safe name, or NULL if that name
   isn't known.  If CHECK_SIZE is TRUE, the function will attempt to
   first stat() the file to determine it's size before sucking its
   contents into the stringbuf.  (Doing so can prevent unnecessary
   memory usage, an unwanted side effect of the stringbuf growth and
   reallocation mechanism.)  */
static svn_error_t *
stringbuf_from_aprfile(svn_stringbuf_t **result,
                       const char *filename,
                       apr_file_t *file,
                       svn_boolean_t check_size,
                       apr_pool_t *pool)
{
  apr_size_t len;
  svn_error_t *err;
  svn_stringbuf_t *res = NULL;
  apr_size_t res_initial_len = SVN__STREAM_CHUNK_SIZE;
  char *buf = apr_palloc(pool, SVN__STREAM_CHUNK_SIZE);

  /* If our caller wants us to check the size of the file for
     efficient memory handling, we'll try to do so. */
  if (check_size)
    {
      apr_status_t status;

      /* If our caller didn't tell us the file's name, we'll ask APR
         if it knows the name.  No problem if we can't figure it out.  */
      if (! filename)
        {
          const char *filename_apr;
          if (! (status = apr_file_name_get(&filename_apr, file)))
            filename = filename_apr;
        }

      /* If we now know the filename, try to stat().  If we succeed,
         we know how to allocate our stringbuf.  */
      if (filename)
        {
          apr_finfo_t finfo;
          if (! (status = apr_stat(&finfo, filename, APR_FINFO_MIN, pool)))
            res_initial_len = finfo.size;
        }
    }


  /* XXX: We should check the incoming data for being of type binary. */

  res = svn_stringbuf_create_ensure(res_initial_len, pool);

  /* apr_file_read will not return data and eof in the same call. So this loop
   * is safe from missing read data.  */
  len = SVN__STREAM_CHUNK_SIZE;
  err = svn_io_file_read(file, buf, &len, pool);
  while (! err)
    {
      svn_stringbuf_appendbytes(res, buf, len);
      len = SVN__STREAM_CHUNK_SIZE;
      err = svn_io_file_read(file, buf, &len, pool);
    }

  /* Having read all the data we *expect* EOF */
  if (err && !APR_STATUS_IS_EOF(err->apr_err))
    return err;
  svn_error_clear(err);

  *result = res;
  return SVN_NO_ERROR;
}

svn_error_t *
svn_stringbuf_from_file2(svn_stringbuf_t **result,
                         const char *filename,
                         apr_pool_t *pool)
{
  apr_file_t *f;

  if (filename[0] == '-' && filename[1] == '\0')
    {
      apr_status_t apr_err;
      if ((apr_err = apr_file_open_stdin(&f, pool)))
        return svn_error_wrap_apr(apr_err, _("Can't open stdin"));
      SVN_ERR(stringbuf_from_aprfile(result, NULL, f, FALSE, pool));
    }
  else
    {
      SVN_ERR(svn_io_file_open(&f, filename, APR_READ, APR_OS_DEFAULT, pool));
      SVN_ERR(stringbuf_from_aprfile(result, filename, f, TRUE, pool));
    }
  return svn_io_file_close(f, pool);
}


svn_error_t *
svn_stringbuf_from_file(svn_stringbuf_t **result,
                        const char *filename,
                        apr_pool_t *pool)
{
  if (filename[0] == '-' && filename[1] == '\0')
    return svn_error_create
        (SVN_ERR_UNSUPPORTED_FEATURE, NULL,
         _("Reading from stdin is disallowed"));
  return svn_stringbuf_from_file2(result, filename, pool);
}

svn_error_t *
svn_stringbuf_from_aprfile(svn_stringbuf_t **result,
                           apr_file_t *file,
                           apr_pool_t *pool)
{
  return stringbuf_from_aprfile(result, NULL, file, TRUE, pool);
}



/* Deletion. */

svn_error_t *
svn_io_remove_file2(const char *path,
                    svn_boolean_t ignore_enoent,
                    apr_pool_t *scratch_pool)
{
  apr_status_t apr_err;
  const char *path_apr;

#if defined(WIN32) || defined(__OS2__)
  /* Set the file writable but only on Windows & OS/2, because Windows and OS/2
     will not allow us to remove files that are read-only. */
  SVN_ERR(svn_io_set_file_read_write(path, TRUE, scratch_pool));
#endif /* WIN32 */

  SVN_ERR(cstring_from_utf8(&path_apr, path, scratch_pool));

  apr_err = apr_file_remove(path_apr, scratch_pool);
  if (!apr_err
      || (ignore_enoent && APR_STATUS_IS_ENOENT(apr_err)))
    return SVN_NO_ERROR;

#ifdef WIN32
    {
      apr_status_t os_err = APR_TO_OS_ERROR(apr_err);
      /* Check to make sure we aren't trying to delete a directory */
      if (os_err == ERROR_ACCESS_DENIED || os_err == ERROR_SHARING_VIOLATION)
        {
          apr_finfo_t finfo;

          if (!apr_stat(&finfo, path_apr, APR_FINFO_TYPE, scratch_pool)
              && finfo.filetype == APR_REG)
            {
              WIN32_RETRY_LOOP(apr_err, apr_file_remove(path_apr,
                                                        scratch_pool));
            }
        }

      /* Just return the delete error */
    }
#endif

  return svn_error_wrap_apr(apr_err, _("Can't remove file '%s'"),
                            svn_dirent_local_style(path, scratch_pool));
}


svn_error_t *
svn_io_remove_dir(const char *path, apr_pool_t *pool)
{
  return svn_io_remove_dir2(path, FALSE, NULL, NULL, pool);
}

/*
 Mac OS X has a bug where if you're readding the contents of a
 directory via readdir in a loop, and you remove one of the entries in
 the directory and the directory has 338 or more files in it you will
 skip over some of the entries in the directory.  Needless to say,
 this causes problems if you are using this kind of loop inside a
 function that is recursively deleting a directory, because when you
 get around to removing the directory it will still have something in
 it. A similar problem has been observed in other BSDs. This bug has
 since been fixed. See http://www.vnode.ch/fixing_seekdir for details.

 The workaround is to delete the files only _after_ the initial
 directory scan.  A previous workaround involving rewinddir is
 problematic on Win32 and some NFS clients, notably NetBSD.

 See http://subversion.tigris.org/issues/show_bug.cgi?id=1896 and
 http://subversion.tigris.org/issues/show_bug.cgi?id=3501.
*/

/* Neither windows nor unix allows us to delete a non-empty
   directory.

   This is a function to perform the equivalent of 'rm -rf'. */
svn_error_t *
svn_io_remove_dir2(const char *path, svn_boolean_t ignore_enoent,
                   svn_cancel_func_t cancel_func, void *cancel_baton,
                   apr_pool_t *pool)
{
  svn_error_t *err;
  apr_pool_t *subpool;
  apr_hash_t *dirents;
  apr_hash_index_t *hi;

  /* Check for pending cancellation request.
     If we need to bail out, do so early. */

  if (cancel_func)
    SVN_ERR((*cancel_func)(cancel_baton));

<<<<<<< HEAD
  subpool = svn_pool_create(pool);
=======
  /* Convert path to native here and call apr_dir_open directly,
     instead of just using svn_io_dir_open, because we're going to
     need path_apr later anyway when we remove the dir itself. */

  if (path[0] == '\0')
    /* APR doesn't like "" directories; use "." instead. */
    SVN_ERR(svn_path_cstring_from_utf8(&path_apr, ".", pool));
  else
    SVN_ERR(svn_path_cstring_from_utf8(&path_apr, path, pool));

  status = apr_dir_open(&this_dir, path_apr, pool);
  if (status)
    {
      /* if the directory doesn't exist, our mission is accomplished */
      if (ignore_enoent && APR_STATUS_IS_ENOENT(status))
        return SVN_NO_ERROR;
      else
        return svn_error_wrap_apr(status,
                                  _("Can't open directory '%s'"),
                                  svn_path_local_style(path, pool));
    }

  subpool = svn_pool_create(pool);

  do
    {
      need_rewind = FALSE;

      for (status = apr_dir_read(&this_entry, flags, this_dir);
           status == APR_SUCCESS;
           status = apr_dir_read(&this_entry, flags, this_dir))
        {
          svn_pool_clear(subpool);
          if ((this_entry.filetype == APR_DIR)
              && ((this_entry.name[0] == '.')
                  && ((this_entry.name[1] == '\0')
                      || ((this_entry.name[1] == '.')
                          && (this_entry.name[2] == '\0')))))
            {
              continue;
            }
          else  /* something other than "." or "..", so proceed */
            {
              const char *fullpath, *entry_utf8;

#ifndef WIN32
              need_rewind = TRUE;
#endif

              SVN_ERR(svn_path_cstring_to_utf8(&entry_utf8, this_entry.name,
                                               subpool));

              fullpath = svn_path_join(path, entry_utf8, subpool);

              if (this_entry.filetype == APR_DIR)
                {
                  /* Don't check for cancellation, the callee
                     will immediately do so */
                  SVN_ERR(svn_io_remove_dir2(fullpath, FALSE,
                                             cancel_func, cancel_baton,
                                             subpool));
                }
              else
                {
                  svn_error_t *err;

                  if (cancel_func)
                    SVN_ERR((*cancel_func)(cancel_baton));

                  err = svn_io_remove_file(fullpath, subpool);
                  if (err)
                    return svn_error_createf
                      (err->apr_err, err, _("Can't remove '%s'"),
                       svn_path_local_style(fullpath, subpool));
                }
            }
        }
>>>>>>> 0213fdc3

  err = svn_io_get_dirents3(&dirents, path, TRUE, subpool, subpool);
  if (err)
    {
      /* if the directory doesn't exist, our mission is accomplished */
      if (ignore_enoent && APR_STATUS_IS_ENOENT(err->apr_err))
        {
          svn_error_clear(err);
          return SVN_NO_ERROR;
        }
      return svn_error_return(err);
    }

  for (hi = apr_hash_first(subpool, dirents); hi; hi = apr_hash_next(hi))
    {
      const char *name = svn__apr_hash_index_key(hi);
      const svn_io_dirent2_t *dirent = svn__apr_hash_index_val(hi);
      const char *fullpath;

      fullpath = svn_dirent_join(path, name, subpool);
      if (dirent->kind == svn_node_dir)
        {
          /* Don't check for cancellation, the callee will immediately do so */
          SVN_ERR(svn_io_remove_dir2(fullpath, FALSE, cancel_func,
                                     cancel_baton, subpool));
        }
      else
        {
          if (cancel_func)
            SVN_ERR((*cancel_func)(cancel_baton));

          err = svn_io_remove_file2(fullpath, FALSE, subpool);
          if (err)
            return svn_error_createf
              (err->apr_err, err, _("Can't remove '%s'"),
               svn_dirent_local_style(fullpath, subpool));
        }
    }

  svn_pool_destroy(subpool);

  return svn_io_dir_remove_nonrecursive(path, pool);
}

svn_error_t *
svn_io_get_dir_filenames(apr_hash_t **dirents,
                         const char *path,
                         apr_pool_t *pool)
{
  return svn_error_return(svn_io_get_dirents3(dirents, path, TRUE,
                                              pool, pool));
}

svn_io_dirent2_t *
svn_io_dirent2_create(apr_pool_t *result_pool)
{
  svn_io_dirent2_t *dirent = apr_pcalloc(result_pool, sizeof(*dirent));

  /*dirent->kind = svn_node_none;
  dirent->special = FALSE;*/
  dirent->filesize = SVN_INVALID_FILESIZE;
  /*dirent->mtime = 0;*/

  return dirent;
}

svn_io_dirent2_t *
svn_io_dirent2_dup(const svn_io_dirent2_t *item,
                   apr_pool_t *result_pool)
{
  return apr_pmemdup(result_pool,
                     item,
                     sizeof(*item));
}

svn_error_t *
svn_io_get_dirents3(apr_hash_t **dirents,
                    const char *path,
                    svn_boolean_t only_check_type,
                    apr_pool_t *result_pool,
                    apr_pool_t *scratch_pool)
{
  apr_status_t status;
  apr_dir_t *this_dir;
  apr_finfo_t this_entry;
  apr_int32_t flags = APR_FINFO_TYPE | APR_FINFO_NAME;

  if (!only_check_type)
    flags |= APR_FINFO_SIZE | APR_FINFO_MTIME;

  *dirents = apr_hash_make(result_pool);

  SVN_ERR(svn_io_dir_open(&this_dir, path, scratch_pool));

  for (status = apr_dir_read(&this_entry, flags, this_dir);
       status == APR_SUCCESS;
       status = apr_dir_read(&this_entry, flags, this_dir))
    {
      if ((this_entry.name[0] == '.')
          && ((this_entry.name[1] == '\0')
              || ((this_entry.name[1] == '.')
                  && (this_entry.name[2] == '\0'))))
        {
          continue;
        }
      else
        {
          const char *name;
          svn_io_dirent2_t *dirent = svn_io_dirent2_create(result_pool);

          SVN_ERR(entry_name_to_utf8(&name, this_entry.name, path, result_pool));

          map_apr_finfo_to_node_kind(&(dirent->kind),
                                     &(dirent->special),
                                     &this_entry);

          if (!only_check_type)
            {
              dirent->filesize = this_entry.size;
              dirent->mtime = this_entry.mtime;
            }

          apr_hash_set(*dirents, name, APR_HASH_KEY_STRING, dirent);
        }
    }

  if (! (APR_STATUS_IS_ENOENT(status)))
    return svn_error_wrap_apr(status, _("Can't read directory '%s'"),
                              svn_dirent_local_style(path, scratch_pool));

  status = apr_dir_close(this_dir);
  if (status)
    return svn_error_wrap_apr(status, _("Error closing directory '%s'"),
                              svn_dirent_local_style(path, scratch_pool));

  return SVN_NO_ERROR;
}

svn_error_t *
svn_io_stat_dirent(const svn_io_dirent2_t **dirent_p,
                   const char *path,
                   svn_boolean_t ignore_enoent,
                   apr_pool_t *result_pool,
                   apr_pool_t *scratch_pool)
{
  apr_finfo_t finfo;
  svn_io_dirent2_t *dirent;
  svn_error_t *err;

  err = svn_io_stat(&finfo, path,
                    APR_FINFO_TYPE | APR_FINFO_LINK
                    | APR_FINFO_SIZE | APR_FINFO_MTIME,
                    scratch_pool);

  if (err && ignore_enoent && 
      (APR_STATUS_IS_ENOENT(err->apr_err)
       || SVN__APR_STATUS_IS_ENOTDIR(err->apr_err)))
    {
      svn_error_clear(err);
      dirent = svn_io_dirent2_create(result_pool);
      SVN_ERR_ASSERT(dirent->kind == svn_node_none);

      *dirent_p = dirent;
      return SVN_NO_ERROR;
    }
  SVN_ERR(err);

  dirent = svn_io_dirent2_create(result_pool);
  map_apr_finfo_to_node_kind(&(dirent->kind), &(dirent->special), &finfo);

  dirent->filesize = finfo.size;
  dirent->mtime = finfo.mtime;

  *dirent_p = dirent;

  return SVN_NO_ERROR;
}

/* Pool userdata key for the error file passed to svn_io_start_cmd(). */
#define ERRFILE_KEY "svn-io-start-cmd-errfile"

/* Handle an error from the child process (before command execution) by
   printing DESC and the error string corresponding to STATUS to stderr. */
static void
handle_child_process_error(apr_pool_t *pool, apr_status_t status,
                           const char *desc)
{
  char errbuf[256];
  apr_file_t *errfile;
  void *p;

  /* We can't do anything if we get an error here, so just return. */
  if (apr_pool_userdata_get(&p, ERRFILE_KEY, pool))
    return;
  errfile = p;

  if (errfile)
    /* What we get from APR is in native encoding. */
    apr_file_printf(errfile, "%s: %s",
                    desc, apr_strerror(status, errbuf,
                                       sizeof(errbuf)));
}


svn_error_t *
svn_io_start_cmd(apr_proc_t *cmd_proc,
                 const char *path,
                 const char *cmd,
                 const char *const *args,
                 svn_boolean_t inherit,
                 apr_file_t *infile,
                 apr_file_t *outfile,
                 apr_file_t *errfile,
                 apr_pool_t *pool)
{
  apr_status_t apr_err;
  apr_procattr_t *cmdproc_attr;
  int num_args;
  const char **args_native;
  const char *cmd_apr;

  /* Create the process attributes. */
  apr_err = apr_procattr_create(&cmdproc_attr, pool);
  if (apr_err)
    return svn_error_wrap_apr
      (apr_err, _("Can't create process '%s' attributes"), cmd);

  /* Make sure we invoke cmd directly, not through a shell. */
  apr_err = apr_procattr_cmdtype_set(cmdproc_attr,
                                     inherit?APR_PROGRAM_PATH:APR_PROGRAM);
  if (apr_err)
    return svn_error_wrap_apr(apr_err, _("Can't set process '%s' cmdtype"),
                              cmd);

  /* Set the process's working directory. */
  if (path)
    {
      const char *path_apr;

      SVN_ERR(cstring_from_utf8(&path_apr, path, pool));
      apr_err = apr_procattr_dir_set(cmdproc_attr, path_apr);
      if (apr_err)
        return svn_error_wrap_apr
          (apr_err, _("Can't set process '%s' directory"), cmd);
    }

  /* Use requested inputs and outputs.

     ### Unfortunately each of these apr functions creates a pipe and then
     overwrites the pipe file descriptor with the descriptor we pass
     in. The pipes can then never be closed. This is an APR bug. */
  if (infile)
    {
      apr_err = apr_procattr_child_in_set(cmdproc_attr, infile, NULL);
      if (apr_err)
        return svn_error_wrap_apr
          (apr_err, _("Can't set process '%s' child input"), cmd);
    }
  if (outfile)
    {
      apr_err = apr_procattr_child_out_set(cmdproc_attr, outfile, NULL);
      if (apr_err)
        return svn_error_wrap_apr
          (apr_err, _("Can't set process '%s' child outfile"), cmd);
    }
  if (errfile)
    {
      apr_err = apr_procattr_child_err_set(cmdproc_attr, errfile, NULL);
      if (apr_err)
        return svn_error_wrap_apr
          (apr_err, _("Can't set process '%s' child errfile"), cmd);
    }

  /* Have the child print any problems executing its program to errfile. */
  apr_err = apr_pool_userdata_set(errfile, ERRFILE_KEY, NULL, pool);
  if (apr_err)
    return svn_error_wrap_apr
      (apr_err, _("Can't set process '%s' child errfile for error handler"),
       cmd);
  apr_err = apr_procattr_child_errfn_set(cmdproc_attr,
                                         handle_child_process_error);
  if (apr_err)
    return svn_error_wrap_apr
      (apr_err, _("Can't set process '%s' error handler"), cmd);

  /* Convert cmd and args from UTF-8 */
  SVN_ERR(cstring_from_utf8(&cmd_apr, cmd, pool));
  for (num_args = 0; args[num_args]; num_args++)
    ;
  args_native = apr_palloc(pool, (num_args + 1) * sizeof(char *));
  args_native[num_args] = NULL;
  while (num_args--)
    {
      /* ### Well, it turns out that on APR on Windows expects all
             program args to be in UTF-8. Callers of svn_io_run_cmd
             should be aware of that. */
      SVN_ERR(cstring_from_utf8(&args_native[num_args],
                                args[num_args], pool));
    }


  /* Start the cmd command. */
  apr_err = apr_proc_create(cmd_proc, cmd_apr, args_native, NULL,
                            cmdproc_attr, pool);
  if (apr_err)
    return svn_error_wrap_apr(apr_err, _("Can't start process '%s'"), cmd);

  return SVN_NO_ERROR;
}

#undef ERRFILE_KEY

svn_error_t *
svn_io_wait_for_cmd(apr_proc_t *cmd_proc,
                    const char *cmd,
                    int *exitcode,
                    apr_exit_why_e *exitwhy,
                    apr_pool_t *pool)
{
  apr_status_t apr_err;
  apr_exit_why_e exitwhy_val;
  int exitcode_val;

  /* The Win32 apr_proc_wait doesn't set this... */
  exitwhy_val = APR_PROC_EXIT;

  /* Wait for the cmd command to finish. */
  apr_err = apr_proc_wait(cmd_proc, &exitcode_val, &exitwhy_val, APR_WAIT);
  if (!APR_STATUS_IS_CHILD_DONE(apr_err))
    return svn_error_wrap_apr(apr_err, _("Error waiting for process '%s'"),
                              cmd);

  if (exitwhy)
    *exitwhy = exitwhy_val;
  else if (! APR_PROC_CHECK_EXIT(exitwhy_val))
    return svn_error_createf
      (SVN_ERR_EXTERNAL_PROGRAM, NULL,
       _("Process '%s' failed (exitwhy %d)"), cmd, exitwhy_val);

  if (exitcode)
    *exitcode = exitcode_val;
  else if (exitcode_val != 0)
    return svn_error_createf
      (SVN_ERR_EXTERNAL_PROGRAM, NULL,
       _("Process '%s' returned error exitcode %d"), cmd, exitcode_val);

  return SVN_NO_ERROR;
}


svn_error_t *
svn_io_run_cmd(const char *path,
               const char *cmd,
               const char *const *args,
               int *exitcode,
               apr_exit_why_e *exitwhy,
               svn_boolean_t inherit,
               apr_file_t *infile,
               apr_file_t *outfile,
               apr_file_t *errfile,
               apr_pool_t *pool)
{
  apr_proc_t cmd_proc;

  SVN_ERR(svn_io_start_cmd(&cmd_proc, path, cmd, args, inherit,
                           infile, outfile, errfile, pool));

  return svn_io_wait_for_cmd(&cmd_proc, cmd, exitcode, exitwhy, pool);
}


svn_error_t *
svn_io_run_diff2(const char *dir,
                 const char *const *user_args,
                 int num_user_args,
                 const char *label1,
                 const char *label2,
                 const char *from,
                 const char *to,
                 int *pexitcode,
                 apr_file_t *outfile,
                 apr_file_t *errfile,
                 const char *diff_cmd,
                 apr_pool_t *pool)
{
  const char **args;
  int i;
  int exitcode;
  int nargs = 4; /* the diff command itself, two paths, plus a trailing NULL */
  apr_pool_t *subpool = svn_pool_create(pool);

  if (pexitcode == NULL)
    pexitcode = &exitcode;

  if (user_args != NULL)
    nargs += num_user_args;
  else
    nargs += 1; /* -u */

  if (label1 != NULL)
    nargs += 2; /* the -L and the label itself */
  if (label2 != NULL)
    nargs += 2; /* the -L and the label itself */

  args = apr_palloc(subpool, nargs * sizeof(char *));

  i = 0;
  args[i++] = diff_cmd;

  if (user_args != NULL)
    {
      int j;
      for (j = 0; j < num_user_args; ++j)
        args[i++] = user_args[j];
    }
  else
    args[i++] = "-u"; /* assume -u if the user didn't give us any args */

  if (label1 != NULL)
    {
      args[i++] = "-L";
      args[i++] = label1;
    }
  if (label2 != NULL)
    {
      args[i++] = "-L";
      args[i++] = label2;
    }

  args[i++] = svn_dirent_local_style(from, subpool);
  args[i++] = svn_dirent_local_style(to, subpool);
  args[i++] = NULL;

  SVN_ERR_ASSERT(i == nargs);

  SVN_ERR(svn_io_run_cmd(dir, diff_cmd, args, pexitcode, NULL, TRUE,
                         NULL, outfile, errfile, subpool));

  /* The man page for (GNU) diff describes the return value as:

       "An exit status of 0 means no differences were found, 1 means
        some differences were found, and 2 means trouble."

     A return value of 2 typically occurs when diff cannot read its input
     or write to its output, but in any case we probably ought to return an
     error for anything other than 0 or 1 as the output is likely to be
     corrupt.
   */
  if (*pexitcode != 0 && *pexitcode != 1)
    return svn_error_createf(SVN_ERR_EXTERNAL_PROGRAM, NULL,
                             _("'%s' returned %d"),
                             svn_dirent_local_style(diff_cmd, pool),
                             *pexitcode);

  svn_pool_destroy(subpool);

  return SVN_NO_ERROR;
}


svn_error_t *
svn_io_run_diff3_3(int *exitcode,
                   const char *dir,
                   const char *mine,
                   const char *older,
                   const char *yours,
                   const char *mine_label,
                   const char *older_label,
                   const char *yours_label,
                   apr_file_t *merged,
                   const char *diff3_cmd,
                   const apr_array_header_t *user_args,
                   apr_pool_t *pool)
{
  const char **args = apr_palloc(pool,
                                 sizeof(char*) * (13
                                                  + (user_args
                                                     ? user_args->nelts
                                                     : 1)));
#ifndef NDEBUG
  int nargs = 12;
#endif
  int i = 0;

  /* Labels fall back to sensible defaults if not specified. */
  if (mine_label == NULL)
    mine_label = ".working";
  if (older_label == NULL)
    older_label = ".old";
  if (yours_label == NULL)
    yours_label = ".new";

  /* Set up diff3 command line. */
  args[i++] = diff3_cmd;
  if (user_args)
    {
      int j;
      for (j = 0; j < user_args->nelts; ++j)
        args[i++] = APR_ARRAY_IDX(user_args, j, const char *);
#ifndef NDEBUG
      nargs += user_args->nelts;
#endif
    }
  else
    {
      args[i++] = "-E";             /* We tried "-A" here, but that caused
                                       overlapping identical changes to
                                       conflict.  See issue #682. */
#ifndef NDEBUG
      ++nargs;
#endif
    }
  args[i++] = "-m";
  args[i++] = "-L";
  args[i++] = mine_label;
  args[i++] = "-L";
  args[i++] = older_label;      /* note:  this label is ignored if
                                   using 2-part markers, which is the
                                   case with "-E". */
  args[i++] = "-L";
  args[i++] = yours_label;
#ifdef SVN_DIFF3_HAS_DIFF_PROGRAM_ARG
  {
    svn_boolean_t has_arg;

    /* ### FIXME: we really shouldn't be reading the config here;
       instead, the necessary bits should be passed in by the caller.
       But should we add another parameter to this function, when the
       whole external diff3 thing might eventually go away?  */
    apr_hash_t *config;
    svn_config_t *cfg;

    SVN_ERR(svn_config_get_config(&config, pool));
    cfg = config ? apr_hash_get(config, SVN_CONFIG_CATEGORY_CONFIG,
                                APR_HASH_KEY_STRING) : NULL;
    SVN_ERR(svn_config_get_bool(cfg, &has_arg, SVN_CONFIG_SECTION_HELPERS,
                                SVN_CONFIG_OPTION_DIFF3_HAS_PROGRAM_ARG,
                                TRUE));
    if (has_arg)
      {
        const char *diff_cmd, *diff_utf8;
        svn_config_get(cfg, &diff_cmd, SVN_CONFIG_SECTION_HELPERS,
                       SVN_CONFIG_OPTION_DIFF_CMD, SVN_CLIENT_DIFF);
        SVN_ERR(cstring_to_utf8(&diff_utf8, diff_cmd, pool));
        args[i++] = apr_pstrcat(pool, "--diff-program=", diff_utf8, NULL);
#ifndef NDEBUG
        ++nargs;
#endif
      }
  }
#endif
  args[i++] = svn_dirent_local_style(mine, pool);
  args[i++] = svn_dirent_local_style(older, pool);
  args[i++] = svn_dirent_local_style(yours, pool);
  args[i++] = NULL;
#ifndef NDEBUG
  SVN_ERR_ASSERT(i == nargs);
#endif

  /* Run diff3, output the merged text into the scratch file. */
  SVN_ERR(svn_io_run_cmd(dir, diff3_cmd, args,
                         exitcode, NULL,
                         TRUE, /* keep environment */
                         NULL, merged, NULL,
                         pool));

  /* According to the diff3 docs, a '0' means the merge was clean, and
     '1' means conflict markers were found.  Anything else is real
     error. */
  if ((*exitcode != 0) && (*exitcode != 1))
    return svn_error_createf(SVN_ERR_EXTERNAL_PROGRAM, NULL,
                             _("Error running '%s':  exitcode was %d, "
                               "args were:"
                               "\nin directory '%s', basenames:\n%s\n%s\n%s"),
                             svn_dirent_local_style(diff3_cmd, pool),
                             *exitcode,
                             svn_dirent_local_style(dir, pool),
                             /* Don't call svn_path_local_style() on
                                the basenames.  We don't want them to
                                be absolute, and we don't need the
                                separator conversion. */
                             mine, older, yours);

  return SVN_NO_ERROR;
}


/* Canonicalize a string for hashing.  Modifies KEY in place. */
static APR_INLINE char *
fileext_tolower(char *key)
{
  register char *p;
  for (p = key; *p != 0; ++p)
    *p = apr_tolower(*p);
  return key;
}


svn_error_t *
svn_io_parse_mimetypes_file(apr_hash_t **type_map,
                            const char *mimetypes_file,
                            apr_pool_t *pool)
{
  svn_error_t *err = SVN_NO_ERROR;
  apr_hash_t *types = apr_hash_make(pool);
  svn_boolean_t eof = FALSE;
  svn_stringbuf_t *buf;
  apr_pool_t *subpool = svn_pool_create(pool);
  apr_file_t *types_file;
  svn_stream_t *mimetypes_stream;

  SVN_ERR(svn_io_file_open(&types_file, mimetypes_file,
                           APR_READ, APR_OS_DEFAULT, pool));
  mimetypes_stream = svn_stream_from_aprfile2(types_file, FALSE, pool);

  while (1)
    {
      apr_array_header_t *tokens;
      const char *type;
      int i;

      svn_pool_clear(subpool);

      /* Read a line. */
      if ((err = svn_stream_readline(mimetypes_stream, &buf,
                                     APR_EOL_STR, &eof, subpool)))
        break;

      /* Only pay attention to non-empty, non-comment lines. */
      if (buf->len)
        {
          if (buf->data[0] == '#')
            continue;

          /* Tokenize (into our return pool). */
          tokens = svn_cstring_split(buf->data, " \t", TRUE, pool);
          if (tokens->nelts < 2)
            continue;

          /* The first token in a multi-token line is the media type.
             Subsequent tokens are filename extensions associated with
             that media type. */
          type = APR_ARRAY_IDX(tokens, 0, const char *);
          for (i = 1; i < tokens->nelts; i++)
            {
              /* We can safely address 'ext' as a non-const string because
               * we know svn_cstring_split() allocated it in 'pool' for us. */
              char *ext = APR_ARRAY_IDX(tokens, i, char *);
              fileext_tolower(ext);
              apr_hash_set(types, ext, APR_HASH_KEY_STRING, type);
            }
        }
      if (eof)
        break;
    }
  svn_pool_destroy(subpool);

  /* If there was an error above, close the file (ignoring any error
     from *that*) and return the originally error. */
  if (err)
    {
      svn_error_clear(svn_stream_close(mimetypes_stream));
      return err;
    }

  /* Close the stream (which closes the underlying file, too). */
  SVN_ERR(svn_stream_close(mimetypes_stream));

  *type_map = types;
  return SVN_NO_ERROR;
}


svn_error_t *
svn_io_detect_mimetype2(const char **mimetype,
                        const char *file,
                        apr_hash_t *mimetype_map,
                        apr_pool_t *pool)
{
  static const char * const generic_binary = "application/octet-stream";

  svn_node_kind_t kind;
  apr_file_t *fh;
  svn_error_t *err;
  unsigned char block[1024];
  apr_size_t amt_read = sizeof(block);

  /* Default return value is NULL. */
  *mimetype = NULL;

  /* If there is a mimetype_map provided, we'll first try to look up
     our file's extension in the map.  Failing that, we'll run the
     heuristic. */
  if (mimetype_map)
    {
      const char *type_from_map, *path_ext;
      svn_path_splitext(NULL, &path_ext, file, pool);
      fileext_tolower((char *)path_ext);
      if ((type_from_map = apr_hash_get(mimetype_map, path_ext,
                                        APR_HASH_KEY_STRING)))
        {
          *mimetype = type_from_map;
          return SVN_NO_ERROR;
        }
    }

  /* See if this file even exists, and make sure it really is a file. */
  SVN_ERR(svn_io_check_path(file, &kind, pool));
  if (kind != svn_node_file)
    return svn_error_createf(SVN_ERR_BAD_FILENAME, NULL,
                             _("Can't detect MIME type of non-file '%s'"),
                             svn_dirent_local_style(file, pool));

  SVN_ERR(svn_io_file_open(&fh, file, APR_READ, 0, pool));

  /* Read a block of data from FILE. */
  err = svn_io_file_read(fh, block, &amt_read, pool);
  if (err && ! APR_STATUS_IS_EOF(err->apr_err))
    return err;
  svn_error_clear(err);

  /* Now close the file.  No use keeping it open any more.  */
  SVN_ERR(svn_io_file_close(fh, pool));


  /* Right now, this function is going to be really stupid.  It's
     going to examine the first block of data, and make sure that 15%
     of the bytes are such that their value is in the ranges 0x07-0x0D
     or 0x20-0x7F, and that none of those bytes is 0x00.  If those
     criteria are not met, we're calling it binary.

     NOTE:  Originally, I intended to target 85% of the bytes being in
     the specified ranges, but I flubbed the condition.  At any rate,
     folks aren't complaining, so I'm not sure that it's worth
     adjusting this retroactively now.  --cmpilato  */
  if (amt_read > 0)
    {
      apr_size_t i;
      apr_size_t binary_count = 0;

      /* Run through the data we've read, counting the 'binary-ish'
         bytes.  HINT: If we see a 0x00 byte, we'll set our count to its
         max and stop reading the file. */
      for (i = 0; i < amt_read; i++)
        {
          if (block[i] == 0)
            {
              binary_count = amt_read;
              break;
            }
          if ((block[i] < 0x07)
              || ((block[i] > 0x0D) && (block[i] < 0x20))
              || (block[i] > 0x7F))
            {
              binary_count++;
            }
        }

      if (((binary_count * 1000) / amt_read) > 850)
        {
          *mimetype = generic_binary;
          return SVN_NO_ERROR;
        }
    }

  return SVN_NO_ERROR;
}


svn_error_t *
svn_io_detect_mimetype(const char **mimetype,
                       const char *file,
                       apr_pool_t *pool)
{
  return svn_io_detect_mimetype2(mimetype, file, NULL, pool);
}


svn_error_t *
svn_io_file_open(apr_file_t **new_file, const char *fname,
                 apr_int32_t flag, apr_fileperms_t perm,
                 apr_pool_t *pool)
{
  const char *fname_apr;
  apr_status_t status;

  SVN_ERR(cstring_from_utf8(&fname_apr, fname, pool));
  status = file_open(new_file, fname_apr, flag | APR_BINARY, perm, TRUE,
                     pool);

  if (status)
    return svn_error_wrap_apr(status, _("Can't open file '%s'"),
                              svn_dirent_local_style(fname, pool));
  else
    return SVN_NO_ERROR;
}


static svn_error_t *
do_io_file_wrapper_cleanup(apr_file_t *file, apr_status_t status,
                           const char *msg, const char *msg_no_name,
                           apr_pool_t *pool)
{
  const char *name;
  svn_error_t *err;

  if (! status)
    return SVN_NO_ERROR;

  err = svn_io_file_name_get(&name, file, pool);
  if (err)
    name = NULL;
  svn_error_clear(err);

  if (name)
    return svn_error_wrap_apr(status, _(msg),
                              svn_dirent_local_style(name, pool));
  else
    return svn_error_wrap_apr(status, "%s", _(msg_no_name));
}


svn_error_t *
svn_io_file_close(apr_file_t *file, apr_pool_t *pool)
{
  return do_io_file_wrapper_cleanup
    (file, apr_file_close(file),
     N_("Can't close file '%s'"),
     N_("Can't close stream"),
      pool);
}


svn_error_t *
svn_io_file_getc(char *ch, apr_file_t *file, apr_pool_t *pool)
{
  return do_io_file_wrapper_cleanup
    (file, apr_file_getc(ch, file),
     N_("Can't read file '%s'"),
     N_("Can't read stream"),
     pool);
}


svn_error_t *
svn_io_file_info_get(apr_finfo_t *finfo, apr_int32_t wanted,
                     apr_file_t *file, apr_pool_t *pool)
{
  return do_io_file_wrapper_cleanup
    (file, apr_file_info_get(finfo, wanted, file),
     N_("Can't get attribute information from file '%s'"),
     N_("Can't get attribute information from stream"),
     pool);
}


svn_error_t *
svn_io_file_read(apr_file_t *file, void *buf,
                 apr_size_t *nbytes, apr_pool_t *pool)
{
  return do_io_file_wrapper_cleanup
    (file, apr_file_read(file, buf, nbytes),
     N_("Can't read file '%s'"),
     N_("Can't read stream"),
     pool);
}


svn_error_t *
svn_io_file_read_full(apr_file_t *file, void *buf,
                      apr_size_t nbytes, apr_size_t *bytes_read,
                      apr_pool_t *pool)
{
  return do_io_file_wrapper_cleanup
    (file, apr_file_read_full(file, buf, nbytes, bytes_read),
     N_("Can't read file '%s'"),
     N_("Can't read stream"),
     pool);
}


svn_error_t *
svn_io_file_seek(apr_file_t *file, apr_seek_where_t where,
                 apr_off_t *offset, apr_pool_t *pool)
{
  return do_io_file_wrapper_cleanup
    (file, apr_file_seek(file, where, offset),
     N_("Can't set position pointer in file '%s'"),
     N_("Can't set position pointer in stream"),
     pool);
}


svn_error_t *
svn_io_file_write(apr_file_t *file, const void *buf,
                  apr_size_t *nbytes, apr_pool_t *pool)
{
  return svn_error_return(do_io_file_wrapper_cleanup(
     file, apr_file_write(file, buf, nbytes),
     N_("Can't write to file '%s'"),
     N_("Can't write to stream"),
     pool));
}


svn_error_t *
svn_io_file_write_full(apr_file_t *file, const void *buf,
                       apr_size_t nbytes, apr_size_t *bytes_written,
                       apr_pool_t *pool)
{
  apr_status_t rv = apr_file_write_full(file, buf, nbytes, bytes_written);

#ifdef WIN32
#define MAXBUFSIZE 30*1024
  if (rv == APR_FROM_OS_ERROR(ERROR_NOT_ENOUGH_MEMORY)
      && nbytes > MAXBUFSIZE)
    {
      apr_size_t bw = 0;
      *bytes_written = 0;

      do {
        rv = apr_file_write_full(file, buf,
                                 nbytes > MAXBUFSIZE ? MAXBUFSIZE : nbytes, &bw);
        *bytes_written += bw;
        buf = (char *)buf + bw;
        nbytes -= bw;
      } while (rv == APR_SUCCESS && nbytes > 0);
    }
#undef MAXBUFSIZE
#endif

  return svn_error_return(do_io_file_wrapper_cleanup(
     file, rv,
     N_("Can't write to file '%s'"),
     N_("Can't write to stream"),
     pool));
}


svn_error_t *
svn_io_write_unique(const char **tmp_path,
                    const char *dirpath,
                    const void *buf,
                    apr_size_t nbytes,
                    svn_io_file_del_t delete_when,
                    apr_pool_t *pool)
{
  apr_file_t *new_file;

  SVN_ERR(svn_io_open_unique_file3(&new_file, tmp_path, dirpath,
                                   delete_when, pool, pool));
  SVN_ERR(svn_io_file_write_full(new_file, buf, nbytes, NULL, pool));
  SVN_ERR(svn_io_file_flush_to_disk(new_file, pool));
  return svn_io_file_close(new_file, pool);
}


svn_error_t *
svn_io_file_trunc(apr_file_t *file, apr_off_t offset, apr_pool_t *pool)
{
  return do_io_file_wrapper_cleanup
    (file, apr_file_trunc(file, offset),
     N_("Can't truncate file '%s'"),
     N_("Can't truncate stream"),
     pool);
}


svn_error_t *
svn_io_read_length_line(apr_file_t *file, char *buf, apr_size_t *limit,
                        apr_pool_t *pool)
{
  const char *name;
  svn_error_t *err;
  apr_size_t i;
  char c;

  for (i = 0; i < *limit; i++)
    {
      SVN_ERR(svn_io_file_getc(&c, file, pool));
      /* Note: this error could be APR_EOF, which
         is totally fine.  The caller should be aware of
         this. */

      if (c == '\n')
        {
          buf[i] = '\0';
          *limit = i;
          return SVN_NO_ERROR;
        }
      else
        {
          buf[i] = c;
        }
    }

  err = svn_io_file_name_get(&name, file, pool);
  if (err)
    name = NULL;
  svn_error_clear(err);

  if (name)
    return svn_error_createf(SVN_ERR_MALFORMED_FILE, NULL,
                             _("Can't read length line in file '%s'"),
                             svn_dirent_local_style(name, pool));
  else
    return svn_error_create(SVN_ERR_MALFORMED_FILE, NULL,
                            _("Can't read length line in stream"));
}


svn_error_t *
svn_io_stat(apr_finfo_t *finfo, const char *fname,
            apr_int32_t wanted, apr_pool_t *pool)
{
  apr_status_t status;
  const char *fname_apr;

  /* APR doesn't like "" directories */
  if (fname[0] == '\0')
    fname = ".";

  SVN_ERR(cstring_from_utf8(&fname_apr, fname, pool));

  status = apr_stat(finfo, fname_apr, wanted, pool);
  if (status)
    return svn_error_wrap_apr(status, _("Can't stat '%s'"),
                              svn_dirent_local_style(fname, pool));

  return SVN_NO_ERROR;
}


svn_error_t *
svn_io_file_rename(const char *from_path, const char *to_path,
                   apr_pool_t *pool)
{
  apr_status_t status = APR_SUCCESS;
  const char *from_path_apr, *to_path_apr;

  SVN_ERR(cstring_from_utf8(&from_path_apr, from_path, pool));
  SVN_ERR(cstring_from_utf8(&to_path_apr, to_path, pool));

  status = apr_file_rename(from_path_apr, to_path_apr, pool);

#if defined(WIN32) || defined(__OS2__)
  /* If the target file is read only NTFS reports EACCESS and
     FAT/FAT32 reports EEXIST */
  if (APR_STATUS_IS_EACCES(status) || APR_STATUS_IS_EEXIST(status))
    {
      /* Set the destination file writable because Windows will not
         allow us to rename when to_path is read-only, but will
         allow renaming when from_path is read only. */
      SVN_ERR(svn_io_set_file_read_write(to_path, TRUE, pool));

      status = apr_file_rename(from_path_apr, to_path_apr, pool);
    }
  WIN32_RETRY_LOOP(status, apr_file_rename(from_path_apr, to_path_apr, pool));
#endif /* WIN32 || __OS2__ */

  if (status)
    return svn_error_wrap_apr(status, _("Can't move '%s' to '%s'"),
                              svn_dirent_local_style(from_path, pool),
                              svn_dirent_local_style(to_path, pool));

  return SVN_NO_ERROR;
}


svn_error_t *
svn_io_file_move(const char *from_path, const char *to_path,
                 apr_pool_t *pool)
{
  svn_error_t *err = svn_io_file_rename(from_path, to_path, pool);

  if (err && APR_STATUS_IS_EXDEV(err->apr_err))
    {
      const char *tmp_to_path;

      svn_error_clear(err);

      SVN_ERR(svn_io_open_unique_file3(NULL, &tmp_to_path,
                                       svn_dirent_dirname(to_path, pool),
                                       svn_io_file_del_none,
                                       pool, pool));

      err = svn_io_copy_file(from_path, tmp_to_path, TRUE, pool);
      if (err)
        goto failed_tmp;

      err = svn_io_file_rename(tmp_to_path, to_path, pool);
      if (err)
        goto failed_tmp;

      err = svn_io_remove_file2(from_path, FALSE, pool);
      if (! err)
        return SVN_NO_ERROR;

      svn_error_clear(svn_io_remove_file2(to_path, FALSE, pool));

      return err;

    failed_tmp:
      svn_error_clear(svn_io_remove_file2(tmp_to_path, FALSE, pool));
    }

  return err;
}

/* Common implementation of svn_io_dir_make and svn_io_dir_make_hidden.
   HIDDEN determines if the hidden attribute
   should be set on the newly created directory. */
static svn_error_t *
dir_make(const char *path, apr_fileperms_t perm,
         svn_boolean_t hidden, svn_boolean_t sgid, apr_pool_t *pool)
{
  apr_status_t status;
  const char *path_apr;

  SVN_ERR(cstring_from_utf8(&path_apr, path, pool));

  /* APR doesn't like "" directories */
  if (path_apr[0] == '\0')
    path_apr = ".";

#if (APR_OS_DEFAULT & APR_WSTICKY)
  /* The APR shipped with httpd 2.0.50 contains a bug where
     APR_OS_DEFAULT encompasses the setuid, setgid, and sticky bits.
     There is a special case for file creation, but not directory
     creation, so directories wind up getting created with the sticky
     bit set.  (There is no such thing as a setuid directory, and the
     setgid bit is apparently ignored at mkdir() time.)  If we detect
     this problem, work around it by unsetting those bits if we are
     passed APR_OS_DEFAULT. */
  if (perm == APR_OS_DEFAULT)
    perm &= ~(APR_USETID | APR_GSETID | APR_WSTICKY);
#endif

  status = apr_dir_make(path_apr, perm, pool);
  WIN32_RETRY_LOOP(status, apr_dir_make(path_apr, perm, pool));

  if (status)
    return svn_error_wrap_apr(status, _("Can't create directory '%s'"),
                              svn_dirent_local_style(path, pool));

#ifdef APR_FILE_ATTR_HIDDEN
  if (hidden)
    {
      status = apr_file_attrs_set(path_apr,
                                  APR_FILE_ATTR_HIDDEN,
                                  APR_FILE_ATTR_HIDDEN,
                                  pool);
      if (status)
        return svn_error_wrap_apr(status, _("Can't hide directory '%s'"),
                                  svn_dirent_local_style(path, pool));
    }
#endif

/* Windows does not implement sgid. Skip here because retrieving
   the file permissions via APR_FINFO_PROT | APR_FINFO_OWNER is documented
   to be 'incredibly expensive'. */
#ifndef WIN32
  if (sgid)
    {
      apr_finfo_t finfo;

      /* Per our contract, don't do error-checking.  Some filesystems
       * don't support the sgid bit, and that's okay. */
      status = apr_stat(&finfo, path_apr, APR_FINFO_PROT, pool);

      if (!status)
        apr_file_perms_set(path_apr, finfo.protection | APR_GSETID);
    }
#endif

  return SVN_NO_ERROR;
}

svn_error_t *
svn_io_dir_make(const char *path, apr_fileperms_t perm, apr_pool_t *pool)
{
  return dir_make(path, perm, FALSE, FALSE, pool);
}

svn_error_t *
svn_io_dir_make_hidden(const char *path, apr_fileperms_t perm,
                       apr_pool_t *pool)
{
  return dir_make(path, perm, TRUE, FALSE, pool);
}

svn_error_t *
svn_io_dir_make_sgid(const char *path, apr_fileperms_t perm,
                     apr_pool_t *pool)
{
  return dir_make(path, perm, FALSE, TRUE, pool);
}


svn_error_t *
svn_io_dir_open(apr_dir_t **new_dir, const char *dirname, apr_pool_t *pool)
{
  apr_status_t status;
  const char *dirname_apr;

  /* APR doesn't like "" directories */
  if (dirname[0] == '\0')
    dirname = ".";

  SVN_ERR(cstring_from_utf8(&dirname_apr, dirname, pool));

  status = apr_dir_open(new_dir, dirname_apr, pool);
  if (status)
    return svn_error_wrap_apr(status, _("Can't open directory '%s'"),
                              svn_dirent_local_style(dirname, pool));

  return SVN_NO_ERROR;
}

/* Forward declaration */
static apr_status_t
dir_is_empty(const char *dir, apr_pool_t *pool);


svn_error_t *
svn_io_dir_remove_nonrecursive(const char *dirname, apr_pool_t *pool)
{
  apr_status_t status;
  const char *dirname_apr;

  SVN_ERR(cstring_from_utf8(&dirname_apr, dirname, pool));

  status = apr_dir_remove(dirname_apr, pool);

#ifdef WIN32
  {
    svn_boolean_t retry = TRUE;

    if (APR_TO_OS_ERROR(status) == ERROR_DIR_NOT_EMPTY)
      {
        apr_status_t empty_status = dir_is_empty(dirname_apr, pool);

        if (APR_STATUS_IS_ENOTEMPTY(empty_status))
          retry = FALSE;
      }
    
    if (retry)
      {
        WIN32_RETRY_LOOP(status, apr_dir_remove(dirname_apr, pool));
      }
  }
#endif
  if (status)
    return svn_error_wrap_apr(status, _("Can't remove directory '%s'"),
                              svn_dirent_local_style(dirname, pool));

  return SVN_NO_ERROR;
}


svn_error_t *
svn_io_dir_read(apr_finfo_t *finfo,
                apr_int32_t wanted,
                apr_dir_t *thedir,
                apr_pool_t *pool)
{
  apr_status_t status;

  status = apr_dir_read(finfo, wanted, thedir);

  if (status)
    return svn_error_wrap_apr(status, _("Can't read directory"));

  /* It would be nice to use entry_name_to_utf8() below, but can we
     get the dir's path out of an apr_dir_t?  I don't see a reliable
     way to do it. */

  if (finfo->fname)
    SVN_ERR(svn_path_cstring_to_utf8(&finfo->fname, finfo->fname, pool));

  if (finfo->name)
    SVN_ERR(svn_path_cstring_to_utf8(&finfo->name, finfo->name, pool));

  return SVN_NO_ERROR;
}


svn_error_t *
svn_io_dir_walk2(const char *dirname,
                 apr_int32_t wanted,
                 svn_io_walk_func_t walk_func,
                 void *walk_baton,
                 apr_pool_t *pool)
{
  apr_status_t apr_err;
  apr_dir_t *handle;
  apr_pool_t *subpool;
  const char *dirname_apr;
  apr_finfo_t finfo;

  wanted |= APR_FINFO_TYPE | APR_FINFO_NAME;

  /* The documentation for apr_dir_read used to state that "." and ".."
     will be returned as the first two files, but it doesn't
     work that way in practice, in particular ext3 on Linux-2.6 doesn't
     follow the rules.  For details see
     http://subversion.tigris.org/servlets/ReadMsg?list=dev&msgNo=56666

     If APR ever does implement "dot-first" then it would be possible to
     remove the svn_io_stat and walk_func calls and use the walk_func
     inside the loop.

     Note: apr_stat doesn't handle FINFO_NAME but svn_io_dir_walk is
     documented to provide it, so we have to do a bit extra. */
  SVN_ERR(svn_io_stat(&finfo, dirname, wanted & ~APR_FINFO_NAME, pool));
  SVN_ERR(cstring_from_utf8(&finfo.name,
                            svn_dirent_basename(dirname, pool),
                            pool));
  finfo.valid |= APR_FINFO_NAME;
  SVN_ERR((*walk_func)(walk_baton, dirname, &finfo, pool));

  SVN_ERR(cstring_from_utf8(&dirname_apr, dirname, pool));

  apr_err = apr_dir_open(&handle, dirname_apr, pool);
  if (apr_err)
    return svn_error_wrap_apr(apr_err, _("Can't open directory '%s'"),
                              svn_dirent_local_style(dirname, pool));

  /* iteration subpool */
  subpool = svn_pool_create(pool);

  while (1)
    {
      const char *name_utf8;
      const char *full_path;

      svn_pool_clear(subpool);

      apr_err = apr_dir_read(&finfo, wanted, handle);
      if (APR_STATUS_IS_ENOENT(apr_err))
        break;
      else if (apr_err)
        {
          return svn_error_wrap_apr
            (apr_err, _("Can't read directory entry in '%s'"),
             svn_dirent_local_style(dirname, pool));
        }

      if (finfo.filetype == APR_DIR)
        {
          if (finfo.name[0] == '.'
              && (finfo.name[1] == '\0'
                  || (finfo.name[1] == '.' && finfo.name[2] == '\0')))
            /* skip "." and ".." */
            continue;

          /* some other directory. recurse. it will be passed to the
             callback inside the recursion. */
          SVN_ERR(entry_name_to_utf8(&name_utf8, finfo.name, dirname,
                                     subpool));
          full_path = svn_dirent_join(dirname, name_utf8, subpool);
          SVN_ERR(svn_io_dir_walk2(full_path,
                                   wanted,
                                   walk_func,
                                   walk_baton,
                                   subpool));
        }
      else if (finfo.filetype == APR_REG || finfo.filetype == APR_LNK)
        {
          /* some other directory. pass it to the callback. */
          SVN_ERR(entry_name_to_utf8(&name_utf8, finfo.name, dirname,
                                     subpool));
          full_path = svn_dirent_join(dirname, name_utf8, subpool);
          SVN_ERR((*walk_func)(walk_baton,
                               full_path,
                               &finfo,
                               subpool));
        }
      /* else:
         Some other type of file; skip it for now.  We've reserved the
         right to expand our coverage here in the future, though,
         without revving this API.
      */
    }

  svn_pool_destroy(subpool);

  apr_err = apr_dir_close(handle);
  if (apr_err)
    return svn_error_wrap_apr(apr_err, _("Error closing directory '%s'"),
                              svn_dirent_local_style(dirname, pool));

  return SVN_NO_ERROR;
}



/**
 * Determine if a directory is empty or not.
 * @param Return APR_SUCCESS if the dir is empty, else APR_ENOTEMPTY if not.
 * @param path The directory.
 * @param pool Used for temporary allocation.
 * @remark If path is not a directory, or some other error occurs,
 * then return the appropriate apr status code.
 *
 * (This function is written in APR style, in anticipation of
 * perhaps someday being moved to APR as 'apr_dir_is_empty'.)
 */
static apr_status_t
dir_is_empty(const char *dir, apr_pool_t *pool)
{
  apr_status_t apr_err;
  apr_dir_t *dir_handle;
  apr_finfo_t finfo;
  apr_status_t retval = APR_SUCCESS;

  /* APR doesn't like "" directories */
  if (dir[0] == '\0')
    dir = ".";

  apr_err = apr_dir_open(&dir_handle, dir, pool);
  if (apr_err != APR_SUCCESS)
    return apr_err;

  for (apr_err = apr_dir_read(&finfo, APR_FINFO_NAME, dir_handle);
       apr_err == APR_SUCCESS;
       apr_err = apr_dir_read(&finfo, APR_FINFO_NAME, dir_handle))
    {
      /* Ignore entries for this dir and its parent, robustly.
         (APR promises that they'll come first, so technically
         this guard could be moved outside the loop.  But Ryan Bloom
         says he doesn't believe it, and I believe him. */
      if (! (finfo.name[0] == '.'
             && (finfo.name[1] == '\0'
                 || (finfo.name[1] == '.' && finfo.name[2] == '\0'))))
        {
          retval = APR_ENOTEMPTY;
          break;
        }
    }

  /* Make sure we broke out of the loop for the right reason. */
  if (apr_err && ! APR_STATUS_IS_ENOENT(apr_err))
    return apr_err;

  apr_err = apr_dir_close(dir_handle);
  if (apr_err != APR_SUCCESS)
    return apr_err;

  return retval;
}


svn_error_t *
svn_io_dir_empty(svn_boolean_t *is_empty_p,
                 const char *path,
                 apr_pool_t *pool)
{
  apr_status_t status;
  const char *path_apr;

  SVN_ERR(cstring_from_utf8(&path_apr, path, pool));

  status = dir_is_empty(path_apr, pool);

  if (!status)
    *is_empty_p = TRUE;
  else if (APR_STATUS_IS_ENOTEMPTY(status))
    *is_empty_p = FALSE;
  else
    return svn_error_wrap_apr(status, _("Can't check directory '%s'"),
                              svn_dirent_local_style(path, pool));

  return SVN_NO_ERROR;
}



/*** Version/format files ***/

svn_error_t *
svn_io_write_version_file(const char *path,
                          int version,
                          apr_pool_t *pool)
{
  const char *path_tmp;
  const char *format_contents = apr_psprintf(pool, "%d\n", version);

  SVN_ERR_ASSERT(version >= 0);

  SVN_ERR(svn_io_write_unique(&path_tmp,
                              svn_dirent_dirname(path, pool),
                              format_contents, strlen(format_contents),
                              svn_io_file_del_none, pool));

#if defined(WIN32) || defined(__OS2__)
  /* make the destination writable, but only on Windows, because
     Windows does not let us replace read-only files. */
  SVN_ERR(svn_io_set_file_read_write(path, TRUE, pool));
#endif /* WIN32 || __OS2__ */

  /* rename the temp file as the real destination */
  SVN_ERR(svn_io_file_rename(path_tmp, path, pool));

  /* And finally remove the perms to make it read only */
  return svn_io_set_file_read_only(path, FALSE, pool);
}


svn_error_t *
svn_io_read_version_file(int *version,
                         const char *path,
                         apr_pool_t *pool)
{
  apr_file_t *format_file;
  char buf[80];
  apr_size_t len;

  /* Read a chunk of data from PATH */
  SVN_ERR(svn_io_file_open(&format_file, path, APR_READ,
                           APR_OS_DEFAULT, pool));
  len = sizeof(buf);
  SVN_ERR(svn_io_file_read(format_file, buf, &len, pool));

  /* Close the file. */
  SVN_ERR(svn_io_file_close(format_file, pool));

  /* If there was no data in PATH, return an error. */
  if (len == 0)
    return svn_error_createf(SVN_ERR_STREAM_UNEXPECTED_EOF, NULL,
                             _("Reading '%s'"),
                             svn_dirent_local_style(path, pool));

  /* Check that the first line contains only digits. */
  {
    apr_size_t i;

    for (i = 0; i < len; ++i)
      {
        char c = buf[i];

        if (i > 0 && (c == '\r' || c == '\n'))
          break;
        if (! apr_isdigit(c))
          return svn_error_createf
            (SVN_ERR_BAD_VERSION_FILE_FORMAT, NULL,
             _("First line of '%s' contains non-digit"),
             svn_dirent_local_style(path, pool));
      }
  }

  /* Convert to integer. */
  *version = atoi(buf);

  return SVN_NO_ERROR;
}



/* Do a byte-for-byte comparison of FILE1 and FILE2. */
static svn_error_t *
contents_identical_p(svn_boolean_t *identical_p,
                     const char *file1,
                     const char *file2,
                     apr_pool_t *pool)
{
  svn_error_t *err1;
  svn_error_t *err2;
  apr_size_t bytes_read1, bytes_read2;
  char *buf1 = apr_palloc(pool, SVN__STREAM_CHUNK_SIZE);
  char *buf2 = apr_palloc(pool, SVN__STREAM_CHUNK_SIZE);
  apr_file_t *file1_h = NULL;
  apr_file_t *file2_h = NULL;

  SVN_ERR(svn_io_file_open(&file1_h, file1, APR_READ, APR_OS_DEFAULT,
                           pool));
  SVN_ERR(svn_io_file_open(&file2_h, file2, APR_READ, APR_OS_DEFAULT,
                           pool));

  *identical_p = TRUE;  /* assume TRUE, until disproved below */
  do
    {
      err1 = svn_io_file_read_full(file1_h, buf1,
                                   SVN__STREAM_CHUNK_SIZE, &bytes_read1, pool);
      if (err1 && !APR_STATUS_IS_EOF(err1->apr_err))
        return err1;

      err2 = svn_io_file_read_full(file2_h, buf2,
                                   SVN__STREAM_CHUNK_SIZE, &bytes_read2, pool);
      if (err2 && !APR_STATUS_IS_EOF(err2->apr_err))
        {
          svn_error_clear(err1);
          return err2;
        }

      if ((bytes_read1 != bytes_read2)
          || (memcmp(buf1, buf2, bytes_read1)))
        {
          *identical_p = FALSE;
          break;
        }
    } while (! err1 && ! err2);

  svn_error_clear(err1);
  svn_error_clear(err2);

  SVN_ERR(svn_io_file_close(file1_h, pool));
  return svn_io_file_close(file2_h, pool);
}



svn_error_t *
svn_io_files_contents_same_p(svn_boolean_t *same,
                             const char *file1,
                             const char *file2,
                             apr_pool_t *pool)
{
  svn_boolean_t q;

  SVN_ERR(svn_io_filesizes_different_p(&q, file1, file2, pool));

  if (q)
    {
      *same = 0;
      return SVN_NO_ERROR;
    }

  SVN_ERR(contents_identical_p(&q, file1, file2, pool));

  if (q)
    *same = 1;
  else
    *same = 0;

  return SVN_NO_ERROR;
}

#ifdef WIN32
/* Counter value of file_mktemp request (used in a threadsafe way), to make
   sure that a single process normally never generates the same tempname
   twice */
static volatile apr_uint32_t tempname_counter = 0;
#endif

/* Creates a new temporary file in DIRECTORY with apr flags FLAGS.
   Set *NEW_FILE to the file handle and *NEW_FILE_NAME to its name.
   Perform temporary allocations in SCRATCH_POOL and the result in
   RESULT_POOL. */
static svn_error_t *
temp_file_create(apr_file_t **new_file,
                 const char **new_file_name,
                 const char *directory,
                 apr_int32_t flags,
                 apr_pool_t *result_pool,
                 apr_pool_t *scratch_pool)
{
#ifndef WIN32
  const char *templ = svn_dirent_join(directory, "svn-XXXXXX", scratch_pool);
  const char *templ_apr;
  apr_status_t status;

  SVN_ERR(svn_path_cstring_from_utf8(&templ_apr, templ, scratch_pool));

  /* ### svn_path_cstring_from_utf8() guarantees to make a copy of the
         data available in POOL and we need a non-const pointer here,
         as apr changes the template to return the new filename. */
  status = apr_file_mktemp(new_file, (char *)templ_apr, flags, result_pool);

  if (status)
    return svn_error_wrap_apr(status, _("Can't create temporary file from "
                              "template '%s'"), templ);
  
  /* Translate the returned path back to utf-8 before returning it */
  return svn_error_return(svn_path_cstring_to_utf8(new_file_name,
                                                   templ_apr,
                                                   result_pool));
#else
  /* The Windows implementation of apr_file_mktemp doesn't handle access
     denied errors correctly. Therefore we implement our own temp file
     creation function here. */

  /* ### Most of this is borrowed from the svn_io_open_uniquely_named(),
     ### the function we used before. But we try to guess a more unique
     ### name before trying if it exists. */

  /* Offset by some time value and a unique request nr to make the number
     +- unique for both this process and on the computer */
  int baseNr = (GetTickCount() << 11) + 7 * svn_atomic_inc(&tempname_counter) 
               + GetCurrentProcessId();
  int i;

  /* ### Maybe use an iterpool? */
  for (i = 0; i <= 99999; i++)
    {
      apr_uint32_t unique_nr;
      const char *unique_name;
      const char *unique_name_apr;
      apr_file_t *try_file;
      apr_status_t apr_err;

      /* Generate a number that should be unique for this application and
         usually for the entire computer to reduce the number of cycles
         through this loop. (A bit of calculation is much cheaper then
         disk io) */
      unique_nr = baseNr + 3 * i;

      unique_name = svn_dirent_join(directory,
                                    apr_psprintf(scratch_pool, "svn-%X",
                                                 unique_nr),
                                    scratch_pool);

      SVN_ERR(cstring_from_utf8(&unique_name_apr, unique_name, scratch_pool));

      apr_err = file_open(&try_file, unique_name_apr, flags,
                          APR_OS_DEFAULT, FALSE, scratch_pool);

      if (APR_STATUS_IS_EEXIST(apr_err))
          continue;
      else if (apr_err)
        {
          /* On Win32, CreateFile fails with an "Access Denied" error
             code, rather than "File Already Exists", if the colliding
             name belongs to a directory. */

          if (APR_STATUS_IS_EACCES(apr_err))
            {
              apr_finfo_t finfo;
              apr_status_t apr_err_2 = apr_stat(&finfo, unique_name_apr,
                                                APR_FINFO_TYPE, scratch_pool);

              if (!apr_err_2 && finfo.filetype == APR_DIR)
                continue;

#ifdef WIN32
              apr_err_2 = APR_TO_OS_ERROR(apr_err);

              if (apr_err_2 == ERROR_ACCESS_DENIED ||
                  apr_err_2 == ERROR_SHARING_VIOLATION)
                {
                  /* The file is in use by another process or is hidden;
                     create a new name, but don't do this 99999 times in
                     case the folder is not writable */
                  i += 797;
                  continue;
                }
#endif

              /* Else fall through and return the original error. */
            }

          return svn_error_wrap_apr(apr_err, _("Can't open '%s'"),
                                    svn_dirent_local_style(unique_name,
                                                           scratch_pool));
        }
      else
        {
          /* Move file to the right pool */
          apr_err = apr_file_setaside(new_file, try_file, result_pool);

          if (apr_err)
            return svn_error_wrap_apr(apr_err, _("Can't set aside '%s'"),
                                      svn_dirent_local_style(unique_name,
                                                             scratch_pool));

          *new_file_name = apr_pstrdup(result_pool, unique_name);

          return SVN_NO_ERROR;
        }
    }

  return svn_error_createf(SVN_ERR_IO_UNIQUE_NAMES_EXHAUSTED,
                           NULL,
                           _("Unable to make name in '%s'"),
                           svn_dirent_local_style(directory, scratch_pool));
#endif
}

/* Wrapper for apr_file_name_get(), passing out a UTF8-encoded filename. */
svn_error_t *
svn_io_file_name_get(const char **filename,
                     apr_file_t *file,
                     apr_pool_t *pool)
{
  const char *fname_apr;
  apr_status_t status;

  status = apr_file_name_get(&fname_apr, file);
  if (status)
    return svn_error_wrap_apr(status, _("Can't get file name"));

  if (fname_apr)
    SVN_ERR(svn_path_cstring_to_utf8(filename, fname_apr, pool));
  else
    *filename = NULL;

  return SVN_NO_ERROR;
}


svn_error_t *
svn_io_open_unique_file3(apr_file_t **file,
                         const char **unique_path,
                         const char *dirpath,
                         svn_io_file_del_t delete_when,
                         apr_pool_t *result_pool,
                         apr_pool_t *scratch_pool)
{
  apr_file_t *tempfile;
  const char *tempname;
  struct temp_file_cleanup_s *baton = NULL;
  apr_int32_t flags = (APR_READ | APR_WRITE | APR_CREATE | APR_EXCL |
                       APR_BUFFERED | APR_BINARY);
#ifndef WIN32
  apr_fileperms_t perms;
#endif

  SVN_ERR_ASSERT(file || unique_path);
  if (file)
    *file = NULL;
  if (unique_path)
    *unique_path = NULL;

  if (dirpath == NULL)
    SVN_ERR(svn_io_temp_dir(&dirpath, scratch_pool));

  switch (delete_when)
    {
      case svn_io_file_del_on_pool_cleanup:
        baton = apr_palloc(result_pool, sizeof(*baton));
        baton->pool = result_pool;
        baton->fname_apr = NULL;

        /* Because cleanups are run LIFO, we need to make sure to register
           our cleanup before the apr_file_close cleanup:

           On Windows, you can't remove an open file.
        */
        apr_pool_cleanup_register(result_pool, baton,
                                  temp_file_plain_cleanup_handler,
                                  temp_file_child_cleanup_handler);

        break;
      case svn_io_file_del_on_close:
        flags |= APR_DELONCLOSE;
        break;
      default:
        break;
    }

  SVN_ERR(temp_file_create(&tempfile, &tempname, dirpath, flags,
                           result_pool, scratch_pool));

#if !defined(WIN32) && !defined(__OS2__)
  /* ### file_mktemp() creates files with mode 0600.
   * ### As of r880338, tempfiles created by svn_io_open_unique_file3()
   * ### often end up being copied or renamed into the working copy.
   * ### This will cause working files having mode 0600 while users might
   * ### expect to see 644 or 664. Ideally, permissions should be tweaked
   * ### by our callers after installing tempfiles in the WC, but until
   * ### that's done we need to avoid breaking pre-r40264 behaviour.
   * ### So we tweak perms of the tempfile here, but only if the umask
   * ### allows it. */
  SVN_ERR(merge_default_file_perms(tempfile, &perms, scratch_pool));
  SVN_ERR(file_perms_set(tempname, perms, scratch_pool));
#endif

  if (file)
    *file = tempfile;
  else
    SVN_ERR(svn_io_file_close(tempfile, scratch_pool));

  if (unique_path)
    *unique_path = tempname; /* Was allocated in result_pool */

  if (baton)
    SVN_ERR(cstring_from_utf8(&baton->fname_apr, tempname, result_pool));

  return SVN_NO_ERROR;
}<|MERGE_RESOLUTION|>--- conflicted
+++ resolved
@@ -238,11 +238,7 @@
 }
 
 
-<<<<<<< HEAD
 /* Wrapper for apr_file_open(), taking an APR-encoded filename. */
-=======
-/* Wrapper for apr_file_open(). */
->>>>>>> 0213fdc3
 static apr_status_t
 file_open(apr_file_t **f,
           const char *fname_apr,
@@ -251,17 +247,12 @@
           svn_boolean_t retry_on_failure,
           apr_pool_t *pool)
 {
-<<<<<<< HEAD
   apr_status_t status = apr_file_open(f, fname_apr, flag, perm, pool);
 
   if (retry_on_failure)
     {
       WIN32_RETRY_LOOP(status, apr_file_open(f, fname_apr, flag, perm, pool));
     }
-=======
-  apr_status_t status = apr_file_open(f, fname, flag, perm, pool);
-  WIN32_RETRY_LOOP(status, apr_file_open(f, fname, flag, perm, pool));
->>>>>>> 0213fdc3
   return status;
 }
 
@@ -344,7 +335,6 @@
   unsigned int i;
   struct temp_file_cleanup_s *baton = NULL;
 
-<<<<<<< HEAD
   SVN_ERR_ASSERT(file || unique_path);
 
   if (dirpath == NULL)
@@ -355,9 +345,6 @@
     suffix = ".tmp";
 
   path = svn_dirent_join(dirpath, filename, scratch_pool);
-=======
-  SVN_ERR_ASSERT(f || unique_name_p);
->>>>>>> 0213fdc3
 
   if (delete_when == svn_io_file_del_on_pool_cleanup)
     {
@@ -494,11 +481,7 @@
   const char *dest_apr;
   int rv;
 
-<<<<<<< HEAD
   SVN_ERR(cstring_from_utf8(&dest_apr, dest, pool));
-=======
-  SVN_ERR(svn_path_cstring_from_utf8(&dest_apr, dest, pool));
->>>>>>> 0213fdc3
   for (i = 1; i <= 99999; i++)
     {
       apr_status_t apr_err;
@@ -523,12 +506,7 @@
          before starting iteration, then convert back to UTF-8 for
          return. But I suppose that would make the appending code
          sensitive to i18n in a way it shouldn't be... Oh well. */
-<<<<<<< HEAD
       SVN_ERR(cstring_from_utf8(&unique_name_apr, unique_name, pool));
-=======
-      SVN_ERR(svn_path_cstring_from_utf8(&unique_name_apr, unique_name,
-                                         pool));
->>>>>>> 0213fdc3
       do {
         rv = symlink(dest_apr, unique_name_apr);
       } while (rv == -1 && APR_STATUS_IS_EINTR(apr_get_os_error()));
@@ -589,15 +567,9 @@
   svn_string_t dest_apr;
   const char *path_apr;
   char buf[1025];
-<<<<<<< HEAD
   ssize_t rv;
 
   SVN_ERR(cstring_from_utf8(&path_apr, path, pool));
-=======
-  int rv;
-
-  SVN_ERR(svn_path_cstring_from_utf8(&path_apr, path, pool));
->>>>>>> 0213fdc3
   do {
     rv = readlink(path_apr, buf, sizeof(buf) - 1);
   } while (rv == -1 && APR_STATUS_IS_EINTR(apr_get_os_error()));
@@ -611,13 +583,7 @@
   dest_apr.len = rv;
 
   /* ### Cast needed, one of these interfaces is wrong */
-<<<<<<< HEAD
   return svn_utf_string_to_utf8((const svn_string_t **)dest, &dest_apr, pool);
-=======
-  SVN_ERR(svn_utf_string_to_utf8((const svn_string_t **)dest, &dest_apr,
-                                 pool));
-  return SVN_NO_ERROR;
->>>>>>> 0213fdc3
 #else
   return svn_error_create(SVN_ERR_UNSUPPORTED_FEATURE, NULL,
                           _("Symbolic links are not supported on this "
@@ -1062,14 +1028,19 @@
 {
   apr_file_t *f;
   apr_size_t written;
+  svn_error_t *err;
 
   SVN_ERR(svn_io_file_open(&f, file,
                            (APR_WRITE | APR_CREATE | APR_EXCL),
                            APR_OS_DEFAULT,
                            pool));
-  SVN_ERR(svn_io_file_write_full(f, contents, strlen(contents),
-                                 &written, pool));
-  return svn_io_file_close(f, pool);
+  err= svn_io_file_write_full(f, contents, strlen(contents),
+                              &written, pool);
+
+
+  return svn_error_return(
+                        svn_error_compose_create(err,
+                                                 svn_io_file_close(f, pool)));
 }
 
 svn_error_t *svn_io_dir_file_copy(const char *src_path,
@@ -1110,11 +1081,7 @@
   apr_status_t status;
   const char *native_path;
 
-<<<<<<< HEAD
   SVN_ERR(cstring_from_utf8(&native_path, path, pool));
-=======
-  SVN_ERR(svn_path_cstring_from_utf8(&native_path, path, pool));
->>>>>>> 0213fdc3
   status = apr_file_mtime_set(native_path, apr_time, pool);
 
   if (status)
@@ -1966,87 +1933,7 @@
   if (cancel_func)
     SVN_ERR((*cancel_func)(cancel_baton));
 
-<<<<<<< HEAD
   subpool = svn_pool_create(pool);
-=======
-  /* Convert path to native here and call apr_dir_open directly,
-     instead of just using svn_io_dir_open, because we're going to
-     need path_apr later anyway when we remove the dir itself. */
-
-  if (path[0] == '\0')
-    /* APR doesn't like "" directories; use "." instead. */
-    SVN_ERR(svn_path_cstring_from_utf8(&path_apr, ".", pool));
-  else
-    SVN_ERR(svn_path_cstring_from_utf8(&path_apr, path, pool));
-
-  status = apr_dir_open(&this_dir, path_apr, pool);
-  if (status)
-    {
-      /* if the directory doesn't exist, our mission is accomplished */
-      if (ignore_enoent && APR_STATUS_IS_ENOENT(status))
-        return SVN_NO_ERROR;
-      else
-        return svn_error_wrap_apr(status,
-                                  _("Can't open directory '%s'"),
-                                  svn_path_local_style(path, pool));
-    }
-
-  subpool = svn_pool_create(pool);
-
-  do
-    {
-      need_rewind = FALSE;
-
-      for (status = apr_dir_read(&this_entry, flags, this_dir);
-           status == APR_SUCCESS;
-           status = apr_dir_read(&this_entry, flags, this_dir))
-        {
-          svn_pool_clear(subpool);
-          if ((this_entry.filetype == APR_DIR)
-              && ((this_entry.name[0] == '.')
-                  && ((this_entry.name[1] == '\0')
-                      || ((this_entry.name[1] == '.')
-                          && (this_entry.name[2] == '\0')))))
-            {
-              continue;
-            }
-          else  /* something other than "." or "..", so proceed */
-            {
-              const char *fullpath, *entry_utf8;
-
-#ifndef WIN32
-              need_rewind = TRUE;
-#endif
-
-              SVN_ERR(svn_path_cstring_to_utf8(&entry_utf8, this_entry.name,
-                                               subpool));
-
-              fullpath = svn_path_join(path, entry_utf8, subpool);
-
-              if (this_entry.filetype == APR_DIR)
-                {
-                  /* Don't check for cancellation, the callee
-                     will immediately do so */
-                  SVN_ERR(svn_io_remove_dir2(fullpath, FALSE,
-                                             cancel_func, cancel_baton,
-                                             subpool));
-                }
-              else
-                {
-                  svn_error_t *err;
-
-                  if (cancel_func)
-                    SVN_ERR((*cancel_func)(cancel_baton));
-
-                  err = svn_io_remove_file(fullpath, subpool);
-                  if (err)
-                    return svn_error_createf
-                      (err->apr_err, err, _("Can't remove '%s'"),
-                       svn_path_local_style(fullpath, subpool));
-                }
-            }
-        }
->>>>>>> 0213fdc3
 
   err = svn_io_get_dirents3(&dirents, path, TRUE, subpool, subpool);
   if (err)
@@ -2995,12 +2882,19 @@
                     apr_pool_t *pool)
 {
   apr_file_t *new_file;
+  svn_error_t *err;
 
   SVN_ERR(svn_io_open_unique_file3(&new_file, tmp_path, dirpath,
                                    delete_when, pool, pool));
-  SVN_ERR(svn_io_file_write_full(new_file, buf, nbytes, NULL, pool));
-  SVN_ERR(svn_io_file_flush_to_disk(new_file, pool));
-  return svn_io_file_close(new_file, pool);
+
+  err = svn_io_file_write_full(new_file, buf, nbytes, NULL, pool);
+
+  if (!err)
+    err = svn_io_file_flush_to_disk(new_file, pool);
+
+  return svn_error_return(
+                  svn_error_compose_create(err,
+                                           svn_io_file_close(new_file, pool)));
 }
 
 
@@ -3566,15 +3460,17 @@
   apr_file_t *format_file;
   char buf[80];
   apr_size_t len;
+  svn_error_t *err;
 
   /* Read a chunk of data from PATH */
   SVN_ERR(svn_io_file_open(&format_file, path, APR_READ,
                            APR_OS_DEFAULT, pool));
   len = sizeof(buf);
-  SVN_ERR(svn_io_file_read(format_file, buf, &len, pool));
+  err = svn_io_file_read(format_file, buf, &len, pool);
 
   /* Close the file. */
-  SVN_ERR(svn_io_file_close(format_file, pool));
+  SVN_ERR(svn_error_compose_create(err,
+                                   svn_io_file_close(format_file, pool)));
 
   /* If there was no data in PATH, return an error. */
   if (len == 0)
@@ -3601,7 +3497,7 @@
   }
 
   /* Convert to integer. */
-  *version = atoi(buf);
+  SVN_ERR(svn_cstring_atoi(version, buf));
 
   return SVN_NO_ERROR;
 }
@@ -3615,48 +3511,65 @@
                      const char *file2,
                      apr_pool_t *pool)
 {
-  svn_error_t *err1;
-  svn_error_t *err2;
+  svn_error_t *err;
   apr_size_t bytes_read1, bytes_read2;
   char *buf1 = apr_palloc(pool, SVN__STREAM_CHUNK_SIZE);
   char *buf2 = apr_palloc(pool, SVN__STREAM_CHUNK_SIZE);
   apr_file_t *file1_h = NULL;
   apr_file_t *file2_h = NULL;
+  svn_boolean_t done1 = FALSE;
+  svn_boolean_t done2 = FALSE;
 
   SVN_ERR(svn_io_file_open(&file1_h, file1, APR_READ, APR_OS_DEFAULT,
                            pool));
-  SVN_ERR(svn_io_file_open(&file2_h, file2, APR_READ, APR_OS_DEFAULT,
-                           pool));
+
+  err = svn_io_file_open(&file2_h, file2, APR_READ, APR_OS_DEFAULT,
+                         pool);
+
+  if (err)
+    return svn_error_return(
+               svn_error_compose_create(err,
+                                        svn_io_file_close(file1_h, pool)));
 
   *identical_p = TRUE;  /* assume TRUE, until disproved below */
-  do
-    {
-      err1 = svn_io_file_read_full(file1_h, buf1,
-                                   SVN__STREAM_CHUNK_SIZE, &bytes_read1, pool);
-      if (err1 && !APR_STATUS_IS_EOF(err1->apr_err))
-        return err1;
-
-      err2 = svn_io_file_read_full(file2_h, buf2,
-                                   SVN__STREAM_CHUNK_SIZE, &bytes_read2, pool);
-      if (err2 && !APR_STATUS_IS_EOF(err2->apr_err))
-        {
-          svn_error_clear(err1);
-          return err2;
-        }
+  while (! (done1 || done2))
+    {
+      err = svn_io_file_read_full(file1_h, buf1,
+                                  SVN__STREAM_CHUNK_SIZE, &bytes_read1, pool);
+      if (err && APR_STATUS_IS_EOF(err->apr_err))
+        {
+          svn_error_clear(err);
+          err = NULL;
+          done1 = TRUE;
+        }
+      else if (err)
+        break;
+
+      err = svn_io_file_read_full(file2_h, buf2,
+                                  SVN__STREAM_CHUNK_SIZE, &bytes_read2, pool);
+      if (err && APR_STATUS_IS_EOF(err->apr_err))
+        {
+          svn_error_clear(err);
+          err = NULL;
+          done2 = TRUE;
+        }
+      else if (err)
+        break;
 
       if ((bytes_read1 != bytes_read2)
+          || (done1 != done2)
           || (memcmp(buf1, buf2, bytes_read1)))
         {
           *identical_p = FALSE;
           break;
         }
-    } while (! err1 && ! err2);
-
-  svn_error_clear(err1);
-  svn_error_clear(err2);
-
-  SVN_ERR(svn_io_file_close(file1_h, pool));
-  return svn_io_file_close(file2_h, pool);
+    }
+
+  return svn_error_return(
+           svn_error_compose_create(
+                err,
+                svn_error_compose_create(svn_io_file_close(file1_h, pool),
+                                         svn_io_file_close(file2_h, pool))));
 }
 
 
