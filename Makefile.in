#
# Makefile.in:  template Makefile for Subversion
#
# ====================================================================
# Copyright (c) 2000-2006 CollabNet.  All rights reserved.
#
# This software is licensed as described in the file COPYING, which
# you should have received as part of this distribution.  The terms
# are also available at http://subversion.tigris.org/license-1.html.
# If newer versions of this license are posted there, you may use a
# newer version instead, at your option.
#
# This software consists of voluntary contributions made by many
# individuals.  For exact contribution history, see the revision
# history and logs, available at http://subversion.tigris.org/.
# ====================================================================
#

top_builddir = .
top_srcdir = @top_srcdir@
abs_builddir = @abs_builddir@
abs_srcdir = @abs_srcdir@
VPATH = @top_srcdir@

SVN_RA_LIB_DEPS = @SVN_RA_LIB_DEPS@
SVN_RA_LIB_INSTALL_DEPS = @SVN_RA_LIB_INSTALL_DEPS@
SVN_RA_LIB_LINK = @SVN_RA_LIB_LINK@

SVN_FS_LIB_DEPS = @SVN_FS_LIB_DEPS@
SVN_FS_LIB_INSTALL_DEPS = @SVN_FS_LIB_INSTALL_DEPS@
SVN_FS_LIB_LINK = @SVN_FS_LIB_LINK@

SWIG_SRC_DIR = $(abs_srcdir)/subversion/bindings/swig
SWIG_BUILD_DIR = $(abs_builddir)/subversion/bindings/swig

SVN_EXTERNAL_PROJECT_SUBDIRS = @SVN_EXTERNAL_PROJECT_SUBDIRS@

SCHEMA_DIR = subversion/svn/schema

NEON_LIBS = @NEON_LIBS@
SVN_APR_LIBS = @SVN_APR_LIBS@
SVN_APRUTIL_LIBS = @SVN_APRUTIL_LIBS@
SVN_DB_LIBS =
SVN_KWALLET_LIBS = @SVN_KWALLET_LIBS@
SVN_SERF_LIBS = @SVN_SERF_LIBS@
SVN_SASL_LIBS = @SVN_SASL_LIBS@
SVN_ZLIB_LIBS = @SVN_ZLIB_LIBS@
SVN_APR_MEMCACHE_LIBS = @SVN_APR_MEMCACHE_LIBS@

LIBS = @LIBS@

prefix = @prefix@
exec_prefix = @exec_prefix@
libdir = @libdir@
fsmod_libdir = @libdir@
ramod_libdir = @libdir@
bdb_libdir = @libdir@
kwallet_libdir = @libdir@
neon_libdir = @libdir@
serf_libdir = @libdir@
bindir = @bindir@
includedir = @includedir@
mandir = @mandir@
srcdir = @srcdir@
datadir = @datadir@
localedir = @localedir@

# where to install libsvn_swig_*
swig_py_libdir = @libdir@
swig_pl_libdir = @libdir@
swig_rb_libdir = @libdir@

### these possibly need further discussion
swig_pydir = @libdir@/svn-python/libsvn
swig_pydir_extra = @libdir@/svn-python/svn
swig_pldir = @libdir@/svn-perl
swig_rbdir = $(SWIG_RB_SITE_ARCH_DIR)/svn/ext
contribdir = @bindir@/svn-contrib
toolsdir = @bindir@/svn-tools

javahl_javadir = @libdir@/svn-javahl
javahl_javahdir = @libdir@/svn-javahl/include
javahl_libdir = @libdir@
javahl_test_rootdir=$(abs_builddir)/subversion/bindings/javahl/test-work

MSGFMT = @MSGFMT@
MSGFMTFLAGS = @MSGFMTFLAGS@
MSGMERGE = @MSGMERGE@
XGETTEXT = @XGETTEXT@
TRANG = @TRANG@

PACKAGE_NAME=@PACKAGE_NAME@
PACKAGE_VERSION=@PACKAGE_VERSION@

CC = @CC@
CXX = @CXX@
EXEEXT = @EXEEXT@

SHELL = @SHELL@
LIBTOOL = @SVN_LIBTOOL@
LTFLAGS = --tag=CC --silent
LTCXXFLAGS = --tag=CXX --silent
LT_LDFLAGS = @LT_LDFLAGS@
LT_NO_UNDEFINED = @LT_NO_UNDEFINED@
LT_CXX_LIBADD = @LT_CXX_LIBADD@

INCLUDES = -I$(top_srcdir)/subversion/include -I$(top_builddir)/subversion \
<<<<<<< HEAD
           @SVN_NEON_INCLUDES@ \
           @SVN_APR_INCLUDES@ @SVN_APRUTIL_INCLUDES@ @SVN_SERF_INCLUDES@ \
           @SVN_SASL_INCLUDES@ @SVN_ZLIB_INCLUDES@ @SVN_APR_MEMCACHE_INCLUDES@
=======
           @SVN_APR_INCLUDES@ @SVN_APRUTIL_INCLUDES@ \
           @SVN_KWALLET_INCLUDES@ @SVN_NEON_INCLUDES@ @SVN_SASL_INCLUDES@ \
           @SVN_SERF_INCLUDES@ @SVN_ZLIB_INCLUDES@
>>>>>>> 046e746a

APACHE_INCLUDES = @APACHE_INCLUDES@
APACHE_LIBEXECDIR = $(DESTDIR)@APACHE_LIBEXECDIR@
APACHE_LDFLAGS = @APACHE_LDFLAGS@

SWIG = @SWIG@
SWIG_PY_INCLUDES = @SWIG_PY_INCLUDES@ -I$(SWIG_SRC_DIR)/python/libsvn_swig_py
SWIG_PY_COMPILE = @SWIG_PY_COMPILE@
SWIG_PY_LINK = @SWIG_PY_LINK@
SWIG_PY_LIBS = @SWIG_PY_LIBS@
SWIG_PL_INCLUDES = @SWIG_PL_INCLUDES@
SWIG_RB_INCLUDES = @SWIG_RB_INCLUDES@ -I$(SWIG_SRC_DIR)/ruby/libsvn_swig_ruby
SWIG_RB_COMPILE = @SWIG_RB_COMPILE@
SWIG_RB_LINK = @SWIG_RB_LINK@
SWIG_RB_LIBS = @SWIG_RB_LIBS@
SWIG_RB_SITE_LIB_DIR = @SWIG_RB_SITE_LIB_DIR@
SWIG_RB_SITE_ARCH_DIR = @SWIG_RB_SITE_ARCH_DIR@
SWIG_RB_TEST_VERBOSE = @SWIG_RB_TEST_VERBOSE@
SWIG_RB_RI_DATADIR = $(DESTDIR)$(datadir)/ri/$(RUBY_MAJOR).$(RUBY_MINOR)/site

JAVAHL_INCLUDES= @JNI_INCLUDES@ -I$(abs_builddir)/subversion/bindings/javahl/include

SVN_APR_INCLUDES = @SVN_APR_INCLUDES@
SVN_APR_PREFIX = @SVN_APR_PREFIX@
SVN_APRUTIL_INCLUDES = @SVN_APRUTIL_INCLUDES@
SVN_APRUTIL_PREFIX = @SVN_APRUTIL_PREFIX@

SVN_SERF_INCLUDES = @SVN_SERF_INCLUDES@
SVN_SERF_PREFIX = @SVN_SERF_PREFIX@

SVN_ZLIB_PREFIX = @SVN_ZLIB_PREFIX@
SVN_ZLIB_INCLUDES = @SVN_ZLIB_INCLUDES@

SVN_APR_MEMCACHE_PREFIX = @SVN_APR_MEMCACHE_PREFIX@
SVN_APR_MEMCACHE_INCLUDES = @SVN_APR_MEMCACHE_INCLUDES@

MKDIR = @MKDIR@

# The EXTRA_ parameters can be used to pass extra flags at 'make' time.
CFLAGS = @CFLAGS@ $(EXTRA_CFLAGS)
CXXFLAGS = @CXXFLAGS@ $(EXTRA_CXXFLAGS)
### A few of the CFLAGS (e.g. -Wmissing-prototypes, -Wstrict-prototypes,
### -Wmissing-declarations) are not valid for C++, and should be somehow
### suppressed (but they may come from httpd or APR).
CPPFLAGS = @CPPFLAGS@ $(EXTRA_CPPFLAGS)
LDFLAGS = @LDFLAGS@ $(EXTRA_LDFLAGS)

COMPILE = $(CC) $(CPPFLAGS) $(CFLAGS) $(INCLUDES)
COMPILE_CXX = $(CXX) $(CPPFLAGS) $(CXXFLAGS) $(INCLUDES)
LT_COMPILE = $(LIBTOOL) $(LTFLAGS) --mode=compile $(COMPILE)
LT_COMPILE_CXX = $(LIBTOOL) $(LTCXXFLAGS) --mode=compile $(COMPILE_CXX)

# special compilation for files destined for mod_dav_svn
COMPILE_APACHE_MOD = $(LIBTOOL) $(LTFLAGS) --mode=compile $(CC) $(CPPFLAGS) $(CFLAGS) $(APACHE_INCLUDES) $(INCLUDES) -o $@ -c

# special compilation for files destined for libsvn_swig_* (e.g. swigutil_*.c)
COMPILE_SWIG_PY = $(LIBTOOL) $(LTFLAGS) --mode=compile $(SWIG_PY_COMPILE) $(CPPFLAGS) -DSWIGPYTHON $(CFLAGS) $(SWIG_PY_INCLUDES) $(INCLUDES) -o $@ -c
COMPILE_SWIG_PL = $(LIBTOOL) $(LTFLAGS) --mode=compile $(CC) $(CPPFLAGS) $(CFLAGS) $(SWIG_PL_INCLUDES) $(INCLUDES) -o $@ -c
COMPILE_SWIG_RB = $(LIBTOOL) $(LTFLAGS) --mode=compile $(SWIG_RB_COMPILE) $(CPPFLAGS) $(CFLAGS) $(SWIG_RB_INCLUDES) $(INCLUDES) -o $@ -c

# special compilation for files destined for javahl (i.e. C++)
COMPILE_JAVAHL_CXX = $(LIBTOOL) $(LTCXXFLAGS) --mode=compile $(COMPILE_CXX) $(JAVAHL_INCLUDES) -o $@ -c
COMPILE_JAVAHL_JAVAC = $(JAVAC) $(JAVAC_FLAGS)
COMPILE_JAVAHL_JAVAH = $(JAVAH)

LINK = $(LIBTOOL) $(LTFLAGS) --mode=link $(CC) $(LT_LDFLAGS) $(CFLAGS) $(LDFLAGS) -rpath $(libdir)
LINK_CXX = $(LIBTOOL) $(LTCXXFLAGS) --mode=link $(CXX) $(LT_LDFLAGS) $(CXXFLAGS) $(LDFLAGS) -rpath $(libdir)

# special link rule for mod_dav_svn
LINK_APACHE_MOD = $(LIBTOOL) $(LTFLAGS) --mode=link $(CC) $(LT_LDFLAGS) $(CFLAGS) $(LDFLAGS) -rpath $(APACHE_LIBEXECDIR) -avoid-version -module $(APACHE_LDFLAGS)

# Compilation of SWIG-generated C source code
COMPILE_PY_WRAPPER = $(LIBTOOL) $(LTFLAGS) --mode=compile $(SWIG_PY_COMPILE) $(CPPFLAGS) $(SWIG_PY_INCLUDES) -prefer-pic -c -o $@
COMPILE_RB_WRAPPER = $(LIBTOOL) $(LTFLAGS) --mode=compile $(SWIG_RB_COMPILE) $(CPPFLAGS) $(SWIG_RB_INCLUDES) -prefer-pic -c -o $@

# these commands link the wrapper objects into an extension library/module
LINK_PY_WRAPPER = $(LIBTOOL) $(LTFLAGS) --mode=link $(SWIG_PY_LINK) $(SWIG_LDFLAGS) -rpath $(swig_pydir) -avoid-version -module
LINK_RB_WRAPPER = $(LIBTOOL) $(LTFLAGS) --mode=link $(SWIG_RB_LINK) $(SWIG_LDFLAGS) -rpath $(swig_rbdir) -avoid-version -module

LINK_JAVAHL_CXX = $(LIBTOOL) $(LTCXXFLAGS) --mode=link $(CXX) $(LT_LDFLAGS) $(CXXFLAGS) $(LDFLAGS) $(LT_CXX_LIBADD) -rpath $(libdir)

INSTALL = @INSTALL@
INSTALL_LIB = $(LIBTOOL) --mode=install $(INSTALL)
INSTALL_FSMOD_LIB = $(INSTALL_LIB)
INSTALL_RAMOD_LIB = $(INSTALL_LIB)
INSTALL_BDB_LIB = $(INSTALL_LIB)
INSTALL_KWALLET_LIB = $(INSTALL_LIB)
INSTALL_NEON_LIB = $(INSTALL_LIB)
INSTALL_SERF_LIB = $(INSTALL_LIB)
INSTALL_APR_MEMCACHE_LIB = $(INSTALL_LIB)
INSTALL_BIN = $(LIBTOOL) --mode=install $(INSTALL)
INSTALL_CONTRIB = $(LIBTOOL) --mode=install $(INSTALL)
INSTALL_TOOLS = $(LIBTOOL) --mode=install $(INSTALL)
INSTALL_INCLUDE = $(INSTALL) -m 644
INSTALL_MOD_SHARED = @APXS@ -i -S LIBEXECDIR="$(APACHE_LIBEXECDIR)" @MOD_ACTIVATION@
INSTALL_DATA = $(INSTALL) -m 644
INSTALL_LOCALE = $(INSTALL_DATA)

### this isn't correct yet
INSTALL_SWIG_PY = $(INSTALL_LIB)
INSTALL_SWIG_PY_LIB = $(INSTALL_LIB)
INSTALL_SWIG_PL_LIB = $(INSTALL_LIB)
INSTALL_SWIG_RB = $(INSTALL_LIB)
INSTALL_SWIG_RB_LIB = $(INSTALL_LIB)

INSTALL_JAVAHL_LIB = $(INSTALL_LIB)

# additional installation rules for the SWIG wrappers
INSTALL_EXTRA_SWIG_PY=\
  $(MKDIR) $(DESTDIR)$(swig_pydir); \
  $(MKDIR) $(DESTDIR)$(swig_pydir_extra); \
  for i in $(abs_srcdir)/subversion/bindings/swig/python/svn/*.py; do \
    $(INSTALL_DATA) "$$i" $(DESTDIR)$(swig_pydir_extra); \
  done; \
  for i in $(abs_srcdir)/subversion/bindings/swig/python/*.py; do \
    $(INSTALL_DATA) "$$i" $(DESTDIR)$(swig_pydir); \
  done; \
  if test "$(abs_srcdir)" != "$(abs_builddir)"; then \
    for i in $(abs_builddir)/subversion/bindings/swig/python/*.py; do \
      $(INSTALL_DATA) "$$i" $(DESTDIR)$(swig_pydir); \
    done; \
  fi; \
  $(PYTHON) -c 'import compileall; \
    compileall.compile_dir("$(DESTDIR)$(swig_pydir)", 1, "$(swig_pydir)"); \
    compileall.compile_dir("$(DESTDIR)$(swig_pydir_extra)", 1, \
    "$(swig_pydir_extra)");'

# The path to generated and complementary source files for the SWIG
# bindings.
SWIG_PL_DIR = $(abs_builddir)/subversion/bindings/swig/perl
SWIG_PY_DIR = $(abs_builddir)/subversion/bindings/swig/python
SWIG_RB_DIR = $(abs_builddir)/subversion/bindings/swig/ruby

# The path to the source files for the SWIG bindings
SWIG_PL_SRC_DIR = $(abs_srcdir)/subversion/bindings/swig/perl
SWIG_PY_SRC_DIR = $(abs_srcdir)/subversion/bindings/swig/python
SWIG_RB_SRC_DIR = $(abs_srcdir)/subversion/bindings/swig/ruby

### Automate JAR creation using Makefile generator's javahl-java.jar
### property.  Enhance generator to support JAR installation.
INSTALL_EXTRA_JAVAHL_JAVA=\
	$(JAR) cf subversion/bindings/javahl/svn-javahl.jar -C subversion/bindings/javahl/classes org; \
	$(INSTALL_DATA) subversion/bindings/javahl/svn-javahl.jar $(DESTDIR)$(javahl_javadir);

INSTALL_EXTRA_JAVAHL_LIB=@INSTALL_EXTRA_JAVAHL_LIB@

INSTALL_EXTRA_SWIG_RB=\
  @echo $(MKDIR) $(DESTDIR)$(SWIG_RB_SITE_LIB_DIR)/svn; \
  $(MKDIR) $(DESTDIR)$(SWIG_RB_SITE_LIB_DIR)/svn; \
  for i in $(abs_srcdir)/subversion/bindings/swig/ruby/svn/*.rb; do \
    echo $(INSTALL_DATA) "$$i" $(DESTDIR)$(SWIG_RB_SITE_LIB_DIR)/svn; \
    $(INSTALL_DATA) "$$i" $(DESTDIR)$(SWIG_RB_SITE_LIB_DIR)/svn; \
  done

APXS = @APXS@ 

PYTHON = @PYTHON@
PERL = @PERL@

JDK = @JDK@
JAVA = @JAVA@
JAVAC = @JAVAC@
JAVADOC = @JAVADOC@
JAVAC_FLAGS = @JAVAC_FLAGS@
JAVAH = @JAVAH@
JAR = @JAR@

JAVA_CLASSPATH=@JAVA_CLASSPATH@
javahl_java_CLASSPATH=$(JAVA_CLASSPATH)
javahl_tests_CLASSPATH=$(JAVA_CLASSPATH)

RUBY = @RUBY@
RUBY_MAJOR = @RUBY_MAJOR@
RUBY_MINOR = @RUBY_MINOR@
RDOC = @RDOC@

ECHO_C = @ECHO_C@
ECHO_N = @ECHO_N@

TESTS = $(TEST_PROGRAMS) @BDB_TEST_PROGRAMS@

all: external-all local-all
clean: external-clean local-clean
distclean: external-distclean local-distclean
extraclean: external-extraclean local-extraclean
install: external-install local-install revision-install

@INCLUDE_OUTPUTS@

local-all: @BUILD_RULES@

locale-gnu-pot:
	cd $(abs_srcdir) && XGETTEXT="$(XGETTEXT)" MSGMERGE="$(MSGMERGE)" \
	  tools/po/po-update.sh pot

# "make locale-gnu-po-update" updates all translations.
# "make locale-gnu-po-update PO=ll" updates only the ll.po file.
locale-gnu-po-update:
	cd $(abs_srcdir) && XGETTEXT="$(XGETTEXT)" MSGMERGE="$(MSGMERGE)" \
	  tools/po/po-update.sh $(PO)

# clean everything but the bulky test output, returning the system back
# to before 'make' was run.
fast-clean: doc-clean
	@list='$(BUILD_DIRS)'; for i in $$list; do                   \
            echo "Cleaning $$i ..." ;                                \
            (cd $$i && rm -f *.o *.lo *.la *.la-a *.spo *.mo && \
             rm -rf .libs) ; \
        done
	rm -f $(CLEAN_FILES)
	find $(abs_srcdir) -name "*.pyc" -exec rm {} ';'

# clean all but bulky test output, returning to before './configure' was run.
SVN_CONFIG_SCRIPT_FILES = @SVN_CONFIG_SCRIPT_FILES@
fast-distclean: fast-clean
	rm -f Makefile config.cache config.log config.nice config.status \
	libtool mkmf.log subversion/svn_private_config.h \
              $(SVN_CONFIG_SCRIPT_FILES)

# clean everything out, returning to before './autogen.sh' was run.
local-extraclean: local-distclean extraclean-swig
	rm -f $(top_srcdir)/build-outputs.mk \
              $(top_srcdir)/subversion/svn_private_config.h.in \
              $(top_srcdir)/configure \
              $(top_srcdir)/build/config.guess \
              $(top_srcdir)/build/config.sub \
              $(top_srcdir)/build/libtool.m4 \
              $(top_srcdir)/build/ltoptions.m4 \
              $(top_srcdir)/build/ltsugar.m4 \
              $(top_srcdir)/build/ltversion.m4 \
              $(top_srcdir)/build/lt~obsolete.m4 \
              $(top_srcdir)/build/ltmain.sh

# clean everything, including test output.
local-clean: fast-clean check-clean clean-swig

# clean everything, including test output.
local-distclean: fast-distclean check-clean

local-install: @INSTALL_RULES@

### HACK!! Find a better way to do this
revision-install:
	subversion/svnversion/svnversion $(top_srcdir) /repos/svn/trunk > $(DESTDIR)$(includedir)/subversion-1/svn-revision.txt

install-static: @INSTALL_STATIC_RULES@

# JavaHL target aliases
javahl: mkdir-init javahl-java javahl-javah javahl-lib @JAVAHL_TESTS_TARGET@
install-javahl: install-javahl-java install-javahl-javah install-javahl-lib

clean-javahl:
	rm -rf $(javahl_java_PATH) $(javahl_javah_PATH) @JAVAHL_OBJDIR@
	rm -fr $(javahl_test_rootdir)
	rm -f $(libsvnjavahl_PATH)/*.la
	rm -f $(libsvnjavahl_PATH)/*.lo
	rm -f $(libsvnjavahl_PATH)/*.o

check-javahl: javahl
	@FIX_JAVAHL_LIB@
	$(JAVA) "-Dtest.rootdir=$(javahl_test_rootdir)" "-Dtest.fstype=$(FS_TYPE)" -Djava.library.path=@JAVAHL_OBJDIR@:$(libdir) -classpath $(javahl_tests_PATH):$(javahl_tests_CLASSPATH) "-Dtest.tests=$(JAVAHL_TESTS)" org.tigris.subversion.javahl.RunTests

# "make check CLEANUP=true" will clean up directories for successful tests.
# "make check TESTS=subversion/tests/cmdline/basic_tests.py"
#  will perform only basic tests (likewise for other tests).
check: $(TEST_DEPS) @BDB_TEST_DEPS@
	@if test "$(PYTHON)" != "none"; then                                 \
	  flags="--verbose";                                                 \
	  if test "$(CLEANUP)" != ""; then                                   \
	    flags="--cleanup $$flags";                                       \
	  fi;                                                                \
	  if test "$(BASE_URL)" != ""; then                                  \
	    flags="--url $(BASE_URL) $$flags";                               \
	  fi;                                                                \
	  if test "$(FS_TYPE)" != ""; then                                   \
	    flags="--fs-type $(FS_TYPE) $$flags";                            \
	  fi;                                                                \
	  if test "$(HTTP_LIBRARY)" != ""; then                              \
	    flags="--http-library $(HTTP_LIBRARY) $$flags";                  \
	  fi;                                                                \
	  if test "$(SERVER_MINOR_VERSION)" != ""; then                      \
	    flags="--server-minor-version $(SERVER_MINOR_VERSION) $$flags";  \
	  fi;                                                                \
	  if test "$(ENABLE_SASL)" != ""; then                               \
	    flags="--enable-sasl $$flags";                                   \
	  fi;                                                                \
	  if test "$(PARALLEL)" != ""; then                                  \
	    flags="--parallel $$flags";                                      \
	  fi;                                                                \
	  $(PYTHON) $(top_srcdir)/build/run_tests.py			     \
	            --config-file $(top_srcdir)/subversion/tests/tests.conf  \
	            $$flags                 				     \
		    '$(abs_srcdir)' '$(abs_builddir)' $(TESTS);              \
	else                                                                 \
	  echo "make check: Python 2.2 or greater is required,";             \
	  echo "            but was not detected during configure";          \
	  exit 1;                                                            \
	fi;

# First, set up Apache as documented in
# subversion/tests/cmdline/README.
davcheck: 
	@$(MAKE) check BASE_URL=http://localhost

# Automatically configure and run Apache httpd on a random port, and then
# run make check.
davautocheck: 
	@APXS=$(APXS) bash $(top_srcdir)/subversion/tests/cmdline/davautocheck.sh

# First, run:
#   subversion/svnserve/svnserve -d -r `pwd`/subversion/tests/cmdline
svncheck: 
	@$(MAKE) check BASE_URL=svn://127.0.0.1

# 'make svnserveautocheck' runs svnserve for you and kills it.
svnserveautocheck: svnserve
	bash $(top_srcdir)/subversion/tests/cmdline/svnserveautocheck.sh

# First, run:
#   subversion/svnserve/svnserve --listen-host "::1" -d -r `pwd`/subversion/tests/cmdline

svncheck6: 
	@$(MAKE) check BASE_URL=svn://\[::1\]

# First make sure you can ssh to localhost and that "svnserve" is in
# the path of the resulting shell.
svnsshcheck:
	@$(MAKE) check \
	  BASE_URL=svn+ssh://localhost`pwd`/subversion/tests/cmdline

bdbcheck:
	@$(MAKE) check FS_TYPE=bdb

check-clean:
	rm -rf subversion/tests/cmdline/svn-test-work              \
               subversion/tests/libsvn_fs/test-repo-*          \
               subversion/tests/libsvn_fs_base/test-repo-*     \
               subversion/tests/libsvn_ra_local/test-repo-*    \
               subversion/tests/libsvn_repos/test-repo-*       \
               subversion/tests/libsvn_subr/z                  \
               subversion/tests/svnserveautocheck.pid          \
               tests.log

mkdir-init:
	@list='$(BUILD_DIRS) $(SCHEMA_DIR) doc';         \
        for i in $$list; do                              \
            if [ ! -d $$i ]; then                        \
                echo "$(MKDIR) $$i" ;                    \
                $(MKDIR) $$i ;                           \
            fi;                                          \
        done

# recursive targets to handle external projects (e.g. APR, Neon)
external-all external-install:
	@target=`echo $@ | sed s/external-//`;          \
        list='$(SVN_EXTERNAL_PROJECT_SUBDIRS)';         \
        for i in $$list; do                             \
            echo "------ making $$target in $$i";       \
            (cd $$i && $(MAKE) $$target) || exit 1;     \
            echo "------ completed $$target in $$i";    \
        done;

### apr-util relies on generated files in apr, so reverse the
### list so that it is cleaned before apr.
external-clean external-distclean:
	@target=`echo $@ | sed s/external-//`;          \
        list='$(SVN_EXTERNAL_PROJECT_SUBDIRS)';         \
        for i in $$list; do                             \
            revlist="$$i $$revlist";                    \
        done;                                           \
        for i in $$revlist; do                          \
            echo "------ making $$target in $$i";       \
            (cd $$i && $(MAKE) $$target) || exit 1;     \
            echo "------ completed $$target in $$i";    \
        done;

### temporary hack. Neon does not have an "extraclean" and neither does db
### If we don't have extraclean -- do the next best thing.
external-extraclean:
	@list='$(SVN_EXTERNAL_PROJECT_SUBDIRS)';                         \
        for i in $$list; do                                              \
            revlist="$$i $$revlist";                                     \
        done;                                                            \
        for i in $$revlist; do                                           \
            if test "$$i" = "neon" || test "$$i" = "db/dist"; then       \
                echo "------ making distclean(no extraclean) in $$i";    \
                (cd $$i && $(MAKE) distclean) || exit 1;                 \
                echo "------ completed distclean(no extraclean) in $$i"; \
            else                                                         \
                echo "------ making extraclean in $$i";                  \
                (cd $$i && $(MAKE) extraclean) || exit 1;                \
                echo "------ completed extraclean in $$i";               \
            fi;                                                          \
        done;


# DOCUMENTATION RULES

# Every single document in every format.
doc: doc-misc-docs doc-api doc-javahl

# Generate API documentation for the C libraries.
### This could also generate POD for swig-perl, etc.
doc-api:
	( cd $(top_srcdir) && \
	  sed "s,\(OUTPUT_DIRECTORY *= *\),\1$(abs_builddir)/," \
	  doc/doxygen.conf | doxygen - )

# Generate API documentation for the JavaHL package.
doc-javahl:
	$(JAVADOC) -d $(top_srcdir)/doc/javadoc \
	  -sourcepath $(top_srcdir)/subversion/bindings/javahl/src \
	  -link http://java.sun.com/javase/6/docs/api/ \
	  org.tigris.subversion.javahl

# Build all types of a certain doc.
doc-misc-docs: doc-misc-docs-html doc-misc-docs-pdf doc-misc-docs-ps

# Build all docs of a certain type.
doc-all-html: doc-misc-docs-html
doc-all-pdf: doc-misc-docs-pdf
doc-all-ps: doc-misc-docs-ps

# Assumes you have {xsltproc, fop, stylesheets} installed.
doc-misc-docs-html:
	cd $(top_srcdir)/doc/misc-docs && $(MAKE) all-html
doc-misc-docs-pdf:
	cd $(top_srcdir)/doc/misc-docs && $(MAKE) pdf
doc-misc-docs-ps:
	cd $(top_srcdir)/doc/misc-docs && $(MAKE) ps

doc-clean:
	cd $(top_srcdir)/doc/misc-docs && $(MAKE) clean
	rm -rf $(top_srcdir)/doc/doxygen
	rm -rf $(top_srcdir)/doc/javadoc

# Converting from the .rnc XML shcemas to various other schema formats.
SCHEMAS_DTD = $(SCHEMA_DIR)/blame.dtd $(SCHEMA_DIR)/info.dtd \
              $(SCHEMA_DIR)/list.dtd $(SCHEMA_DIR)/log.dtd \
              $(SCHEMA_DIR)/status.dtd $(SCHEMA_DIR)/props.dtd

SCHEMAS_RNG = $(SCHEMA_DIR)/blame.rng $(SCHEMA_DIR)/info.rng \
              $(SCHEMA_DIR)/list.rng $(SCHEMA_DIR)/log.rng \
              $(SCHEMA_DIR)/status.rng $(SCHEMA_DIR)/props.rng

SCHEMAS_XSD = $(SCHEMA_DIR)/blame.xsd $(SCHEMA_DIR)/info.xsd \
              $(SCHEMA_DIR)/list.xsd $(SCHEMA_DIR)/log.xsd \
              $(SCHEMA_DIR)/status.xsd $(SCHEMA_DIR)/props.xsd

schema: schema-rng schema-dtd schema-xsd

schema-rng: $(SCHEMAS_RNG)
schema-dtd: $(SCHEMAS_DTD)
schema-xsd: $(SCHEMAS_XSD)

$(SCHEMAS_RNG) $(SCHEMAS_DTD) $(SCHEMAS_XSD): $(SCHEMA_DIR)/common.rnc

schema-clean:
	(cd $(SCHEMA_DIR) && rm -f *.rng *.dtd *.xsd)

#
# Implicit rules for creating outputs from input files
#
.SUFFIXES:
.SUFFIXES: .c .cpp .lo .o .la-a .la \
           .po .spo .mo .rnc .rng .dtd .xsd

.c.o:
	$(COMPILE) -o $@ -c $<

.cpp.o:
	$(COMPILE_CXX) -o $@ -c $<

.c.lo:
	$(LT_COMPILE) -o $@ -c $<

.cpp.lo:
	$(LT_COMPILE_CXX) -o $@ -c $<

.la.la-a:
	sed "/library_names/s/'.*'/''/" $< > $@


# Strip the Content-Type: header from the po file if we don't have a
# gettext that supports bind_textdomain_codeset, so it doesn't try
# to convert our UTF-8 .po files to the locale encoding.
@NO_GETTEXT_CODESET@.po.spo:
@NO_GETTEXT_CODESET@	sed \
@NO_GETTEXT_CODESET@	'/^"Content-Type: text\/plain; charset=UTF-8\\n"$$/d' \
@NO_GETTEXT_CODESET@	$< > $@

@NO_GETTEXT_CODESET@.spo.mo:
@NO_GETTEXT_CODESET@	$(MSGFMT) $(MSGFMTFLAGS) -o $@ $<

# For systems with bind_textdomain_codeset, just leave the Content-Type:
# header alone.
@GETTEXT_CODESET@.po.mo:
@GETTEXT_CODESET@	$(MSGFMT) $(MSGFMTFLAGS) -o $@ $<

.rnc.rng:
	@TRANG@ $< $@

.rnc.dtd:
	@TRANG@ $< $@

.rnc.xsd:
	@TRANG@ $< $@

install-docs: install-man

manroot = $(mandir)/man
install-man:
	@list='$(MANPAGES)';                                               \
        for i in $$list; do                                                \
          if test -f $(srcdir)/$$i; then file=$(srcdir)/$$i;               \
          else file=$$i; fi;                                               \
          ext=`echo $$i | sed -e 's/^.*\\.//'`;                            \
          $(MKDIR) $(DESTDIR)$(manroot)$$ext;                              \
          inst=`echo $$i | sed -e 's/\\.[0-9a-z]*$$//'`;                   \
          inst=`echo $$inst | sed -e 's/^.*\///'`;                         \
          inst=`echo $$inst`.$$ext;                                        \
          echo "$(INSTALL_DATA) $$file $(DESTDIR)$(manroot)$$ext/$$inst";  \
          $(INSTALL_DATA) $$file $(DESTDIR)$(manroot)$$ext/$$inst;         \
        done

install-swig-py: install-swig-py-lib
install-swig-rb: install-swig-rb-lib

clean-swig: clean-swig-headers clean-swig-py clean-swig-rb clean-swig-pl
extraclean-swig: extraclean-swig-headers extraclean-swig-py \
                 extraclean-swig-rb extraclean-swig-pl

EXTRACLEAN_SWIG_HEADERS=rm -f $(SWIG_SRC_DIR)/proxy/*.swg

clean-swig-headers:
	if test -z "$(RELEASE_MODE)"; then \
	  $(EXTRACLEAN_SWIG_HEADERS); \
	fi

extraclean-swig-headers: clean-swig-headers
	$(EXTRACLEAN_SWIG_HEADERS)

$(SWIG_PL_DIR)/native/Makefile.PL: $(SWIG_SRC_DIR)/perl/native/Makefile.PL.in
	./config.status subversion/bindings/swig/perl/native/Makefile.PL

$(SWIG_PL_DIR)/native/Makefile: $(SWIG_PL_DIR)/native/Makefile.PL
	cd $(SWIG_PL_DIR)/native; $(PERL) Makefile.PL

swig-pl_DEPS = autogen-swig-pl libsvn_swig_perl \
  $(SWIG_PL_DIR)/native/Makefile
swig-pl: $(swig-pl_DEPS)
	if test "$(SWIG_PL_DIR)" != "$(SWIG_PL_SRC_DIR)"; then \
	  ln -sf $(SWIG_PL_SRC_DIR)/native/*.c $(SWIG_PL_DIR)/native; \
	fi
	cd $(SWIG_PL_DIR)/native; $(MAKE)

check-swig-pl: swig-pl swig-pl-lib
	cd $(SWIG_PL_DIR)/native; $(MAKE) test

install-swig-pl: swig-pl install-swig-pl-lib
	cd $(SWIG_PL_DIR)/native; $(MAKE) install

EXTRACLEAN_SWIG_PL=rm -f $(SWIG_PL_SRC_DIR)/native/svn_*.c \
                         $(SWIG_PL_SRC_DIR)/native/core.c

# Running Makefile.PL at this point *fails* (cannot find ..../.libs) so if the
# Makefile does not exist, DO NOT try to make it. But, if it doesn't exist,
# then the directory is probably clean anyway.
clean-swig-pl:
	if test -z "$(RELEASE_MODE)"; then \
	  $(EXTRACLEAN_SWIG_PL); \
	fi
	for d in $(SWIG_PL_DIR)/libsvn_swig_perl; \
	do \
	  cd $$d; \
	  rm -rf *.lo *.la *.o .libs; \
	done
	if [ -f "$(SWIG_PL_DIR)/native/Makefile" ]; then \
	  cd $(SWIG_PL_DIR)/native; $(MAKE) clean; \
	fi

extraclean-swig-pl: clean-swig-pl
	$(EXTRACLEAN_SWIG_PL)

$(SWIG_PY_DIR)/libsvn:
	mkdir $(SWIG_PY_DIR)/libsvn

copy-swig-py: autogen-swig-py $(SWIG_PY_DIR)/libsvn
	@cp -pf $(SWIG_PY_SRC_DIR)/*.py $(SWIG_PY_DIR)/libsvn

swig-py: autogen-swig-py copy-swig-py

check-swig-py: swig-py
	cd $(SWIG_PY_DIR); \
	  $(PYTHON) $(SWIG_PY_SRC_DIR)/tests/run_all.py

EXTRACLEAN_SWIG_PY=rm -rf $(SWIG_PY_SRC_DIR)/svn_*.c $(SWIG_PY_SRC_DIR)/core.c \
                          $(SWIG_PY_SRC_DIR)/[a-z]*.py
clean-swig-py:
	rm -rf $(SWIG_PY_DIR)/libsvn
	if test -z "$(RELEASE_MODE)"; then \
	  $(EXTRACLEAN_SWIG_PY); \
	fi
	for d in $(SWIG_PY_DIR) $(SWIG_PY_DIR)/libsvn_swig_py; \
	do \
	  cd $$d && rm -rf *.lo *.la *.o *.pyc .libs; \
	done
	find $(SWIG_PY_SRC_DIR) $(SWIG_PY_DIR) -name "*.pyc" -exec rm {} ';'

extraclean-swig-py: clean-swig-py
	$(EXTRACLEAN_SWIG_PY)

swig-rb: autogen-swig-rb

check-swig-rb: swig-rb svnserve
	cd $(SWIG_RB_DIR); \
	  $(RUBY) -I $(SWIG_RB_SRC_DIR) \
	    $(SWIG_RB_SRC_DIR)/test/run-test.rb \
	    --verbose=$(SWIG_RB_TEST_VERBOSE)

EXTRACLEAN_SWIG_RB=rm -f $(SWIG_RB_SRC_DIR)/svn_*.c $(SWIG_RB_SRC_DIR)/core.c

clean-swig-rb:
	rm -rf $(SWIG_RB_DIR)/test/repos $(SWIG_RB_DIR)/test/wc
	if test -z "$(RELEASE_MODE)"; then \
	  $(EXTRACLEAN_SWIG_RB); \
	fi
	for d in $(SWIG_RB_DIR) $(SWIG_RB_DIR)/libsvn_swig_ruby; \
	do \
	  cd $$d; \
	  rm -rf *.lo *.la *.o .libs; \
	done

extraclean-swig-rb: clean-swig-rb
	$(EXTRACLEAN_SWIG_RB)

install-swig-rb-doc:
	$(RDOC) --all --ri --op "$(SWIG_RB_RI_DATADIR)" "$(SWIG_RB_SRC_DIR)/svn"<|MERGE_RESOLUTION|>--- conflicted
+++ resolved
@@ -105,15 +105,9 @@
 LT_CXX_LIBADD = @LT_CXX_LIBADD@
 
 INCLUDES = -I$(top_srcdir)/subversion/include -I$(top_builddir)/subversion \
-<<<<<<< HEAD
-           @SVN_NEON_INCLUDES@ \
-           @SVN_APR_INCLUDES@ @SVN_APRUTIL_INCLUDES@ @SVN_SERF_INCLUDES@ \
-           @SVN_SASL_INCLUDES@ @SVN_ZLIB_INCLUDES@ @SVN_APR_MEMCACHE_INCLUDES@
-=======
            @SVN_APR_INCLUDES@ @SVN_APRUTIL_INCLUDES@ \
            @SVN_KWALLET_INCLUDES@ @SVN_NEON_INCLUDES@ @SVN_SASL_INCLUDES@ \
-           @SVN_SERF_INCLUDES@ @SVN_ZLIB_INCLUDES@
->>>>>>> 046e746a
+           @SVN_SERF_INCLUDES@ @SVN_ZLIB_INCLUDES@ @SVN_APR_MEMCACHE_INCLUDES@
 
 APACHE_INCLUDES = @APACHE_INCLUDES@
 APACHE_LIBEXECDIR = $(DESTDIR)@APACHE_LIBEXECDIR@
