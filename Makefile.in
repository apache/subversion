#
# Makefile.in:  template Makefile for Subversion
#
# ====================================================================
# Copyright (c) 2000-2004 CollabNet.  All rights reserved.
#
# This software is licensed as described in the file COPYING, which
# you should have received as part of this distribution.  The terms
# are also available at http://subversion.tigris.org/license-1.html.
# If newer versions of this license are posted there, you may use a
# newer version instead, at your option.
#
# This software consists of voluntary contributions made by many
# individuals.  For exact contribution history, see the revision
# history and logs, available at http://subversion.tigris.org/.
# ====================================================================
#

top_builddir = .
top_srcdir = @top_srcdir@
abs_builddir = @abs_builddir@
abs_srcdir = @abs_srcdir@
VPATH = @top_srcdir@

SVN_RA_LIB_DEPS = @SVN_RA_LIB_DEPS@
SVN_RA_LIB_INSTALL_DEPS = @SVN_RA_LIB_INSTALL_DEPS@
SVN_RA_LIB_LINK = @SVN_RA_LIB_LINK@

SVN_FS_LIB_DEPS = @SVN_FS_LIB_DEPS@
SVN_FS_LIB_INSTALL_DEPS = @SVN_FS_LIB_INSTALL_DEPS@
SVN_FS_LIB_LINK = @SVN_FS_LIB_LINK@

SWIG_SRC_DIR = $(abs_srcdir)/subversion/bindings/swig
SWIG_BUILD_DIR = $(abs_builddir)/subversion/bindings/swig

SVN_EXTERNAL_PROJECT_SUBDIRS = @SVN_EXTERNAL_PROJECT_SUBDIRS@

SCHEMA_DIR = subversion/svn/schema

NEON_LIBS = @NEON_LIBS@
SVN_APR_LIBS = @SVN_APR_LIBS@
SVN_APRUTIL_LIBS = @SVN_APRUTIL_LIBS@
SVN_DB_LIBS =
SVN_KEYCHAIN_LIBS = @SVN_KEYCHAIN_LIBS@
SVN_SERF_LIBS = @SVN_SERF_LIBS@
<<<<<<< HEAD
SVN_SQLITE_LIBS = @SVN_SQLITE_LIBS@
=======
SVN_SASL_LIBS = @SVN_SASL_LIBS@
>>>>>>> e25b4c31

LIBS = @LIBS@

prefix = @prefix@
exec_prefix = @exec_prefix@
libdir = @libdir@
fsmod_libdir = @libdir@
ramod_libdir = @libdir@
dav_libdir = @libdir@
bdb_libdir = @libdir@
serf_libdir = @libdir@
bindir = @bindir@
includedir = @includedir@
mandir = @mandir@
srcdir = @srcdir@
datadir = @datadir@
localedir = @localedir@

# where to install libsvn_swig_*
swig_py_libdir = @libdir@
swig_pl_libdir = @libdir@
swig_rb_libdir = @libdir@

### these possibly need further discussion
swig_pydir = @libdir@/svn-python/libsvn
swig_pydir_extra = @libdir@/svn-python/svn
swig_pldir = @libdir@/svn-perl
swig_rbdir = $(SWIG_RB_SITE_ARCH_DIR)/svn/ext

javahl_javadir = @libdir@/svn-javahl
javahl_javahdir = @libdir@/svn-javahl/include
javahl_libdir = @libdir@

MSGFMT = @MSGFMT@
MSGFMTFLAGS = @MSGFMTFLAGS@
MSGMERGE = @MSGMERGE@
XGETTEXT = @XGETTEXT@
TRANG = @TRANG@

PACKAGE_NAME=@PACKAGE_NAME@
PACKAGE_VERSION=@PACKAGE_VERSION@

CC = @CC@
CXX = @CXX@
EXEEXT = @EXEEXT@

SHELL = @SHELL@
LIBTOOL = @SVN_LIBTOOL@
LTFLAGS = @SVN_LT_CCTAG@ --silent
LTCXXFLAGS = @SVN_LT_CXXTAG@ --silent
LT_LDFLAGS = @LT_LDFLAGS@
LT_NO_UNDEFINED = @LT_NO_UNDEFINED@
LT_CXX_LIBADD = @LT_CXX_LIBADD@

INCLUDES = -I$(top_srcdir)/subversion/include -I$(top_builddir)/subversion \
           @SVN_NEON_INCLUDES@ @SVN_KEYCHAIN_INCLUDES@ \
           @SVN_APR_INCLUDES@ @SVN_APRUTIL_INCLUDES@ @SVN_SERF_INCLUDES@ \
           @SVN_SASL_INCLUDES@

APACHE_INCLUDES = @APACHE_INCLUDES@
APACHE_TARGET = @APACHE_TARGET@
APACHE_LIBEXECDIR = $(DESTDIR)@APACHE_LIBEXECDIR@
APACHE_LDFLAGS = @APACHE_LDFLAGS@

SWIG = @SWIG@
SWIG_PY_INCLUDES = @SWIG_PY_INCLUDES@ -I$(SWIG_SRC_DIR)/python/libsvn_swig_py
SWIG_PY_COMPILE = @SWIG_PY_COMPILE@
SWIG_PY_LINK = @SWIG_PY_LINK@
SWIG_PY_LIBS = @SWIG_PY_LIBS@
SWIG_PL_INCLUDES = @SWIG_PL_INCLUDES@
SWIG_RB_INCLUDES = @SWIG_RB_INCLUDES@ -I$(SWIG_SRC_DIR)/ruby/libsvn_swig_ruby
SWIG_RB_COMPILE = @SWIG_RB_COMPILE@
SWIG_RB_LINK = @SWIG_RB_LINK@
SWIG_RB_SITE_LIB_DIR = @SWIG_RB_SITE_LIB_DIR@
SWIG_RB_SITE_ARCH_DIR = @SWIG_RB_SITE_ARCH_DIR@
SWIG_RB_TEST_VERBOSE = @SWIG_RB_TEST_VERBOSE@

JAVAHL_INCLUDES= @JNI_INCLUDES@ -I$(abs_builddir)/subversion/bindings/java/javahl/include

SVN_APR_INCLUDES = @SVN_APR_INCLUDES@
SVN_APR_PREFIX = @SVN_APR_PREFIX@
SVN_APRUTIL_INCLUDES = @SVN_APRUTIL_INCLUDES@
SVN_APRUTIL_PREFIX = @SVN_APRUTIL_PREFIX@

SVN_SERF_INCLUDES = @SVN_SERF_INCLUDES@
SVN_SERF_PREFIX = @SVN_SERF_PREFIX@

MKDIR = @MKDIR@

# The EXTRA_ parameters can be used to pass extra flags at 'make' time.
CFLAGS = @CFLAGS@ $(EXTRA_CFLAGS)
### A few of the CFLAGS (e.g. -Wmissing-prototypes, -Wstrict-prototypes,
### -Wmissing-declarations) are not valid for C++, and should be somehow
### suppressed (but they may come from httpd or APR).
CPPFLAGS = @CPPFLAGS@ $(EXTRA_CPPFLAGS)
LDFLAGS = @LDFLAGS@ $(EXTRA_LDFLAGS)

COMPILE = $(CC) $(CPPFLAGS) $(CFLAGS) $(INCLUDES)
COMPILE_CXX = $(CXX) $(CPPFLAGS) $(CFLAGS) $(CXXFLAGS) $(INCLUDES)
LT_COMPILE = $(LIBTOOL) $(LTFLAGS) --mode=compile $(COMPILE)

# special compilation for files destined for mod_dav_svn
COMPILE_APACHE_MOD = $(LIBTOOL) $(LTFLAGS) --mode=compile $(CC) $(CPPFLAGS) $(CFLAGS) $(APACHE_INCLUDES) $(INCLUDES) -o $@ -c

# special compilation for files destined for libsvn_swig_* (e.g. swigutil_*.c)
COMPILE_SWIG_PY = $(LIBTOOL) $(LTFLAGS) --mode=compile $(SWIG_PY_COMPILE) $(CPPFLAGS) -DSWIGPYTHON $(CFLAGS) $(SWIG_PY_INCLUDES) $(INCLUDES) -o $@ -c
COMPILE_SWIG_PL = $(LIBTOOL) $(LTFLAGS) --mode=compile $(CC) $(CPPFLAGS) $(CFLAGS) $(SWIG_PL_INCLUDES) $(INCLUDES) -o $@ -c
COMPILE_SWIG_RB = $(LIBTOOL) $(LTFLAGS) --mode=compile $(SWIG_RB_COMPILE) $(CPPFLAGS) $(CFLAGS) $(SWIG_RB_INCLUDES) $(INCLUDES) -o $@ -c

# special compilation for files destined for javahl (i.e. C++)
COMPILE_JAVAHL_CXX = $(LIBTOOL) $(LTCXXFLAGS) --mode=compile $(COMPILE_CXX) $(JAVAHL_INCLUDES) -o $@ -c
COMPILE_JAVAHL_JAVAC = $(JAVAC) $(JAVAC_FLAGS)
COMPILE_JAVAHL_JAVAH = $(JAVAH)

LINK = $(LIBTOOL) $(LTFLAGS) --mode=link $(CC) $(LT_LDFLAGS) $(CFLAGS) $(LDFLAGS) -rpath $(libdir)

# special link rule for mod_dav_svn
LINK_APACHE_MOD = $(LIBTOOL) $(LTFLAGS) --mode=link $(CC) $(LT_LDFLAGS) $(CFLAGS) $(LDFLAGS) -rpath $(APACHE_LIBEXECDIR) -avoid-version -module $(APACHE_LDFLAGS)

# Compilation of SWIG-generated C source code
COMPILE_PY_WRAPPER = $(LIBTOOL) $(LTFLAGS) --mode=compile $(SWIG_PY_COMPILE) $(CPPFLAGS) $(SWIG_PY_INCLUDES) -prefer-pic -c -o $@
COMPILE_RB_WRAPPER = $(LIBTOOL) $(LTFLAGS) --mode=compile $(SWIG_RB_COMPILE) $(CPPFLAGS) $(SWIG_RB_INCLUDES) -prefer-pic -c -o $@

# these commands link the wrapper objects into an extension library/module
LINK_PY_WRAPPER = $(LIBTOOL) $(LTFLAGS) --mode=link $(SWIG_PY_LINK) $(SWIG_LDFLAGS) -rpath $(swig_pydir) -avoid-version -module
LINK_RB_WRAPPER = $(LIBTOOL) $(LTFLAGS) --mode=link $(SWIG_RB_LINK) $(SWIG_LDFLAGS) -rpath $(swig_rbdir) -avoid-version -module

LINK_JAVAHL_CXX = $(LIBTOOL) $(LTCXXFLAGS) --mode=link $(CXX) $(LT_LDFLAGS) $(CFLAGS) $(LDFLAGS) $(LT_CXX_LIBADD) -rpath $(libdir)

INSTALL = @INSTALL@
INSTALL_LIB = $(LIBTOOL) --mode=install $(INSTALL)
INSTALL_FSMOD_LIB = $(INSTALL_LIB)
INSTALL_RAMOD_LIB = $(INSTALL_LIB)
INSTALL_BDB_LIB = $(INSTALL_LIB)
INSTALL_DAV_LIB = $(INSTALL_LIB)
INSTALL_SERF_LIB = $(INSTALL_LIB)
INSTALL_BIN = $(LIBTOOL) --mode=install $(INSTALL)
INSTALL_INCLUDE = $(INSTALL) -m 644
INSTALL_MOD_SHARED = @APXS@ -i -S LIBEXECDIR="$(APACHE_LIBEXECDIR)" @MOD_ACTIVATION@
INSTALL_MOD_STATIC = $(INSTALL) -m 644
INSTALL_DATA = $(INSTALL) -m 644
INSTALL_LOCALE = $(INSTALL_DATA)

### this isn't correct yet
INSTALL_SWIG_PY = $(INSTALL_LIB)
INSTALL_SWIG_PY_LIB = $(INSTALL_LIB)
INSTALL_SWIG_PL_LIB = $(INSTALL_LIB)
INSTALL_SWIG_RB = $(INSTALL_LIB)
INSTALL_SWIG_RB_LIB = $(INSTALL_LIB)

INSTALL_JAVAHL_LIB = $(INSTALL_LIB)

# additional installation rules for the SWIG wrappers
INSTALL_EXTRA_SWIG_PY=\
  $(MKDIR) $(DESTDIR)$(swig_pydir); \
  $(MKDIR) $(DESTDIR)$(swig_pydir_extra); \
  for i in $(abs_srcdir)/subversion/bindings/swig/python/svn/*.py; do \
    $(INSTALL_DATA) "$$i" $(DESTDIR)$(swig_pydir_extra); \
  done; \
  for i in $(abs_srcdir)/subversion/bindings/swig/python/*.py; do \
    $(INSTALL_DATA) "$$i" $(DESTDIR)$(swig_pydir); \
  done; \
  if test "$(abs_srcdir)" != "$(abs_builddir)"; then \
    for i in $(abs_builddir)/subversion/bindings/swig/python/*.py; do \
      $(INSTALL_DATA) "$$i" $(DESTDIR)$(swig_pydir); \
    done; \
  fi; \
  $(PYTHON) -c 'import compileall; \
    compileall.compile_dir("$(DESTDIR)$(swig_pydir)", 1, "$(swig_pydir)"); \
    compileall.compile_dir("$(DESTDIR)$(swig_pydir_extra)", 1, \
    "$(swig_pydir_extra)");'

# The path to generated and complementary source files for the SWIG
# bindings.
SWIG_PL_DIR = $(abs_builddir)/subversion/bindings/swig/perl
SWIG_PY_DIR = $(abs_builddir)/subversion/bindings/swig/python
SWIG_RB_DIR = $(abs_builddir)/subversion/bindings/swig/ruby

# The path to the source files for the SWIG bindings
SWIG_PL_SRC_DIR = $(abs_srcdir)/subversion/bindings/swig/perl
SWIG_PY_SRC_DIR = $(abs_srcdir)/subversion/bindings/swig/python
SWIG_RB_SRC_DIR = $(abs_srcdir)/subversion/bindings/swig/ruby

### Automate JAR creation using Makefile generator's javahl-java.jar
### property.  Enhance generator to support JAR installation.
INSTALL_EXTRA_JAVAHL_JAVA=\
	$(JAR) cf subversion/bindings/java/javahl/svn-javahl.jar -C subversion/bindings/java/javahl/classes org; \
	$(INSTALL_DATA) subversion/bindings/java/javahl/svn-javahl.jar $(DESTDIR)$(javahl_javadir);

INSTALL_EXTRA_JAVAHL_LIB=@INSTALL_EXTRA_JAVAHL_LIB@

INSTALL_EXTRA_SWIG_RB=\
  @echo $(MKDIR) $(DESTDIR)$(SWIG_RB_SITE_LIB_DIR)/svn; \
  $(MKDIR) $(DESTDIR)$(SWIG_RB_SITE_LIB_DIR)/svn; \
  for i in $(abs_srcdir)/subversion/bindings/swig/ruby/svn/*.rb; do \
    echo $(INSTALL_DATA) "$$i" $(DESTDIR)$(SWIG_RB_SITE_LIB_DIR)/svn; \
    $(INSTALL_DATA) "$$i" $(DESTDIR)$(SWIG_RB_SITE_LIB_DIR)/svn; \
  done

APXS = @APXS@ 

PYTHON = @PYTHON@
PERL = @PERL@

JDK = @JDK@
JAVA = @JAVA@
JAVAC = @JAVAC@
JAVAC_FLAGS = @JAVAC_FLAGS@
JAVAH = @JAVAH@
JAR = @JAR@

JAVA_CLASSPATH=@JAVA_CLASSPATH@
javahl_java_CLASSPATH=$(JAVA_CLASSPATH)
javahl_tests_CLASSPATH=$(JAVA_CLASSPATH)

RUBY = @RUBY@

ECHO_C = @ECHO_C@
ECHO_N = @ECHO_N@

TESTS = $(TEST_PROGRAMS) @BDB_TEST_PROGRAMS@

all: external-all local-all
clean: external-clean local-clean
distclean: external-distclean local-distclean
extraclean: external-extraclean local-extraclean
install: external-install local-install revision-install

@INCLUDE_OUTPUTS@

local-all: @BUILD_RULES@

locale-gnu-pot:
	(cd $(abs_srcdir)/subversion/ ; \
	 find . \
	  -name .svn -prune -or \
	  -name tests -prune -or \
	  -name bindings -prune -or \
	  -name "*.c" -print -or \
	  -name "svn_error_codes.h" -print | \
	 $(XGETTEXT) --sort-by-file -k_ -kN_ -kSVN_ERRDEF:3 \
	  --flag=_:1:pass-c-format \
	  --flag=N_:1:pass-c-format \
	  --flag=svn_cmdline_printf:2:c-format \
	  --flag=svn_cmdline_fprintf:3:c-format \
	  --flag=svn_error_createf:3:c-format \
	  --flag=svn_error_wrap_apr:2:c-format \
	  --flag=svn_stream_printf:3:c-format \
	  --flag=svn_stream_printf_from_utf8:4:c-format \
	  --flag=svn_string_createf:2:c-format \
	  --flag=svn_string_createv:2:c-format \
	  --flag=svn_stringbuf_createf:2:c-format \
	  --flag=svn_stringbuf_createv:2:c-format \
	  --flag=svn_fs_bdb__dberrf:3:c-format \
	  --flag=file_printf_from_utf8:3:c-format \
	  --flag=do_io_file_wrapper_cleanup:3:c-format \
	  --flag=do_io_file_wrapper_cleanup:4:c-format \
	  --msgid-bugs-address=dev@subversion.tigris.org \
	  --add-comments --files-from=- -o po/subversion.pot )

# "make locale-gnu-po-update" updates all translations.
# "make locale-gnu-po-update PO=ll" updates only the ll.po file.
locale-gnu-po-update: locale-gnu-pot
	@if test "$(PO)" = "" ; then \
	  PO='*' ; \
	fi ; \
	(cd $(abs_srcdir)/subversion/po ; \
	 for i in $$PO.po ; do \
	   $(MSGMERGE) --sort-by-file --update $$i subversion.pot ; \
	 done )

# clean everything but the bulky test output, returning the system back
# to before 'make' was run.
fast-clean: doc-clean
	@list='$(BUILD_DIRS)'; for i in $$list; do                   \
            echo "Cleaning $$i ..." ;                                \
            (cd $$i && rm -f *.o *.lo *.la *.la-a *.spo *.mo && \
             rm -rf .libs) ; \
        done
	rm -f $(CLEAN_FILES)
	find $(abs_srcdir) -name "*.pyc" -exec rm {} ';'

# clean all but bulky test output, returning to before './configure' was run.
SVN_CONFIG_SCRIPT_FILES = @SVN_CONFIG_SCRIPT_FILES@
fast-distclean: fast-clean
	rm -f Makefile config.cache config.log config.status libtool \
              subversion/svn_private_config.h \
              $(SVN_CONFIG_SCRIPT_FILES)

# clean everything out, returning to before './autogen.sh' was run.
local-extraclean: local-distclean extraclean-swig
	rm -f $(top_srcdir)/build-outputs.mk \
              $(top_srcdir)/subversion/svn_private_config.h.in \
              $(top_srcdir)/configure \
              $(top_srcdir)/build/config.guess \
              $(top_srcdir)/build/config.sub \
              $(top_srcdir)/build/libtool.m4 \
              $(top_srcdir)/build/ltmain.sh

# clean everything, including test output.
local-clean: fast-clean check-clean clean-swig

# clean everything, including test output.
local-distclean: fast-distclean check-clean

local-install: @INSTALL_RULES@

### HACK!! Find a better way to do this
revision-install:
	subversion/svnversion/svnversion $(top_srcdir) /repos/svn/trunk > $(DESTDIR)$(includedir)/subversion-1/svn-revision.txt

install-static: @INSTALL_STATIC_RULES@

# JavaHL target aliases
javahl: javahl-java javahl-javah javahl-lib @JAVAHL_TESTS_TARGET@
install-javahl: install-javahl-java install-javahl-javah install-javahl-lib
check-javahl: javahl
	@if [ -z "@JAVAHL_TESTS_TARGET@" ]; then \
        echo "--with-junit flag must be passed to configure"; \
        exit 1; \
    fi
	@FIX_JAVAHL_LIB@
	$(JAVA) -Djava.library.path=@JAVAHL_OBJDIR@:$(libdir) -classpath $(javahl_tests_PATH):$(javahl_tests_CLASSPATH) org.tigris.subversion.javahl.tests.BasicTests

# "make check CLEANUP=true" will clean up directories for successful tests.
# "make check TESTS=subversion/tests/cmdline/basic_tests.py"
#  will perform only basic tests (likewise for other tests).
check: $(TEST_DEPS) @BDB_TEST_DEPS@
	@if test "$(PYTHON)" != "none"; then                                 \
	  flags="--verbose";                                                 \
	  if test "$(CLEANUP)" != ""; then                                   \
	    flags="--cleanup $$flags";                                       \
	  fi;                                                                \
	  if test "$(BASE_URL)" != ""; then                                  \
	    flags="--url $(BASE_URL) $$flags";                               \
	  fi;                                                                \
	  if test "$(FS_TYPE)" != ""; then                                   \
	    flags="--fs-type $(FS_TYPE) $$flags";                            \
	  fi;                                                                \
	  $(PYTHON) $(top_srcdir)/build/run_tests.py $$flags                 \
		    '$(abs_srcdir)' '$(abs_builddir)' $(TESTS);              \
	else                                                                 \
	  echo "make check: Python 2.0 or greater is required,";             \
	  echo "            but was not detected during configure";          \
	  exit 1;                                                            \
	fi;

# First, set up Apache as documented in
# subversion/tests/cmdline/README.
davcheck: 
	@$(MAKE) check BASE_URL=http://localhost

# Automatically configure and run Apache httpd on a random port, and then
# run make check.
davautocheck: 
	@APXS=$(APXS) bash $(top_srcdir)/subversion/tests/cmdline/davautocheck.sh

# First, run:
#   subversion/svnserve/svnserve -d -r `pwd`/subversion/tests/cmdline
svncheck: 
	@$(MAKE) check BASE_URL=svn://localhost

# First, run:
#   subversion/svnserve/svnserve --listen-host "::1" -d -r `pwd`/subversion/tests/cmdline

svncheck6: 
	@$(MAKE) check BASE_URL=svn://\[::1\]

# First make sure you can ssh to localhost and that "svnserve" is in
# the path of the resulting shell.
svnsshcheck:
	@$(MAKE) check \
	  BASE_URL=svn+ssh://localhost`pwd`/subversion/tests/cmdline

fsfscheck:
	@$(MAKE) check FS_TYPE=fsfs

check-clean:
	rm -rf subversion/tests/cmdline/svn-test-work              \
               subversion/tests/libsvn_fs/test-repo-*          \
               subversion/tests/libsvn_fs_base/test-repo-*     \
               subversion/tests/libsvn_ra_local/test-repo-*    \
               subversion/tests/libsvn_repos/test-repo-*       \
               subversion/tests/libsvn_subr/z                  \
               tests.log

mkdir-init:
	@list='$(BUILD_DIRS) $(SCHEMA_DIR) doc';         \
        for i in $$list; do                              \
            if [ ! -d $$i ]; then                        \
                echo "$(MKDIR) $$i" ;                    \
                $(MKDIR) $$i ;                           \
            fi;                                          \
        done

# recursive targets to handle external projects (e.g. APR, Neon)
external-all external-install:
	@target=`echo $@ | sed s/external-//`;          \
        list='$(SVN_EXTERNAL_PROJECT_SUBDIRS)';         \
        for i in $$list; do                             \
            echo "------ making $$target in $$i";       \
            (cd $$i && $(MAKE) $$target) || exit 1;     \
            echo "------ completed $$target in $$i";    \
        done;

### apr-util relies on generated files in apr, so reverse the
### list so that it is cleaned before apr.
external-clean external-distclean:
	@target=`echo $@ | sed s/external-//`;          \
        list='$(SVN_EXTERNAL_PROJECT_SUBDIRS)';         \
        for i in $$list; do                             \
            revlist="$$i $$revlist";                    \
        done;                                           \
        for i in $$revlist; do                          \
            echo "------ making $$target in $$i";       \
            (cd $$i && $(MAKE) $$target) || exit 1;     \
            echo "------ completed $$target in $$i";    \
        done;

### temporary hack. Neon does not have an "extraclean" and neither does db
### If we don't have extraclean -- do the next best thing.
external-extraclean:
	@list='$(SVN_EXTERNAL_PROJECT_SUBDIRS)';                         \
        for i in $$list; do                                              \
            revlist="$$i $$revlist";                                     \
        done;                                                            \
        for i in $$revlist; do                                           \
            if test "$$i" = "neon" || test "$$i" = "db/dist"; then       \
                echo "------ making distclean(no extraclean) in $$i";    \
                (cd $$i && $(MAKE) distclean) || exit 1;                 \
                echo "------ completed distclean(no extraclean) in $$i"; \
            else                                                         \
                echo "------ making extraclean in $$i";                  \
                (cd $$i && $(MAKE) extraclean) || exit 1;                \
                echo "------ completed extraclean in $$i";               \
            fi;                                                          \
        done;


# DOCUMENTATION RULES

# Every single document in every format.
doc: doc-design doc-misc-docs doc-api

# Generate API documentation for the C libraries.
### This could also generate JavaDoc for JavaHL, POD for swig-perl, etc.
doc-api:
	( cd $(top_srcdir) && \
	  sed "s,\(OUTPUT_DIRECTORY *= *\),\1$(abs_builddir)/," \
	  doc/doxygen.conf | doxygen - )

# Build all types of a certain doc.
doc-misc-docs: doc-misc-docs-html doc-misc-docs-pdf doc-misc-docs-ps
doc-design: doc-design-html doc-design-pdf doc-design-ps

# Build all docs of a certain type.
doc-all-html: doc-design-html doc-misc-docs-html
doc-all-pdf: doc-design-pdf doc-misc-docs-pdf
doc-all-ps: doc-design-ps doc-misc-docs-ps

# Assumes you have {xsltproc, fop, stylesheets} installed.
doc-misc-docs-html:
	cd $(top_srcdir)/doc/misc-docs && $(MAKE) all-html
doc-misc-docs-pdf:
	cd $(top_srcdir)/doc/misc-docs && $(MAKE) pdf
doc-misc-docs-ps:
	cd $(top_srcdir)/doc/misc-docs && $(MAKE) ps

doc-design-html:
	cd $(top_srcdir)/doc/design && $(MAKE) all-html
doc-design-pdf:
	cd $(top_srcdir)/doc/design && $(MAKE) pdf
doc-design-ps:
	cd $(top_srcdir)/doc/design && $(MAKE) ps


doc-clean:
	cd $(top_srcdir)/doc/misc-docs && $(MAKE) clean
	rm -rf $(top_srcdir)/doc/doxygen

# Converting from the .rnc XML shcemas to various other schema formats.
SCHEMAS_DTD = $(SCHEMA_DIR)/blame.dtd $(SCHEMA_DIR)/info.dtd \
              $(SCHEMA_DIR)/list.dtd $(SCHEMA_DIR)/log.dtd \
              $(SCHEMA_DIR)/status.dtd

SCHEMAS_RNG = $(SCHEMA_DIR)/blame.rng $(SCHEMA_DIR)/info.rng \
              $(SCHEMA_DIR)/list.rng $(SCHEMA_DIR)/log.rng \
              $(SCHEMA_DIR)/status.rng

SCHEMAS_XSD = $(SCHEMA_DIR)/blame.xsd $(SCHEMA_DIR)/info.xsd \
              $(SCHEMA_DIR)/list.xsd $(SCHEMA_DIR)/log.xsd \
              $(SCHEMA_DIR)/status.xsd

schema: schema-rng schema-dtd schema-xsd

schema-rng: $(SCHEMAS_RNG)
schema-dtd: $(SCHEMAS_DTD)
schema-xsd: $(SCHEMAS_XSD)

$(SCHEMAS_RNG) $(SCHEMAS_DTD) $(SCHEMAS_XSD): $(SCHEMA_DIR)/common.rnc

schema-clean:
	(cd $(SCHEMA_DIR) && rm -f *.rng *.dtd *.xsd)

#
# Implicit rules for creating outputs from input files
#
.SUFFIXES:
.SUFFIXES: .c .lo .o .la-a .la \
           .po .spo .mo .rnc .rng .dtd .xsd

.c.o:
	$(COMPILE) -o $@ -c $<

.c.lo:
	$(LT_COMPILE) -o $@ -c $<

.la.la-a:
	sed "/library_names/s/'.*'/''/" $< > $@


# Strip the Content-Type: header from the po file if we don't have a
# gettext that supports bind_textdomain_codeset, so it doesn't try
# to convert our UTF-8 .po files to the locale encoding.
@NO_GETTEXT_CODESET@.po.spo:
@NO_GETTEXT_CODESET@	sed \
@NO_GETTEXT_CODESET@	'/^"Content-Type: text\/plain; charset=UTF-8\\n"$$/d' \
@NO_GETTEXT_CODESET@	$< > $@

@NO_GETTEXT_CODESET@.spo.mo:
@NO_GETTEXT_CODESET@	$(MSGFMT) $(MSGFMTFLAGS) -o $@ $<

# For systems with bind_textdomain_codeset, just leave the Content-Type:
# header alone.
@GETTEXT_CODESET@.po.mo:
@GETTEXT_CODESET@	$(MSGFMT) $(MSGFMTFLAGS) -o $@ $<

.rnc.rng:
	@TRANG@ $< $@

.rnc.dtd:
	@TRANG@ $< $@

.rnc.xsd:
	@TRANG@ $< $@

install-docs: install-man

manroot = $(mandir)/man
install-man:
	@list='$(MANPAGES)';                                               \
        for i in $$list; do                                                \
          if test -f $(srcdir)/$$i; then file=$(srcdir)/$$i;               \
          else file=$$i; fi;                                               \
          ext=`echo $$i | sed -e 's/^.*\\.//'`;                            \
          $(MKDIR) $(DESTDIR)$(manroot)$$ext;                              \
          inst=`echo $$i | sed -e 's/\\.[0-9a-z]*$$//'`;                   \
          inst=`echo $$inst | sed -e 's/^.*\///'`;                         \
          inst=`echo $$inst`.$$ext;                                        \
          echo "$(INSTALL_DATA) $$file $(DESTDIR)$(manroot)$$ext/$$inst";  \
          $(INSTALL_DATA) $$file $(DESTDIR)$(manroot)$$ext/$$inst;         \
        done

install-swig-py: install-swig-py-lib
install-swig-rb: install-swig-rb-lib

clean-swig: clean-swig-headers clean-swig-py clean-swig-rb clean-swig-pl
extraclean-swig: extraclean-swig-headers extraclean-swig-py \
                 extraclean-swig-rb extraclean-swig-pl

EXTRACLEAN_SWIG_HEADERS=rm -f $(SWIG_SRC_DIR)/proxy/*.swg

clean-swig-headers:
	if test -z "$(RELEASE_MODE)"; then \
	  $(EXTRACLEAN_SWIG_HEADERS); \
	fi

extraclean-swig-headers: clean-swig-headers
	$(EXTRACLEAN_SWIG_HEADERS)

$(SWIG_PL_DIR)/native/Makefile.PL: $(SWIG_SRC_DIR)/perl/native/Makefile.PL.in
	./config.status subversion/bindings/swig/perl/native/Makefile.PL

$(SWIG_PL_DIR)/native/Makefile: $(SWIG_PL_DIR)/native/Makefile.PL
	cd $(SWIG_PL_DIR)/native; $(PERL) Makefile.PL

swig-pl_DEPS = autogen-swig-pl libsvn_client libsvn_delta libsvn_diff \
  libsvn_fs libsvn_ra libsvn_repos libsvn_subr libsvn_wc libsvn_swig_perl \
  $(SWIG_PL_DIR)/native/Makefile
swig-pl: $(swig-pl_DEPS)
	if test "$(SWIG_PL_DIR)" != "$(SWIG_PL_SRC_DIR)"; then \
	  ln -sf $(SWIG_PL_SRC_DIR)/native/*.c $(SWIG_PL_DIR)/native; \
	fi
	cd $(SWIG_PL_DIR)/native; $(MAKE)

check-swig-pl: swig-pl swig-pl-lib
	cd $(SWIG_PL_DIR)/native; $(MAKE) test

install-swig-pl: swig-pl install-swig-pl-lib
	cd $(SWIG_PL_DIR)/native; $(MAKE) install

EXTRACLEAN_SWIG_PL=rm -f $(SWIG_PL_SRC_DIR)/native/svn_*.c \
                         $(SWIG_PL_SRC_DIR)/native/core.c

# Running Makefile.PL at this point *fails* (cannot find ..../.libs) so if the
# Makefile does not exist, DO NOT try to make it. But, if it doesn't exist,
# then the directory is probably clean anyway.
clean-swig-pl:
	if test -z "$(RELEASE_MODE)"; then \
	  $(EXTRACLEAN_SWIG_PL); \
	fi
	for d in $(SWIG_PL_DIR)/libsvn_swig_perl; \
	do \
	  cd $$d; \
	  rm -rf *.lo *.la *.o .libs; \
	done
	if [ -f "$(SWIG_PL_DIR)/native/Makefile" ]; then \
	  cd $(SWIG_PL_DIR)/native; $(MAKE) clean; \
	fi

extraclean-swig-pl: clean-swig-pl
	$(EXTRACLEAN_SWIG_PL)

$(SWIG_PY_DIR)/libsvn:
	mkdir $(SWIG_PY_DIR)/libsvn

copy-swig-py: autogen-swig-py $(SWIG_PY_DIR)/libsvn
	@cp -pf $(SWIG_PY_SRC_DIR)/*.py $(SWIG_PY_DIR)/libsvn

swig-py: autogen-swig-py copy-swig-py

check-swig-py: swig-py
	cd $(SWIG_PY_DIR); \
	  $(PYTHON) $(SWIG_PY_SRC_DIR)/tests/run_all.py

EXTRACLEAN_SWIG_PY=rm -rf $(SWIG_PY_SRC_DIR)/svn_*.c $(SWIG_PY_SRC_DIR)/core.c \
                          $(SWIG_PY_SRC_DIR)/[a-z]*.py
clean-swig-py:
	rm -rf $(SWIG_PY_DIR)/libsvn
	if test -z "$(RELEASE_MODE)"; then \
	  $(EXTRACLEAN_SWIG_PY); \
	fi
	for d in $(SWIG_PY_DIR) $(SWIG_PY_DIR)/libsvn_swig_py; \
	do \
	  cd $$d && rm -rf *.lo *.la *.o *.pyc .libs; \
	done
	find $(SWIG_PY_SRC_DIR) $(SWIG_PY_DIR) -name "*.pyc" -exec rm {} ';'

extraclean-swig-py: clean-swig-py
	$(EXTRACLEAN_SWIG_PY)

swig-rb: autogen-swig-rb

check-swig-rb: swig-rb svnserve
	cd $(SWIG_RB_DIR); \
	  $(RUBY) -I $(SWIG_RB_SRC_DIR) \
	    $(SWIG_RB_SRC_DIR)/test/run-test.rb \
	    --verbose=$(SWIG_RB_TEST_VERBOSE)

EXTRACLEAN_SWIG_RB=rm -f $(SWIG_RB_SRC_DIR)/svn_*.c $(SWIG_RB_SRC_DIR)/core.c

clean-swig-rb:
	rm -rf $(SWIG_RB_DIR)/test/repos $(SWIG_RB_DIR)/test/wc
	if test -z "$(RELEASE_MODE)"; then \
	  $(EXTRACLEAN_SWIG_RB); \
	fi
	for d in $(SWIG_RB_DIR) $(SWIG_RB_DIR)/libsvn_swig_ruby; \
	do \
	  cd $$d; \
	  rm -rf *.lo *.la *.o .libs; \
	done

extraclean-swig-rb: clean-swig-rb
	$(EXTRACLEAN_SWIG_RB)
<|MERGE_RESOLUTION|>--- conflicted
+++ resolved
@@ -43,11 +43,8 @@
 SVN_DB_LIBS =
 SVN_KEYCHAIN_LIBS = @SVN_KEYCHAIN_LIBS@
 SVN_SERF_LIBS = @SVN_SERF_LIBS@
-<<<<<<< HEAD
 SVN_SQLITE_LIBS = @SVN_SQLITE_LIBS@
-=======
 SVN_SASL_LIBS = @SVN_SASL_LIBS@
->>>>>>> e25b4c31
 
 LIBS = @LIBS@
 
