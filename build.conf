#
# build.conf -- configuration information for building Subversion
#
######################################################################
#    Licensed to the Apache Software Foundation (ASF) under one
#    or more contributor license agreements.  See the NOTICE file
#    distributed with this work for additional information
#    regarding copyright ownership.  The ASF licenses this file
#    to you under the Apache License, Version 2.0 (the
#    "License"); you may not use this file except in compliance
#    with the License.  You may obtain a copy of the License at
#
#      http://www.apache.org/licenses/LICENSE-2.0
#
#    Unless required by applicable law or agreed to in writing,
#    software distributed under the License is distributed on an
#    "AS IS" BASIS, WITHOUT WARRANTIES OR CONDITIONS OF ANY
#    KIND, either express or implied.  See the License for the
#    specific language governing permissions and limitations
#    under the License.
######################################################################
#
# This file is processed by gen-make.py, creating build-outputs.mk
#

# ----------------------------------------------------------------------------
#
# PREDEFINED SECTION
#
# This [options] section is global in scope, providing information to the
# process, rather than defining a build target, as all other sections do.
#

[options]
includes = subversion/include/*.h
include-wildcards = *.h *.i *.swg
private-includes =
        subversion/include/private/*.h
        subversion/bindings/swig/include/*.swg
        subversion/libsvn_delta/compose_delta.c
        subversion/bindings/cxxhl/include/*.hpp
        subversion/bindings/cxxhl/include/svncxxhl/*.hpp
        subversion/bindings/cxxhl/src/*.hpp
        subversion/bindings/cxxhl/src/aprwrap/*.hpp
        subversion/bindings/cxxhl/src/private/*.hpp
        subversion/bindings/javahl/native/*.hpp
        subversion/bindings/javahl/native/jniwrapper/jni_*.hpp
        subversion/libsvn_subr/utf8proc/utf8proc.h
        subversion/libsvn_subr/utf8proc/utf8proc.c
        subversion/libsvn_subr/utf8proc/utf8proc_data.c
private-built-includes =
        subversion/svn_private_config.h
        subversion/libsvn_fs_fs/rep-cache-db.h
        subversion/libsvn_fs_x/rep-cache-db.h
        subversion/libsvn_wc/wc-metadata.h
        subversion/libsvn_wc/wc-queries.h
        subversion/libsvn_wc/wc-checks.h
        subversion/libsvn_subr/internal_statements.h
        subversion/tests/libsvn_wc/wc-test-queries.h
        subversion/bindings/swig/proxy/swig_python_external_runtime.swg
        subversion/bindings/swig/proxy/swig_perl_external_runtime.swg
        subversion/bindings/swig/proxy/swig_ruby_external_runtime.swg
        subversion/bindings/swig/proxy/rubyhead.swg
        subversion/bindings/javahl/include/org_apache_subversion_javahl_CommitItemStateFlags.h
        subversion/bindings/javahl/include/org_apache_subversion_javahl_NativeResources.h
        subversion/bindings/javahl/include/org_apache_subversion_javahl_Path.h
        subversion/bindings/javahl/include/org_apache_subversion_javahl_SVNRepos.h
        subversion/bindings/javahl/include/org_apache_subversion_javahl_SVNClient.h
        subversion/bindings/javahl/include/org_apache_subversion_javahl_types_NativeInputStream.h
        subversion/bindings/javahl/include/org_apache_subversion_javahl_types_NativeOutputStream.h
        subversion/bindings/javahl/include/org_apache_subversion_javahl_types_Version.h
        subversion/bindings/javahl/include/org_apache_subversion_javahl_types_VersionExtended.h
        subversion/bindings/javahl/include/org_apache_subversion_javahl_types_VersionExtended_LinkedLib.h
        subversion/bindings/javahl/include/org_apache_subversion_javahl_types_VersionExtended_LinkedLibIterator.h
        subversion/bindings/javahl/include/org_apache_subversion_javahl_types_VersionExtended_LoadedLib.h
        subversion/bindings/javahl/include/org_apache_subversion_javahl_types_VersionExtended_LoadedLibIterator.h
        subversion/bindings/javahl/include/org_apache_subversion_javahl_types_RuntimeVersion.h
        subversion/bindings/javahl/include/org_apache_subversion_javahl_types_Revision.h
        subversion/bindings/javahl/include/org_apache_subversion_javahl_types_RevisionRangeList.h
        subversion/bindings/javahl/include/org_apache_subversion_javahl_callback_UserPasswordCallback.h
        subversion/bindings/javahl/include/org_apache_subversion_javahl_remote_RemoteSession.h
        subversion/bindings/javahl/include/org_apache_subversion_javahl_remote_RemoteFactory.h
        subversion/bindings/javahl/include/org_apache_subversion_javahl_remote_CommitEditor.h
        subversion/bindings/javahl/include/org_apache_subversion_javahl_remote_StateReporter.h
        subversion/bindings/javahl/include/org_apache_subversion_javahl_util_ConfigImpl_Category.h
        subversion/bindings/javahl/include/org_apache_subversion_javahl_util_ConfigLib.h
        subversion/bindings/javahl/include/org_apache_subversion_javahl_util_DiffLib.h
        subversion/bindings/javahl/include/org_apache_subversion_javahl_util_PropLib.h
        subversion/bindings/javahl/include/org_apache_subversion_javahl_util_SubstLib.h
        subversion/bindings/javahl/include/org_apache_subversion_javahl_util_TunnelChannel.h
        subversion/bindings/javahl/include/org_apache_subversion_javahl_util_RequestChannel.h
        subversion/bindings/javahl/include/org_apache_subversion_javahl_util_ResponseChannel.h

test-scripts =
        subversion/tests/cmdline/*_tests.py

bdb-test-scripts =

swig-python-opts = $(SWIG_CPPFLAGS) -python -classic
swig-perl-opts = $(SWIG_CPPFLAGS) -perl -nopm -noproxy
swig-ruby-opts = $(SWIG_CPPFLAGS) -ruby
swig-languages = python perl ruby
swig-dirs = 
        subversion/bindings/swig/python
        subversion/bindings/swig/perl
        subversion/bindings/swig/ruby
        subversion/bindings/swig/proxy

swig-proxy-dir = subversion/bindings/swig/proxy
swig-checkout-files = common.swg swigrun.swg runtime.swg
                      ruby/rubydef.swg ruby/rubyhead.swg ruby/rubytracking.swg
                      perl5/perlrun.swg python/pyrun.swg python/python.swg

# ----------------------------------------------------------------------------
#
# BUILD TARGETS
#
# Target parameters:
#    description      - optional build target description
#    type             - the target type, defines how to build it
#    when             - the name of an autoconf-substed variable that muset be
#                       defined to either "true" or "false", that determines
#                       whether this target should be built and installed.
#    path             - relative path to target sources
#    sources          - explicit list of target sources
#    install          - the installation group/type
#    manpages         - the man pages associated with this target
#    libs             - libraries that this target depends on
#    nonlibs          - dependencies that are not linked into the target
#    lang             - bindings for language $(lang)
#    msvc-libs        - additional libraries to link with on Windows
#    msvc-export      - additional list of files to expose in dsp/vc(x)proj
#    msvc-static      - visual studio target produces only a static lib
#    msvc-force-static- visual studio always uses static libraries for svn libs
#    add-deps         - expands to additional autoconf-defined dependencies
#    add-install-deps - like add-deps, but for the install step
#    external-lib     - expands to additional autoconf-defined libs
#    external-project - visual studio project to depend on
#

# The subversion command-line client
[svn]
description = Subversion Client
type = exe
path = subversion/svn
libs = libsvn_client libsvn_wc libsvn_ra libsvn_delta libsvn_diff libsvn_subr
       apriconv apr
manpages = subversion/svn/svn.1
install = bin
msvc-libs = setargv.obj

# The subversion repository administration tool
[svnadmin]
description = Subversion Repository Administrator
type = exe
path = subversion/svnadmin
install = bin
manpages = subversion/svnadmin/svnadmin.1
libs = libsvn_repos libsvn_fs libsvn_delta libsvn_subr apriconv apr
msvc-libs = setargv.obj

# The subversion repository dump filtering tool
[svndumpfilter]
description = Subversion Dumpfile Filter
type = exe
path = subversion/svndumpfilter
install = bin
manpages = subversion/svndumpfilter/svndumpfilter.1
libs = libsvn_repos libsvn_fs libsvn_delta libsvn_subr apriconv apr

# The subversion repository inspection tool
[svnlook]
description = Subversion Repository Browser
type = exe
path = subversion/svnlook
install = bin
manpages = subversion/svnlook/svnlook.1
libs = libsvn_repos libsvn_fs libsvn_delta libsvn_diff libsvn_subr apriconv apr

[svnserve]
description = Subversion Server
type = exe
path = subversion/svnserve
install = bin
manpages = subversion/svnserve/svnserve.8 subversion/svnserve/svnserve.conf.5
libs = libsvn_repos libsvn_fs libsvn_delta libsvn_subr libsvn_ra_svn
       apriconv apr sasl
msvc-libs = advapi32.lib ws2_32.lib

[svnsync]
description = Subversion repository replicator
type = exe
path = subversion/svnsync
libs = libsvn_ra libsvn_delta libsvn_subr apr
install = bin
manpages = subversion/svnsync/svnsync.1

[svnversion]
description = Subversion Revision Extractor
type = exe
path = subversion/svnversion
libs = libsvn_wc libsvn_subr apriconv apr
install = bin
manpages = subversion/svnversion/svnversion.1

[svnrdump]
description = Subversion remote repository dumper and loader
type = exe
path = subversion/svnrdump
libs = libsvn_client libsvn_ra libsvn_repos libsvn_delta libsvn_subr aprutil apr
install = bin
manpages = subversion/svnrdump/svnrdump.1

[svnmucc]
description = Subversion Multiple URL Command Client
type = exe
path = subversion/svnmucc
libs = libsvn_client libsvn_ra libsvn_subr libsvn_delta apriconv apr
install = bin
manpages = subversion/svnmucc/svnmucc.1

# Support for GNOME Keyring
[libsvn_auth_gnome_keyring]
description = Subversion GNOME Keyring Library
type = lib
install = gnome-keyring-lib
path = subversion/libsvn_auth_gnome_keyring
libs = libsvn_subr apr gnome-keyring

# Support for KWallet
[libsvn_auth_kwallet]
description = Subversion KWallet Library
type = lib
install = kwallet-lib
path = subversion/libsvn_auth_kwallet
libs = libsvn_subr apr kwallet
link-cmd = $(LINK_CXX_LIB)

# Library needed by all subversion clients
[libsvn_client]
description = Subversion Client Library
type = lib
path = subversion/libsvn_client
libs = libsvn_wc libsvn_ra libsvn_delta libsvn_diff libsvn_subr apriconv apr
install = lib
msvc-export = svn_client.h private/svn_client_mtcc.h private/svn_client_private.h

# Routines for binary diffing and tree-deltas
[libsvn_delta]
description = Subversion Delta Library
type = lib
install = fsmod-lib
path = subversion/libsvn_delta
libs = libsvn_subr aprutil apriconv apr zlib
msvc-export = svn_delta.h private/svn_editor.h private/svn_delta_private.h

# Routines for diffing
[libsvn_diff]
description = Subversion Diff Library
type = lib
path = subversion/libsvn_diff
libs = libsvn_subr apriconv apr zlib
install = lib
msvc-export = svn_diff.h private/svn_diff_private.h private/svn_diff_tree.h

# The repository filesystem library
[libsvn_fs]
description = Subversion Repository Filesystem Library
type = lib
path = subversion/libsvn_fs
install = ramod-lib
libs = libsvn_fs_util libsvn_delta libsvn_subr fs-libs aprutil apr
# conditionally add more dependencies
add-deps = $(SVN_FS_LIB_DEPS)
add-install-deps = $(SVN_FS_LIB_INSTALL_DEPS)
msvc-export = svn_fs.h private/svn_fs_private.h

[libsvn_fs_base]
description = Subversion Filesystem Base Library
type = fs-module
path = subversion/libsvn_fs_base
sources = *.c bdb/*.c util/*.c
install = bdb-lib
libs = libsvn_delta libsvn_subr aprutil apriconv apr bdb libsvn_fs_util
msvc-static = yes

[libsvn_fs_fs]
description = Subversion FSFS Repository Filesystem Library
type = fs-module
path = subversion/libsvn_fs_fs
install = fsmod-lib
libs = libsvn_delta libsvn_subr aprutil apriconv apr libsvn_fs_util
msvc-static = yes

[libsvn_fs_x]
description = Subversion FSX Repository Filesystem Library
type = fs-module
path = subversion/libsvn_fs_x
install = fsmod-lib
libs = libsvn_delta libsvn_subr aprutil apriconv apr libsvn_fs_util
msvc-static = yes

# Low-level grab bag of utilities
[libsvn_fs_util]
description = Subversion Filesystem Utility Library
type = lib
install = fsmod-lib
path = subversion/libsvn_fs_util
libs = libsvn_subr aprutil apriconv apr
msvc-libs = advapi32.lib shfolder.lib
msvc-static = yes

# General API for accessing repositories
[libsvn_ra]
description = Subversion General Repository Access Library
type = lib
path = subversion/libsvn_ra
libs = libsvn_delta libsvn_subr ra-libs apriconv apr
# conditionally add more dependencies
add-deps = $(SVN_RA_LIB_DEPS)
add-install-deps = $(SVN_RA_LIB_INSTALL_DEPS)
install = lib
msvc-export = svn_ra.h private\svn_ra_private.h

# Accessing repositories via DAV through serf
[libsvn_ra_serf]
description = Subversion HTTP/WebDAV Protocol Repository Access Library
type = ra-module
path = subversion/libsvn_ra_serf
install = serf-lib
libs = libsvn_delta libsvn_subr aprutil apriconv apr serf xml zlib
msvc-static = yes

# Accessing repositories via SVN
[libsvn_ra_svn]
description = Subversion SVN Protocol Repository Access Library
type = ra-module
path = subversion/libsvn_ra_svn
install = ramod-lib
libs = libsvn_delta libsvn_subr aprutil apriconv apr sasl
msvc-static = yes

# Accessing repositories via direct libsvn_fs
[libsvn_ra_local]
description = Subversion Local Repository Access Library
type = ra-module
path = subversion/libsvn_ra_local
install = ramod-lib
libs = libsvn_repos libsvn_fs libsvn_delta libsvn_subr apriconv apr
msvc-static = yes

# Routines built on top of libsvn_fs
[libsvn_repos]
description = Subversion Repository Library
type = lib
path = subversion/libsvn_repos
install = ramod-lib
libs = libsvn_fs libsvn_delta libsvn_subr apriconv apr
msvc-export = svn_repos.h  private/svn_repos_private.h

# Low-level grab bag of utilities
[libsvn_subr]
description = Subversion General Utility Library
type = lib
install = fsmod-lib
path = subversion/libsvn_subr
libs = aprutil apriconv apr xml zlib apr_memcache sqlite magic intl
msvc-libs = kernel32.lib advapi32.lib shfolder.lib ole32.lib
            crypt32.lib version.lib
msvc-export = 
        svn_auth.h svn_base64.h svn_cache_config.h svn_checksum.h svn_cmdline.h
        svn_compat.h svn_config.h svn_ctype.h svn_dirent_uri.h svn_dso.h 
        svn_error.h svn_hash.h svn_io.h svn_iter.h svn_md5.h svn_mergeinfo.h 
        svn_nls.h svn_opt.h svn_path.h svn_pools.h svn_props.h svn_quoprint.h 
        svn_sorts.h svn_string.h svn_subst.h svn_time.h svn_types.h svn_user.h
        svn_utf.h svn_version.h svn_xml.h svn_x509.h
        private\svn_atomic.h private\svn_cache.h private\svn_cmdline_private.h
        private\svn_debug.h private\svn_error_private.h private\svn_fspath.h
        private\svn_log.h private\svn_mergeinfo_private.h
        private\svn_opt_private.h private\svn_skel.h private\svn_sqlite.h
        private\svn_utf_private.h private\svn_eol_private.h
        private\svn_token.h  private\svn_adler32.h
        private\svn_temp_serializer.h private\svn_io_private.h
        private\svn_sorts_private.h private\svn_auth_private.h
        private\svn_string_private.h private\svn_magic.h
        private\svn_subr_private.h private\svn_mutex.h
        private\svn_packed_data.h private\svn_object_pool.h private\svn_cert.h

# Working copy management lib
[libsvn_wc]
description = Subversion Working Copy Library
type = lib
path = subversion/libsvn_wc
libs = libsvn_delta libsvn_diff libsvn_subr aprutil apriconv apr
install = lib
msvc-export = svn_wc.h private\svn_wc_private.h

# Subversion plugin for Apache's mod_dav
[mod_dav_svn]
description = Subversion plug-in for the Apache DAV module
when = INSTALL_APACHE_MODS
type = apache-mod
path = subversion/mod_dav_svn
sources = *.c reports/*.c posts/*.c
libs = libsvn_repos libsvn_fs libsvn_delta libsvn_subr libhttpd mod_dav
nonlibs = apr aprutil
install = apache-mod

[mod_authz_svn]
description = Subversion path-based authorization module for Apache
when = INSTALL_APACHE_MODS
type = apache-mod
path = subversion/mod_authz_svn
nonlibs = mod_dav_svn apr aprutil
libs = libsvn_repos libsvn_subr libhttpd
install = apache-mod

[mod_dontdothat]
description = Apache Httpd module to block certain kinds of Apache Subversion requests
when = INSTALL_APACHE_MODS
type = apache-mod
path = tools/server-side/mod_dontdothat
nonlibs = mod_dav_svn apr aprutil
libs = libsvn_subr xml libhttpd
install = tools

# The Subversion FSFS repository manipulation tool
[svnfsfs]
description = Subversion FSFS Repository Manipulation Tool
type = exe
path = subversion/svnfsfs
install = bin
libs = libsvn_repos libsvn_fs libsvn_fs_fs libsvn_delta libsvn_subr apriconv apr
msvc-libs = setargv.obj

# ----------------------------------------------------------------------------
#
# CONSTRUCTED HEADERS
#

[rep_cache_fs_fs]
description = Schema for the FSFS rep-sharing feature
type = sql-header
path = subversion/libsvn_fs_fs
sources = rep-cache-db.sql

[rep_cache_fs_x]
description = Schema for the FSX rep-sharing feature
type = sql-header
path = subversion/libsvn_fs_x
sources = rep-cache-db.sql

[wc_queries]
desription = Queries on the WC database
type = sql-header
path = subversion/libsvn_wc
sources = wc-queries.sql

[subr_sqlite]
description = Internal statements for SQLite interface
type = sql-header
path = subversion/libsvn_subr
sources = internal_statements.sql

[wc_test_queries]
description = Queries using working copy tests
type = sql-header
path = subversion/tests/libsvn_wc
sources = wc-test-queries.sql

# ----------------------------------------------------------------------------
#
# TARGETS FOR I18N SUPPORT
#
[locale]
type = i18n
path = subversion/po
install = locale
external-project = svn_locale

# ----------------------------------------------------------------------------
#
# TARGETS FOR SWIG SUPPORT
#

[swig_core]
type = swig
path = subversion/bindings/swig
sources = core.i
libs = libsvn_swig_py libsvn_swig_perl libsvn_swig_ruby
       libsvn_diff libsvn_subr apr
description = Subversion core library bindings

[swig_client]
type = swig
path = subversion/bindings/swig
sources = svn_client.i
libs = libsvn_swig_py libsvn_swig_perl libsvn_swig_ruby
       libsvn_client libsvn_subr apr
nonlibs = swig_core
description = Subversion client library bindings

[swig_delta]
type = swig
path = subversion/bindings/swig
sources = svn_delta.i
libs = libsvn_swig_py libsvn_swig_perl libsvn_swig_ruby
       libsvn_delta libsvn_subr apr
nonlibs = swig_core
description = Subversion delta library bindings

[swig_diff]
type = swig
path = subversion/bindings/swig
sources = svn_diff.i
libs = libsvn_swig_py libsvn_swig_perl libsvn_swig_ruby
       libsvn_diff libsvn_subr apr
nonlibs = swig_core
description = Subversion diff library bindings

[swig_fs]
type = swig
path = subversion/bindings/swig
sources = svn_fs.i
libs = libsvn_swig_py libsvn_swig_perl libsvn_swig_ruby
       libsvn_fs libsvn_subr apr
nonlibs = swig_core
description = Subversion FS library bindings

[swig_ra]
type = swig
path = subversion/bindings/swig
sources = svn_ra.i
libs = libsvn_swig_py libsvn_swig_perl libsvn_swig_ruby
       libsvn_ra libsvn_subr apr
nonlibs = swig_core
description = Subversion RA library bindings

[swig_repos]
type = swig
path = subversion/bindings/swig
sources = svn_repos.i
libs = libsvn_swig_py libsvn_swig_perl libsvn_swig_ruby
       libsvn_repos libsvn_subr apr
nonlibs = swig_core
description = Subversion repository library bindings

[swig_wc]
type = swig
path = subversion/bindings/swig
sources = svn_wc.i
libs = libsvn_swig_py libsvn_swig_perl libsvn_swig_ruby
       libsvn_wc libsvn_subr apr
nonlibs = swig_core
description = Subversion WC library bindings

# SWIG utility library for Python modules
[libsvn_swig_py]
type = swig_lib
lang = python
path = subversion/bindings/swig/python/libsvn_swig_py
libs = libsvn_client libsvn_wc libsvn_ra libsvn_delta libsvn_subr
       apriconv apr python swig
link-cmd = $(LINK)
install = swig-py-lib
# need special build rule to include -DSWIGPYTHON
compile-cmd = $(COMPILE_SWIG_PY)
msvc-static = no
msvc-export = ../bindings/swig/python/libsvn_swig_py/swigutil_py.h

# SWIG utility library for Perl modules
[libsvn_swig_perl]
type = swig_lib
lang = perl
path = subversion/bindings/swig/perl/libsvn_swig_perl
libs = libsvn_delta libsvn_subr apriconv apr perl swig
install = swig-pl-lib
# need special build rule to include
compile-cmd = $(COMPILE_SWIG_PL)
msvc-static = no
msvc-export = ../bindings/swig/perl/libsvn_swig_perl/swigutil_pl.h

# SWIG utility library for Ruby modules
[libsvn_swig_ruby]
type = swig_lib
lang = ruby
path = subversion/bindings/swig/ruby/libsvn_swig_ruby
libs = libsvn_client libsvn_wc libsvn_delta libsvn_subr apriconv apr ruby swig
link-cmd = $(LINK) $(SWIG_RB_LIBS)
install = swig-rb-lib
# need special build rule to include
compile-cmd = $(COMPILE_SWIG_RB)
msvc-static = no
msvc-export = ../bindings/swig/ruby/libsvn_swig_ruby/swigutil_rb.h

# ----------------------------------------------------------------------------
#
# JavaHL targets
#
[javahl-java]
type = java
path = subversion/bindings/javahl/src/org/apache/subversion/javahl
  subversion/bindings/javahl/src/org/apache/subversion/javahl/callback
  subversion/bindings/javahl/src/org/apache/subversion/javahl/remote
  subversion/bindings/javahl/src/org/apache/subversion/javahl/types
  subversion/bindings/javahl/src/org/apache/subversion/javahl/util
src-root = subversion/bindings/javahl/src
sources = *.java
install = javahl-java
link-cmd = $(COMPILE_JAVAHL_JAVAC)
classes = subversion/bindings/javahl/classes
package-roots = org

[javahl-compat-java]
type = java
path = subversion/bindings/javahl/src/org/tigris/subversion/javahl
sources = *.java
install = javahl-java
link-cmd = $(COMPILE_JAVAHL_COMPAT_JAVAC)
classes = subversion/bindings/javahl/classes
add-deps = $(javahl_java_DEPS)
### Replace JAR call in INSTALL_EXTRA_JAVAHL_JAVA macro Makefile.in.
#jar = svn-javahl.jar
package-roots = org

[javahl-tests]
type = java
path = subversion/bindings/javahl/tests/org/apache/subversion/javahl
sources = *.java
install = javahl-java
link-cmd = $(COMPILE_JAVAHL_JAVAC)
classes = subversion/bindings/javahl/classes
package-roots = org
### Java targets don't do up-to-date checks yet.
#add-deps = javahl-java
add-deps = $(javahl_java_DEPS)

[javahl-compat-tests]
type = java
path = subversion/bindings/javahl/tests/org/tigris/subversion/javahl
sources = *.java
install = javahl-java
link-cmd = $(COMPILE_JAVAHL_COMPAT_JAVAC)
classes = subversion/bindings/javahl/classes
package-roots = org
### Java targets don't do up-to-date checks yet.
#add-deps = javahl-compat-java
add-deps = $(javahl_compat_java_DEPS)

[javahl-callback-javah]
type = javah
path = subversion/bindings/javahl/src/org/apache/subversion/javahl/callback
classes = subversion/bindings/javahl/classes
headers = subversion/bindings/javahl/include
package = org.apache.subversion.javahl.callback
sources = *.java
add-deps = $(javahl_java_DEPS)
install = javahl-javah
link-cmd = $(COMPILE_JAVAHL_JAVAH) -force

[javahl-remote-javah]
type = javah
path = subversion/bindings/javahl/src/org/apache/subversion/javahl/remote
classes = subversion/bindings/javahl/classes
headers = subversion/bindings/javahl/include
package = org.apache.subversion.javahl.remote
sources = *.java
add-deps = $(javahl_java_DEPS)
install = javahl-javah
link-cmd = $(COMPILE_JAVAHL_JAVAH) -force

[javahl-types-javah]
type = javah
path = subversion/bindings/javahl/src/org/apache/subversion/javahl/types
classes = subversion/bindings/javahl/classes
headers = subversion/bindings/javahl/include
package = org.apache.subversion.javahl.types
sources = *.java
add-deps = $(javahl_java_DEPS)
install = javahl-javah
link-cmd = $(COMPILE_JAVAHL_JAVAH) -force

[javahl-util-javah]
type = javah
path = subversion/bindings/javahl/src/org/apache/subversion/javahl/util
classes = subversion/bindings/javahl/classes
headers = subversion/bindings/javahl/include
package = org.apache.subversion.javahl.util
sources = *.java
add-deps = $(javahl_java_DEPS)
install = javahl-javah
link-cmd = $(COMPILE_JAVAHL_JAVAH) -force

[javahl-javah]
type = javah
path = subversion/bindings/javahl/src/org/apache/subversion/javahl
classes = subversion/bindings/javahl/classes
headers = subversion/bindings/javahl/include
package = org.apache.subversion.javahl
sources = *.java
add-deps = $(javahl_java_DEPS)
install = javahl-javah
link-cmd = $(COMPILE_JAVAHL_JAVAH) -force

[libsvnjavahl]
description = Subversion Java HighLevel binding
type = lib
path = subversion/bindings/javahl/native
libs = libsvn_repos libsvn_client libsvn_wc libsvn_ra libsvn_delta libsvn_diff 
       libsvn_subr libsvn_fs aprutil apriconv apr java-sdk
sources = *.cpp jniwrapper/*.cpp
add-deps = $(javahl_java_DEPS) $(javahl_callback_javah_DEPS)
           $(javahl_remote_javah_DEPS) $(javahl_types_javah_DEPS)
           $(javahl_util_javah_DEPS) $(javahl_javah_DEPS)
install = javahl-lib
# need special build rule to include -I$(JDK)/include/jni.h
compile-cmd = $(COMPILE_JAVAHL_CXX)
link-cmd = $(LINK_JAVAHL_CXX)

# ----------------------------------------------------------------------------
#
# C++HL targets
#

[libsvncxxhl]
description = Subversion C++ HighLevel bindings
type = lib
path = subversion/bindings/cxxhl
libs = libsvn_repos libsvn_client libsvn_wc libsvn_ra libsvn_delta libsvn_diff
       libsvn_subr libsvn_fs aprutil apriconv apr
sources = src/*.cpp src/aprwrap/*.cpp
install = cxxhl-lib
msvc-static = yes
compile-cmd = $(COMPILE_CXXHL_CXX)
link-cmd = $(LINK_CXX_LIB)

[cxxhl-tests]
description = Unit tests for Subversion C++ HighLevel bindings
when = SVN_USE_GMOCK
type = exe
path = subversion/bindings/cxxhl
libs = libsvncxxhl libgmock libsvn_subr apr
sources = tests/*.cpp
install = tests
compile-cmd = $(COMPILE_CXXHL_GMOCK_CXX)
link-cmd = $(LINK_CXX)


# ----------------------------------------------------------------------------
#
# Gmock targets
#

[libgmock]
description = Googlemock Library
when = SVN_USE_GMOCK
type = lib
path = gmock-fused
sources = gmock-gtest-all.cc
install = tests
msvc-static = yes
compile-cmd = $(COMPILE_GMOCK_CXX)
link-cmd = $(LINK_CXX_LIB)

# ----------------------------------------------------------------------------
#
# TESTING TARGETS
#

# general library:  our C testing framework
[libsvn_test]
type = lib
path = subversion/tests
install = test
libs = libsvn_repos libsvn_fs libsvn_delta libsvn_subr aprutil apriconv apr
msvc-static = yes
undefined-lib-symbols = yes

# ----------------------------------------------------------------------------
# Tests for libsvn_fs_base

[fs-base-test]
description = Tests for *public* fs API (svn_fs.h)
type = exe
path = subversion/tests/libsvn_fs_base
sources = fs-base-test.c
install = bdb-test
libs = libsvn_test libsvn_fs libsvn_fs_base libsvn_delta
       libsvn_fs_util libsvn_subr apriconv apr

[strings-reps-test]
description = Test strings/reps in libsvn_fs_base
type = exe
path = subversion/tests/libsvn_fs_base
sources = strings-reps-test.c
install = bdb-test
libs = libsvn_test libsvn_fs libsvn_fs_base libsvn_delta
       libsvn_subr apriconv apr

[changes-test]
description = Test changes in libsvn_fs_base
type = exe
path = subversion/tests/libsvn_fs_base
sources = changes-test.c
install = bdb-test
libs = libsvn_test libsvn_fs libsvn_fs_base libsvn_delta
       libsvn_subr apriconv apr

# ----------------------------------------------------------------------------
# Tests for libsvn_fs_fs
[fs-fs-pack-test]
description = Test fsfs packing in libsvn_fs_fs
type = exe
path = subversion/tests/libsvn_fs_fs
sources = fs-fs-pack-test.c
install = test
libs = libsvn_test libsvn_fs libsvn_fs_fs libsvn_delta
       libsvn_subr apriconv apr

[fs-fs-fuzzy-test]
description = Use fuzzying to test FSFS corruption resilience
type = exe
path = subversion/tests/libsvn_fs_fs
sources = fs-fs-fuzzy-test.c
install = sub-test
libs = libsvn_test libsvn_fs libsvn_fs_fs libsvn_delta
       libsvn_repos libsvn_subr apriconv apr

[fs-fs-private-test]
description = Test FSSF private API
type = exe
path = subversion/tests/libsvn_fs_fs
sources = fs-fs-private-test.c
install = test
libs = libsvn_test libsvn_fs libsvn_fs_fs libsvn_delta
       libsvn_repos libsvn_subr apriconv apr

# ----------------------------------------------------------------------------
# Tests for libsvn_fs_x
[fs-x-pack-test]
description = Test fsx packing in libsvn_fs_x
type = exe
path = subversion/tests/libsvn_fs_x
sources = fs-x-pack-test.c
install = test
libs = libsvn_test libsvn_fs libsvn_fs_x libsvn_delta
       libsvn_subr apriconv apr

[string-table-test]
description = Test fsfs string tables
type = exe
path = subversion/tests/libsvn_fs_x
sources = string-table-test.c
install = test
libs = libsvn_test libsvn_fs_x libsvn_subr apr

# ----------------------------------------------------------------------------
# Tests for libsvn_fs

[locks-test]
description = Test locks in libsvn_fs
type = exe
path = subversion/tests/libsvn_fs
sources = locks-test.c
install = test
libs = libsvn_test libsvn_fs libsvn_delta libsvn_subr apriconv apr
msvc-force-static = yes

[fs-test]
description = Test locks in libsvn_fs
type = exe
path = subversion/tests/libsvn_fs
sources = fs-test.c
install = test
libs = libsvn_test libsvn_fs libsvn_delta
       libsvn_fs_util libsvn_subr aprutil apriconv apr

# ----------------------------------------------------------------------------
# Tests for libsvn_repos

[repos-test]
description = Test delta editor in libsvn_repos
type = exe
path = subversion/tests/libsvn_repos
sources = repos-test.c dir-delta-editor.c
install = test
libs = libsvn_test libsvn_repos libsvn_fs libsvn_delta libsvn_subr apriconv apr

[dump-load-test]
description = Test dumping/loading repositories in libsvn_repos
type = exe
path = subversion/tests/libsvn_repos
sources = dump-load-test.c
install = test
libs = libsvn_test libsvn_repos libsvn_fs libsvn_delta libsvn_subr apriconv apr

# ----------------------------------------------------------------------------
# Tests for libsvn_subr

[auth-test]
description = Test platform-specific auth provider access
type = exe
path = subversion/tests/libsvn_subr
sources = auth-test.c
install = test
libs = libsvn_test libsvn_subr apr

[bit-array-test]
description = Test packed bit arrays
type = exe
path = subversion/tests/libsvn_subr
sources = bit-array-test.c
install = test
libs = libsvn_test libsvn_subr apr

[cache-test]
description = Test in-memory cache
type = exe
path = subversion/tests/libsvn_subr
sources = cache-test.c
install = test
libs = libsvn_test libsvn_subr apr

[checksum-test]
description = Test checksum functions
type = exe
path = subversion/tests/libsvn_subr
sources = checksum-test.c
install = test
libs = libsvn_test libsvn_subr apr zlib
msvc-force-static = yes

[compat-test]
description = Test compatibility functions
type = exe
path = subversion/tests/libsvn_subr
sources = compat-test.c
install = test
libs = libsvn_test libsvn_subr apr

[config-test]
description = Test svn_config utilities
type = exe
path = subversion/tests/libsvn_subr
sources = config-test.c
install = test
libs = libsvn_test libsvn_subr apriconv apr

[crypto-test]
description = Test svn_crypto utilities
type = exe
path = subversion/tests/libsvn_subr
sources = crypto-test.c
install = test
libs = libsvn_test libsvn_subr aprutil apr
msvc-force-static = yes

[dirent_uri-test]
description = Test dirent_uri library
type = exe
path = subversion/tests/libsvn_subr
sources = dirent_uri-test.c
install = test
libs = libsvn_test libsvn_subr apriconv apr

[error-test]
description = Test error library
type = exe
path = subversion/tests/libsvn_subr
sources = error-test.c
install = test
libs = libsvn_test libsvn_subr apriconv apr

[error-code-test]
description = Test error library
type = exe
path = subversion/tests/libsvn_subr
sources = error-code-test.c
install = test
libs = libsvn_test libsvn_subr apriconv apr

[hashdump-test]
description = Test hashfile format for props
type = exe
path = subversion/tests/libsvn_subr
sources = hashdump-test.c
install = test
libs = libsvn_test libsvn_subr apriconv apr

[io-test]
description = Test I/O Operations
type = exe
path = subversion/tests/libsvn_subr
sources = io-test.c
install = test
libs = libsvn_test libsvn_subr apriconv apr

[opt-test]
description = Test options library
type = exe
path = subversion/tests/libsvn_subr
sources = opt-test.c
install = test
libs = libsvn_test libsvn_subr apr

[mergeinfo-test]
description = Test mergeinfo library
type = exe
path = subversion/tests/libsvn_subr
sources = mergeinfo-test.c
install = test
libs = libsvn_test libsvn_subr apr

[packed-data-test]
description = Test path library
type = exe
path = subversion/tests/libsvn_subr
sources = packed-data-test.c
install = test
libs = libsvn_test libsvn_subr apriconv apr

[path-test]
description = Test path library
type = exe
path = subversion/tests/libsvn_subr
sources = path-test.c
install = test
libs = libsvn_test libsvn_subr apriconv apr

[prefix-string-test]
description = Test path library
type = exe
path = subversion/tests/libsvn_subr
sources = prefix-string-test.c
install = test
libs = libsvn_test libsvn_subr apriconv apr

[priority-queue-test]
description = Test path library
type = exe
path = subversion/tests/libsvn_subr
sources = priority-queue-test.c
install = test
libs = libsvn_test libsvn_subr apriconv apr

[revision-test]
description = Test revision library
type = exe
path = subversion/tests/libsvn_subr
sources = revision-test.c
install = test
libs = libsvn_test libsvn_subr apr

[root-pools-test]
description = Test time functions
type = exe
path = subversion/tests/libsvn_subr
sources = root-pools-test.c
install = test
libs = libsvn_test libsvn_subr apriconv apr

[skel-test]
description = Test skels in libsvn_subr
type = exe
path = subversion/tests/libsvn_subr
sources = skel-test.c
install = test
libs = libsvn_test libsvn_subr apriconv apr

[spillbuf-test]
description = Test spillbuf in libsvn_subr
type = exe
path = subversion/tests/libsvn_subr
sources = spillbuf-test.c
install = test
libs = libsvn_test libsvn_subr apriconv apr

[stream-test]
description = Test stream library
type = exe
path = subversion/tests/libsvn_subr
sources = stream-test.c
install = test
libs = libsvn_test libsvn_subr apriconv apr

[string-test]
description = Test svn_stringbuf_t utilities
type = exe
path = subversion/tests/libsvn_subr
sources = string-test.c
install = test
libs = libsvn_test libsvn_subr apriconv apr

[sqlite-test]
description = Test stream library
type = exe
path = subversion/tests/libsvn_subr
sources = sqlite-test.c
install = test
libs = libsvn_test libsvn_subr apriconv apr

[time-test]
description = Test time functions
type = exe
path = subversion/tests/libsvn_subr
sources = time-test.c
install = test
libs = libsvn_test libsvn_subr apriconv apr

[utf-test]
description = Test UTF-8 functions
type = exe
path = subversion/tests/libsvn_subr
sources = utf-test.c
install = test
libs = libsvn_test libsvn_subr apriconv apr

[subst_translate-test]
description = Test the svn_subst_translate* functions
type = exe
path = subversion/tests/libsvn_subr
sources = subst_translate-test.c
install = test
libs = libsvn_test libsvn_subr apriconv apr

[translate-test]
description = Test eol conversion and keyword substitution routines
type = exe
path = subversion/tests/libsvn_subr
sources = translate-test.c
install = test
libs = libsvn_test libsvn_subr apriconv apr

[x509-test]
description = Test x509 parser
type = exe
path = subversion/tests/libsvn_subr
sources = x509-test.c
install = test
libs = libsvn_test libsvn_subr apriconv apr


# ----------------------------------------------------------------------------
# Tests for libsvn_delta

[random-test]
description = Use random data to test delta processing
type = exe
path = subversion/tests/libsvn_delta
sources = random-test.c
install = test
libs = libsvn_test libsvn_delta libsvn_subr apriconv apr

[window-test]
description = Test delta window generation
type = exe
path = subversion/tests/libsvn_delta
sources = window-test.c
install = test
libs = libsvn_test libsvn_delta libsvn_subr apriconv apr

# ----------------------------------------------------------------------------
# Tests for libsvn_client

[client-test]
description = Test low-level functionality in libsvn_client
type = exe
path = subversion/tests/libsvn_client
sources = client-test.c
install = test
libs = libsvn_test libsvn_client libsvn_wc libsvn_repos libsvn_ra libsvn_fs libsvn_delta libsvn_subr apriconv apr
msvc-force-static = yes

[mtcc-test]
description = Test Multi Command Context
type = exe
path = subversion/tests/libsvn_client
sources = mtcc-test.c
install = test
libs = libsvn_test libsvn_client libsvn_wc libsvn_repos libsvn_ra libsvn_fs libsvn_delta libsvn_subr apriconv apr

# ----------------------------------------------------------------------------
# Tests for libsvn_diff

[diff-diff3-test]
description = Test the diff/diff3 library
type = exe
path = subversion/tests/libsvn_diff
sources = diff-diff3-test.c
install = test
libs = libsvn_test libsvn_diff libsvn_subr apriconv apr

[parse-diff-test]
description = Test unidiff parsing
type = exe
path = subversion/tests/libsvn_diff
sources = parse-diff-test.c
install = test
libs = libsvn_test libsvn_diff libsvn_subr apriconv apr

# ----------------------------------------------------------------------------
# Tests for libsvn_ra

[ra-test]
description = Test a few things in libsvn_ra
type = exe
path = subversion/tests/libsvn_ra
sources = ra-test.c
install = test
libs = libsvn_test libsvn_ra libsvn_ra_svn libsvn_fs libsvn_delta libsvn_subr
       apriconv apr

# ----------------------------------------------------------------------------
# Tests for libsvn_ra_local

[ra-local-test]
description = Test a few things in libsvn_ra_local
type = exe
path = subversion/tests/libsvn_ra_local
sources = ra-local-test.c
install = test
libs = libsvn_test libsvn_ra_local libsvn_ra libsvn_fs libsvn_delta libsvn_subr
       apriconv apr

# ----------------------------------------------------------------------------
# Tests for libsvn_wc

[conflict-data-test]
description = Test the storage of tree conflict data
type = exe
path = subversion/tests/libsvn_wc
sources = conflict-data-test.c utils.c
install = test
libs = libsvn_client libsvn_test libsvn_wc libsvn_subr apriconv apr
msvc-force-static = yes

[db-test]
description = Test the wc-ng database subsystem
type = exe
path = subversion/tests/libsvn_wc
sources = db-test.c utils.c
install = test
libs = libsvn_client libsvn_test libsvn_wc libsvn_subr apriconv apr
msvc-force-static = yes

[pristine-store-test]
description = Test the wc-ng pristine text storage subsystem
type = exe
path = subversion/tests/libsvn_wc
sources = pristine-store-test.c utils.c
install = test
libs = libsvn_client libsvn_test libsvn_wc libsvn_subr apriconv apr
msvc-force-static = yes

[entries-compat-test]
description = Test backwards compat for the entry interface
type = exe
path = subversion/tests/libsvn_wc
sources = entries-compat.c utils.c
install = test
libs = libsvn_client libsvn_test libsvn_wc libsvn_subr apriconv apr
msvc-force-static = yes

[op-depth-test]
description = Test layered tree changes
type = exe
path = subversion/tests/libsvn_wc
sources = op-depth-test.c utils.c
install = test
libs = libsvn_client libsvn_test libsvn_wc libsvn_subr apriconv apr
msvc-force-static = yes

[wc-queries-test]
description = Test Sqlite query evaluation
type = exe
path = subversion/tests/libsvn_wc
sources = wc-queries-test.c ../../libsvn_subr/sqlite3wrapper.c
install = test
libs = libsvn_test libsvn_subr apriconv apr sqlite

[wc-test]
description = Test the main WC API functions
type = exe
path = subversion/tests/libsvn_wc
sources = wc-test.c utils.c
install = test
libs = libsvn_client libsvn_test libsvn_wc libsvn_subr apriconv apr
msvc-force-static = yes

# ----------------------------------------------------------------------------
# These are not unit tests at all, they are small programs that exercise
# parts of the libsvn_delta API from the command line.  They are stuck here
# because of some historical association with the test-suite, but should
# really be put somewhere else.

# test our textdelta encoding
[svndiff-test]
type = exe
path = subversion/tests/libsvn_delta
sources = svndiff-test.c
install = test
libs = libsvn_delta libsvn_subr apriconv apr
testing = skip

# compare two files, print txdelta windows
[vdelta-test]
type = exe
path = subversion/tests/libsvn_delta
sources = vdelta-test.c
install = test
libs = libsvn_delta libsvn_subr apriconv apr
testing = skip

[entries-dump]
type = exe
path = subversion/tests/cmdline
sources = entries-dump.c
install = test
libs = libsvn_wc libsvn_subr apriconv apr
msvc-force-static = yes
testing = skip

[atomic-ra-revprop-change]
type = exe
path = subversion/tests/cmdline
sources = atomic-ra-revprop-change.c
install = test
libs = libsvn_ra libsvn_subr apriconv apr
testing = skip

[lock-helper]
type = exe
path = subversion/tests/cmdline
sources = lock-helper.c
install = test
libs = libsvn_fs libsvn_subr apriconv apr
testing = skip

[wc-lock-tester]
type = exe
path = subversion/tests/libsvn_wc
sources = wc-lock-tester.c
install = test
libs = libsvn_wc libsvn_subr apriconv apr
msvc-force-static = yes
testing = skip

[wc-incomplete-tester]
type = exe
path = subversion/tests/libsvn_wc
sources = wc-incomplete-tester.c
install = test
libs = libsvn_wc libsvn_subr apriconv apr
msvc-force-static = yes
testing = skip

[svn-wc-db-tester]
type = exe
path = tools/dev/wc-ng
sources = svn-wc-db-tester.c
install = test
libs = libsvn_wc libsvn_subr apr
msvc-force-static = yes
testing = skip

# ----------------------------------------------------------------------------
#
# EXTERNAL TARGETS (NO BUILD NEEDED)
#

[apr]
type = lib
external-lib = $(SVN_APR_LIBS)
msvc-libs = ws2_32.lib rpcrt4.lib mswsock.lib
pkg-config = apr-@SVN_APR_MAJOR_VERSION@

[aprutil]
type = lib
external-lib = $(SVN_APRUTIL_LIBS)
pkg-config = apr-util-@SVN_APR_MAJOR_VERSION@

[apriconv]
type = lib
external-lib = $(SVN_APRUTIL_LIBS)

[libhttpd]
type = lib
external-lib = $(SVN_HTTPD_LIBS)

[mod_dav]
type = lib
external-lib = $(SVN_MOD_DAV_LIBS)

[bdb]
type = lib
external-lib = $(SVN_DB_LIBS)

[gnome-keyring]
type = lib
external-lib = $(SVN_GNOME_KEYRING_LIBS)
pkg-config = gnome-keyring-1

[kwallet]
type = lib
external-lib = $(SVN_KWALLET_LIBS)

[magic]
type = lib
external-lib = $(SVN_MAGIC_LIBS)

[sasl]
type = lib
external-lib = $(SVN_SASL_LIBS)

[openssl]
type = lib
external-lib = $(SVN_OPENSSL_LIBS)
msvc-libs = ssleay32.lib libeay32.lib

[intl]
type = lib
external-lib = $(SVN_INTL_LIBS)

[zlib]
type = lib
external-lib = $(SVN_ZLIB_LIBS)
msvc-static = yes

[apr_memcache]
type = lib
external-lib = $(SVN_APR_MEMCACHE_LIBS)

[serf]
type = lib
external-lib = $(SVN_SERF_LIBS)
libs = apr aprutil openssl xml zlib
msvc-libs = secur32.lib
pkg-config = serf-1
pkg-config-private = yes

[sqlite]
type = lib
external-lib = $(SVN_SQLITE_LIBS)
pkg-config = sqlite3
pkg-config-private = yes

[xml]
type = lib
external-lib = $(SVN_XML_LIBS)

[swig]
type = lib
external-lib = $(SVN_SWIG_LIBS)

[perl]
type = lib
external-lib = $(SVN_PERL_LIBS)

[python]
type = lib
external-lib = $(SVN_PYTHON_LIBS)

[ruby]
type = lib
external-lib = $(SVN_RUBY_LIBS)

[java-sdk]
type = lib
external-lib = $(SVN_JAVA_SDK_LIBS)

[ra-libs]
type = lib
external-lib = $(SVN_RA_LIB_LINK)
libs = libsvn_ra_serf libsvn_ra_local libsvn_ra_svn

[fs-libs]
type = lib
external-lib = $(SVN_FS_LIB_LINK)
libs = libsvn_fs_base libsvn_fs_fs libsvn_fs_x

[__ALL__]
type = project
path = build/win32
libs = svn svnadmin svndumpfilter svnlook svnmucc svnserve svnrdump svnsync
       svnversion
       mod_authz_svn mod_dav_svn mod_dontdothat
       svnauthz svnauthz-validate svnraisetreeconflict
       svnfsfs svnbench

[__ALL_TESTS__]
type = project
path = build/win32
libs = __ALL__
       fs-test fs-base-test fs-fsfs-test fs-fs-pack-test fs-fs-fuzzy-test
       fs-fs-private-test fs-x-pack-test string-table-test
       skel-test strings-reps-test changes-test locks-test
       repos-test dump-load-test
       checksum-test compat-test config-test hashdump-test mergeinfo-test
       opt-test packed-data-test path-test prefix-string-test
       priority-queue-test root-pools-test stream-test
       string-test time-test utf-test bit-array-test
       error-test error-code-test cache-test spillbuf-test crypto-test
       revision-test
       subst_translate-test io-test
       translate-test
       random-test window-test
       diff-diff3-test
       ra-test
       ra-local-test
       sqlite-test
       svndiff-test vdelta-test
       entries-dump atomic-ra-revprop-change wc-lock-tester wc-incomplete-tester
       lock-helper
       client-test mtcc-test
       conflict-data-test db-test pristine-store-test entries-compat-test
       op-depth-test dirent_uri-test wc-queries-test wc-test
       auth-test
       parse-diff-test x509-test

[__MORE__]
type = project
path = build/win32
libs = __ALL_TESTS__
       diff diff3 diff4 fsfs-access-map svnauth 
<<<<<<< HEAD
       svn-populate-node-origins-index
       svn-mergeinfo-normalizer
=======
       svn-populate-node-origins-index x509-parser svn-wc-db-tester
>>>>>>> 72089387

[__LIBS__]
type = project
path = build/win32
libs = fs-libs ra-libs libsvn_client libsvn_subr libsvn_wc
       aprutil apriconv apr

[__CONFIG__]
type = lib
external-project = svn_config

[__SWIG_PYTHON__]
type = swig_project
path = build/win32
libs = swig_client swig_delta swig_diff swig_fs swig_ra swig_repos swig_wc swig_core
lang = python

[__SWIG_PERL__]
type = swig_project
path = build/win32
libs = swig_client swig_delta swig_diff swig_fs swig_ra swig_repos swig_wc swig_core
lang = perl

[__SWIG_RUBY__]
type = swig_project
path = build/win32
libs = swig_client swig_delta swig_diff swig_fs swig_ra swig_repos swig_wc swig_core
lang = ruby

[__JAVAHL__]
type = project
path = build/win32
libs = javahl-java javahl-javah libsvnjavahl

[__JAVAHL_TESTS__]
type = project
path = build/win32
libs = __JAVAHL__ javahl-tests javahl-compat-tests

# ----------------------------------------------------------------------------
# Contrib and tools

[fsfs-access-map]
type = exe
path = tools/dev
sources = fsfs-access-map.c
install = tools
libs = libsvn_subr apr

[diff]
type = exe
path = tools/diff
sources = diff.c
install = tools
libs = libsvn_diff libsvn_subr apriconv apr

[diff3]
type = exe
path = tools/diff
sources = diff3.c
install = tools
libs = libsvn_diff libsvn_subr apriconv apr

[diff4]
type = exe
path = tools/diff
sources = diff4.c
install = tools
libs = libsvn_diff libsvn_subr apriconv apr

[svnbench]
type = exe
path = subversion/svnbench
install = tools
libs = libsvn_client libsvn_wc libsvn_ra libsvn_subr libsvn_delta
       apriconv apr

[svnauthz]
description = Authz config file tool
type = exe
path = tools/server-side
sources = svnauthz.c
install = tools
libs = libsvn_repos libsvn_fs libsvn_subr apr

# svnauthz-validate is the compat mode of the new svnauthz tool.  It is
# exactly the same code as svnauthz.  This duplicated target is needed
# in order to easily test both commands as part of the build since libtool
# does not provide a way to set argv[0] different from the commands actual
# name in the wrapper script.
[svnauthz-validate]
description = Authz config file validator
type = exe
path = tools/server-side
sources = svnauthz.c
install = tools
libs = libsvn_repos libsvn_fs libsvn_subr apr

[svn-populate-node-origins-index]
description = Tool to populate the node origins index of a repository
type = exe
path = tools/server-side
sources = svn-populate-node-origins-index.c
install = tools
libs = libsvn_repos libsvn_fs libsvn_subr apr

[svnraisetreeconflict]
description = Tool to Flag a Tree Conflict
type = exe
path = tools/dev/svnraisetreeconflict
libs = libsvn_wc libsvn_subr apriconv apr
install = tools

<<<<<<< HEAD
[svn-mergeinfo-normalizer]
type = exe
path = tools/client-side/svn-mergeinfo-normalizer
install = tools
libs = libsvn_client libsvn_wc libsvn_ra libsvn_delta libsvn_diff libsvn_subr
       apriconv apr
=======
[x509-parser]
description = Tool to verify x509 certificates
type = exe
path = tools/dev
sources = x509-parser.c
install = tools
libs = libsvn_subr apr
>>>>>>> 72089387
<|MERGE_RESOLUTION|>--- conflicted
+++ resolved
@@ -1522,12 +1522,8 @@
 path = build/win32
 libs = __ALL_TESTS__
        diff diff3 diff4 fsfs-access-map svnauth 
-<<<<<<< HEAD
-       svn-populate-node-origins-index
+       svn-populate-node-origins-index x509-parser svn-wc-db-tester
        svn-mergeinfo-normalizer
-=======
-       svn-populate-node-origins-index x509-parser svn-wc-db-tester
->>>>>>> 72089387
 
 [__LIBS__]
 type = project
@@ -1641,19 +1637,17 @@
 libs = libsvn_wc libsvn_subr apriconv apr
 install = tools
 
-<<<<<<< HEAD
 [svn-mergeinfo-normalizer]
 type = exe
 path = tools/client-side/svn-mergeinfo-normalizer
 install = tools
 libs = libsvn_client libsvn_wc libsvn_ra libsvn_delta libsvn_diff libsvn_subr
        apriconv apr
-=======
+
 [x509-parser]
 description = Tool to verify x509 certificates
 type = exe
 path = tools/dev
 sources = x509-parser.c
 install = tools
-libs = libsvn_subr apr
->>>>>>> 72089387
+libs = libsvn_subr apr