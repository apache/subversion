#
# build.conf -- configuration information for building Subversion
#
######################################################################
#
# Copyright (c) 2000-2006 CollabNet.  All rights reserved.
#
# This software is licensed as described in the file COPYING, which
# you should have received as part of this distribution.  The terms
# are also available at http://subversion.tigris.org/license-1.html.
# If newer versions of this license are posted there, you may use a
# newer version instead, at your option.
#
######################################################################
#
# This file is processed by gen-make.py, creating build-outputs.mk
#

# ----------------------------------------------------------------------------
#
# PREDEFINED SECTION
#
# This [options] section is global in scope, providing information to the
# process, rather than defining a build target, as all other sections do.
#

[options]
includes = subversion/include/*.h
include-wildcards = *.h *.i *.swg
private-includes =
        subversion/include/private/*.h
        subversion/bindings/swig/include/*.swg
        subversion/libsvn_delta/compose_delta.c
private-built-includes =
        subversion/svn_private_config.h
        subversion/bindings/swig/proxy/swig_python_external_runtime.swg
        subversion/bindings/swig/proxy/swig_perl_external_runtime.swg
        subversion/bindings/swig/proxy/swig_ruby_external_runtime.swg
        subversion/bindings/swig/proxy/rubyhead.swg
        subversion/bindings/javahl/include/org_tigris_subversion_javahl_CommitItemStateFlags.h
        subversion/bindings/javahl/include/org_tigris_subversion_javahl_ConflictDescriptor_Kind.h
        subversion/bindings/javahl/include/org_tigris_subversion_javahl_ConflictDescriptor_Action.h
        subversion/bindings/javahl/include/org_tigris_subversion_javahl_ConflictDescriptor_Reason.h
        subversion/bindings/javahl/include/org_tigris_subversion_javahl_ConflictResult.h
        subversion/bindings/javahl/include/org_tigris_subversion_javahl_LockStatus.h
        subversion/bindings/javahl/include/org_tigris_subversion_javahl_NodeKind.h
        subversion/bindings/javahl/include/org_tigris_subversion_javahl_NotifyAction.h
        subversion/bindings/javahl/include/org_tigris_subversion_javahl_NotifyStatus.h
        subversion/bindings/javahl/include/org_tigris_subversion_javahl_NativeResources.h
        subversion/bindings/javahl/include/org_tigris_subversion_javahl_Path.h
        subversion/bindings/javahl/include/org_tigris_subversion_javahl_PromptUserPassword2.h
        subversion/bindings/javahl/include/org_tigris_subversion_javahl_Revision.h
        subversion/bindings/javahl/include/org_tigris_subversion_javahl_RevisionKind.h
        subversion/bindings/javahl/include/org_tigris_subversion_javahl_SVNAdmin.h
        subversion/bindings/javahl/include/org_tigris_subversion_javahl_SVNClient.h
        subversion/bindings/javahl/include/org_tigris_subversion_javahl_SVNClientLogLevel.h
        subversion/bindings/javahl/include/org_tigris_subversion_javahl_ScheduleKind.h
        subversion/bindings/javahl/include/org_tigris_subversion_javahl_StatusKind.h
        subversion/bindings/javahl/include/org_tigris_subversion_javahl_Version.h


test-scripts =
        subversion/tests/libsvn_subr/target-test.py
        subversion/tests/cmdline/getopt_tests.py
        subversion/tests/cmdline/basic_tests.py
        subversion/tests/cmdline/checkout_tests.py
        subversion/tests/cmdline/commit_tests.py
        subversion/tests/cmdline/update_tests.py
        subversion/tests/cmdline/switch_tests.py
        subversion/tests/cmdline/prop_tests.py
        subversion/tests/cmdline/schedule_tests.py
        subversion/tests/cmdline/log_tests.py
        subversion/tests/cmdline/copy_tests.py
        subversion/tests/cmdline/diff_tests.py
        subversion/tests/cmdline/export_tests.py
        subversion/tests/cmdline/externals_tests.py
        subversion/tests/cmdline/merge_tests.py
        subversion/tests/cmdline/merge_authz_tests.py
        subversion/tests/cmdline/revert_tests.py
        subversion/tests/cmdline/mergeinfo_tests.py
        subversion/tests/cmdline/stat_tests.py
        subversion/tests/cmdline/trans_tests.py
        subversion/tests/cmdline/autoprop_tests.py
        subversion/tests/cmdline/blame_tests.py
        subversion/tests/cmdline/special_tests.py
        subversion/tests/cmdline/svnadmin_tests.py
        subversion/tests/cmdline/svnlook_tests.py
        subversion/tests/cmdline/svnversion_tests.py
        subversion/tests/cmdline/utf8_tests.py
        subversion/tests/cmdline/history_tests.py
        subversion/tests/cmdline/lock_tests.py
        subversion/tests/cmdline/cat_tests.py
        subversion/tests/cmdline/import_tests.py
        subversion/tests/cmdline/svnsync_tests.py
        subversion/tests/cmdline/authz_tests.py
        subversion/tests/cmdline/depth_tests.py
        subversion/tests/cmdline/svndumpfilter_tests.py
        subversion/tests/cmdline/changelist_tests.py

bdb-test-scripts =

swig-python-opts = -python -classic
swig-perl-opts = -perl -nopm -noproxy
swig-ruby-opts = -ruby
swig-languages = python perl ruby
swig-dirs = 
        subversion/bindings/swig/python
        subversion/bindings/swig/perl
        subversion/bindings/swig/ruby
        subversion/bindings/swig/proxy

swig-proxy-dir = subversion/bindings/swig/proxy
swig-checkout-files = common.swg swigrun.swg runtime.swg
                      ruby/rubydef.swg ruby/rubyhead.swg ruby/rubytracking.swg
                      perl5/perlrun.swg python/pyrun.swg python/python.swg

# ----------------------------------------------------------------------------
#
# BUILD TARGETS
#

# Explanation for the seemingly-spurious mention of 'neon' in the libs lines
# for svn, svnsync, ra-local-test, client-test, svn-push and svnmucc:
# This is a workaround for a libtool bug, which manifests on Linux and similar
# ELF platforms, when linking to an installed Neon, and there are old
# Subversion libraries in the same directory as the installed Neon.  In such
# cases, the run-before-installing version of the executables (.libs/lt-foo),
# gets given an ELF RPATH which includes the install directory *before* all the
# uninstalled libsvn_foo/.libs directories have been mentioned.  This occurs
# because when libtool is at the point of handling Neon, it adds an RPATH entry
# pointing to its directory, but fails to correctly consider that it should
# prioritize all the RPATH entries for *un*installed libraries before all those
# for installed libraries, to avoid this bug.  As a kludgy workaround, we add
# a mention of 'neon' to the end of the libs lines for executables which
# indirectly link to libsvn_ra_neon, which has the effect of 'pulling' the
# harmful RPATH entry toward the end of RPATH, enabling the executables to run
# correctly before installation, even when old versions of the Subversion
# libraries are present.
# This bug was last confirmed to be present in libtool 1.5.22.

# The subversion command-line client
[svn]
description = Subversion Client
type = exe
path = subversion/svn
libs = libsvn_client libsvn_wc libsvn_ra libsvn_delta libsvn_diff libsvn_subr
       apriconv apr neon
manpages = subversion/svn/svn.1
install = bin

# The subversion repository administration tool
[svnadmin]
description = Subversion Repository Administrator
type = exe
path = subversion/svnadmin
install = bin
manpages = subversion/svnadmin/svnadmin.1
libs = libsvn_repos libsvn_fs libsvn_delta libsvn_subr apriconv apr

# The subversion repository dump filtering tool
[svndumpfilter]
description = Subversion Dumpfile Filter
type = exe
path = subversion/svndumpfilter
install = bin
manpages = subversion/svndumpfilter/svndumpfilter.1
libs = libsvn_repos libsvn_fs libsvn_delta libsvn_subr apriconv apr

# The subversion repository inspection tool
[svnlook]
description = Subversion Repository Browser
type = exe
path = subversion/svnlook
install = bin
manpages = subversion/svnlook/svnlook.1
libs = libsvn_repos libsvn_fs libsvn_delta libsvn_diff libsvn_subr apriconv apr

[svnserve]
description = Subversion Server
type = exe
path = subversion/svnserve
install = bin
manpages = subversion/svnserve/svnserve.8 subversion/svnserve/svnserve.conf.5
libs = libsvn_repos libsvn_fs libsvn_delta libsvn_subr libsvn_ra_svn
       apriconv apr sasl
msvc-libs = advapi32.lib ws2_32.lib

[svnsync]
description = Subversion repository replicator
type = exe
path = subversion/svnsync
libs = libsvn_ra libsvn_delta libsvn_subr apr neon
install = bin
manpages = subversion/svnsync/svnsync.1

[svnversion]
description = Subversion Revision Extractor
type = exe
path = subversion/svnversion
libs = libsvn_wc libsvn_subr apriconv apr
install = bin
manpages = subversion/svnversion/svnversion.1

# Support for KWallet
[libsvn_auth_kwallet]
description = Subversion KWallet Library
type = lib
install = kwallet-lib
path = subversion/libsvn_auth_kwallet
libs = apr kwallet libsvn_subr
link-cmd = $(LINK_CXX)

# Library needed by all subversion clients
[libsvn_client]
description = Subversion Client Library
type = lib
path = subversion/libsvn_client
libs = libsvn_wc libsvn_ra libsvn_delta libsvn_diff libsvn_subr apriconv apr
install = lib
msvc-export = svn_client.h

# Routines for binary diffing and tree-deltas
[libsvn_delta]
description = Subversion Delta Library
type = lib
install = fsmod-lib
path = subversion/libsvn_delta
libs = libsvn_subr aprutil apriconv apr zlib
msvc-export = svn_delta.h

# Routines for diffing
[libsvn_diff]
description = Subversion Diff Library
type = lib
path = subversion/libsvn_diff
libs = libsvn_subr apriconv apr
install = lib
msvc-export = svn_diff.h

# The repository filesystem library
[libsvn_fs]
description = Subversion Repository Filesystem Library
type = lib
path = subversion/libsvn_fs
install = ramod-lib
libs = libsvn_subr fs-libs apr
# conditionally add more dependencies
add-deps = $(SVN_FS_LIB_DEPS)
add-install-deps = $(SVN_FS_LIB_INSTALL_DEPS)
msvc-export = svn_fs.h

[libsvn_fs_base]
type = fs-module
path = subversion/libsvn_fs_base
sources = *.c bdb/*.c util/*.c
install = bdb-lib
libs = libsvn_delta libsvn_subr aprutil apriconv apr bdb libsvn_fs_util
msvc-static = yes

[libsvn_fs_fs]
type = fs-module
path = subversion/libsvn_fs_fs
install = fsmod-lib
libs = libsvn_delta libsvn_subr aprutil apriconv apr libsvn_fs_util
msvc-static = yes

# Low-level grab bag of utilities
[libsvn_fs_util]
type = lib
install = fsmod-lib
path = subversion/libsvn_fs_util
libs = libsvn_subr aprutil apriconv apr
msvc-libs = advapi32.lib shfolder.lib
msvc-static = yes

# General API for accessing repositories
[libsvn_ra]
description = Subversion Repository Access Library
type = lib
path = subversion/libsvn_ra
libs = libsvn_subr ra-libs apriconv apr
# conditionally add more dependencies
add-deps = $(SVN_RA_LIB_DEPS)
add-install-deps = $(SVN_RA_LIB_INSTALL_DEPS)
install = lib
msvc-export = svn_ra.h private\svn_ra_private.h

# Accessing repositories via DAV through neon
[libsvn_ra_neon]
type = ra-module
path = subversion/libsvn_ra_neon
install = neon-lib
libs = libsvn_delta libsvn_subr aprutil apriconv apr neon
msvc-static = yes

# Accessing repositories via DAV through serf
[libsvn_ra_serf]
type = ra-module
path = subversion/libsvn_ra_serf
install = serf-lib
libs = libsvn_delta libsvn_subr aprutil apriconv apr serf
msvc-static = yes

# Accessing repositories via SVN
[libsvn_ra_svn]
type = ra-module
path = subversion/libsvn_ra_svn
install = ramod-lib
libs = libsvn_delta libsvn_subr aprutil apriconv apr sasl
msvc-static = yes

# Accessing repositories via direct libsvn_fs
[libsvn_ra_local]
type = ra-module
path = subversion/libsvn_ra_local
install = ramod-lib
libs = libsvn_repos libsvn_fs libsvn_delta libsvn_subr apriconv apr
msvc-static = yes

# Routines built on top of libsvn_fs
[libsvn_repos]
description = Subversion Repository Library
type = lib
path = subversion/libsvn_repos
install = ramod-lib
libs = libsvn_fs libsvn_delta libsvn_subr apriconv apr
msvc-export = svn_repos.h

# Low-level grab bag of utilities
[libsvn_subr]
description = Subversion General Utility Library
type = lib
install = fsmod-lib
path = subversion/libsvn_subr
libs = aprutil apriconv apr gnome-keyring xml zlib
msvc-libs = advapi32.lib shfolder.lib ole32.lib
msvc-export = svn_auth.h svn_base64.h svn_cmdline.h svn_compat.h svn_config.h svn_ctype.h svn_dso.h svn_error.h svn_hash.h svn_io.h svn_md5.h svn_nls.h svn_opt.h svn_mergeinfo.h svn_path.h svn_pools.h svn_props.h svn_quoprint.h svn_sorts.h svn_string.h svn_subst.h svn_time.h svn_types.h svn_user.h svn_utf.h svn_version.h svn_xml.h private\svn_atomic.h private\svn_log.h private\svn_mergeinfo_private.h svn_iter.h private\svn_opt_private.h

# Working copy management lib
[libsvn_wc]
description = Subversion Working Copy Library
type = lib
path = subversion/libsvn_wc
libs = libsvn_delta libsvn_diff libsvn_subr aprutil apriconv apr
install = lib
msvc-export = svn_wc.h private\svn_wc_private.h

# Subversion plugin for Apache's mod_dav
[mod_dav_svn]
description = Subversion plug-in for the Apache DAV module
type = apache-mod
path = subversion/mod_dav_svn
sources = *.c reports/*.c
libs = libsvn_repos libsvn_fs libsvn_delta libsvn_subr
nonlibs = apr aprutil
install = apache-mod
msvc-libs = mod_dav.lib libhttpd.lib

[mod_authz_svn]
description = Subversion path-based authorization module for Apache
type = apache-mod
path = subversion/mod_authz_svn
nonlibs = mod_dav_svn apr aprutil
libs = libsvn_repos libsvn_subr
install = apache-mod
msvc-libs = libhttpd.lib

# ----------------------------------------------------------------------------
#
# TARGETS FOR I18N SUPPORT
#
[locale]
type = i18n
path = subversion/po
install = locale
external-project = build/win32/svn_locale

# ----------------------------------------------------------------------------
#
# TARGETS FOR SWIG SUPPORT
#

[swig_core]
type = swig
path = subversion/bindings/swig
sources = core.i
libs = libsvn_swig_py libsvn_swig_perl libsvn_swig_ruby
       libsvn_diff libsvn_subr apr
description = Subversion core library bindings
include-runtime = yes

[swig_client]
type = swig
path = subversion/bindings/swig
sources = svn_client.i
libs = libsvn_swig_py libsvn_swig_perl libsvn_swig_ruby
       libsvn_client libsvn_subr apr
nonlibs = swig_core
description = Subversion client library bindings

[swig_delta]
type = swig
path = subversion/bindings/swig
sources = svn_delta.i
libs = libsvn_swig_py libsvn_swig_perl libsvn_swig_ruby
       libsvn_delta libsvn_subr apr
nonlibs = swig_core
description = Subversion delta library bindings

[swig_diff]
type = swig
path = subversion/bindings/swig
sources = svn_diff.i
libs = libsvn_swig_py libsvn_swig_perl libsvn_swig_ruby
       libsvn_diff libsvn_subr apr
nonlibs = swig_core
description = Subversion diff library bindings

[swig_fs]
type = swig
path = subversion/bindings/swig
sources = svn_fs.i
libs = libsvn_swig_py libsvn_swig_perl libsvn_swig_ruby
       libsvn_fs libsvn_subr apr
nonlibs = swig_core
description = Subversion FS library bindings

[swig_ra]
type = swig
path = subversion/bindings/swig
sources = svn_ra.i
libs = libsvn_swig_py libsvn_swig_perl libsvn_swig_ruby
       libsvn_ra libsvn_subr apr
nonlibs = swig_core
description = Subversion RA library bindings

[swig_repos]
type = swig
path = subversion/bindings/swig
sources = svn_repos.i
libs = libsvn_swig_py libsvn_swig_perl libsvn_swig_ruby
       libsvn_repos libsvn_subr apr
nonlibs = swig_core
description = Subversion repository library bindings

[swig_wc]
type = swig
path = subversion/bindings/swig
sources = svn_wc.i
libs = libsvn_swig_py libsvn_swig_perl libsvn_swig_ruby
       libsvn_wc libsvn_subr apr
nonlibs = swig_core
description = Subversion WC library bindings

# SWIG utility library for Python modules
[libsvn_swig_py]
type = swig_lib
lang = python
path = subversion/bindings/swig/python/libsvn_swig_py
libs = libsvn_client libsvn_wc libsvn_ra libsvn_delta libsvn_subr apriconv apr
link-cmd = $(LINK) $(SWIG_PY_LIBS)
install = swig-py-lib
# need special build rule to include -DSWIGPYTHON
compile-cmd = $(COMPILE_SWIG_PY)
msvc-static = no

# SWIG utility library for Perl modules
[libsvn_swig_perl]
type = swig_lib
lang = perl
path = subversion/bindings/swig/perl/libsvn_swig_perl
libs = libsvn_delta libsvn_subr apriconv apr
install = swig-pl-lib
# need special build rule to include
compile-cmd = $(COMPILE_SWIG_PL)
msvc-static = yes

# SWIG utility library for Ruby modules
[libsvn_swig_ruby]
type = swig_lib
lang = ruby
path = subversion/bindings/swig/ruby/libsvn_swig_ruby
libs = libsvn_client libsvn_wc libsvn_delta libsvn_subr apriconv apr
link-cmd = $(LINK) $(SWIG_RB_LIBS)
install = swig-rb-lib
# need special build rule to include
compile-cmd = $(COMPILE_SWIG_RB)
msvc-static = no

# ----------------------------------------------------------------------------
#
# JavaHL targets
#
[javahl-java]
type = java
path = subversion/bindings/javahl/src/org/tigris/subversion/javahl
sources = *.java
install = javahl-java
link-cmd = $(COMPILE_JAVAHL_JAVAC)
classes = subversion/bindings/javahl/classes
### Replace JAR call in INSTALL_EXTRA_JAVAHL_JAVA macro Makefile.in.
#jar = svn-javahl.jar
package-roots = org

[javahl-tests]
type = java
path = subversion/bindings/javahl/tests/org/tigris/subversion/javahl
sources = *.java
install = javahl-java
link-cmd = $(COMPILE_JAVAHL_JAVAC)
classes = subversion/bindings/javahl/classes
package-roots = org
### Java targets don't do up-to-date checks yet.
#add-deps = javahl-java

[javahl-javah]
type = javah 
path = subversion/bindings/javahl/src/org/tigris/subversion/javahl
classes = subversion/bindings/javahl/classes
headers = subversion/bindings/javahl/include
package = org.tigris.subversion.javahl
sources = *.java
add-deps = $(javahl_java_DEPS)
install = javahl-javah
link-cmd = $(COMPILE_JAVAHL_JAVAH) -force

[libsvnjavahl]
description = Subversion Java HighLevel binding
type = lib
path = subversion/bindings/javahl/native
libs = libsvn_repos libsvn_client libsvn_wc libsvn_ra libsvn_delta libsvn_diff 
       libsvn_subr libsvn_fs aprutil apriconv apr neon
sources = *.cpp *.c
add-deps = $(javahl_javah_DEPS) $(javahl_java_DEPS)
install = javahl-lib
# need special build rule to include -I$(JDK)/include/jni.h
compile-cmd = $(COMPILE_JAVAHL_CXX)
link-cmd = $(LINK_JAVAHL_CXX)

# ----------------------------------------------------------------------------
#
# TESTING TARGETS
#

# general library:  our C testing framework
[libsvn_test]
type = lib
path = subversion/tests
install = test
libs = libsvn_repos libsvn_fs libsvn_delta libsvn_subr aprutil apriconv apr
msvc-static = yes
undefined-lib-symbols = yes

# ----------------------------------------------------------------------------
# Tests for libsvn_fs_base

[fs-base-test]
description = Tests for *public* fs API (svn_fs.h)
type = exe
path = subversion/tests/libsvn_fs_base
sources = fs-base-test.c
install = bdb-test
libs = libsvn_test libsvn_fs libsvn_fs_base libsvn_delta
       libsvn_fs_util libsvn_subr apriconv apr

[skel-test]
description = Test skels in libsvn_fs_base
type = exe
path = subversion/tests/libsvn_fs_base
sources = skel-test.c
install = bdb-test
libs = libsvn_test libsvn_fs_base libsvn_subr apriconv apr

[key-test]
description = Test keygen funcs in libsvn_fs_base
type = exe
path = subversion/tests/libsvn_fs_base
sources = key-test.c
install = bdb-test
libs = libsvn_test libsvn_fs_base libsvn_subr apriconv apr 

[strings-reps-test]
description = Test strings/reps in libsvn_fs_base
type = exe
path = subversion/tests/libsvn_fs_base
sources = strings-reps-test.c
install = bdb-test
libs = libsvn_test libsvn_fs libsvn_fs_base libsvn_delta
       libsvn_subr apriconv apr

[changes-test]
description = Test changes in libsvn_fs_base
type = exe
path = subversion/tests/libsvn_fs_base
sources = changes-test.c
install = bdb-test
libs = libsvn_test libsvn_fs libsvn_fs_base libsvn_delta
       libsvn_subr apriconv apr

# ----------------------------------------------------------------------------
# Tests for libsvn_fs

[locks-test]
description = Test locks in libsvn_fs
type = exe
path = subversion/tests/libsvn_fs
sources = locks-test.c
install = test
libs = libsvn_test libsvn_fs libsvn_delta libsvn_subr apriconv apr

[fs-test]
description = Test locks in libsvn_fs
type = exe
path = subversion/tests/libsvn_fs
sources = fs-test.c
install = test
libs = libsvn_test libsvn_fs libsvn_delta
       libsvn_subr aprutil apriconv apr

# ----------------------------------------------------------------------------
# Tests for libsvn_repos

[repos-test]
description = Test delta editor in libsvn_repos
type = exe
path = subversion/tests/libsvn_repos
sources = repos-test.c dir-delta-editor.c
install = test
libs = libsvn_test libsvn_repos libsvn_fs libsvn_delta libsvn_subr apriconv apr

# ----------------------------------------------------------------------------
# Tests for libsvn_subr

[compat-test]
description = Test compatibility functions
type = exe
path = subversion/tests/libsvn_subr
sources = compat-test.c
install = test
libs = libsvn_test libsvn_subr apr

[config-test]
description = Test svn_config utilities
type = exe
path = subversion/tests/libsvn_subr
sources = config-test.c
install = test
libs = libsvn_test libsvn_subr apriconv apr

[error-test]
description = Test error library
type = exe
path = subversion/tests/libsvn_subr
sources = error-test.c
install = test
libs = libsvn_test libsvn_subr apriconv apr

[hashdump-test]
description = Test hashfile format for props
type = exe
path = subversion/tests/libsvn_subr
sources = hashdump-test.c
install = test
libs = libsvn_test libsvn_subr apriconv apr

[opt-test]
description = Test options library
type = exe
path = subversion/tests/libsvn_subr
sources = opt-test.c
install = test
libs = libsvn_test libsvn_subr apr

[mergeinfo-test]
description = Test mergeinfo library
type = exe
path = subversion/tests/libsvn_subr
sources = mergeinfo-test.c
install = test
libs = libsvn_test libsvn_subr apr

[path-test]
description = Test path library
type = exe
path = subversion/tests/libsvn_subr
sources = path-test.c
install = test
libs = libsvn_test libsvn_subr apriconv apr

[revision-test]
description = Test revision library
type = exe
path = subversion/tests/libsvn_subr
sources = revision-test.c
install = test
libs = libsvn_test libsvn_subr apr

[stream-test]
description = Test stream library
type = exe
path = subversion/tests/libsvn_subr
sources = stream-test.c
install = test
libs = libsvn_test libsvn_subr apriconv apr

[string-test]
description = Test svn_stringbuf_t utilities
type = exe
path = subversion/tests/libsvn_subr
sources = string-test.c
install = test
libs = libsvn_test libsvn_subr apriconv apr

[time-test]
description = Test time functions
type = exe
path = subversion/tests/libsvn_subr
sources = time-test.c
install = test
libs = libsvn_test libsvn_subr apriconv apr

[utf-test]
description = Test UTF-8 functions
type = exe
path = subversion/tests/libsvn_subr
sources = utf-test.c
install = test
libs = libsvn_test libsvn_subr apriconv apr

[target-test]
description = Utility used by target-test.py to test svn_path_condense_targets()
type = exe
path = subversion/tests/libsvn_subr
sources = target-test.c
install = test
libs = libsvn_subr apriconv apr
# target-test.py will run this for us
testing = skip

[translate-test]
description = Test eol conversion and keyword substitution routines
type = exe
path = subversion/tests/libsvn_subr
sources = translate-test.c
install = test
libs = libsvn_test libsvn_subr apriconv apr

# ----------------------------------------------------------------------------
# Tests for libsvn_delta

[random-test]
description = Use random data to test delta processing
type = exe
path = subversion/tests/libsvn_delta
sources = random-test.c
install = test
libs = libsvn_test libsvn_delta libsvn_subr apriconv apr

# ----------------------------------------------------------------------------
# Tests for libsvn_client

[client-test]
description = Test low-level functionality in libsvn_client
type = exe
path = subversion/tests/libsvn_client
sources = client-test.c
install = test
libs = libsvn_test libsvn_delta libsvn_subr libsvn_client apriconv apr neon

# ----------------------------------------------------------------------------
# Tests for libsvn_diff

[diff-diff3-test]
description = Test the diff/diff3 library
type = exe
path = subversion/tests/libsvn_diff
sources = diff-diff3-test.c
install = test
libs = libsvn_test libsvn_diff libsvn_subr apriconv apr

# ----------------------------------------------------------------------------
# Tests for libsvn_ra_local

[ra-local-test]
description = Test a few things in libsvn_ra_local
type = exe
path = subversion/tests/libsvn_ra_local
sources = ra-local-test.c
install = test
libs = libsvn_test libsvn_ra_local libsvn_ra libsvn_fs libsvn_delta libsvn_subr
       apriconv apr neon

# ----------------------------------------------------------------------------
# These are not unit tests at all, they are small programs that exercise
# parts of the libsvn_delta API from the command line.  They are stuck here
# because of some historical association with the test-suite, but should
# really be put somewhere else.

# test our textdelta encoding
[svndiff-test]
type = exe
path = subversion/tests/libsvn_delta
sources = svndiff-test.c
install = test
libs = libsvn_delta libsvn_subr apriconv apr
testing = skip

# compare two files, print txdelta windows
[vdelta-test]
type = exe
path = subversion/tests/libsvn_delta
sources = vdelta-test.c
install = test
libs = libsvn_delta libsvn_subr apriconv apr
testing = skip


# ----------------------------------------------------------------------------
#
# EXTERNAL TARGETS (NO BUILD NEEDED)
#

[apr]
type = lib
external-lib = $(SVN_APR_LIBS)

[aprutil]
type = lib
external-lib = $(SVN_APRUTIL_LIBS)

[apriconv]
type = lib
external-lib = $(SVN_APRUTIL_LIBS)

[bdb]
type = lib
external-lib = $(SVN_DB_LIBS)

<<<<<<< HEAD
[gnome-keyring]
type = lib
external-lib = $(SVN_GNOME_KEYRING_LIBS)
=======
[kwallet]
type = lib
external-lib = $(SVN_KWALLET_LIBS)
>>>>>>> 41c745c3

[sasl]
type = lib
external-lib = $(SVN_SASL_LIBS)

[zlib]
type = lib
external-lib = $(SVN_ZLIB_LIBS)
external-project = build/win32/zlib
msvc-static = yes

[neon]
type = lib
external-lib = $(NEON_LIBS)
external-project = neon/neon
libs = xml
msvc-libs = ws2_32.lib
msvc-static = yes

[serf]
type = lib
external-lib = $(SVN_SERF_LIBS)
external-project = serf/serf
libs = apr aprutil xml
msvc-static = yes

[xml]
type = lib
external-lib = $(SVN_XML_LIBS)

[ra-libs]
type = lib
external-lib = $(SVN_RA_LIB_LINK)
libs = libsvn_ra_neon libsvn_ra_serf libsvn_ra_local libsvn_ra_svn

[fs-libs]
type = lib
external-lib = $(SVN_FS_LIB_LINK)
libs = libsvn_fs_base libsvn_fs_fs

[__ALL__]
type = project
path = build/win32
libs = svn svnserve svnadmin svnlook svnversion svndumpfilter
       mod_authz_svn mod_dav_svn svnsync

[__ALL_TESTS__]
type = project
path = build/win32
libs = __ALL__
       fs-test fs-base-test skel-test key-test strings-reps-test changes-test locks-test
       repos-test
       compat-test config-test hashdump-test mergeinfo-test opt-test path-test stream-test
       string-test time-test utf-test target-test error-test
       revision-test
       translate-test
       random-test
       diff-diff3-test
       ra-local-test
       svndiff-test vdelta-test
       diff-test diff3-test diff4-test
       client-test

[__LIBS__]
type = project
path = build/win32
libs = fs-libs ra-libs libsvn_client libsvn_subr libsvn_wc
       aprutil apriconv apr neon

[__CONFIG__]
type = lib
external-project = build/win32/svn_config

[__SWIG_PYTHON__]
type = swig_project
path = build/win32
libs = swig_client swig_delta swig_diff swig_fs swig_ra swig_repos swig_wc swig_core
lang = python

[__SWIG_PERL__]
type = swig_project
path = build/win32
libs = swig_client swig_delta swig_fs swig_ra swig_repos swig_wc swig_core
lang = perl

[__SWIG_RUBY__]
type = swig_project
path = build/win32
libs = swig_client swig_delta swig_fs swig_ra swig_repos swig_wc swig_core
lang = ruby

[__JAVAHL__]
type = project
path = build/win32
libs = javahl-java javahl-javah libsvnjavahl

# ----------------------------------------------------------------------------
# Contrib and tools

[svn-push]
type = exe
path = contrib/client-side/svn-push
sources = svn-push.c
install = contrib
libs = libsvn_ra libsvn_delta libsvn_subr apriconv apr neon

[svnmucc]
type = exe
path = contrib/client-side/svnmucc
sources = svnmucc.c
install = tools
libs = libsvn_client libsvn_ra libsvn_subr libsvn_delta apriconv apr neon

[diff]
type = exe
path = tools/diff
sources = diff.c
install = contrib
libs = libsvn_diff libsvn_subr apriconv apr

[diff3]
type = exe
path = tools/diff
sources = diff3.c
install = contrib
libs = libsvn_diff libsvn_subr apriconv apr

[diff4]
type = exe
path = tools/diff
sources = diff4.c
install = contrib
libs = libsvn_diff libsvn_subr apriconv apr

[svnauthz-validate]
description = Authz config file validator
type = exe
path = tools/server-side
sources = svnauthz-validate.c
install = contrib
libs = libsvn_repos libsvn_subr apr

[svn-populate-node-origins-index]
type = exe
path = tools/server-side
sources = svn-populate-node-origins-index.c
install = tools
libs = libsvn_repos libsvn_fs libsvn_subr apr<|MERGE_RESOLUTION|>--- conflicted
+++ resolved
@@ -836,15 +836,13 @@
 type = lib
 external-lib = $(SVN_DB_LIBS)
 
-<<<<<<< HEAD
 [gnome-keyring]
 type = lib
 external-lib = $(SVN_GNOME_KEYRING_LIBS)
-=======
+
 [kwallet]
 type = lib
 external-lib = $(SVN_KWALLET_LIBS)
->>>>>>> 41c745c3
 
 [sasl]
 type = lib
