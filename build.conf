--- conflicted
+++ resolved
@@ -98,15 +98,9 @@
 
 bdb-test-scripts =
 
-<<<<<<< HEAD
-swig-python-opts = $(SWIG_CPPFLAGS) $(SWIG_PY_OPTS)
-swig-perl-opts = $(SWIG_CPPFLAGS) -perl -nopm -noproxy
-swig-ruby-opts = $(SWIG_CPPFLAGS) -ruby
-=======
-swig-python-opts = $(SWIG_FEATURES) -python $(SWIG_PY_FEATURES) -classic
+swig-python-opts = $(SWIG_FEATURES) $(SWIG_PY_OPTS) $(SWIG_PY_FEATURES)
 swig-perl-opts = $(SWIG_FEATURES) -perl $(SWIG_PL_FEATURES) -nopm -noproxy
 swig-ruby-opts = $(SWIG_FEATURES) -ruby $(SWIG_RB_FEATURES)
->>>>>>> 67e19161
 swig-languages = python perl ruby
 swig-dirs = 
         subversion/bindings/swig/python
