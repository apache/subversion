;;; psvn.el --- Subversion interface for emacs
;; Copyright (C) 2002-2007 by Stefan Reichoer

;; Author: Stefan Reichoer, <stefan@xsteve.at>
;; $Id$

;; psvn.el is free software; you can redistribute it and/or modify
;; it under the terms of the GNU General Public License as published by
;; the Free Software Foundation; either version 2, or (at your option)
;; any later version.

;; psvn.el is distributed in the hope that it will be useful,
;; but WITHOUT ANY WARRANTY; without even the implied warranty of
;; MERCHANTABILITY or FITNESS FOR A PARTICULAR PURPOSE.  See the
;; GNU General Public License for more details.

;; You should have received a copy of the GNU General Public License
;; along with GNU Emacs; see the file COPYING.  If not, write to
;; the Free Software Foundation, Inc., 59 Temple Place - Suite 330,
;; Boston, MA 02111-1307, USA.

;;; Commentary

;; psvn.el is tested with GNU Emacs 21.3 on windows, debian linux,
;; freebsd5, red hat el4, ubuntu edgy with svn 1.4.0

;; psvn.el needs at least svn 1.1.0
;; if you upgrade to a higher version, you need to do a fresh checkout

;; psvn.el is an interface for the revision control tool subversion
;; (see http://subversion.tigris.org)
;; psvn.el provides a similar interface for subversion as pcl-cvs for cvs.
;; At the moment the following commands are implemented:
;;
;; M-x svn-status: run 'svn -status -v'
;; M-x svn-examine (like pcl-cvs cvs-examine) is alias for svn-status
;;
;; and show the result in the svn-status-buffer-name buffer (normally: *svn-status*).
;; If svn-status-verbose is set to nil, only "svn status" without "-v"
;; is run. Currently you have to toggle this variable manually.
;; This buffer uses svn-status mode in which the following keys are defined:
;; g     - svn-status-update:               run 'svn status -v'
;; M-s   - svn-status-update:               run 'svn status -v'
;; C-u g - svn-status-update:               run 'svn status -vu'
;; =     - svn-status-show-svn-diff         run 'svn diff'
;; l     - svn-status-show-svn-log          run 'svn log'
;; i     - svn-status-info                  run 'svn info'
;; r     - svn-status-revert                run 'svn revert'
;; X v   - svn-status-resolved              run 'svn resolved'
;; U     - svn-status-update-cmd            run 'svn update'
;; M-u   - svn-status-update-cmd            run 'svn update'
;; c     - svn-status-commit                run 'svn commit'
;; a     - svn-status-add-file              run 'svn add --non-recursive'
;; A     - svn-status-add-file-recursively  run 'svn add'
;; +     - svn-status-make-directory        run 'svn mkdir'
;; R     - svn-status-mv                    run 'svn mv'
;; C     - svn-status-cp                    run 'svn cp'
;; D     - svn-status-rm                    run 'svn rm'
;; M-c   - svn-status-cleanup               run 'svn cleanup'
;; k     - svn-status-lock                  run 'svn lock'
;; K     - svn-status-unlock                run 'svn unlock'
;; b     - svn-status-blame                 run 'svn blame'
;; X e   - svn-status-export                run 'svn export'
;; RET   - svn-status-find-file-or-examine-directory
;; ^     - svn-status-examine-parent
;; ~     - svn-status-get-specific-revision
;; E     - svn-status-ediff-with-revision
;; X X   - svn-status-resolve-conflicts
;; s     - svn-status-show-process-buffer
;; h     - svn-status-pop-to-partner-buffer
;; e     - svn-status-toggle-edit-cmd-flag
;; ?     - svn-status-toggle-hide-unknown
;; _     - svn-status-toggle-hide-unmodified
;; m     - svn-status-set-user-mark
;; u     - svn-status-unset-user-mark
;; $     - svn-status-toggle-elide
;; w     - svn-status-copy-current-line-info
;; DEL   - svn-status-unset-user-mark-backwards
;; * !   - svn-status-unset-all-usermarks
;; * ?   - svn-status-mark-unknown
;; * A   - svn-status-mark-added
;; * M   - svn-status-mark-modified
;; * D   - svn-status-mark-deleted
;; * *   - svn-status-mark-changed
;; * .   - svn-status-mark-by-file-ext
;; * %   - svn-status-mark-filename-regexp
;; .     - svn-status-goto-root-or-return
;; f     - svn-status-find-file
;; o     - svn-status-find-file-other-window
;; C-o   - svn-status-find-file-other-window-noselect
;; v     - svn-status-view-file-other-window
;; I     - svn-status-parse-info
;; V     - svn-status-svnversion
;; P l   - svn-status-property-list
;; P s   - svn-status-property-set
;; P d   - svn-status-property-delete
;; P e   - svn-status-property-edit-one-entry
;; P i   - svn-status-property-ignore-file
;; P I   - svn-status-property-ignore-file-extension
;; P C-i - svn-status-property-edit-svn-ignore
;; P k   - svn-status-property-set-keyword-list
;; P K i - svn-status-property-set-keyword-id
;; P K d - svn-status-property-set-keyword-date
;; P y   - svn-status-property-set-eol-style
;; P x   - svn-status-property-set-executable
;; P m   - svn-status-property-set-mime-type
;; H     - svn-status-use-history
;; x     - svn-status-update-buffer
;; q     - svn-status-bury-buffer

;; C-x C-j - svn-status-dired-jump

;; The output in the buffer contains this header to ease reading
;; of svn output:
;;   FPH BASE CMTD Author   em File
;; F = Filemark
;; P = Property mark
;; H = History mark
;; BASE = local base revision
;; CMTD = last committed revision
;; Author = author of change
;; em = "**" or "(Update Available)" [see `svn-status-short-mod-flag-p']
;;      if file can be updated
;; File = path/filename
;;

;; To use psvn.el put the following line in your .emacs:
;; (require 'psvn)
;; Start the svn interface with M-x svn-status

;; The latest version of psvn.el can be found at:
;;   http://www.xsteve.at/prg/emacs/psvn.el
;; Or you can check it out from the subversion repository:
;;   svn co http://svn.collab.net/repos/svn/trunk/contrib/client-side/emacs emacs-svn

;; TODO:
;; * shortcut for svn propset svn:keywords "Date" psvn.el
;; * docstrings for the functions
;; * perhaps shortcuts for ranges, dates
;; * when editing the command line - offer help from the svn client
;; * finish svn-status-property-set
;; * Add repository browser
;; * Get rid of all byte-compiler warnings
;; * SVK working copy support
;; * multiple independent buffers in svn-status-mode
;; There are "TODO" comments in other parts of this file as well.

;; Overview over the implemented/not (yet) implemented svn sub-commands:
;; * add                       implemented
;; * blame                     implemented
;; * cat                       implemented
;; * checkout (co)             implemented
;; * cleanup                   implemented
;; * commit (ci)               implemented
;; * copy (cp)                 implemented
;; * delete (del, remove, rm)  implemented
;; * diff (di)                 implemented
;; * export                    implemented
;; * help (?, h)
;; * import                    used         (in svn-admin-create-trunk-directory)
;; * info                      implemented
;; * list (ls)                 implemented
;; * lock                      implemented
;; * log                       implemented
;; * merge
;; * mkdir                     implemented
;; * move (mv, rename, ren)    implemented
;; * propdel (pdel)            implemented
;; * propedit (pedit, pe)      not needed
;; * propget (pget, pg)        used         (in svn-status-property-edit)
;; * proplist (plist, pl)      implemented
;; * propset (pset, ps)        used         (in svn-prop-edit-do-it)
;; * resolved                  implemented
;; * revert                    implemented
;; * status (stat, st)         implemented
;; * switch (sw)
;; * unlock                    implemented
;; * update (up)               implemented

;; For the not yet implemented commands you should use the command line
;; svn client. If there are user requests for any missing commands I will
;; probably implement them.

;; There is also limited support for the web-based software project management and bug/issue tracking system trac
;; Trac ticket links can be enabled in the *svn-log* buffers when using the following:
;; (setq svn-log-link-handlers '(trac-ticket-short))

;; Comments / suggestions and bug reports are welcome!

;; Development notes
;; -----------------

;; "svn-" is the package prefix used in psvn.el.  There are also longer
;; prefixes which clarify the code and help symbol completion, but they
;; are not intended to prevent name clashes with other packages.  All
;; interactive commands meant to be used only in a specific mode should
;; have names beginning with the name of that mode: for example,
;; "svn-status-add-file" in "svn-status-mode".  "psvn" should be used
;; only in names of files, customization groups, and features.  If SVK
;; support is ever added, it should use "svn-svk-" when no existing
;; prefix is applicable.

;; Many of the variables marked as `risky-local-variable' are probably
;; impossible to abuse, as the commands that read them are used only in
;; buffers that are not visiting any files.  Better safe than sorry.

;;; Code:

(require 'easymenu)

(eval-when-compile (require 'dired))
(eval-when-compile (require 'ediff-util))
(eval-when-compile (require 'elp))
(eval-when-compile (require 'pp))

(condition-case nil
    (progn
      (require 'diff-mode))
  (error nil))

(defconst svn-psvn-revision "$Id$"
  "The revision number of psvn.")

;;; user setable variables
(defcustom svn-status-verbose t
  "*Add '-v' to svn status call.
This can be toggled with \\[svn-status-toggle-svn-verbose-flag]."
  :type 'boolean
  :group 'psvn)
(defcustom svn-log-edit-file-name "++svn-log++"
  "*Name of a saved log file.
This can be either absolute, or relative to the default directory
of the `svn-log-edit-buffer-name' buffer."
  :type 'file
  :group 'psvn)
(put 'svn-log-edit-file-name 'risky-local-variable t)
(defcustom svn-log-edit-insert-files-to-commit t
  "*Insert the filelist to commit in the *svn-log* buffer"
  :type 'boolean
  :group 'psvn)
(defcustom svn-log-edit-use-log-edit-mode
  (and (condition-case nil (require 'log-edit) (error nil)) t)
  "*Use log-edit-mode as base for svn-log-edit-mode
This variable takes effect only when psvn.el is being loaded."
  :type 'boolean
  :group 'psvn)
(defcustom svn-log-edit-paragraph-start
  "$\\|[ \t]*$\\|##.*$\\|\\*.*:.*$\\|[ \t]+(.+):.*$"
  "*Value used for `paragraph-start' in `svn-log-edit-buffer-name' buffer."
  :type 'regexp
  :group 'psvn)
(defcustom svn-log-edit-paragraph-separate "$\\|##.*$"
  "*Value used for `paragraph-separate' in `svn-log-edit-buffer-name' buffer."
  :type 'regexp
  :group 'psvn)
(defcustom svn-status-hide-unknown nil
  "*Hide unknown files in `svn-status-buffer-name' buffer.
This can be toggled with \\[svn-status-toggle-hide-unknown]."
  :type 'boolean
  :group 'psvn)
(defcustom svn-status-hide-unmodified nil
  "*Hide unmodified files in `svn-status-buffer-name' buffer.
This can be toggled with \\[svn-status-toggle-hide-unmodified]."
  :type 'boolean
  :group 'psvn)
(defcustom svn-status-sort-status-buffer t
  "*Whether to sort the `svn-status-buffer-name' buffer.

Setting this variable to nil speeds up \\[M-x svn-status], however the
listing may then become incorrect.

This can be toggled with \\[svn-status-toggle-sort-status-buffer]."
  :type 'boolean
  :group 'psvn)

(defcustom svn-status-ediff-delete-temporary-files nil
  "*Whether to delete temporary ediff files. If set to ask, ask the user"
  :type '(choice (const t)
                 (const nil)
                 (const ask))
  :group 'psvn)

(defcustom svn-status-changelog-style 'changelog
  "*The changelog style that is used for `svn-file-add-to-changelog'.
Possible values are:
 'changelog: use `add-change-log-entry-other-window'
 'svn-dev: use commit messages that are used by the svn developers
 a function: This function is called to add a new entry to the changelog file.
"
  :type '(set (const changelog)
              (const svn-dev))
  :group 'psvn)

(defcustom svn-status-unmark-files-after-list '(commit revert)
  "*List of operations after which all user marks will be removed.
Possible values are: commit, revert."
  :type '(set (const commit)
              (const revert))
  :group 'psvn)

(defcustom svn-status-preserve-window-configuration t
  "*Try to preserve the window configuration."
  :type 'boolean
  :group 'psvn)

(defcustom svn-status-auto-revert-buffers t
  "*Auto revert buffers that have changed on disk."
  :type 'boolean
  :group 'psvn)

(defcustom svn-status-negate-meaning-of-arg-commands '()
  "*List of operations that should use a negated meaning of the prefix argument.
The supported functions are `svn-status' and `svn-status-set-user-mark'."
  :type '(set (function-item svn-status)
              (function-item svn-status-set-user-mark))
  :group 'psvn)

(defcustom svn-status-svn-executable "svn"
  "*The name of the svn executable.
This can be either absolute or looked up on `exec-path'."
  ;; Don't use (file :must-match t).  It doesn't know about `exec-path'.
  :type 'file
  :group 'psvn)
(put 'svn-status-svn-executable 'risky-local-variable t)

(defcustom svn-status-default-export-directory "~/" "*The default directory that is suggested svn export."
  :type 'file
  :group 'psvn)

(defcustom svn-status-svn-environment-var-list '("LC_MESSAGES=C" "LC_ALL=")
  "*A list of environment variables that should be set for that svn process.
Each element is either a string \"VARIABLE=VALUE\" which will be added to
the environment when svn is run, or just \"VARIABLE\" which causes that
variable to be entirely removed from the environment.

The default setting is '(\"LC_MESSAGES=C\" \"LC_ALL=\"). This ensures that the svn command
line client does not output localized strings. psvn.el relies on the english
messages."
  :type '(repeat string)
  :group 'psvn)
(put 'svn-status-svn-environment-var-list 'risky-local-variable t)

(defcustom svn-browse-url-function nil
  ;; If the user hasn't changed `svn-browse-url-function', then changing
  ;; `browse-url-browser-function' should affect psvn even after it has
  ;; been loaded.
  "Function to display a Subversion related WWW page in a browser.
So far, this is used only for \"trac\" issue tracker integration.
By default, this is nil, which means use `browse-url-browser-function'.
Any non-nil value overrides that variable, with the same syntax."
  ;; It would be nice to show the full list of browsers supported by
  ;; browse-url, but (custom-variable-type 'browse-url-browser-function)
  ;; returns just `function' if browse-url has not yet been loaded,
  ;; and there seems to be no easy way to autoload browse-url when
  ;; the custom-type of svn-browse-url-function is actually needed.
  ;; So I'll only offer enough choices to cover all supported types.
  :type `(choice (const :tag "Specified by `browse-url-browser-function'" nil)
                 (function :value browse-url-default-browser
                           ;; In XEmacs 21.4.17, the `function' widget matches
                           ;; all objects.  Constrain it here so that alists
                           ;; fall through to the next choice.  Accept either
                           ;; a symbol (fbound or not) or a lambda expression.
                           :match ,(lambda (widget value)
                                     (or (symbolp value) (functionp value))))
                 (svn-alist :tag "Regexp/function association list"
                            :key-type regexp :value-type function
                            :value (("." . browse-url-default-browser))))
  :link '(emacs-commentary-link "browse-url")
  :group 'psvn)
;; (put 'svn-browse-url-function 'risky-local-variable t)
;; already implied by "-function" suffix

(defcustom svn-status-window-alist
  '((diff "*svn-diff*") (log "*svn-log*") (info t) (blame t) (proplist t) (update t))
  "An alist to specify which windows should be used for svn command outputs.
The following keys are supported: diff, log, info, blame, proplist, update.
The following values can be given:
nil       ... show in `svn-process-buffer-name' buffer
t         ... show in dedicated *svn-info* buffer
invisible ... don't show the buffer (eventually useful for update)
a string  ... show in a buffer named string"
  :type '(svn-alist
          :key-type symbol
          :value-type (group
                       (choice
                        (const :tag "Show in *svn-process* buffer" nil)
                        (const :tag "Show in dedicated *svn-info* buffer" t)
                        (const :tag "Don't show the output" invisible)
                        (string :tag "Show in a buffer named"))))
  :options '(diff log info blame proplist update)
  :group 'psvn)

(defcustom svn-status-short-mod-flag-p t
  "*Whether the mark for out of date files is short or long.

If this variable is is t, and a file is out of date (i.e., there is a newer
version in the repository than the working copy), then the file will
be marked by \"**\"

If this variable is nil, and the file is out of date then the longer phrase
\"(Update Available)\" is used.

In either case the mark gets the face
`svn-status-update-available-face', and will only be visible if
`\\[svn-status-update]' is run with a prefix argument"
  :type '(choice (const :tag "Short \"**\"" t)
                 (const :tag "Long \"(Update Available)\"" nil))
  :group 'psvn)

(defvar svn-status-debug-level 0 "The psvn.el debugging verbosity level.
The higher the number, the more debug messages are shown.

See `svn-status-message' for the meaning of values for that variable.")

(defvar svn-bookmark-list nil "A list of locations for a quick access via `svn-status-via-bookmark'")
;;(setq svn-bookmark-list '(("proj1" . "~/work/proj1")
;;                          ("doc1" . "~/docs/doc1")))

(defvar svn-status-buffer-name "*svn-status*" "Name for the svn status buffer")
(defvar svn-process-buffer-name "*svn-process*" "Name for the svn process buffer")
(defvar svn-log-edit-buffer-name "*svn-log-edit*" "Name for the svn log-edit buffer")

(defcustom svn-status-use-header-line
  (if (boundp 'header-line-format) t 'inline)
  "*Whether a header line should be used.
When t: Use the emacs header line
When 'inline: Insert the header line in the `svn-status-buffer-name' buffer
Otherwise: Don't display a header line"
  :type '(choice (const :tag "Show column titles as a header line" t)
                 (const :tag "Insert column titles as text in the buffer" inline)
                 (other :tag "No column titles" nil))
  :group 'psvn)

;;; default arguments to pass to svn commands
;; TODO: When customizing, an option menu or completion might be nice....
(defcustom svn-status-default-log-arguments '("-v")
  "*List of arguments to pass to svn log.
\(used in `svn-status-show-svn-log'; override these by giving prefixes\)."
  :type '(repeat string)
  :group 'psvn)
(put 'svn-status-default-log-arguments 'risky-local-variable t)

(defcustom svn-status-default-commit-arguments '()
  "*List of arguments to pass to svn commit.
If you don't like recursive commits, set this value to (\"-N\")
or mark the directory before committing it.
Do not put an empty string here, except as an argument of an option:
Subversion and the operating system may treat that as a file name
equivalent to \".\", so you would commit more than you intended."
  :type '(repeat string)
  :group 'psvn)
(put 'svn-status-default-commit-arguments 'risky-local-variable t)

(defcustom svn-status-default-diff-arguments '("-x" "--ignore-eol-style")
  "*A list of arguments that is passed to the svn diff command.
When the built in diff command is used,
the following options are available: --ignore-eol-style, --ignore-space-change,
--ignore-all-space, --ignore-eol-style.
The following setting ignores eol style changes and all white space changes:
'(\"-x\" \"--ignore-eol-style --ignore-all-space\")

If you'd like to suppress whitespace changes using the external diff command
use the following value:
'(\"--diff-cmd\" \"diff\" \"-x\" \"-wbBu\")

"
  :type '(repeat string)
  :group 'psvn)
(put 'svn-status-default-diff-arguments 'risky-local-variable t)

(defcustom svn-status-default-blame-arguments '("-x" "--ignore-eol-style")
  "*A list of arguments that is passed to the svn blame command.
See `svn-status-default-diff-arguments' for some examples.")
(put 'svn-status-default-blame-arguments 'risky-local-variable t)

(defvar svn-trac-project-root nil
  "Path for an eventual existing trac issue tracker.
This can be set with \\[svn-status-set-trac-project-root].")

(defvar svn-status-module-name nil
  "*A short name for the actual project.
This can be set with \\[svn-status-set-module-name].")

(defvar svn-status-branch-list nil
  "*A list of known branches for the actual project
This can be set with \\[svn-status-set-branch-list].

The list contains full repository paths or shortcuts starting with \#
\# at the beginning is replaced by the repository url.
\#1\# has the special meaning that all paths below the given directory
will be considered for interactive selections.

A useful setting might be: '\(\"\#trunk\" \"\#1\#tags\" \"\#1\#branches\")")

(defvar svn-status-load-state-before-svn-status t
  "*Whether to automatically restore state from ++psvn.state file before running svn-status.")

(defvar svn-log-link-handlers nil "A list of link handlers in *svn-log* buffers.
These link handlers must be registered via `svn-log-register-link-handler'")

;;; hooks
(defvar svn-status-mode-hook nil "Hook run when entering `svn-status-mode'.")
(defvar svn-log-edit-mode-hook nil "Hook run when entering `svn-log-edit-mode'.")
(defvar svn-log-edit-done-hook nil "Hook run after commiting files via svn.")
;; (put 'svn-log-edit-mode-hook 'risky-local-variable t)
;; (put 'svn-log-edit-done-hook 'risky-local-variable t)
;; already implied by "-hook" suffix

(defvar svn-post-process-svn-output-hook nil "Hook that can be used to preprocess the output from svn.
The function `svn-status-remove-control-M' can be useful for that hook")

(when (eq system-type 'windows-nt)
  (add-hook 'svn-post-process-svn-output-hook 'svn-status-remove-control-M))

<<<<<<< HEAD
(defvar svn-status-svn-process-coding-system locale-coding-system
=======
(defvar svn-status-svn-process-coding-system (when (boundp 'locale-coding-system) locale-coding-system)
>>>>>>> 4eaf3f05
  "The coding system that is used for the svn command line client.
It is used in svn-run, if it is not nil.")

(defvar svn-status-svn-file-coding-system 'undecided-unix
  "The coding system that is used to save files that are loaded as
parameter or data files via the svn command line client.
It is used in the following functions: `svn-prop-edit-do-it', `svn-log-edit-done'.
You could set it to 'utf-8")

(defcustom svn-status-use-ido-completion
  (fboundp 'ido-completing-read)
  "*Use ido completion functionality."
  :type 'boolean
  :group 'psvn)

(defvar svn-status-completing-read-function
  (if svn-status-use-ido-completion 'ido-completing-read 'completing-read))

;;; experimental features
(defvar svn-status-track-user-input nil "Track user/password queries.
This feature is implemented via a process filter.
It is an experimental feature.")

(defvar svn-status-refresh-info nil "Whether `svn-status-update-buffer' should call `svn-status-parse-info'.")

;;; Customize group
(defgroup psvn nil
  "Subversion interface for Emacs."
  :group 'tools)

(defgroup psvn-faces nil
  "psvn faces."
  :group 'psvn)


(eval-and-compile
  (require 'cl)
  (defconst svn-xemacsp (featurep 'xemacs))
  (if svn-xemacsp
      (require 'overlay)
    (require 'overlay nil t)))

(defcustom svn-status-display-full-path nil
  "Specifies how the filenames look like in the listing.
If t, their full path name will be displayed, else only the filename."
  :type 'boolean
  :group 'psvn)

(defcustom svn-status-prefix-key [(control x) (meta s)]
  "Prefix key for the psvn commands in the global keymap."
  :type '(choice (const [(control x) ?v ?S])
                 (const [(super s)])
                 (const [(hyper s)])
                 (const [(control x) ?v])
                 (const [(control x) ?V])
                 (sexp))
  :group 'psvn
  :set  (lambda (var value)
          (if (boundp var)
              (global-unset-key (symbol-value var)))
          (set var value)
          (global-set-key (symbol-value var) 'svn-global-keymap)))

(defcustom svn-admin-default-create-directory "~/"
  "*The default directory that is suggested for `svn-admin-create'."
  :type 'string
  :group 'psvn)

(defvar svn-status-custom-hide-function nil
  "A function that receives a line-info and decides whether to hide that line.
See psvn.el for an example function.")
;; (put 'svn-status-custom-hide-function 'risky-local-variable t)
;; already implied by "-function" suffix


;; Use the normally used mode for files ending in .~HEAD~, .~BASE~, ...
(add-to-list 'auto-mode-alist '("\\.~?\\(HEAD\\|BASE\\|PREV\\)~?\\'" ignore t))

;;; internal variables
(defvar svn-status-directory-history nil "List of visited svn working directories.")
(defvar svn-process-cmd nil)
(defvar svn-status-info nil)
(defvar svn-status-filename-to-buffer-position-cache (make-hash-table :test 'equal :weakness t))
(defvar svn-status-base-info nil "The parsed result from the svn info command.")
(defvar svn-status-initial-window-configuration nil)
(defvar svn-status-default-column 23)
(defvar svn-status-default-revision-width 4)
(defvar svn-status-default-author-width 9)
(defvar svn-status-line-format " %c%c%c %4s %4s %-9s")
(defvar svn-start-of-file-list-line-number 0)
(defvar svn-status-files-to-commit nil
  "List of files to commit at `svn-log-edit-done'.
This is always set together with `svn-status-recursive-commit'.")
(defvar svn-status-recursive-commit nil
  "Non-nil if the next commit should be recursive.
This is always set together with `svn-status-files-to-commit'.")
(defvar svn-log-edit-update-log-entry nil
  "Revision number whose log entry is being edited.
This is nil if the log entry is for a new commit.")
(defvar svn-status-pre-commit-window-configuration nil)
(defvar svn-status-pre-propedit-window-configuration nil)
(defvar svn-status-head-revision nil)
(defvar svn-status-root-return-info nil)
(defvar svn-status-property-edit-must-match-flag nil)
(defvar svn-status-propedit-property-name nil "The property name for the actual svn propset command")
(defvar svn-status-propedit-file-list nil)
(defvar svn-status-mode-line-process "")
(defvar svn-status-mode-line-process-status "")
(defvar svn-status-mode-line-process-edit-flag "")
(defvar svn-status-edit-svn-command nil)
(defvar svn-status-update-previous-process-output nil)
(defvar svn-pre-run-asynch-recent-keys nil)
(defvar svn-pre-run-mode-line-process nil)
(defvar svn-status-temp-dir
  (expand-file-name
   (or
    (when (boundp 'temporary-file-directory) temporary-file-directory) ;emacs
    ;; XEmacs 21.4.17 can return "/tmp/kalle" from (temp-directory).
    ;; `file-name-as-directory' adds a slash so we can append a file name.
    (when (fboundp 'temp-directory) (file-name-as-directory (temp-directory)))
    "/tmp/")) "The directory that is used to store temporary files for psvn.")
;; Because `temporary-file-directory' is not a risky local variable in
;; GNU Emacs 22.0.51, we don't mark `svn-status-temp-dir' as such either.
(defvar svn-temp-suffix (make-temp-name "."))
(put 'svn-temp-suffix 'risky-local-variable t)
(defvar svn-status-temp-file-to-remove nil)
(put 'svn-status-temp-file-to-remove 'risky-local-variable t)
(defvar svn-status-temp-arg-file (concat svn-status-temp-dir "svn.arg" svn-temp-suffix))
(put 'svn-status-temp-arg-file 'risky-local-variable t)
(defvar svn-status-options nil)
(defvar svn-status-remote)
(defvar svn-status-commit-rev-number nil)
(defvar svn-status-update-rev-number nil)
(defvar svn-status-operated-on-dot nil)
(defvar svn-status-last-commit-author nil)
(defvar svn-status-elided-list nil)
(defvar svn-status-last-output-buffer-name nil "The buffer name for the buffer that holds the output from the last executed svn command")
(defvar svn-status-pre-run-svn-buffer nil)
(defvar svn-status-update-list nil)
(defvar svn-transient-buffers)
(defvar svn-ediff-windows)
(defvar svn-ediff-result)
(defvar svn-status-last-diff-options nil)
(defvar svn-status-blame-file-name nil)
(defvar svn-admin-last-repository-dir nil "The last repository url for various operations.")
(defvar svn-last-cmd-ring (make-ring 30) "Ring that holds the last executed svn commands (for debugging purposes)")
(defvar svn-status-cached-version-string nil)
(defvar svn-client-version nil "The version number of the used svn client")
(defvar svn-status-get-line-information-for-file nil)
(defvar svn-status-base-dir-cache (make-hash-table :test 'equal :weakness nil))
(defvar svn-log-registered-link-handlers (make-hash-table :test 'eql :weakness nil))

(defvar svn-status-partner-buffer nil "The partner buffer for this svn related buffer")
(make-variable-buffer-local 'svn-status-partner-buffer)

;; Emacs 21 defines these in ediff-init.el but it seems more robust
;; to just declare the variables here than try to load that file.
;; It is Ediff's job to declare these as risky-local-variable if needed.
(defvar ediff-buffer-A)
(defvar ediff-buffer-B)
(defvar ediff-buffer-C)
(defvar ediff-quit-hook)

;; Ditto for log-edit.el.
(defvar log-edit-initial-files)
(defvar log-edit-callback)
(defvar log-edit-listfun)

;; Ediff does not use this variable in GNU Emacs 20.7, GNU Emacs 21.4,
;; nor XEmacs 21.4.17.  However, pcl-cvs (a.k.a. pcvs) does.
;; TODO: Check if this should be moved into the "svn-" namespace.
(defvar ediff-after-quit-destination-buffer)

;; That is an example for the svn-status-custom-hide-function:
;; Note: For many cases it is a better solution to ignore files or
;; file extensions via the svn-ignore properties (on P i, P I)
;; (setq svn-status-custom-hide-function 'svn-status-hide-pyc-files)
;; (defun svn-status-hide-pyc-files (info)
;;   "Hide all pyc files in the `svn-status-buffer-name' buffer."
;;   (let* ((fname (svn-status-line-info->filename-nondirectory info))
;;          (fname-len (length fname)))
;;     (and (> fname-len 4) (string= (substring fname (- fname-len 4)) ".pyc"))))

;;; faces
(defface svn-status-marked-face
  '((((type tty) (class color)) (:foreground "green" :weight light))
    (((class color) (background light)) (:foreground "green3"))
    (((class color) (background dark)) (:foreground "palegreen2"))
    (t (:weight bold)))
  "Face to highlight the mark for user marked files in svn status buffers."
  :group 'psvn-faces)

(defface svn-status-marked-popup-face
  '((((type tty) (class color)) (:foreground "green" :weight light))
    (((class color) (background light)) (:foreground "green3"))
    (((class color) (background dark)) (:foreground "palegreen2"))
    (t (:weight bold)))
  "Face to highlight the actual file, if a popup menu is activated."
  :group 'psvn-faces)

(defface svn-status-update-available-face
  '((((type tty) (class color)) (:foreground "magenta" :weight light))
    (((class color) (background light)) (:foreground "magenta"))
    (((class color) (background dark)) (:foreground "yellow"))
    (t (:weight bold)))
  "Face used to highlight the 'out of date' mark.
\(i.e., the mark used when there is a newer version in the repository
than the working copy.\)

See also `svn-status-short-mod-flag-p'."
  :group 'psvn-faces)

;based on cvs-filename-face
(defface svn-status-directory-face
  '((((type tty) (class color)) (:foreground "lightblue" :weight light))
    (((class color) (background light)) (:foreground "blue4"))
    (((class color) (background dark)) (:foreground "lightskyblue1"))
    (t (:weight bold)))
  "Face for directories in *svn-status* buffers.
See `svn-status--line-info->directory-p' for what counts as a directory."
  :group 'psvn-faces)

;based on font-lock-comment-face
(defface svn-status-filename-face
  '((((class color) (background light)) (:foreground "chocolate"))
    (((class color) (background dark)) (:foreground "beige")))
  "Face for non-directories in *svn-status* buffers.
See `svn-status--line-info->directory-p' for what counts as a directory."
  :group 'psvn-faces)

;not based on anything, may be horribly ugly!
(defface svn-status-symlink-face
  '((((class color) (background light)) (:foreground "cornflower blue"))
    (((class color) (background dark)) (:foreground "cyan")))
  "Face for symlinks in *svn-status* buffers.

This is the face given to the actual link (i.e., the versioned item),
the target of the link gets either `svn-status-filename-face' or
`svn-status-directory-face'."
  :group 'psvn-faces)

;based on font-lock-warning-face
(defface svn-status-locked-face
  '((t
     (:weight bold :foreground "Red")))
  "Face for the phrase \"[ LOCKED ]\" `svn-status-buffer-name' buffers."
  :group 'psvn-faces)

;based on vhdl-font-lock-directive-face
(defface svn-status-switched-face
  '((((class color)
      (background light))
     (:foreground "CadetBlue"))
    (((class color)
      (background dark))
     (:foreground "Aquamarine"))
    (t
     (:bold t :italic t)))
  "Face for the phrase \"(switched)\" non-directories in svn status buffers."
  :group 'psvn-faces)

(if svn-xemacsp
    (defface svn-status-blame-highlight-face
      '((((type tty) (class color)) (:foreground "green" :weight light))
        (((class color) (background light)) (:foreground "green3"))
        (((class color) (background dark)) (:foreground "palegreen2"))
        (t (:weight bold)))
      "Default face for highlighting a line in svn status blame mode."
      :group 'psvn-faces)
  (defface svn-status-blame-highlight-face
    '((t :inherit highlight))
    "Default face for highlighting a line in svn status blame mode."
    :group 'psvn-faces))

(defface svn-status-blame-rev-number-face
  '((((class color) (background light)) (:foreground "DarkGoldenrod"))
    (((class color) (background dark)) (:foreground "LightGoldenrod"))
    (t (:weight bold :slant italic)))
  "Face to highlight revision numbers in the svn-blame mode."
  :group 'psvn-faces)

(defvar svn-highlight t)
;; stolen from PCL-CVS
(defun svn-add-face (str face &optional keymap)
  "Return string STR decorated with the specified FACE.
If `svn-highlight' is nil then just return STR."
  (when svn-highlight
    ;; Do not use `list*'; cl.el might not have been loaded.  We could
    ;; put (require 'cl) at the top but let's try to manage without.
    (add-text-properties 0 (length str)
                         `(face ,face
                                mouse-face highlight)
;; 18.10.2004: the keymap parameter is not used (yet) in psvn.el
;;                           ,@(when keymap
;;                               `(mouse-face highlight
;;                                 local-map ,keymap)))
                         str))
  str)

(defun svn-status-maybe-add-face (condition text face)
  "If CONDITION then add FACE to TEXT.
Else return TEXT unchanged."
  (if condition
      (svn-add-face text face)
    text))

(defun svn-status-choose-face-to-add (condition text face1 face2)
  "If CONDITION then add FACE1 to TEXT, else add FACE2 to TEXT."
  (if condition
      (svn-add-face text face1)
    (svn-add-face text face2)))

(defun svn-status-maybe-add-string (condition string face)
  "If CONDITION then return STRING decorated with FACE.
Otherwise, return \"\"."
  (if condition
      (svn-add-face string face)
    ""))

;; compatibility
;; emacs 20
(defalias 'svn-point-at-eol
  (if (fboundp 'point-at-eol) 'point-at-eol 'line-end-position))
(defalias 'svn-point-at-bol
  (if (fboundp 'point-at-bol) 'point-at-bol 'line-beginning-position))
(defalias 'svn-read-directory-name
  (if (fboundp 'read-directory-name) 'read-directory-name 'read-file-name))

(eval-when-compile
  (if (not (fboundp 'gethash))
      (require 'cl-macs)))
(defalias 'svn-puthash (if (fboundp 'puthash) 'puthash 'cl-puthash))

;; emacs 21
(if (fboundp 'line-number-at-pos)
    (defalias 'svn-line-number-at-pos 'line-number-at-pos)
  (defun svn-line-number-at-pos (&optional pos)
    "Return (narrowed) buffer line number at position POS.
If POS is nil, use current buffer location."
    (let ((opoint (or pos (point))) start)
      (save-excursion
        (goto-char (point-min))
        (setq start (point))
        (goto-char opoint)
        (forward-line 0)
        (1+ (count-lines start (point)))))))

; xemacs
;; Evaluate the defsubst at compile time, so that the byte compiler
;; knows the definition and can inline calls.  It cannot detect the
;; defsubst automatically from within the if form.
(eval-and-compile
  (if (fboundp 'match-string-no-properties)
      (defalias 'svn-match-string-no-properties 'match-string-no-properties)
    (defsubst svn-match-string-no-properties (match)
      (buffer-substring-no-properties (match-beginning match) (match-end match)))))

;; XEmacs 21.4.17 does not have an `alist' widget.  Define a replacement.
;; To find out whether the `alist' widget exists, we cannot check just
;; (get 'alist 'widget-type), because GNU Emacs 21.4 defines it in
;; "wid-edit.el", which is not preloaded; it will be autoloaded when
;; `widget-create' is called.  Instead, we call `widgetp', which is
;; also autoloaded from "wid-edit.el".  XEmacs 21.4.17 does not have
;; `widgetp' either, so we check that first.
(if (and (fboundp 'widgetp) (widgetp 'alist))
    (define-widget 'svn-alist 'alist
      "An association list.
Use this instead of `alist', for XEmacs 21.4 compatibility.")
  (define-widget 'svn-alist 'list
    "An association list.
Use this instead of `alist', for XEmacs 21.4 compatibility."
    :convert-widget 'svn-alist-convert-widget
    :tag "Association List"
    :key-type 'sexp
    :value-type 'sexp)
  (defun svn-alist-convert-widget (widget)
    (let* ((value-type (widget-get widget :value-type))
           (option-widgets (loop for option in (widget-get widget :options)
                             collect `(cons :format "%v"
                                            (const :format "%t: %v\n"
                                                   :tag "Key"
                                                   ,option)
                                            ,value-type))))
      (widget-put widget :args
                  `(,@(when option-widgets
                        `((set :inline t :format "%v"
                               ,@option-widgets)))
                    (editable-list :inline t
                                   (cons :format "%v"
                                         ,(widget-get widget :key-type)
                                         ,value-type)))))
    widget))


;;; keymaps

(defvar svn-global-keymap nil "Global keymap for psvn.el.
To bind this to a different key, customize `svn-status-prefix-key'.")
(put 'svn-global-keymap 'risky-local-variable t)
(when (not svn-global-keymap)
  (setq svn-global-keymap (make-sparse-keymap))
  (define-key svn-global-keymap (kbd "v") 'svn-status-version)
  (define-key svn-global-keymap (kbd "s") 'svn-status-this-directory)
  (define-key svn-global-keymap (kbd "b") 'svn-status-via-bookmark)
  (define-key svn-global-keymap (kbd "h") 'svn-status-use-history)
  (define-key svn-global-keymap (kbd "u") 'svn-status-update-cmd)
  (define-key svn-global-keymap (kbd "=") 'svn-status-show-svn-diff)
  (define-key svn-global-keymap (kbd "f =") 'svn-file-show-svn-diff)
  (define-key svn-global-keymap (kbd "f e") 'svn-file-show-svn-ediff)
  (define-key svn-global-keymap (kbd "f l") 'svn-status-show-svn-log)
  (define-key svn-global-keymap (kbd "f b") 'svn-status-blame)
  (define-key svn-global-keymap (kbd "f a") 'svn-file-add-to-changelog)
  (define-key svn-global-keymap (kbd "c") 'svn-status-commit)
  (define-key svn-global-keymap (kbd "S") 'svn-status-switch-to-status-buffer)
  (define-key svn-global-keymap (kbd "o") 'svn-status-pop-to-status-buffer))

(defvar svn-status-diff-mode-map ()
  "Keymap used in `svn-status-diff-mode' for additional commands that are not defined in diff-mode.")
(put 'svn-status-diff-mode-map 'risky-local-variable t) ;for Emacs 20.7

(when (not svn-status-diff-mode-map)
  (setq svn-status-diff-mode-map (copy-keymap diff-mode-shared-map))
  (define-key svn-status-diff-mode-map [?g] 'revert-buffer)
  (define-key svn-status-diff-mode-map [?s] 'svn-status-pop-to-status-buffer)
  (define-key svn-status-diff-mode-map [?c] 'svn-status-diff-pop-to-commit-buffer)
  (define-key svn-status-diff-mode-map [?w] 'svn-status-diff-save-current-defun-as-kill))

(defvar svn-global-trac-map ()
  "Subkeymap used in `svn-global-keymap' for trac issue tracker commands.")
(put 'svn-global-trac-map 'risky-local-variable t) ;for Emacs 20.7
(when (not svn-global-trac-map)
  (setq svn-global-trac-map (make-sparse-keymap))
  (define-key svn-global-trac-map (kbd "w") 'svn-trac-browse-wiki)
  (define-key svn-global-trac-map (kbd "t") 'svn-trac-browse-timeline)
  (define-key svn-global-trac-map (kbd "m") 'svn-trac-browse-roadmap)
  (define-key svn-global-trac-map (kbd "s") 'svn-trac-browse-source)
  (define-key svn-global-trac-map (kbd "r") 'svn-trac-browse-report)
  (define-key svn-global-trac-map (kbd "i") 'svn-trac-browse-ticket)
  (define-key svn-global-trac-map (kbd "c") 'svn-trac-browse-changeset)
  (define-key svn-global-keymap (kbd "t") svn-global-trac-map))

;; The setter of `svn-status-prefix-key' makes a binding in the global
;; map refer to the `svn-global-keymap' symbol, rather than directly
;; to the keymap.  Emacs then implicitly uses the symbol-function.
;; This has the advantage that `describe-bindings' (C-h b) can show
;; the name of the keymap and link to its documentation.
(defalias 'svn-global-keymap svn-global-keymap)
;; `defalias' of GNU Emacs 21.4 doesn't allow a docstring argument.
(put 'svn-global-keymap 'function-documentation
     '(documentation-property 'svn-global-keymap 'variable-documentation t))


;; named after SVN_WC_ADM_DIR_NAME in svn_wc.h
(defun svn-wc-adm-dir-name ()
  "Return the name of the \".svn\" subdirectory or equivalent."
  (if (and (eq system-type 'windows-nt)
           (getenv "SVN_ASP_DOT_NET_HACK"))
      "_svn"
    ".svn"))

(defun svn-log-edit-file-name (&optional curdir)
  "Get the name of the saved log edit file
If curdir, return `svn-log-edit-file-name'
Otherwise position svn-log-edit-file-name in the root directory of this working copy"
  (if curdir
      svn-log-edit-file-name
    (concat (svn-status-base-dir) svn-log-edit-file-name)))

(defun svn-status-message (level &rest args)
  "If LEVEL is lower than `svn-status-debug-level' print ARGS using `message'.

Guideline for numbers:
1 - error messages, 3 - non-serious error messages, 5 - messages for things
that take a long time, 7 - not very important messages on stuff, 9 - messages
inside loops."
  (if (<= level svn-status-debug-level)
      (apply 'message args)))

(defun svn-status-flatten-list (list)
  "Flatten any lists within ARGS, so that there are no sublists."
  (loop for item in list
        if (listp item) nconc (svn-status-flatten-list item)
        else collect item))

(defun svn-status-window-line-position (w)
  "Return the window line at point for window W, or nil if W is nil."
  (svn-status-message 3 "About to count lines; selected window is %s" (selected-window))
  (and w (count-lines (window-start w) (point))))

;;;###autoload
(defun svn-checkout (repos-url path)
  "Run svn checkout REPOS-URL PATH."
  (interactive (list (read-string "Checkout from repository Url: ")
                     (svn-read-directory-name "Checkout to directory: ")))
  (svn-run t t 'checkout "checkout" repos-url (expand-file-name path)))

;;;###autoload (defalias 'svn-examine 'svn-status)
(defalias 'svn-examine 'svn-status)

;;;###autoload
(defun svn-status (dir &optional arg)
  "Examine the status of Subversion working copy in directory DIR.
If ARG is -, allow editing of the parameters. One could add -N to
run svn status non recursively to make it faster.
For every other non nil ARG pass the -u argument to `svn status', which
asks svn to connect to the repository and check to see if there are updates
there.

If there is no .svn directory, examine if there is CVS and run
`cvs-examine'. Otherwise ask if to run `dired'."
  (interactive (list (svn-read-directory-name "SVN status directory: "
                                              nil default-directory nil)
                     current-prefix-arg))
  (let ((svn-dir (format "%s%s"
                         (file-name-as-directory dir)
                         (svn-wc-adm-dir-name)))
        (cvs-dir (format "%sCVS" (file-name-as-directory dir))))
    (cond
     ((file-directory-p svn-dir)
      (setq arg (svn-status-possibly-negate-meaning-of-arg arg 'svn-status))
      (svn-status-1 dir arg))
     ((and (file-directory-p cvs-dir)
           (fboundp 'cvs-examine))
      (cvs-examine dir nil))
     (t
      (when (y-or-n-p
             (format
              (concat
               "%s "
               "is not Subversion controlled (missing %s "
               "directory). "
               "Run dired instead? ")
              dir
              (svn-wc-adm-dir-name)))
        (dired dir))))))

(defvar svn-status-display-new-status-buffer nil)
(defun svn-status-1 (dir &optional arg)
  "Examine DIR. See `svn-status' for more information."
  (unless (file-directory-p dir)
    (error "%s is not a directory" dir))
  (setq dir (file-name-as-directory dir))
  (when svn-status-load-state-before-svn-status
    (unless (string= dir (car svn-status-directory-history))
      (let ((default-directory dir))    ;otherwise svn-status-base-dir looks in the wrong place
        (svn-status-load-state t))))
  (setq svn-status-directory-history (delete dir svn-status-directory-history))
  (add-to-list 'svn-status-directory-history dir)
  (if (string= (buffer-name) svn-status-buffer-name)
      (setq svn-status-display-new-status-buffer nil)
    (setq svn-status-display-new-status-buffer t)
    ;;(message "psvn: Saving initial window configuration")
    (setq svn-status-initial-window-configuration
          (current-window-configuration)))
  (let* ((cur-buf (current-buffer))
         (status-buf (get-buffer-create svn-status-buffer-name))
         (proc-buf (get-buffer-create svn-process-buffer-name))
         (want-edit (eq arg '-))
         (status-option (if want-edit
                            (if svn-status-verbose "-v" "")
                          (if svn-status-verbose
                              (if arg "-uv" "-v")
                            (if arg "-u" ""))))
         (svn-status-edit-svn-command
          (or want-edit svn-status-edit-svn-command)))
    (save-excursion
      (set-buffer status-buf)
      (setq default-directory dir)
      (set-buffer proc-buf)
      (setq default-directory dir
            svn-status-remote (when arg t))
      (set-buffer cur-buf)
      (svn-run t t 'status "status" status-option))))

(defun svn-status-this-directory (arg)
  "Run `svn-status' for the `default-directory'"
  (interactive "P")
  (svn-status default-directory arg))

(defun svn-status-use-history ()
  "Interactively select a different directory from `svn-status-directory-history'."
  (interactive)
  (let* ((in-status-buffer (eq major-mode 'svn-status-mode))
         (hist (if in-status-buffer (cdr svn-status-directory-history) svn-status-directory-history))
         (dir (funcall svn-status-completing-read-function "svn-status on directory: " hist))
         (svn-buffer-available (with-current-buffer (get-buffer svn-status-buffer-name) (string= default-directory dir))))
    (if (file-directory-p dir)
        (if svn-buffer-available
            (svn-status-switch-to-status-buffer)
          (unless svn-status-refresh-info
            (setq svn-status-refresh-info 'once))
          (svn-status dir))
      (error "%s is not a directory" dir))))

(defun svn-had-user-input-since-asynch-run ()
  (not (equal (recent-keys) svn-pre-run-asynch-recent-keys)))

(defun svn-process-environment ()
  "Construct the environment for the svn process.
It is a combination of `svn-status-svn-environment-var-list' and
the usual `process-environment'."
  ;; If there are duplicate elements in `process-environment', then GNU
  ;; Emacs 21.4 guarantees that the first one wins; but GNU Emacs 20.7
  ;; and XEmacs 21.4.17 don't document what happens.  We'll just remove
  ;; any duplicates ourselves, then.  This also gives us an opportunity
  ;; to handle the "VARIABLE" syntax that none of them supports.
  (loop with found = '()
        for elt in (append svn-status-svn-environment-var-list
                           process-environment)
        for has-value = (string-match "=" elt)
        for name = (substring elt 0 has-value)
        unless (member name found)
          do (push name found)
          and when has-value
            collect elt))

(defun svn-run (run-asynchron clear-process-buffer cmdtype &rest arglist)
  "Run svn with arguments ARGLIST.

If RUN-ASYNCHRON is t then run svn asynchronously.

If CLEAR-PROCESS-BUFFER is t then erase the contents of the
`svn-process-buffer-name' buffer before commencing.

CMDTYPE is a symbol such as 'mv, 'revert, or 'add, representing the
command to run.

ARGLIST is a list of arguments \(which must include the command name,
for example: '(\"revert\" \"file1\"\)
ARGLIST is flattened and any every nil value is discarded.

If the variable `svn-status-edit-svn-command' is non-nil then the user
can edit ARGLIST before running svn.

The hook svn-pre-run-hook allows to monitor/modify the ARGLIST."
  (setq arglist (svn-status-flatten-list arglist))
  (if (eq (process-status "svn") nil)
      (progn
        (when svn-status-edit-svn-command
          (setq arglist (append
                         (list (car arglist))
                         (split-string
                          (read-from-minibuffer
                           (format "svn %s flags: " (car arglist))
                           (mapconcat 'identity (cdr arglist) " ")))))
          (when (eq svn-status-edit-svn-command t)
            (svn-status-toggle-edit-cmd-flag t))
          (message "svn-run %s: %S" cmdtype arglist))
        (run-hooks 'svn-pre-run-hook)
        (unless (eq mode-line-process 'svn-status-mode-line-process)
          (setq svn-pre-run-mode-line-process mode-line-process)
          (setq mode-line-process 'svn-status-mode-line-process))
        (setq svn-status-pre-run-svn-buffer (current-buffer))
        (let* ((proc-buf (get-buffer-create svn-process-buffer-name))
               (svn-exe svn-status-svn-executable)
               (svn-proc))
          (when (listp (car arglist))
            (setq arglist (car arglist)))
          (save-excursion
            (set-buffer proc-buf)
            (unless (file-executable-p default-directory)
              (message "psvn: workaround in %s needed: %s no longer exists" (current-buffer) default-directory)
              (cd (expand-file-name "~")))
            (setq buffer-read-only nil)
            (buffer-disable-undo)
            (fundamental-mode)
            (if clear-process-buffer
                (delete-region (point-min) (point-max))
              (goto-char (point-max)))
            (setq svn-process-cmd cmdtype)
            (setq svn-status-last-commit-author nil)
            (setq svn-status-mode-line-process-status (format " running %s" cmdtype))
            (svn-status-update-mode-line)
            (sit-for 0.1)
            (ring-insert svn-last-cmd-ring (list (current-time-string) arglist default-directory))
            (if run-asynchron
                (progn
                  ;;(message "running asynchron: %s %S" svn-exe arglist)
                  (setq svn-pre-run-asynch-recent-keys (recent-keys))
                  (let ((process-environment (svn-process-environment))
                        (process-connection-type nil))
                    ;; Communicate with the subprocess via pipes rather
                    ;; than via a pseudoterminal, so that if the svn+ssh
                    ;; scheme is being used, SSH will not ask for a
                    ;; passphrase via stdio; psvn.el is currently unable
                    ;; to answer such prompts.  Instead, SSH will run
                    ;; x11-ssh-askpass if possible.  If Emacs is being
                    ;; run on a TTY without $DISPLAY, this will fail; in
                    ;; such cases, the user should start ssh-agent and
                    ;; then run ssh-add explicitly.
                    (setq svn-proc (apply 'start-process "svn" proc-buf svn-exe arglist)))
                  (when svn-status-svn-process-coding-system
                    (set-process-coding-system svn-proc svn-status-svn-process-coding-system
                                               svn-status-svn-process-coding-system))
                  (set-process-sentinel svn-proc 'svn-process-sentinel)
                  (when svn-status-track-user-input
                    (set-process-filter svn-proc 'svn-process-filter)))
              ;;(message "running synchron: %s %S" svn-exe arglist)
              (let ((process-environment (svn-process-environment)))
                ;; `call-process' ignores `process-connection-type' and
                ;; never opens a pseudoterminal.
                (apply 'call-process svn-exe nil proc-buf nil arglist))
              (setq svn-status-last-output-buffer-name svn-process-buffer-name)
              (run-hooks 'svn-post-process-svn-output-hook)
              (setq svn-status-mode-line-process-status "")
              (svn-status-update-mode-line)
              (when svn-pre-run-mode-line-process
                (setq mode-line-process svn-pre-run-mode-line-process)
                (setq svn-pre-run-mode-line-process nil))))))
    (error "You can only run one svn process at once!")))

(defun svn-process-sentinel-fixup-path-seperators ()
    "Convert all path separators to UNIX style.
\(This is a no-op unless `system-type' is windows-nt\)"
  (when (eq system-type 'windows-nt)
      (save-excursion
        (goto-char (point-min))
        (while (search-forward "\\" nil t)
          (replace-match "/")))))

(defun svn-process-sentinel (process event)
  ;;(princ (format "Process: %s had the event `%s'" process event)))
  ;;(save-excursion
  (let ((act-buf (current-buffer)))
    (when svn-pre-run-mode-line-process
      (with-current-buffer svn-status-pre-run-svn-buffer
        (setq mode-line-process svn-pre-run-mode-line-process))
      (setq svn-pre-run-mode-line-process nil))
    (set-buffer (process-buffer process))
    (setq svn-status-mode-line-process-status "")
    (svn-status-update-mode-line)
    (cond ((string= event "finished\n")
           (run-hooks 'svn-post-process-svn-output-hook)
           (cond ((eq svn-process-cmd 'status)
                  ;;(message "svn status finished")
                  (svn-process-sentinel-fixup-path-seperators)
                  (svn-parse-status-result)
                  (svn-status-apply-elide-list)
                  (when svn-status-update-previous-process-output
                    (set-buffer (process-buffer process))
                    (delete-region (point-min) (point-max))
                    (insert "Output from svn command:\n")
                    (insert svn-status-update-previous-process-output)
                    (goto-char (point-min))
                    (setq svn-status-update-previous-process-output nil))
                  (when svn-status-update-list
                    ;; (message "Using svn-status-update-list: %S" svn-status-update-list)
                    (save-excursion
                      (svn-status-update-with-command-list svn-status-update-list))
                    (setq svn-status-update-list nil))
                  (when svn-status-display-new-status-buffer
                    (set-window-configuration svn-status-initial-window-configuration)
                    (if (svn-had-user-input-since-asynch-run)
                        (message "svn status finished")
                      (switch-to-buffer svn-status-buffer-name))))
                 ((eq svn-process-cmd 'log)
                  (svn-status-show-process-output 'log t)
                  (pop-to-buffer svn-status-last-output-buffer-name)
                  (svn-log-view-mode)
                  (forward-line 2)
                  (unless (looking-at "Changed paths:")
                    (forward-line 1))
                  (font-lock-fontify-buffer)
                  (message "svn log finished"))
                 ((eq svn-process-cmd 'info)
                  (svn-status-show-process-output 'info t)
                  (message "svn info finished"))
                 ((eq svn-process-cmd 'ls)
                  (svn-status-show-process-output 'info t)
                  (message "svn ls finished"))
                 ((eq svn-process-cmd 'diff)
                  (svn-status-activate-diff-mode)
                  (message "svn diff finished"))
                 ((eq svn-process-cmd 'parse-info)
                  (svn-status-parse-info-result))
                 ((eq svn-process-cmd 'blame)
                  (svn-status-show-process-output 'blame t)
                  (when svn-status-pre-run-svn-buffer
                    (with-current-buffer svn-status-pre-run-svn-buffer
                      (unless (eq major-mode 'svn-status-mode)
                        (let ((src-line-number (svn-line-number-at-pos)))
                          (pop-to-buffer (get-buffer svn-status-last-output-buffer-name))
                          (goto-line src-line-number)))))
                  (with-current-buffer (get-buffer svn-status-last-output-buffer-name)
                    (svn-status-activate-blame-mode))
                  (message "svn blame finished"))
                 ((eq svn-process-cmd 'commit)
                  (svn-process-sentinel-fixup-path-seperators)
                  (svn-status-remove-temp-file-maybe)
                  (when (member 'commit svn-status-unmark-files-after-list)
                    (svn-status-unset-all-usermarks))
                  (svn-status-update-with-command-list (svn-status-parse-commit-output))
                  (svn-revert-some-buffers)
                  (run-hooks 'svn-log-edit-done-hook)
                  (setq svn-status-files-to-commit nil
                        svn-status-recursive-commit nil)
                  (message "svn: Committed revision %s." svn-status-commit-rev-number))
                 ((eq svn-process-cmd 'update)
                  (svn-status-show-process-output 'update t)
                  (setq svn-status-update-list (svn-status-parse-update-output))
                  (svn-revert-some-buffers)
                  (svn-status-update)
                  (if (car svn-status-update-rev-number)
                      (message "svn: Updated to revision %s." (cadr svn-status-update-rev-number))
                    (message "svn: At revision %s." (cadr svn-status-update-rev-number))))
                 ((eq svn-process-cmd 'add)
                  (svn-status-update-with-command-list (svn-status-parse-ar-output))
                  (message "svn add finished"))
                 ((eq svn-process-cmd 'lock)
                  (svn-status-update)
                  (message "svn lock finished"))
                 ((eq svn-process-cmd 'unlock)
                  (svn-status-update)
                  (message "svn unlock finished"))
                 ((eq svn-process-cmd 'mkdir)
                  (svn-status-update)
                  (message "svn mkdir finished"))
                 ((eq svn-process-cmd 'revert)
                  (when (member 'revert svn-status-unmark-files-after-list)
                    (svn-status-unset-all-usermarks))
                  (svn-status-update)
                  (message "svn revert finished"))
                 ((eq svn-process-cmd 'resolved)
                  (svn-status-update)
                  (message "svn resolved finished"))
                 ((eq svn-process-cmd 'rm)
                  (svn-status-update-with-command-list (svn-status-parse-ar-output))
                  (message "svn rm finished"))
                 ((eq svn-process-cmd 'cleanup)
                  (message "svn cleanup finished"))
                 ((eq svn-process-cmd 'proplist)
                  (svn-status-show-process-output 'proplist t)
                  (message "svn proplist finished"))
                 ((eq svn-process-cmd 'checkout)
                  (svn-status default-directory))
                 ((eq svn-process-cmd 'proplist-parse)
                  (svn-status-property-parse-property-names))
                 ((eq svn-process-cmd 'propset)
                  (svn-status-remove-temp-file-maybe)
                  (if (member svn-status-propedit-property-name '("svn:keywords"))
                      (svn-status-update-with-command-list (svn-status-parse-property-output))
                    (svn-status-update)))
                 ((eq svn-process-cmd 'propdel)
                  (svn-status-update))))
          ((string= event "killed\n")
           (message "svn process killed"))
          ((string-match "exited abnormally" event)
           (while (accept-process-output process 0 100))
           ;; find last error message and show it.
           (goto-char (point-max))
           (if (re-search-backward "^svn: \\(.*\\)" nil t)
               (svn-process-handle-error (match-string 1))
             (message "svn failed: %s" event)))
          (t
           (message "svn process had unknown event: %s" event))
          (svn-status-show-process-output nil t))))

(defun svn-process-handle-error (error-msg)
  (let ((svn-process-handle-error-msg error-msg))
    (electric-helpify 'svn-process-help-with-error-msg)))

(defun svn-process-help-with-error-msg ()
  (interactive)
  (let ((help-msg (cadr (assoc svn-process-handle-error-msg
                               '(("Cannot non-recursively commit a directory deletion"
                                  "Please unmark all files and position point at the directory you would like to remove.\nThen run commit again."))))))
    (if help-msg
        (save-excursion
          (with-output-to-temp-buffer (help-buffer)
            (princ (format "svn failed: %s\n\n%s" svn-process-handle-error-msg help-msg))))
      (message "svn failed: %s" svn-process-handle-error-msg))))


(defun svn-process-filter (process str)
  "Track the svn process output and ask user questions in the minibuffer when appropriate."
  (save-window-excursion
    (set-buffer svn-process-buffer-name)
    ;;(message "svn-process-filter: %s" str)
    (goto-char (point-max))
    (insert str)
    (save-excursion
      (goto-char (svn-point-at-bol))
      (when (looking-at "Password for '\\(.+\\)': ")
        ;(svn-status-show-process-buffer)
        (let ((passwd (read-passwd
                       (format "Enter svn password for %s: " (match-string 1)))))
          (svn-process-send-string-and-newline passwd t)))
      (when (looking-at "Username: ")
        (let ((user-name (read-string "Username for svn operation: ")))
          (svn-process-send-string-and-newline user-name)))
      (when (looking-at "(R)eject, accept (t)emporarily or accept (p)ermanently")
        (svn-status-show-process-buffer)
        (let ((answer (read-string "(R)eject, accept (t)emporarily or accept (p)ermanently? ")))
          (svn-process-send-string (substring answer 0 1)))))))

(defun svn-revert-some-buffers (&optional tree)
  "Reverts all buffers visiting a file in TREE that aren't modified.
To be run after a commit, an update or a merge."
  (interactive)
  (let ((tree (or (svn-status-base-dir) tree)))
    (dolist (buffer (buffer-list))
      (with-current-buffer buffer
        (when (not (buffer-modified-p))
          (let ((file (buffer-file-name)))
            (when file
              (let ((root (svn-status-base-dir (file-name-directory file)))
                    (point-pos (point)))
                (when (and root
                           (string= root tree)
                           ;; buffer is modified and in the tree TREE.
                           svn-status-auto-revert-buffers)
                  ;; (message "svn-revert-some-buffers: %s %s" (buffer-file-name) (verify-visited-file-modtime (current-buffer)))
                  ;; Keep the buffer if the file doesn't exist
                  (when (and (file-exists-p file) (not (verify-visited-file-modtime (current-buffer))))
                    (revert-buffer t t)
                    (goto-char point-pos)))))))))))

(defun svn-parse-rev-num (str)
  (if (and str (stringp str)
           (save-match-data (string-match "^[0-9]+" str)))
      (string-to-number str)
    -1))

(defsubst svn-status-make-ui-status ()
  "Make a ui-status structure for a file in a svn working copy.
The initial values in the structure returned by this function
are good for a file or directory that the user hasn't seen before.

The ui-status structure keeps track of how the file or directory
should be displayed in svn-status mode.  Updating the svn-status
buffer from the working copy preserves the ui-status if possible.
User commands modify this structure; each file or directory must
thus have its own copy.

Currently, the ui-status is a list (USER-MARK USER-ELIDE).
USER-MARK is non-nil iff the user has marked the file or directory,
  typically with `svn-status-set-user-mark'.  To read USER-MARK,
  call `svn-status-line-info->has-usermark'.
USER-ELIDE is non-nil iff the user has elided the file or directory
  from the svn-status buffer, typically with `svn-status-toggle-elide'.
  To read USER-ELIDE, call `svn-status-line-info->user-elide'.

Call `svn-status-line-info->ui-status' to access the whole ui-status
structure."
  (list nil nil))

(defun svn-status-make-dummy-dirs (dir-list old-ui-information)
  "Calculate additionally necessary directories that were not shown in the output
of 'svn status'"
  ;; (message "svn-status-make-dummy-dirs %S" dir-list)
  (let ((candidate)
        (base-dir))
    (dolist (dir dir-list)
      (setq base-dir (file-name-directory dir))
      (while base-dir
        ;;(message "dir: %S dir-list: %S, base-dir: %S" dir dir-list base-dir)
        (setq candidate (replace-regexp-in-string "/+$" "" base-dir))
        (setq base-dir (file-name-directory candidate))
        ;; (message "dir: %S, candidate: %S" dir candidate)
        (add-to-list 'dir-list candidate))))
  ;; (message "svn-status-make-dummy-dirs %S" dir-list)
  (append (mapcar (lambda (dir)
                    (svn-status-make-line-info
                     dir
                     (gethash dir old-ui-information)))
                  dir-list)
          svn-status-info))

(defun svn-status-make-line-info (&optional
                                  path
                                  ui
                                  file-mark prop-mark
                                  local-rev last-change-rev
                                  author
                                  update-mark
                                  locked-mark
                                  with-history-mark
                                  switched-mark
                                  locked-repo-mark
                                  psvn-extra-info)
  "Create a new line-info from the given arguments
Anything left nil gets a sensible default.
nb: LOCKED-MARK refers to the kind of locks you get after an error,
    LOCKED-REPO-MARK is the kind managed with `svn lock'"
  (list (or ui (svn-status-make-ui-status))
        (or file-mark ? )
        (or prop-mark ? )
        (or path "")
        (or local-rev ? )
        (or last-change-rev ? )
        (or author "")
        update-mark
        locked-mark
        with-history-mark
        switched-mark
        locked-repo-mark
        psvn-extra-info))

(defvar svn-user-names-including-blanks nil "A list of svn user names that include blanks.")
;;(setq svn-user-names-including-blanks '("feng shui" "mister blank"))
;;(add-hook 'svn-pre-parse-status-hook 'svn-status-parse-fixup-user-names-including-blanks)

(defun svn-status-parse-fixup-user-names-including-blanks ()
  "Helper function to allow user names that include blanks.
Add this function to the `svn-pre-parse-status-hook'. The variable
`svn-user-names-including-blanks' must be configured to hold all user names that contain
blanks. This function replaces the blanks with '-' to allow further processing with
the usual parsing functionality in `svn-parse-status-result'."
  (when svn-user-names-including-blanks
    (goto-char (point-min))
    (let ((search-string (concat " \\(" (mapconcat 'concat svn-user-names-including-blanks "\\|") "\\) ")))
      (save-match-data
        (save-excursion
          (while (re-search-forward search-string (point-max) t)
            (replace-match (replace-regexp-in-string " " "-" (match-string 1)) nil nil nil 1)))))))

(defun svn-parse-status-result ()
  "Parse the `svn-process-buffer-name' buffer.
The results are used to build the `svn-status-info' variable."
  (setq svn-status-head-revision nil)
  (save-excursion
    (let ((old-ui-information (svn-status-ui-information-hash-table))
          (svn-marks)
          (svn-file-mark)
          (svn-property-mark)
          (svn-wc-locked-mark)
          (svn-repo-locked-mark)
          (svn-with-history-mark)
          (svn-switched-mark)
          (svn-update-mark)
          (local-rev)
          (last-change-rev)
          (author)
          (path)
          (dir)
          (revision-width svn-status-default-revision-width)
          (author-width svn-status-default-author-width)
          (svn-marks-length (if svn-status-verbose
                                (if svn-status-remote
                                    8 6)
                              (if svn-status-remote
                                  ;; not verbose
                                  8 7)))
          (dir-set '("."))
          (externals-map (make-hash-table :test 'equal))
          (skip-double-external-dir-entry-name nil))
      (set-buffer svn-process-buffer-name)
      (setq svn-status-info nil)
      (run-hooks 'svn-pre-parse-status-hook)
      (goto-char (point-min))
      (while (< (point) (point-max))
        (cond
         ((= (svn-point-at-eol) (svn-point-at-bol)) ;skip blank lines
          nil)
         ((looking-at "Status against revision:[ ]+\\([0-9]+\\)")
          ;; the above message appears for the main listing plus once for each svn:externals entry
          (unless svn-status-head-revision
            (setq svn-status-head-revision (match-string 1))))
         ((looking-at "Performing status on external item at '\\(.*\\)'")
          ;; The *next* line has info about the directory named in svn:externals
          ;; [ie the directory in (match-string 1)]
          ;; we should parse it, and merge the info with what we have already know
          ;; but for now just ignore the line completely
          ; (forward-line)
          ;;  Actually, this seems to not always be the case
          ;;  I have an example where we are in an svn:external which
          ;;  is itself inside a svn:external, this need not be true:
          ;;  the next line is not 'X dir' but just 'dir', so we
          ;;  actually need to parse that line, or the results will
          ;;  not contain dir!
          ;; so we should merge lines 'X dir' with ' dir', but for now
          ;; we just leave both in the results

          ;; My attempt to merge the lines uses skip-double-external-dir-entry-name
          ;; and externals-map
          (setq skip-double-external-dir-entry-name (match-string-no-properties 1))
          ;; (message "Going to skip %s" skip-double-external-dir-entry-name)
          nil)
         (t
          (setq svn-marks (buffer-substring (point) (+ (point) svn-marks-length))
                svn-file-mark (elt svn-marks 0)         ; 1st column - M,A,C,D,G,? etc
                svn-property-mark (elt svn-marks 1)     ; 2nd column - M,C (properties)
                svn-wc-locked-mark (elt svn-marks 2)    ; 3rd column - L or blank
                svn-with-history-mark (elt svn-marks 3) ; 4th column - + or blank
                svn-switched-mark (elt svn-marks 4)     ; 5th column - S or blank
                svn-repo-locked-mark (elt svn-marks 5)) ; 6th column - K,O,T,B or blank
          (when svn-status-remote
              (setq svn-update-mark (elt svn-marks 7))) ; 8th column - * or blank
          (when (eq svn-property-mark ?\ )     (setq svn-property-mark nil))
          (when (eq svn-wc-locked-mark ?\ )    (setq svn-wc-locked-mark nil))
          (when (eq svn-with-history-mark ?\ ) (setq svn-with-history-mark nil))
          (when (eq svn-switched-mark ?\ )     (setq svn-switched-mark nil))
          (when (eq svn-update-mark ?\ )       (setq svn-update-mark nil))
          (when (eq svn-repo-locked-mark ?\ )  (setq svn-repo-locked-mark nil))
          (forward-char svn-marks-length)
          (skip-chars-forward " ")
          ;; (message "after marks: '%s'" (buffer-substring (point) (line-end-position)))
          (cond
           ((looking-at "\\([-?]\\|[0-9]+\\) +\\([-?]\\|[0-9]+\\) +\\([^ ]+\\) *\\(.+\\)$")
            (setq local-rev (svn-parse-rev-num (match-string 1))
                  last-change-rev (svn-parse-rev-num (match-string 2))
                  author (match-string 3)
                  path (match-string 4)))
           ((looking-at "\\([-?]\\|[0-9]+\\) +\\([^ ]+\\)$")
            (setq local-rev (svn-parse-rev-num (match-string 1))
                  last-change-rev -1
                  author "?"
                  path (match-string 2)))
           ((looking-at "\\(.*\\)")
            (setq path (match-string 1)
                  local-rev -1
                  last-change-rev -1
                  author (if (eq svn-file-mark ?X) "" "?"))) ;clear author of svn:externals dirs
           (t
            (error "Unknown status line format")))
          (unless path (setq path "."))
          (setq dir (file-name-directory path))
          (if (and (not svn-status-verbose) dir)
              (let ((dirname (directory-file-name dir)))
                (if (not (member dirname dir-set))
                    (setq dir-set (cons dirname dir-set)))))
          (if (and skip-double-external-dir-entry-name (string= skip-double-external-dir-entry-name path))
              ;; merge this entry to a previous saved one
              (let ((info (gethash path externals-map)))
                ;; (message "skip-double-external-dir-entry-name: %s - path: %s" skip-double-external-dir-entry-name path)
                (if info
                    (progn
                      (svn-status-line-info->set-localrev info local-rev)
                      (svn-status-line-info->set-lastchangerev info last-change-rev)
                      (svn-status-line-info->set-author info author)
                      (svn-status-message 3 "merging entry for %s to %s" path info)
                      (setq skip-double-external-dir-entry-name nil))
                  (message "psvn: %s not handled correct, please report this case." path)))
            (setq svn-status-info
                  (cons (svn-status-make-line-info path
                                                   (gethash path old-ui-information)
                                                   svn-file-mark
                                                   svn-property-mark
                                                   local-rev
                                                   last-change-rev
                                                   author
                                                   svn-update-mark
                                                   svn-wc-locked-mark
                                                   svn-with-history-mark
                                                   svn-switched-mark
                                                   svn-repo-locked-mark
                                                   nil) ;;psvn-extra-info
                        svn-status-info)))
          (when (eq svn-file-mark ?X)
            (svn-puthash (match-string 1) (car svn-status-info) externals-map)
            (svn-status-message 3 "found external: %s %S" (match-string 1) (car svn-status-info)))
          (setq revision-width (max revision-width
                                    (length (number-to-string local-rev))
                                    (length (number-to-string last-change-rev))))
          (setq author-width (max author-width (length author)))))
        (forward-line 1))
      (unless svn-status-verbose
        (setq svn-status-info (svn-status-make-dummy-dirs dir-set
                                                          old-ui-information)))
      (setq svn-status-default-column
            (+ 6 revision-width revision-width author-width
               (if svn-status-short-mod-flag-p 3 0)))
      (setq svn-status-line-format (format " %%c%%c%%c %%%ds %%%ds %%-%ds"
                                           revision-width
                                           revision-width
                                           author-width))
      (setq svn-status-info (nreverse svn-status-info))
      (when svn-status-sort-status-buffer
        (setq svn-status-info (sort svn-status-info 'svn-status-sort-predicate))))))

;;(string-lessp "." "%") => nil
;(svn-status-sort-predicate '(t t t ".") '(t t t "%")) => t
(defun svn-status-sort-predicate (a b)
  "Return t if A should appear before B in the `svn-status-buffer-name' buffer.
A and B must be line-info's."
  (string-lessp (concat (svn-status-line-info->full-path a) "/")
                (concat (svn-status-line-info->full-path b) "/")))

(defun svn-status-remove-temp-file-maybe ()
  "Remove any (no longer required) temporary files created by psvn.el."
  (when svn-status-temp-file-to-remove
    (when (file-exists-p svn-status-temp-file-to-remove)
      (delete-file svn-status-temp-file-to-remove))
    (when (file-exists-p svn-status-temp-arg-file)
      (delete-file svn-status-temp-arg-file))
    (setq svn-status-temp-file-to-remove nil)))

(defun svn-status-remove-control-M ()
  "Remove ^M at end of line in the whole buffer."
  (interactive)
  (let ((buffer-read-only nil))
    (save-match-data
      (save-excursion
        (goto-char (point-min))
        (while (re-search-forward "\r$" (point-max) t)
          (replace-match "" nil nil))))))

(condition-case nil
    ;;(easy-menu-add-item nil '("tools") ["SVN Status" svn-status t] "PCL-CVS")
    (easy-menu-add-item nil '("tools") ["SVN Status" svn-status t])
  (error (message "psvn: could not install menu")))

(defvar svn-status-mode-map () "Keymap used in `svn-status-mode' buffers.")
(put 'svn-status-mode-map 'risky-local-variable t) ;for Emacs 20.7
(defvar svn-status-mode-mark-map ()
  "Subkeymap used in `svn-status-mode' for mark commands.")
(put 'svn-status-mode-mark-map      'risky-local-variable t) ;for Emacs 20.7
(defvar svn-status-mode-property-map ()
  "Subkeymap used in `svn-status-mode' for property commands.")
(put 'svn-status-mode-property-map  'risky-local-variable t) ;for Emacs 20.7
(defvar svn-status-mode-options-map ()
  "Subkeymap used in `svn-status-mode' for option commands.")
(put 'svn-status-mode-options-map   'risky-local-variable t) ;for Emacs 20.7
(defvar svn-status-mode-trac-map ()
  "Subkeymap used in `svn-status-mode' for trac issue tracker commands.")
(put 'svn-status-mode-trac-map      'risky-local-variable t) ;for Emacs 20.7
(defvar svn-status-mode-extension-map ()
  "Subkeymap used in `svn-status-mode' for some seldom used commands.")
(put 'svn-status-mode-extension-map 'risky-local-variable t) ;for Emacs 20.7
(defvar svn-status-mode-branch-map ()
  "Subkeymap used in `svn-status-mode' for branching commands.")
(put 'svn-status-mode-extension-map 'risky-local-variable t) ;for Emacs 20.7

(when (not svn-status-mode-map)
  (setq svn-status-mode-map (make-sparse-keymap))
  (suppress-keymap svn-status-mode-map)
  ;; Don't use (kbd "<return>"); it's unreachable with GNU Emacs 21.3 on a TTY.
  (define-key svn-status-mode-map (kbd "RET") 'svn-status-find-file-or-examine-directory)
  (define-key svn-status-mode-map (kbd "<mouse-2>") 'svn-status-mouse-find-file-or-examine-directory)
  (define-key svn-status-mode-map (kbd "^") 'svn-status-examine-parent)
  (define-key svn-status-mode-map (kbd "s") 'svn-status-show-process-buffer)
  (define-key svn-status-mode-map (kbd "h") 'svn-status-pop-to-partner-buffer)
  (define-key svn-status-mode-map (kbd "f") 'svn-status-find-files)
  (define-key svn-status-mode-map (kbd "o") 'svn-status-find-file-other-window)
  (define-key svn-status-mode-map (kbd "C-o") 'svn-status-find-file-other-window-noselect)
  (define-key svn-status-mode-map (kbd "v") 'svn-status-view-file-other-window)
  (define-key svn-status-mode-map (kbd "e") 'svn-status-toggle-edit-cmd-flag)
  (define-key svn-status-mode-map (kbd "g") 'svn-status-update)
  (define-key svn-status-mode-map (kbd "M-s") 'svn-status-update) ;; PCL-CVS compatibility
  (define-key svn-status-mode-map (kbd "q") 'svn-status-bury-buffer)
  (define-key svn-status-mode-map (kbd "x") 'svn-status-redraw-status-buffer)
  (define-key svn-status-mode-map (kbd "H") 'svn-status-use-history)
  (define-key svn-status-mode-map (kbd "m") 'svn-status-set-user-mark)
  (define-key svn-status-mode-map (kbd "u") 'svn-status-unset-user-mark)
  ;; This matches a binding of `dired-unmark-all-files' in `dired-mode-map'
  ;; of both GNU Emacs and XEmacs.  It seems unreachable with XEmacs on
  ;; TTY, but if that's a problem then its Dired needs fixing too.
  ;; Or you could just use "*!".
  (define-key svn-status-mode-map "\M-\C-?" 'svn-status-unset-all-usermarks)
  ;; The key that normally deletes characters backwards should here
  ;; instead unmark files backwards.  In GNU Emacs, that would be (kbd
  ;; "DEL") aka [?\177], but XEmacs treats those as [(delete)] and
  ;; would bind a key that normally deletes forwards.  [(backspace)]
  ;; is unreachable with GNU Emacs on a tty.  Try to recognize the
  ;; dialect and act accordingly.
  ;;
  ;; XEmacs has a `delete-forward-p' function that checks the
  ;; `delete-key-deletes-forward' option.  We don't use those, for two
  ;; reasons: psvn.el may be loaded before user customizations, and
  ;; XEmacs allows simultaneous connections to multiple devices with
  ;; different keyboards.
  (define-key svn-status-mode-map
              (if (member (kbd "DEL") '([(delete)] [delete]))
                  [(backspace)]         ; XEmacs
                (kbd "DEL"))            ; GNU Emacs
              'svn-status-unset-user-mark-backwards)
  (define-key svn-status-mode-map (kbd "$") 'svn-status-toggle-elide)
  (define-key svn-status-mode-map (kbd "w") 'svn-status-copy-current-line-info)
  (define-key svn-status-mode-map (kbd ".") 'svn-status-goto-root-or-return)
  (define-key svn-status-mode-map (kbd "I") 'svn-status-parse-info)
  (define-key svn-status-mode-map (kbd "V") 'svn-status-svnversion)
  (define-key svn-status-mode-map (kbd "?") 'svn-status-toggle-hide-unknown)
  (define-key svn-status-mode-map (kbd "_") 'svn-status-toggle-hide-unmodified)
  (define-key svn-status-mode-map (kbd "a") 'svn-status-add-file)
  (define-key svn-status-mode-map (kbd "A") 'svn-status-add-file-recursively)
  (define-key svn-status-mode-map (kbd "+") 'svn-status-make-directory)
  (define-key svn-status-mode-map (kbd "R") 'svn-status-mv)
  (define-key svn-status-mode-map (kbd "C") 'svn-status-cp)
  (define-key svn-status-mode-map (kbd "D") 'svn-status-rm)
  (define-key svn-status-mode-map (kbd "c") 'svn-status-commit)
  (define-key svn-status-mode-map (kbd "M-c") 'svn-status-cleanup)
  (define-key svn-status-mode-map (kbd "k") 'svn-status-lock)
  (define-key svn-status-mode-map (kbd "K") 'svn-status-unlock)
  (define-key svn-status-mode-map (kbd "U") 'svn-status-update-cmd)
  (define-key svn-status-mode-map (kbd "M-u") 'svn-status-update-cmd)
  (define-key svn-status-mode-map (kbd "r") 'svn-status-revert)
  (define-key svn-status-mode-map (kbd "l") 'svn-status-show-svn-log)
  (define-key svn-status-mode-map (kbd "i") 'svn-status-info)
  (define-key svn-status-mode-map (kbd "b") 'svn-status-blame)
  (define-key svn-status-mode-map (kbd "=") 'svn-status-show-svn-diff)
  ;; [(control ?=)] is unreachable on TTY, but you can use "*u" instead.
  ;; (Is the "u" mnemonic for something?)
  (define-key svn-status-mode-map (kbd "C-=") 'svn-status-show-svn-diff-for-marked-files)
  (define-key svn-status-mode-map (kbd "~") 'svn-status-get-specific-revision)
  (define-key svn-status-mode-map (kbd "E") 'svn-status-ediff-with-revision)

  (define-key svn-status-mode-map (kbd "n") 'svn-status-next-line)
  (define-key svn-status-mode-map (kbd "p") 'svn-status-previous-line)
  (define-key svn-status-mode-map (kbd "<down>") 'svn-status-next-line)
  (define-key svn-status-mode-map (kbd "<up>") 'svn-status-previous-line)
  (define-key svn-status-mode-map (kbd "C-x C-j") 'svn-status-dired-jump)
  (define-key svn-status-mode-map [down-mouse-3] 'svn-status-popup-menu)
  (setq svn-status-mode-mark-map (make-sparse-keymap))
  (define-key svn-status-mode-map (kbd "*") svn-status-mode-mark-map)
  (define-key svn-status-mode-mark-map (kbd "!") 'svn-status-unset-all-usermarks)
  (define-key svn-status-mode-mark-map (kbd "?") 'svn-status-mark-unknown)
  (define-key svn-status-mode-mark-map (kbd "A") 'svn-status-mark-added)
  (define-key svn-status-mode-mark-map (kbd "M") 'svn-status-mark-modified)
  (define-key svn-status-mode-mark-map (kbd "D") 'svn-status-mark-deleted)
  (define-key svn-status-mode-mark-map (kbd "*") 'svn-status-mark-changed)
  (define-key svn-status-mode-mark-map (kbd ".") 'svn-status-mark-by-file-ext)
  (define-key svn-status-mode-mark-map (kbd "%") 'svn-status-mark-filename-regexp)
  (define-key svn-status-mode-mark-map (kbd "u") 'svn-status-show-svn-diff-for-marked-files))
(when (not svn-status-mode-property-map)
  (setq svn-status-mode-property-map (make-sparse-keymap))
  (define-key svn-status-mode-property-map (kbd "l") 'svn-status-property-list)
  (define-key svn-status-mode-property-map (kbd "s") 'svn-status-property-set)
  (define-key svn-status-mode-property-map (kbd "d") 'svn-status-property-delete)
  (define-key svn-status-mode-property-map (kbd "e") 'svn-status-property-edit-one-entry)
  (define-key svn-status-mode-property-map (kbd "i") 'svn-status-property-ignore-file)
  (define-key svn-status-mode-property-map (kbd "I") 'svn-status-property-ignore-file-extension)
  ;; XEmacs 21.4.15 on TTY (vt420) converts `C-i' to `TAB',
  ;; which [(control ?i)] won't match.  Handle it separately.
  ;; On GNU Emacs, the following two forms bind the same key,
  ;; reducing clutter in `where-is'.
  (define-key svn-status-mode-property-map [(control ?i)] 'svn-status-property-edit-svn-ignore)
  (define-key svn-status-mode-property-map (kbd "TAB") 'svn-status-property-edit-svn-ignore)
  (define-key svn-status-mode-property-map (kbd "k") 'svn-status-property-set-keyword-list)
  (define-key svn-status-mode-property-map (kbd "Ki") 'svn-status-property-set-keyword-id)
  (define-key svn-status-mode-property-map (kbd "Kd") 'svn-status-property-set-keyword-date)
  (define-key svn-status-mode-property-map (kbd "y") 'svn-status-property-set-eol-style)
  (define-key svn-status-mode-property-map (kbd "x") 'svn-status-property-set-executable)
  (define-key svn-status-mode-property-map (kbd "m") 'svn-status-property-set-mime-type)
  ;; TODO: Why is `svn-status-select-line' in `svn-status-mode-property-map'?
  (define-key svn-status-mode-property-map (kbd "RET") 'svn-status-select-line)
  (define-key svn-status-mode-map (kbd "P") svn-status-mode-property-map))
(when (not svn-status-mode-extension-map)
  (setq svn-status-mode-extension-map (make-sparse-keymap))
  (define-key svn-status-mode-extension-map (kbd "v") 'svn-status-resolved)
  (define-key svn-status-mode-extension-map (kbd "X") 'svn-status-resolve-conflicts)
  (define-key svn-status-mode-extension-map (kbd "e") 'svn-status-export)
  (define-key svn-status-mode-map (kbd "X") svn-status-mode-extension-map))
(when (not svn-status-mode-options-map)
  (setq svn-status-mode-options-map (make-sparse-keymap))
  (define-key svn-status-mode-options-map (kbd "s") 'svn-status-save-state)
  (define-key svn-status-mode-options-map (kbd "l") 'svn-status-load-state)
  (define-key svn-status-mode-options-map (kbd "x") 'svn-status-toggle-sort-status-buffer)
  (define-key svn-status-mode-options-map (kbd "v") 'svn-status-toggle-svn-verbose-flag)
  (define-key svn-status-mode-options-map (kbd "f") 'svn-status-toggle-display-full-path)
  (define-key svn-status-mode-options-map (kbd "t") 'svn-status-set-trac-project-root)
  (define-key svn-status-mode-options-map (kbd "n") 'svn-status-set-module-name)
  (define-key svn-status-mode-options-map (kbd "c") 'svn-status-set-changelog-style)
  (define-key svn-status-mode-options-map (kbd "b") 'svn-status-set-branch-list)
  (define-key svn-status-mode-map (kbd "O") svn-status-mode-options-map))
(when (not svn-status-mode-trac-map)
  (setq svn-status-mode-trac-map (make-sparse-keymap))
  (define-key svn-status-mode-trac-map (kbd "w") 'svn-trac-browse-wiki)
  (define-key svn-status-mode-trac-map (kbd "t") 'svn-trac-browse-timeline)
  (define-key svn-status-mode-trac-map (kbd "m") 'svn-trac-browse-roadmap)
  (define-key svn-status-mode-trac-map (kbd "r") 'svn-trac-browse-report)
  (define-key svn-status-mode-trac-map (kbd "s") 'svn-trac-browse-source)
  (define-key svn-status-mode-trac-map (kbd "i") 'svn-trac-browse-ticket)
  (define-key svn-status-mode-trac-map (kbd "c") 'svn-trac-browse-changeset)
  (define-key svn-status-mode-map (kbd "T") svn-status-mode-trac-map))
(when (not svn-status-mode-branch-map)
  (setq svn-status-mode-branch-map (make-sparse-keymap))
  (define-key svn-status-mode-branch-map (kbd "d") 'svn-branch-diff)
  (define-key svn-status-mode-map (kbd "B") svn-status-mode-branch-map))

(easy-menu-define svn-status-mode-menu svn-status-mode-map
  "'svn-status-mode' menu"
  '("SVN"
    ["svn status" svn-status-update t]
    ["svn update" svn-status-update-cmd t]
    ["svn commit" svn-status-commit t]
    ["svn log" svn-status-show-svn-log t]
    ["svn info" svn-status-info t]
    ["svn blame" svn-status-blame t]
    ("Diff"
     ["svn diff current file" svn-status-show-svn-diff t]
     ["svn diff marked files" svn-status-show-svn-diff-for-marked-files t]
     ["svn ediff current file" svn-status-ediff-with-revision t]
     ["svn resolve conflicts" svn-status-resolve-conflicts]
     )
    ["svn cat ..." svn-status-get-specific-revision t]
    ["svn add" svn-status-add-file t]
    ["svn add recursively" svn-status-add-file-recursively t]
    ["svn mkdir..." svn-status-make-directory t]
    ["svn mv..." svn-status-mv t]
    ["svn cp..." svn-status-cp t]
    ["svn rm..." svn-status-rm t]
    ["svn export..." svn-status-export t]
    ["Up Directory" svn-status-examine-parent t]
    ["Elide Directory" svn-status-toggle-elide t]
    ["svn revert" svn-status-revert t]
    ["svn resolved" svn-status-resolved t]
    ["svn cleanup" svn-status-cleanup t]
    ["svn lock" svn-status-lock t]
    ["svn unlock" svn-status-unlock t]
    ["Show Process Buffer" svn-status-show-process-buffer t]
    ("Branch"
     ["diff" svn-branch-diff t]
     ["Set Branch list" svn-status-set-branch-list t]
     )
    ("Property"
     ["svn proplist" svn-status-property-list t]
     ["Set Multiple Properties..." svn-status-property-set t]
     ["Edit One Property..." svn-status-property-edit-one-entry t]
     ["svn propdel..." svn-status-property-delete t]
     "---"
     ["svn:ignore File..." svn-status-property-ignore-file t]
     ["svn:ignore File Extension..." svn-status-property-ignore-file-extension t]
     ["Edit svn:ignore Property" svn-status-property-edit-svn-ignore t]
     "---"
     ["Edit svn:keywords List" svn-status-property-set-keyword-list t]
     ["Add/Remove Id to/from svn:keywords" svn-status-property-set-keyword-id t]
     ["Add/Remove Date to/from svn:keywords" svn-status-property-set-keyword-date t]
     "---"
     ["Select svn:eol-style" svn-status-property-set-eol-style t]
     ["Set svn:executable" svn-status-property-set-executable t]
     ["Set svn:mime-type" svn-status-property-set-mime-type t]
     )
    ("Options"
     ["Save Options" svn-status-save-state t]
     ["Load Options" svn-status-load-state t]
     ["Set Trac project root" svn-status-set-trac-project-root t]
     ["Set Short module name" svn-status-set-module-name t]
     ["Set Changelog style" svn-status-set-changelog-style t]
     ["Set Branch list" svn-status-set-branch-list t]
     ["Sort the *svn-status* buffer" svn-status-toggle-sort-status-buffer
      :style toggle :selected svn-status-sort-status-buffer]
     ["Use -v for svn status calls" svn-status-toggle-svn-verbose-flag
      :style toggle :selected svn-status-verbose]
     ["Display full path names" svn-status-toggle-display-full-path
      :style toggle :selected svn-status-display-full-path]
     )
    ("Trac"
     ["Browse wiki" svn-trac-browse-wiki t]
     ["Browse timeline" svn-trac-browse-timeline t]
     ["Browse roadmap" svn-trac-browse-roadmap t]
     ["Browse source" svn-trac-browse-source t]
     ["Browse report" svn-trac-browse-report t]
     ["Browse ticket" svn-trac-browse-ticket t]
     ["Browse changeset" svn-trac-browse-changeset t]
     ["Set Trac project root" svn-status-set-trac-project-root t]
     )
    "---"
    ["Edit Next SVN Cmd Line" svn-status-toggle-edit-cmd-flag t]
    ["Work Directory History..." svn-status-use-history t]
    ("Mark / Unmark"
     ["Mark" svn-status-set-user-mark t]
     ["Unmark" svn-status-unset-user-mark t]
     ["Unmark all" svn-status-unset-all-usermarks t]
     "---"
     ["Mark/Unmark unknown" svn-status-mark-unknown t]
     ["Mark/Unmark added" svn-status-mark-added t]
     ["Mark/Unmark modified" svn-status-mark-modified t]
     ["Mark/Unmark deleted" svn-status-mark-deleted t]
     ["Mark/Unmark modified/added/deleted" svn-status-mark-changed t]
     ["Mark/Unmark filename by extension" svn-status-mark-by-file-ext t]
     ["Mark/Unmark filename by regexp" svn-status-mark-filename-regexp t]
     )
    ["Hide Unknown" svn-status-toggle-hide-unknown
     :style toggle :selected svn-status-hide-unknown]
    ["Hide Unmodified" svn-status-toggle-hide-unmodified
     :style toggle :selected svn-status-hide-unmodified]
    ["Show Client versions" svn-status-version t]
    ["Prepare bug report" svn-prepare-bug-report t]
    ))

(defvar svn-status-file-popup-menu-list
  '(["open" svn-status-find-file-other-window t]
    ["svn diff" svn-status-show-svn-diff t]
    ["svn commit" svn-status-commit t]
    ["svn log" svn-status-show-svn-log t]
    ["svn blame" svn-status-blame t]
    ["mark" svn-status-set-user-mark t]
    ["unmark" svn-status-unset-user-mark t]
    ["svn add" svn-status-add-file t]
    ["svn add recursively" svn-status-add-file-recursively t]
    ["svn mv..." svn-status-mv t]
    ["svn rm..." svn-status-rm t]
    ["svn lock" svn-status-lock t]
    ["svn unlock" svn-status-unlock t]
    ["svn info" svn-status-info t]
    ) "A list of menu entries for `svn-status-popup-menu'")

;; extend svn-status-file-popup-menu-list via:
;; (add-to-list 'svn-status-file-popup-menu-list ["commit" svn-status-commit t])

(defun svn-status-popup-menu (event)
  "Display a file specific popup menu"
  (interactive "e")
  (mouse-set-point event)
  (let* ((line-info (svn-status-get-line-information))
         (name (svn-status-line-info->filename line-info)))
    (when line-info
      (easy-menu-define svn-status-actual-popup-menu nil nil
        (append (list name) svn-status-file-popup-menu-list))
      (svn-status-face-set-temporary-during-popup
       'svn-status-marked-popup-face (svn-point-at-bol) (svn-point-at-eol)
       svn-status-actual-popup-menu))))

(defun svn-status-face-set-temporary-during-popup (face begin end menu &optional prefix)
  "Put FACE on BEGIN and END in the buffer during Popup MENU.
PREFIX is passed to `popup-menu'."
  (let (o)
    (unwind-protect
        (progn
          (setq o (make-overlay begin end))
          (overlay-put o 'face face)
          (sit-for 0)
          (popup-menu menu prefix))
      (delete-overlay o))))

(defun svn-status-mode ()
  "Major mode used by psvn.el to display the output of \"svn status\".

The Output has the following format:
  FPH BASE CMTD Author   em File
F = Filemark
P = Property mark
H = History mark
BASE = local base revision
CMTD = last committed revision
Author = author of change
em = \"**\" or \"(Update Available)\" [see `svn-status-short-mod-flag-p']
     if file can be updated
File = path/filename

The following keys are defined:
\\{svn-status-mode-map}"
  (interactive)
  (kill-all-local-variables)

  (use-local-map svn-status-mode-map)
  (easy-menu-add svn-status-mode-menu)

  (setq major-mode 'svn-status-mode)
  (setq mode-name "svn-status")
  (setq mode-line-process 'svn-status-mode-line-process)
  (run-hooks 'svn-status-mode-hook)
  (let ((view-read-only nil))
    (toggle-read-only 1)))

(defun svn-status-update-mode-line ()
  (setq svn-status-mode-line-process
        (concat svn-status-mode-line-process-edit-flag svn-status-mode-line-process-status))
  (force-mode-line-update))

(defun svn-status-bury-buffer (arg)
  "Bury the buffers used by psvn.el
Currently this is:
  `svn-status-buffer-name'
  `svn-process-buffer-name'
  `svn-log-edit-buffer-name'
  *svn-property-edit*
  *svn-log*
  *svn-info*
When called with a prefix argument, ARG, switch back to the window configuration that was
in use before `svn-status' was called."
  (interactive "P")
  (cond (arg
         (when svn-status-initial-window-configuration
           (set-window-configuration svn-status-initial-window-configuration)))
        (t
         (let ((bl `(,svn-log-edit-buffer-name "*svn-property-edit*" "*svn-log*" "*svn-info*" ,svn-process-buffer-name)))
           (while bl
             (when (get-buffer (car bl))
               (bury-buffer (car bl)))
             (setq bl (cdr bl)))
           (when (string= (buffer-name) svn-status-buffer-name)
             (bury-buffer))))))

(defun svn-status-save-some-buffers (&optional tree)
  "Save all buffers visiting a file in TREE.
If TREE is not given, try `svn-status-base-dir' as TREE."
  (interactive)
  ;; (message "svn-status-save-some-buffers: tree1: %s" tree)
  (let ((ok t)
        (tree (or (svn-status-base-dir)
                  tree)))
    ;; (message "svn-status-save-some-buffers: tree2: %s" tree)
    (unless tree
      (error "Not in a svn project tree"))
    (dolist (buffer (buffer-list))
      (with-current-buffer buffer
        (when (buffer-modified-p)
          (let ((file (buffer-file-name)))
            (when file
              (let ((root (svn-status-base-dir (file-name-directory file))))
                ;; (message "svn-status-save-some-buffers: file: %s, root: %s" file root)
                (when (and root
                           (string= root tree)
                           ;; buffer is modified and in the tree TREE.
                           (or (y-or-n-p (concat "Save buffer " (buffer-name) "? "))
                               (setq ok nil)))
                  (save-buffer))))))))
    ok))

(defun svn-status-find-files ()
  "Open selected file(s) for editing.
See `svn-status-marked-files' for what counts as selected."
  (interactive)
  (let ((fnames (mapcar 'svn-status-line-info->full-path (svn-status-marked-files))))
    (mapc 'find-file fnames)))


(defun svn-status-find-file-other-window ()
  "Open the file in the other window for editing."
  (interactive)
  (svn-status-ensure-cursor-on-file)
  (find-file-other-window (svn-status-line-info->filename
                           (svn-status-get-line-information))))

(defun svn-status-find-file-other-window-noselect ()
  "Open the file in the other window for editing, but don't select it."
  (interactive)
  (svn-status-ensure-cursor-on-file)
  (display-buffer
   (find-file-noselect (svn-status-line-info->filename
                        (svn-status-get-line-information)))))

(defun svn-status-view-file-other-window ()
  "Open the file in the other window for viewing."
  (interactive)
  (svn-status-ensure-cursor-on-file)
  (view-file-other-window (svn-status-line-info->filename
                           (svn-status-get-line-information))))

(defun svn-status-find-file-or-examine-directory ()
  "If point is on a directory, run `svn-status' on that directory.
Otherwise run `find-file'."
  (interactive)
  (svn-status-ensure-cursor-on-file)
  (let ((line-info (svn-status-get-line-information)))
    (if (svn-status-line-info->directory-p line-info)
        (svn-status (svn-status-line-info->full-path line-info))
      (find-file (svn-status-line-info->filename line-info)))))

(defun svn-status-examine-parent ()
  "Run `svn-status' on the parent of the current directory."
  (interactive)
  (svn-status (expand-file-name "../")))

(defun svn-status-mouse-find-file-or-examine-directory (event)
  "Move point to where EVENT occurred, and do `svn-status-find-file-or-examine-directory'
EVENT could be \"mouse clicked\" or similar."
  (interactive "e")
  (mouse-set-point event)
  (svn-status-find-file-or-examine-directory))

(defun svn-status-line-info->ui-status (line-info)
  "Return the ui-status structure of LINE-INFO.
See `svn-status-make-ui-status' for information about the ui-status."
  (nth 0 line-info))

(defun svn-status-line-info->has-usermark (line-info) (nth 0 (nth 0 line-info)))
(defun svn-status-line-info->user-elide (line-info) (nth 1 (nth 0 line-info)))

(defun svn-status-line-info->filemark (line-info) (nth 1 line-info))
(defun svn-status-line-info->propmark (line-info) (nth 2 line-info))
(defun svn-status-line-info->filename (line-info) (nth 3 line-info))
(defun svn-status-line-info->filename-nondirectory (line-info)
  (file-name-nondirectory (svn-status-line-info->filename line-info)))
(defun svn-status-line-info->localrev (line-info)
  (if (>= (nth 4 line-info) 0)
      (nth 4 line-info)
    nil))
(defun svn-status-line-info->lastchangerev (line-info)
  "Return the last revision in which LINE-INFO was modified."
  (let ((l (nth 5 line-info)))
    (if (and l (>= l 0))
        l
      nil)))
(defun svn-status-line-info->author (line-info)
  "Return the last author that changed the item that is represented in LINE-INFO."
  (nth 6 line-info))
(defun svn-status-line-info->update-available (line-info)
  "Return whether LINE-INFO is out of date.
In other words, whether there is a newer version available in the
repository than the working copy."
  (nth 7 line-info))
(defun svn-status-line-info->locked (line-info)
  "Return whether LINE-INFO represents a locked file.
This is column three of the `svn status' output.
The result will be nil or \"L\".
\(A file becomes locked when an operation is interupted; run \\[svn-status-cleanup]'
to unlock it.\)"
  (nth 8 line-info))
(defun svn-status-line-info->historymark (line-info)
  "Mark from column four of output from `svn status'.
This will be nil unless the file is scheduled for addition with
history, when it will be \"+\"."
  (nth 9 line-info))
(defun svn-status-line-info->switched (line-info)
  "Return whether LINE-INFO is switched relative to its parent.
This is column five of the output from `svn status'.
The result will be nil or \"S\"."
  (nth 10 line-info))
(defun svn-status-line-info->repo-locked (line-info)
  "Return whether LINE-INFO contains some locking information.
This is column six of the output from `svn status'.
The result will be \"K\", \"O\", \"T\", \"B\" or nil."
  (nth 11 line-info))
(defun svn-status-line-info->psvn-extra-info (line-info)
  "Return a list of extra information for psvn associated with LINE-INFO.
This list holds currently only one element:
* The action after a commit or update."
  (nth 12 line-info))

(defun svn-status-line-info->is-visiblep (line-info)
  "Return whether the line is visible or not"
  (or (not (or (svn-status-line-info->hide-because-unknown line-info)
               (svn-status-line-info->hide-because-unmodified line-info)
               (svn-status-line-info->hide-because-custom-hide-function line-info)
               (svn-status-line-info->hide-because-user-elide line-info)))
      (svn-status-line-info->update-available line-info) ;; show the line, if an update is available
      (svn-status-line-info->psvn-extra-info line-info)  ;; show the line, if there is some extra info displayed on this line
      ))

(defun svn-status-line-info->hide-because-unknown (line-info)
  (and svn-status-hide-unknown
       (eq (svn-status-line-info->filemark line-info) ??)))

(defun svn-status-line-info->hide-because-custom-hide-function (line-info)
  (and svn-status-custom-hide-function
       (apply svn-status-custom-hide-function (list line-info))))

(defun svn-status-line-info->hide-because-unmodified (line-info)
  ;;(message " %S %S %S %S - %s" svn-status-hide-unmodified (svn-status-line-info->propmark line-info) ?_
  ;;         (svn-status-line-info->filemark line-info) (svn-status-line-info->filename line-info))
  (and svn-status-hide-unmodified
       (and (or (eq (svn-status-line-info->filemark line-info) ?_)
                (eq (svn-status-line-info->filemark line-info) ? ))
            (or (eq (svn-status-line-info->propmark line-info) ?_)
                (eq (svn-status-line-info->propmark line-info) ? )
                (eq (svn-status-line-info->propmark line-info) nil)))))

(defun svn-status-line-info->hide-because-user-elide (line-info)
  (eq (svn-status-line-info->user-elide line-info) t))

(defun svn-status-line-info->show-user-elide-continuation (line-info)
  (eq (svn-status-line-info->user-elide line-info) 'directory))

;; modify the line-info
(defun svn-status-line-info->set-filemark (line-info value)
  (setcar (nthcdr 1 line-info) value))

(defun svn-status-line-info->set-propmark (line-info value)
  (setcar (nthcdr 2 line-info) value))

(defun svn-status-line-info->set-localrev (line-info value)
  (setcar (nthcdr 4 line-info) value))

(defun svn-status-line-info->set-author (line-info value)
  (setcar (nthcdr 6 line-info) value))

(defun svn-status-line-info->set-lastchangerev (line-info value)
  (setcar (nthcdr 5 line-info) value))

(defun svn-status-line-info->set-repo-locked (line-info value)
  (setcar (nthcdr 11 line-info) value))

(defun svn-status-line-info->set-psvn-extra-info (line-info value)
  (setcar (nthcdr 12 line-info) value))

(defun svn-status-copy-current-line-info (arg)
  "Copy the current file name at point, using `svn-status-copy-filename-as-kill'.
If no file is at point, copy everything starting from ':' to the end of line."
  (interactive "P")
  (if (svn-status-get-line-information)
      (svn-status-copy-filename-as-kill arg)
    (save-excursion
      (goto-char (svn-point-at-bol))
      (when (looking-at ".+?: *\\(.+\\)$")
        (kill-new (svn-match-string-no-properties 1))
        (message "Copied: %s" (svn-match-string-no-properties 1))))))

(defun svn-status-copy-filename-as-kill (arg)
  "Copy the actual file name to the kill-ring.
When called with the prefix argument 0, use the full path name."
  (interactive "P")
  (let ((str (if (eq arg 0)
                 (svn-status-line-info->full-path (svn-status-get-line-information))
               (svn-status-line-info->filename (svn-status-get-line-information)))))
    (kill-new str)
    (message "Copied %s" str)))

(defun svn-status-get-child-directories (&optional dir)
  "Return a list of subdirectories for DIR"
  (interactive)
  (let ((this-dir (concat (expand-file-name (or dir (svn-status-line-info->filename (svn-status-get-line-information)))) "/"))
        (test-dir)
        (sub-dir-list))
    ;;(message "this-dir %S" this-dir)
    (dolist (line-info svn-status-info)
      (when (svn-status-line-info->directory-p line-info)
        (setq test-dir (svn-status-line-info->full-path line-info))
        (when (string= (file-name-directory test-dir) this-dir)
          (add-to-list 'sub-dir-list (file-relative-name (svn-status-line-info->full-path line-info)) t))))
    sub-dir-list))

(defun svn-status-toggle-elide (arg)
  "Toggle eliding of the current file or directory.
When called with a prefix argument, toggle the hiding of all subdirectories for the current directory."
  (interactive "P")
  (if arg
      (let ((cur-line (svn-status-line-info->filename (svn-status-get-line-information))))
        (when (svn-status-line-info->user-elide (svn-status-get-line-information))
          (svn-status-toggle-elide nil))
        (dolist (dir-name (svn-status-get-child-directories))
          (svn-status-goto-file-name dir-name)
          (svn-status-toggle-elide nil))
        (svn-status-goto-file-name cur-line))
    (let ((st-info svn-status-info)
          (fname)
          (test (svn-status-line-info->filename (svn-status-get-line-information)))
          (len-test)
          (len-fname)
          (new-elide-mark t)
          (elide-mark))
      (if (member test svn-status-elided-list)
          (setq svn-status-elided-list (delete test svn-status-elided-list))
        (add-to-list 'svn-status-elided-list test))
      (when (string= test ".")
        (setq test ""))
      (setq len-test (length test))
      (while st-info
        (setq fname (svn-status-line-info->filename (car st-info)))
        (setq len-fname (length fname))
        (when (and (>= len-fname len-test)
                   (string= (substring fname 0 len-test) test))
          (setq elide-mark new-elide-mark)
          (when (or (string= fname ".")
                    (and (= len-fname len-test) (svn-status-line-info->directory-p (car st-info))))
            (message "Elided directory %s and all its files." fname)
            (setq new-elide-mark (not (svn-status-line-info->user-elide (car st-info))))
            (setq elide-mark (if new-elide-mark 'directory nil)))
          ;;(message "elide-mark: %S member: %S" elide-mark (member fname svn-status-elided-list))
          (when (and (member fname svn-status-elided-list) (not elide-mark))
            (setq svn-status-elided-list (delete fname svn-status-elided-list)))
          (setcar (nthcdr 1 (svn-status-line-info->ui-status (car st-info))) elide-mark))
        (setq st-info (cdr st-info))))
    ;;(message "svn-status-elided-list: %S" svn-status-elided-list)
    (svn-status-update-buffer)))

(defun svn-status-apply-elide-list ()
  "Elide files/directories according to `svn-status-elided-list'."
  (interactive)
  (let ((st-info svn-status-info)
        (fname)
        (len-fname)
        (test)
        (len-test)
        (elided-list)
        (elide-mark))
    (while st-info
      (setq fname (svn-status-line-info->filename (car st-info)))
      (setq len-fname (length fname))
      (setq elided-list svn-status-elided-list)
      (setq elide-mark nil)
      (while elided-list
        (setq test (car elided-list))
        (when (string= test ".")
          (setq test ""))
        (setq len-test (length test))
        (when (and (>= len-fname len-test)
                   (string= (substring fname 0 len-test) test))
          (setq elide-mark t)
          (when (or (string= fname ".")
                    (and (= len-fname len-test) (svn-status-line-info->directory-p (car st-info))))
            (setq elide-mark 'directory)))
        (setq elided-list (cdr elided-list)))
      ;;(message "fname: %s elide-mark: %S" fname elide-mark)
      (setcar (nthcdr 1 (svn-status-line-info->ui-status (car st-info))) elide-mark)
      (setq st-info (cdr st-info))))
  (svn-status-update-buffer))

(defun svn-status-update-with-command-list (cmd-list)
  (save-excursion
    (set-buffer svn-status-buffer-name)
    (let ((st-info)
          (found)
          (action)
          (fname (svn-status-line-info->filename (svn-status-get-line-information)))
          (fname-pos (point))
          (column (current-column)))
      (setq cmd-list (sort cmd-list '(lambda (item1 item2) (string-lessp (car item1) (car item2)))))
      (while cmd-list
        (unless st-info (setq st-info svn-status-info))
        ;;(message "%S" (caar cmd-list))
        (setq found nil)
        (while (and (not found) st-info)
          (setq found (string= (caar cmd-list) (svn-status-line-info->filename (car st-info))))
          ;;(message "found: %S" found)
          (unless found (setq st-info (cdr st-info))))
        (unless found
          (svn-status-message 3 "psvn: continue to search for %s" (caar cmd-list))
          (setq st-info svn-status-info)
          (while (and (not found) st-info)
            (setq found (string= (caar cmd-list) (svn-status-line-info->filename (car st-info))))
            (unless found (setq st-info (cdr st-info)))))
        (if found
            ;;update the info line
            (progn
              (setq action (cadar cmd-list))
              ;;(message "found %s, action: %S" (caar cmd-list) action)
              (svn-status-annotate-status-buffer-entry action (car st-info)))
          (svn-status-message 3 "psvn: did not find %s" (caar cmd-list)))
        (setq cmd-list (cdr cmd-list)))
      (if fname
          (progn
            (goto-char fname-pos)
            (svn-status-goto-file-name fname)
            (goto-char (+ column (svn-point-at-bol))))
        (goto-char (+ (next-overlay-change (point-min)) svn-status-default-column))))))

(defun svn-status-annotate-status-buffer-entry (action line-info)
  (let ((tag-string))
    (svn-status-goto-file-name (svn-status-line-info->filename line-info))
    (when (and (member action '(committed added))
               svn-status-commit-rev-number)
      (svn-status-line-info->set-localrev line-info svn-status-commit-rev-number)
      (svn-status-line-info->set-lastchangerev line-info svn-status-commit-rev-number))
    (when svn-status-last-commit-author
      (svn-status-line-info->set-author line-info svn-status-last-commit-author))
    (svn-status-line-info->set-psvn-extra-info line-info (list action))
    (cond ((equal action 'committed)
           (setq tag-string " <committed>")
           (when (member (svn-status-line-info->repo-locked line-info) '(?K))
             (svn-status-line-info->set-repo-locked line-info nil)))
          ((equal action 'added)
           (setq tag-string " <added>"))
          ((equal action 'deleted)
           (setq tag-string " <deleted>"))
          ((equal action 'replaced)
           (setq tag-string " <replaced>"))
          ((equal action 'updated)
           (setq tag-string " <updated>"))
          ((equal action 'updated-props)
           (setq tag-string " <updated-props>"))
          ((equal action 'conflicted)
           (setq tag-string " <conflicted>")
           (svn-status-line-info->set-filemark line-info ?C))
          ((equal action 'merged)
           (setq tag-string " <merged>"))
          ((equal action 'propset)
           ;;(setq tag-string " <propset>")
           (svn-status-line-info->set-propmark line-info svn-status-file-modified-after-save-flag))
          ((equal action 'added-wc)
           (svn-status-line-info->set-filemark line-info ?A)
           (svn-status-line-info->set-localrev line-info 0))
          ((equal action 'deleted-wc)
           (svn-status-line-info->set-filemark line-info ?D))
          (t
           (error "Unknown action '%s for %s" action (svn-status-line-info->filename line-info))))
    (when (and tag-string (not (member action '(conflicted merged))))
      (svn-status-line-info->set-filemark line-info ? )
      (svn-status-line-info->set-propmark line-info ? ))
    (let ((buffer-read-only nil))
      (delete-region (svn-point-at-bol) (svn-point-at-eol))
      (svn-insert-line-in-status-buffer line-info)
      (backward-char 1)
      (when tag-string
        (insert tag-string))
      (delete-char 1))))



;; (svn-status-update-with-command-list '(("++ideas" committed) ("a.txt" committed) ("alf")))
;; (svn-status-update-with-command-list (svn-status-parse-commit-output))

(defun svn-status-parse-commit-output ()
  "Parse the output of svn commit.
Return a list that is suitable for `svn-status-update-with-command-list'"
  (save-excursion
    (set-buffer svn-process-buffer-name)
    (let ((action)
          (file-name)
          (skip)
          (result))
      (goto-char (point-min))
      (setq svn-status-commit-rev-number nil)
      (setq skip nil) ; set to t whenever we find a line not about a committed file
      (while (< (point) (point-max))
        (cond ((= (svn-point-at-eol) (svn-point-at-bol)) ;skip blank lines
               (setq skip t))
              ((looking-at "Sending")
               (setq action 'committed))
              ((looking-at "Adding")
               (setq action 'added))
              ((looking-at "Deleting")
               (setq action 'deleted))
              ((looking-at "Replacing")
               (setq action 'replaced))
              ((looking-at "Transmitting file data")
               (setq skip t))
              ((looking-at "Committed revision \\([0-9]+\\)")
               (setq svn-status-commit-rev-number
                     (string-to-number (svn-match-string-no-properties 1)))
               (setq skip t))
              (t ;; this should never be needed(?)
               (setq action 'unknown)))
        (unless skip                                ;found an interesting line
          (forward-char 15)
          (when svn-status-operated-on-dot
            ;; when the commit used . as argument, delete the trailing directory
            ;; from the svn output
            (search-forward "/" nil t))
          (setq file-name (buffer-substring-no-properties (point) (svn-point-at-eol)))
          (unless svn-status-last-commit-author
            (setq svn-status-last-commit-author (car (svn-status-info-for-path (expand-file-name (concat default-directory file-name))))))
          (setq result (cons (list file-name action)
                             result))
          (setq skip nil))
        (forward-line 1))
      result)))
;;(svn-status-parse-commit-output)
;;(svn-status-annotate-status-buffer-entry)

(defun svn-status-parse-ar-output ()
  "Parse the output of svn add|remove.
Return a list that is suitable for `svn-status-update-with-command-list'"
  (save-excursion
    (set-buffer svn-process-buffer-name)
    (let ((action)
          (name)
          (skip)
          (result))
      (goto-char (point-min))
      (while (< (point) (point-max))
        (cond ((= (svn-point-at-eol) (svn-point-at-bol)) ;skip blank lines
               (setq skip t))
              ((looking-at "A")
               (setq action 'added-wc))
              ((looking-at "D")
               (setq action 'deleted-wc))
              (t ;; this should never be needed(?)
               (setq action 'unknown)))
        (unless skip ;found an interesting line
          (forward-char 10)
          (setq name (buffer-substring-no-properties (point) (svn-point-at-eol)))
          (setq result (cons (list name action)
                             result))
          (setq skip nil))
        (forward-line 1))
      result)))
;; (svn-status-parse-ar-output)
;; (svn-status-update-with-command-list (svn-status-parse-ar-output))

(defun svn-status-parse-update-output ()
  "Parse the output of svn update.
Return a list that is suitable for `svn-status-update-with-command-list'"
  (save-excursion
    (set-buffer svn-process-buffer-name)
    (setq svn-status-update-rev-number nil)
    (let ((action)
          (name)
          (skip)
          (result))
      (goto-char (point-min))
      (while (< (point) (point-max))
        (cond ((= (svn-point-at-eol) (svn-point-at-bol)) ;skip blank lines
               (setq skip t))
              ((looking-at "Updated to revision \\([0-9]+\\)")
               (setq svn-status-update-rev-number
                     (list t (string-to-number (svn-match-string-no-properties 1))))
               (setq skip t))
              ((looking-at "At revision \\([0-9]+\\)")
               (setq svn-status-update-rev-number
                     (list nil (string-to-number (svn-match-string-no-properties 1))))
               (setq skip t))
              ((looking-at "U")
               (setq action 'updated))
              ((looking-at "A")
               (setq action 'added))
              ((looking-at "D")
               (setq skip t))
               ;;(setq action 'deleted)) ;;deleted files are not displayed in the svn status output.
              ((looking-at "C")
               (setq action 'conflicted))
              ((looking-at "G")
               (setq action 'merged))

              ((looking-at " U")
               (setq action 'updated-props))

              (t ;; this should never be needed(?)
               (setq action (concat "parse-update: '"
                                    (buffer-substring-no-properties (point) (+ 2 (point))) "'"))))
        (unless skip ;found an interesting line
          (forward-char 3)
          (setq name (buffer-substring-no-properties (point) (svn-point-at-eol)))
          (setq result (cons (list name action)
                             result))
          (setq skip nil))
        (forward-line 1))
      result)))
;; (svn-status-parse-update-output)
;; (svn-status-update-with-command-list (svn-status-parse-update-output))

(defun svn-status-parse-property-output ()
  "Parse the output of svn propset.
Return a list that is suitable for `svn-status-update-with-command-list'"
  (save-excursion
    (set-buffer svn-process-buffer-name)
    (let ((result))
      (dolist (line (split-string (buffer-substring-no-properties (point-min) (point-max)) "\n"))
        (message "%s" line)
        (when (string-match "property '\\(.+\\)' set on '\\(.+\\)'" line)
          ;;(message "property %s - file %s" (match-string 1 line) (match-string 2 line))
          (setq result (cons (list (match-string 2 line) 'propset) result))))
      result)))

;; (svn-status-parse-property-output)
;; (svn-status-update-with-command-list (svn-status-parse-property-output))


(defun svn-status-line-info->symlink-p (line-info)
  "Return non-nil if LINE-INFO refers to a symlink, nil otherwise.
The value is the name of the file to which it is linked. \(See
`file-symlink-p'.\)

On win32 systems this won't work, even though symlinks are supported
by subversion on such systems."
  ;; on win32 would need to see how svn does symlinks
  (file-symlink-p (svn-status-line-info->filename line-info)))

(defun svn-status-line-info->directory-p (line-info)
  "Return t if LINE-INFO refers to a directory, nil otherwise.
Symbolic links to directories count as directories (see `file-directory-p')."
  (file-directory-p (svn-status-line-info->filename line-info)))

(defun svn-status-line-info->full-path (line-info)
  "Return the full path of the file represented by LINE-INFO."
  (expand-file-name
   (svn-status-line-info->filename line-info)))

;;Not convinced that this is the fastest way, but...
(defun svn-status-count-/ (string)
  "Return number of \"/\"'s in STRING."
  (let ((n 0)
        (last 0))
    (while (setq last (string-match "/" string (1+ last)))
      (setq n (1+ n)))
    n))

(defun svn-insert-line-in-status-buffer (line-info)
  "Format LINE-INFO and insert the result in the current buffer."
  (let ((usermark (if (svn-status-line-info->has-usermark line-info) "*" " "))
        (update-available (if (svn-status-line-info->update-available line-info)
                              (svn-add-face (if svn-status-short-mod-flag-p
                                                "** "
                                              " (Update Available)")
                                            'svn-status-update-available-face)
                            (if svn-status-short-mod-flag-p "   " "")))
        (filename  ;; <indentation>file or /path/to/file
                     (concat
                      (if (or svn-status-display-full-path
                              svn-status-hide-unmodified)
                          (svn-add-face
                           (let ((dir-name (file-name-as-directory
                                            (svn-status-line-info->directory-containing-line-info
                                             line-info nil))))
                             (if (and (<= 2 (length dir-name))
                                      (= ?. (aref dir-name 0))
                                      (= ?/ (aref dir-name 1)))
                                 (substring dir-name 2)
                               dir-name))
                           'svn-status-directory-face)
                        ;; showing all files, so add indentation
                        (make-string (* 2 (svn-status-count-/
                                           (svn-status-line-info->filename line-info)))
                                     32))
                      ;;symlinks get a different face
                      (let ((target (svn-status-line-info->symlink-p line-info)))
                        (if target
                            ;; name -> trget
                            ;; name gets symlink-face, target gets file/directory face
                            (concat
                             (svn-add-face (svn-status-line-info->filename-nondirectory line-info)
                                           'svn-status-symlink-face)
                             " -> "
                             (svn-status-choose-face-to-add
                              ;; TODO: could use different faces for
                              ;; unversioned targets and broken symlinks?
                              (svn-status-line-info->directory-p line-info)
                              target
                              'svn-status-directory-face
                              'svn-status-filename-face))
                          ;; else target is not a link
                          (svn-status-choose-face-to-add
                           (svn-status-line-info->directory-p line-info)
                           (svn-status-line-info->filename-nondirectory line-info)
                           'svn-status-directory-face
                           'svn-status-filename-face)))
                      ))
        (elide-hint (if (svn-status-line-info->show-user-elide-continuation line-info) " ..." "")))
    (svn-puthash (svn-status-line-info->filename line-info)
                 (point)
                 svn-status-filename-to-buffer-position-cache)
    (insert (svn-status-maybe-add-face
             (svn-status-line-info->has-usermark line-info)
             (concat usermark
                     (format svn-status-line-format
                             (svn-status-line-info->filemark line-info)
                             (or (svn-status-line-info->propmark line-info) ? )
                             (or (svn-status-line-info->historymark line-info) ? )
                             (or (svn-status-line-info->localrev line-info) "")
                             (or (svn-status-line-info->lastchangerev line-info) "")
                             (svn-status-line-info->author line-info))
                     (when svn-status-short-mod-flag-p update-available)
                     filename
                     (unless svn-status-short-mod-flag-p update-available)
                     (svn-status-maybe-add-string (svn-status-line-info->locked line-info)
                                                  " [ LOCKED ]" 'svn-status-locked-face)
                     (svn-status-maybe-add-string (svn-status-line-info->repo-locked line-info)
                                                  (let ((flag (svn-status-line-info->repo-locked line-info)))
                                                    (cond ((eq flag ?K) " [ REPO-LOCK-HERE ]")
                                                          ((eq flag ?O) " [ REPO-LOCK-OTHER ]")
                                                          ((eq flag ?T) " [ REPO-LOCK-STOLEN ]")
                                                          ((eq flag ?B) " [ REPO-LOCK-BROKEN ]")
                                                          (t " [ REPO-LOCK-UNKNOWN ]")))
                                                  'svn-status-locked-face)
                     (svn-status-maybe-add-string (svn-status-line-info->switched line-info)
                                                  " (switched)" 'svn-status-switched-face)
                     elide-hint)
             'svn-status-marked-face)
            "\n")))

(defun svn-status-redraw-status-buffer ()
  "Redraw the `svn-status-buffer-name' buffer.
Additionally clear the psvn-extra-info field in all line-info lists."
  (interactive)
  (dolist (line-info svn-status-info)
    (svn-status-line-info->set-psvn-extra-info line-info nil))
  (svn-status-update-buffer))

(defun svn-status-update-buffer ()
  "Update the `svn-status-buffer-name' buffer, using `svn-status-info'.
  This function does not access the repository."
  (interactive)
  ;(message "buffer-name: %s" (buffer-name))
  (unless (string= (buffer-name) svn-status-buffer-name)
    (set-buffer svn-status-buffer-name))
  (svn-status-mode)
  (when svn-status-refresh-info
    (when (eq svn-status-refresh-info 'once)
      (setq svn-status-refresh-info nil))
    (svn-status-parse-info t))
  (let ((st-info svn-status-info)
        (buffer-read-only nil)
        (start-pos)
        (overlay)
        (unmodified-count 0)    ;how many unmodified files are hidden
        (unknown-count 0)       ;how many unknown files are hidden
        (custom-hide-count 0)   ;how many files are hidden via svn-status-custom-hide-function
        (marked-count 0)        ;how many files are elided
        (user-elide-count 0)
        (first-line t)
        (fname (svn-status-line-info->filename (svn-status-get-line-information)))
        (fname-pos (point))
        (window-line-pos (svn-status-window-line-position (get-buffer-window (current-buffer))))
        (header-line-string)
        (column (current-column)))
    (delete-region (point-min) (point-max))
    (insert "\n")
    ;; Insert all files and directories
    (while st-info
      (setq start-pos (point))
      (cond ((or (svn-status-line-info->has-usermark (car st-info)) first-line)
             ;; Show a marked file and the "." always
             (svn-insert-line-in-status-buffer (car st-info))
             (setq first-line nil))
            ((svn-status-line-info->update-available (car st-info))
             (svn-insert-line-in-status-buffer (car st-info)))
            ((and svn-status-custom-hide-function
                  (apply svn-status-custom-hide-function (list (car st-info))))
             (setq custom-hide-count (1+ custom-hide-count)))
            ((svn-status-line-info->hide-because-user-elide (car st-info))
             (setq user-elide-count (1+ user-elide-count)))
            ((svn-status-line-info->hide-because-unknown (car st-info))
             (setq unknown-count (1+ unknown-count)))
            ((svn-status-line-info->hide-because-unmodified (car st-info))
             (setq unmodified-count (1+ unmodified-count)))
            (t
             (svn-insert-line-in-status-buffer (car st-info))))
      (when (svn-status-line-info->has-usermark (car st-info))
        (setq marked-count (+ marked-count 1)))
      (setq overlay (make-overlay start-pos (point)))
      (overlay-put overlay 'svn-info (car st-info))
      (setq st-info (cdr st-info)))
    ;; Insert status information at the buffer beginning
    (goto-char (point-min))
    (insert (format "svn status for directory %s%s\n"
                    default-directory
                    (if svn-status-head-revision (format " (status against revision: %s)"
                                                         svn-status-head-revision)
                      "")))
    (when svn-status-module-name
      (insert (format "Project name: %s\n" svn-status-module-name)))
    (when svn-status-branch-list
      (insert (format "Branches: %s\n" svn-status-branch-list)))
    (when svn-status-base-info
      (insert (concat "Repository Root: " (svn-status-base-info->repository-root) "\n"))
      (insert (concat "Repository Url:  " (svn-status-base-info->url) "\n")))
    (when svn-status-hide-unknown
      (insert
       (format "%d Unknown file(s) are hidden - press `?' to toggle hiding\n"
               unknown-count)))
    (when svn-status-hide-unmodified
      (insert
       (format "%d Unmodified file(s) are hidden - press `_' to toggle hiding\n"
               unmodified-count)))
    (when (> custom-hide-count 0)
      (insert
       (format "%d file(s) are hidden via the svn-status-custom-hide-function\n"
               custom-hide-count)))
    (when (> user-elide-count 0)
      (insert (format "%d file(s) elided\n" user-elide-count)))
    (insert (format "%d file(s) marked\n" marked-count))
    (setq header-line-string (concat (format svn-status-line-format
                                             70 80 72 "BASE" "CMTD" "Author")
                                     (if svn-status-short-mod-flag-p "em " "")
                                     "File"))
    (cond ((eq svn-status-use-header-line t)
           (setq header-line-format (concat "    " header-line-string)))
          ((eq svn-status-use-header-line 'inline)
           (insert "\n " header-line-string "\n")))
    (setq svn-start-of-file-list-line-number (+ (count-lines (point-min) (point)) 1))
    (if fname
        (progn
          (goto-char fname-pos)
          (svn-status-goto-file-name fname)
          (goto-char (+ column (svn-point-at-bol)))
          (when window-line-pos
            (recenter window-line-pos)))
      (goto-char (+ (next-overlay-change (point-min)) svn-status-default-column)))))

(defun svn-status-parse-info (arg)
  "Parse the svn info output for the base directory.
Show the repository url after this call in the `svn-status-buffer-name' buffer.
When called with the prefix argument 0, reset the information to nil.
This hides the repository information again.

When ARG is t, don't update the svn status buffer. This is useful for
non-interactive use."
  (interactive "P")
  (if (eq arg 0)
      (setq svn-status-base-info nil)
    (let ((svn-process-buffer-name "*svn-info-output*"))
      (when (get-buffer svn-process-buffer-name)
        (kill-buffer svn-process-buffer-name))
      (svn-run nil t 'parse-info "info" ".")
      (svn-status-parse-info-result)))
  (unless (eq arg t)
    (svn-status-update-buffer)))

(defun svn-status-parse-info-result ()
  "Parse the result from the svn info command.
Put the found values in `svn-status-base-info'."
  (let ((url)
        (repository-root)
        (last-changed-author))
    (save-excursion
      (set-buffer svn-process-buffer-name)
      (goto-char (point-min))
      (let ((case-fold-search t))
        (search-forward "url: ")
        (setq url (buffer-substring-no-properties (point) (svn-point-at-eol)))
        (when (search-forward "repository root: " nil t)
          (setq repository-root (buffer-substring-no-properties (point) (svn-point-at-eol))))
        (when (search-forward "last changed author: " nil t)
          (setq last-changed-author (buffer-substring-no-properties (point) (svn-point-at-eol))))))
    (setq svn-status-base-info `((url ,url) (repository-root ,repository-root) (last-changed-author ,last-changed-author)))))

(defun svn-status-base-info->url ()
  "Extract the url part from `svn-status-base-info'."
  (if svn-status-base-info
      (cadr (assoc 'url svn-status-base-info))
    ""))

(defun svn-status-base-info->repository-root ()
  "Extract the repository-root part from `svn-status-base-info'."
  (if svn-status-base-info
      (cadr (assoc 'repository-root svn-status-base-info))
    ""))

(defun svn-status-checkout-prefix-path ()
  "When only a part of the svn repository is checked out, return the file path for this checkout."
  (interactive)
  (svn-status-parse-info t)
  (let ((root (svn-status-base-info->repository-root))
        (url (svn-status-base-info->url))
        (p)
        (base-dir (svn-status-base-dir))
        (wc-checkout-prefix))
    (setq p (substring url (length root)))
    (setq wc-checkout-prefix (file-relative-name default-directory base-dir))
    (when (string= wc-checkout-prefix "./")
      (setq wc-checkout-prefix ""))
    ;; (message "svn-status-checkout-prefix-path: wc-checkout-prefix: '%s' p: '%s' base-dir: %s" wc-checkout-prefix p base-dir)
    (setq p (substring p 0 (- (length p) (length wc-checkout-prefix))))
    (when (interactive-p)
      (message "svn-status-checkout-prefix-path: '%s'" p))
    p))

(defun svn-status-ls (path &optional synchron)
  "Run svn ls PATH."
  (interactive "sPath for svn ls: ")
  (svn-run (not synchron) t 'ls "ls" path)
  (when synchron
    (split-string (with-current-buffer svn-process-buffer-name
                    (buffer-substring-no-properties (point-min) (point-max))))))

(defun svn-status-ls-branches ()
  "Show, which branches exist for the actual working copy.
Note: this command assumes the proposed standard svn repository layout."
  (interactive)
  (svn-status-parse-info t)
  (svn-status-ls (concat (svn-status-base-info->repository-root) "/branches")))

(defun svn-status-ls-tags ()
  "Show, which tags exist for the actual working copy.
Note: this command assumes the proposed standard svn repository layout."
  (interactive)
  (svn-status-parse-info t)
  (svn-status-ls (concat (svn-status-base-info->repository-root) "/tags")))

(defun svn-status-toggle-edit-cmd-flag (&optional reset)
  "Allow the user to edit the parameters for the next svn command.
This command toggles between
* editing the next command parameters (EditCmd)
* editing all all command parameters (EditCmd#)
* don't edit the command parameters ()
The string in parentheses is shown in the status line to show the state."
  (interactive)
  (cond ((or reset (eq svn-status-edit-svn-command 'sticky))
         (setq svn-status-edit-svn-command nil))
        ((eq svn-status-edit-svn-command nil)
         (setq svn-status-edit-svn-command t))
        ((eq svn-status-edit-svn-command t)
         (setq svn-status-edit-svn-command 'sticky)))
  (cond ((eq svn-status-edit-svn-command t)
         (setq svn-status-mode-line-process-edit-flag " EditCmd"))
        ((eq svn-status-edit-svn-command 'sticky)
         (setq svn-status-mode-line-process-edit-flag " EditCmd#"))
        (t
         (setq svn-status-mode-line-process-edit-flag "")))
  (svn-status-update-mode-line))

(defun svn-status-goto-root-or-return ()
  "Bounce point between the root (\".\") and the current line."
  (interactive)
  (if (string= (svn-status-line-info->filename (svn-status-get-line-information)) ".")
      (when svn-status-root-return-info
        (svn-status-goto-file-name
         (svn-status-line-info->filename svn-status-root-return-info)))
    (setq svn-status-root-return-info (svn-status-get-line-information))
    (svn-status-goto-file-name ".")))

(defun svn-status-next-line (nr-of-lines)
  "Go to the next line that holds a file information.
When called with a prefix argument advance the given number of lines."
  (interactive "p")
  (while (progn
           (next-line nr-of-lines)
           (and (not (eobp))
                (not (svn-status-get-line-information)))))
  (when (svn-status-get-line-information)
    (goto-char (+ (svn-point-at-bol) svn-status-default-column))))

(defun svn-status-previous-line (nr-of-lines)
  "Go to the previous line that holds a file information.
When called with a prefix argument go back the given number of lines."
  (interactive "p")
  (while (progn
           (previous-line nr-of-lines)
           (and (not (bobp))
                (not (svn-status-get-line-information)))))
  (when (svn-status-get-line-information)
    (goto-char (+ (svn-point-at-bol) svn-status-default-column))))

(defun svn-status-dired-jump ()
  "Jump to a dired buffer, containing the file at point."
  (interactive)
  (let* ((line-info (svn-status-get-line-information))
         (file-full-path (svn-status-line-info->full-path line-info)))
    (let ((default-directory
            (file-name-as-directory
             (expand-file-name (svn-status-line-info->directory-containing-line-info line-info t)))))
      (if (fboundp 'dired-jump-back) (dired-jump-back) (dired-jump))) ;; Xemacs uses dired-jump-back
    (dired-goto-file file-full-path)))

(defun svn-status-possibly-negate-meaning-of-arg (arg &optional command)
  "Negate arg, if this-command is a member of svn-status-possibly-negate-meaning-of-arg."
  (unless command
    (setq command this-command))
  (if (member command svn-status-negate-meaning-of-arg-commands)
      (not arg)
    arg))

(defun svn-status-update (&optional arg)
  "Run 'svn status -v'.
When called with a prefix argument run 'svn status -vu'."
  (interactive "P")
  (unless (interactive-p)
    (save-excursion
      (set-buffer svn-process-buffer-name)
      (setq svn-status-update-previous-process-output
            (buffer-substring (point-min) (point-max)))))
  (svn-status default-directory arg))

(defun svn-status-get-line-information ()
  "Find out about the file under point.
The result may be parsed with the various `svn-status-line-info->...' functions."
  (if (eq major-mode 'svn-status-mode)
      (let ((svn-info nil))
        (dolist (overlay (overlays-at (point)))
          (setq svn-info (or svn-info
                             (overlay-get overlay 'svn-info))))
        svn-info)
    ;; different mode, means called not from the *svn-status* buffer
    (if svn-status-get-line-information-for-file
        (svn-status-make-line-info (if (eq svn-status-get-line-information-for-file 'relative)
                                       (file-relative-name (buffer-file-name) (svn-status-base-dir))
                                     (buffer-file-name)))
      (svn-status-make-line-info "."))))


(defun svn-status-get-file-list (use-marked-files)
  "Get either the selected files or the file under point.
USE-MARKED-FILES decides which we do.
See `svn-status-marked-files' for what counts as selected."
  (if use-marked-files
      (svn-status-marked-files)
    (list (svn-status-get-line-information))))

(defun svn-status-get-file-list-names (use-marked-files)
  (mapcar 'svn-status-line-info->filename (svn-status-get-file-list use-marked-files)))

(defun svn-status-get-file-information ()
  "Find out about the file under point.
The result may be parsed with the various `svn-status-line-info->...' functions.
When called from a *svn-status* buffer, do the same as `svn-status-get-line-information'.
When called from a file buffer provide a structure that contains the filename."
  (cond ((eq major-mode 'svn-status-mode)
         (svn-status-get-line-information))
        (t
         ;; a fake strukture that contains the buffername for the current buffer
         (svn-status-make-line-info (buffer-file-name (current-buffer))))))

(defun svn-status-select-line ()
    "Return information about the file under point.
\(Only used for debugging\)"
  (interactive)
  (let ((info (svn-status-get-line-information)))
    (if info
        (message "%S hide-because-unknown: %S hide-because-unmodified: %S" info
                 (svn-status-line-info->hide-because-unknown info)
                 (svn-status-line-info->hide-because-unmodified info))
      (message "No file on this line"))))

(defun svn-status-ensure-cursor-on-file ()
    "Raise an error unless point is on a valid file."
  (unless (svn-status-get-line-information)
    (error "No file on the current line")))

(defun svn-status-directory-containing-point (allow-self)
  "Find the (full path of) directory containing the file under point.

If ALLOW-SELF and the file is a directory, return that directory,
otherwise return the directory containing the file under point."
  ;;the first `or' below is because s-s-g-l-i returns `nil' if
  ;;point was outside the file list, but we need
  ;;s-s-l-i->f to return a string to add to `default-directory'.
  (let ((line-info (or (svn-status-get-line-information)
                       (svn-status-make-line-info))))
    (file-name-as-directory
     (expand-file-name
      (svn-status-line-info->directory-containing-line-info line-info allow-self)))))

(defun svn-status-line-info->directory-containing-line-info (line-info allow-self)
  "Find the directory containing for LINE-INFO.

If ALLOW-SELF is t and LINE-INFO refers to a directory then return the
directory itself, in all other cases find the parent directory"
  (if (and allow-self (svn-status-line-info->directory-p line-info))
      (svn-status-line-info->filename line-info)
    ;;The next `or' is because (file-name-directory "file") returns nil
    (or (file-name-directory (svn-status-line-info->filename line-info))
        ".")))

(defun svn-status-set-user-mark (arg)
  "Set a user mark on the current file or directory.
If the cursor is on a file this file is marked and the cursor advances to the next line.
If the cursor is on a directory all files in this directory are marked.

If this function is called with a prefix argument, only the current line is
marked, even if it is a directory."
  (interactive "P")
  (setq arg (svn-status-possibly-negate-meaning-of-arg arg 'svn-status-set-user-mark))
  (let ((info (svn-status-get-line-information)))
    (if info
        (progn
          (svn-status-apply-usermark t arg)
          (svn-status-next-line 1))
      (message "No file on this line - cannot set a mark"))))

(defun svn-status-unset-user-mark (arg)
  "Remove a user mark on the current file or directory.
If the cursor is on a file, this file is unmarked and the cursor advances to the next line.
If the cursor is on a directory, all files in this directory are unmarked.

If this function is called with a prefix argument, only the current line is
unmarked, even if is a directory."
  (interactive "P")
  (setq arg (svn-status-possibly-negate-meaning-of-arg arg 'svn-status-set-user-mark))
  (let ((info (svn-status-get-line-information)))
    (if info
        (progn
          (svn-status-apply-usermark nil arg)
          (svn-status-next-line 1))
      (message "No file on this line - cannot unset a mark"))))

(defun svn-status-unset-user-mark-backwards ()
  "Remove a user mark from the previous file.
Then move to that line."
  ;; This is consistent with `dired-unmark-backward' and
  ;; `cvs-mode-unmark-up'.
  (interactive)
  (let ((info (save-excursion
                (svn-status-next-line -1)
                (svn-status-get-line-information))))
    (if info
        (progn
          (svn-status-next-line -1)
          (svn-status-apply-usermark nil t))
      (message "No file on previous line - cannot unset a mark"))))

(defun svn-status-apply-usermark (set-mark only-this-line)
  "Do the work for the various marking/unmarking functions."
  (let* ((st-info svn-status-info)
         (mark-count 0)
         (line-info (svn-status-get-line-information))
         (file-name (svn-status-line-info->filename line-info))
         (sub-file-regexp (if (file-directory-p file-name)
                              (concat "^" (regexp-quote
                                           (file-name-as-directory file-name)))
                            nil))
         (newcursorpos-fname)
         (i-fname)
         (first-line t)
         (current-line svn-start-of-file-list-line-number))
    (while st-info
      (when (or (svn-status-line-info->is-visiblep (car st-info)) first-line)
        (setq current-line (1+ current-line))
        (setq first-line nil))
      (setq i-fname (svn-status-line-info->filename (car st-info)))
      (when (or (string= file-name i-fname)
                (when sub-file-regexp
                  (string-match sub-file-regexp i-fname)))
        (when (svn-status-line-info->is-visiblep (car st-info))
          (when (or (not only-this-line) (string= file-name i-fname))
            (setq newcursorpos-fname i-fname)
            (unless (eq (car (svn-status-line-info->ui-status (car st-info))) set-mark)
              (setcar (svn-status-line-info->ui-status (car st-info)) set-mark)
              (setq mark-count (+ 1 mark-count))
              (save-excursion
                (let ((buffer-read-only nil))
                  (goto-line current-line)
                  (delete-region (svn-point-at-bol) (svn-point-at-eol))
                  (svn-insert-line-in-status-buffer (car st-info))
                  (delete-char 1)))
              (message "%s %s" (if set-mark "Marked" "Unmarked") i-fname)))))
      (setq st-info (cdr st-info)))
    ;;(svn-status-update-buffer)
    (svn-status-goto-file-name newcursorpos-fname)
    (when (> mark-count 1)
      (message "%s %d files" (if set-mark "Marked" "Unmarked") mark-count))))

(defun svn-status-apply-usermark-checked (check-function set-mark)
  "Mark or unmark files, whether a given function returns t.
The function is called with the line information. Therefore the
svn-status-line-info->* functions can be used in the check."
  (let ((st-info svn-status-info)
        (mark-count 0))
    (while st-info
      (when (apply check-function (list (car st-info)))
        (unless (eq (svn-status-line-info->has-usermark (car st-info)) set-mark)
          (setq mark-count (+ 1 mark-count))
          (message "%s %s"
                   (if set-mark "Marked" "Unmarked")
                   (svn-status-line-info->filename (car st-info))))
        (setcar (svn-status-line-info->ui-status (car st-info)) set-mark))
      (setq st-info (cdr st-info)))
    (svn-status-update-buffer)
    (when (> mark-count 1)
      (message "%s %d files" (if set-mark "Marked" "Unmarked") mark-count))))

(defun svn-status-mark-unknown (arg)
  "Mark all unknown files.
These are the files marked with '?' in the `svn-status-buffer-name' buffer.
If the function is called with a prefix arg, unmark all these files."
  (interactive "P")
  (svn-status-apply-usermark-checked
   '(lambda (info) (eq (svn-status-line-info->filemark info) ??)) (not arg)))

(defun svn-status-mark-added (arg)
  "Mark all added files.
These are the files marked with 'A' in the `svn-status-buffer-name' buffer.
If the function is called with a prefix ARG, unmark all these files."
  (interactive "P")
  (svn-status-apply-usermark-checked
   '(lambda (info) (eq (svn-status-line-info->filemark info) ?A)) (not arg)))

(defun svn-status-mark-modified (arg)
  "Mark all modified files.
These are the files marked with 'M' in the `svn-status-buffer-name' buffer.
If the function is called with a prefix ARG, unmark all these files."
  (interactive "P")
  (svn-status-apply-usermark-checked
   '(lambda (info) (or (eq (svn-status-line-info->filemark info) ?M)
                       (eq (svn-status-line-info->filemark info)
                           svn-status-file-modified-after-save-flag)))
   (not arg)))

(defun svn-status-mark-deleted (arg)
  "Mark all files scheduled for deletion.
These are the files marked with 'D' in the `svn-status-buffer-name' buffer.
If the function is called with a prefix ARG, unmark all these files."
  (interactive "P")
  (svn-status-apply-usermark-checked
   '(lambda (info) (eq (svn-status-line-info->filemark info) ?D)) (not arg)))

(defun svn-status-mark-changed (arg)
  "Mark all files that could be committed.
This means we mark
* all modified files
* all files scheduled for addition
* all files scheduled for deletion

The last two categories include all copied and moved files.
If called with a prefix ARG, unmark all such files."
  (interactive "P")
  (svn-status-mark-added arg)
  (svn-status-mark-modified arg)
  (svn-status-mark-deleted arg))

(defun svn-status-unset-all-usermarks ()
  (interactive)
  (svn-status-apply-usermark-checked '(lambda (info) t) nil))

(defvar svn-status-regexp-history nil
  "History list of regular expressions used in svn status commands.")

(defun svn-status-read-regexp (prompt)
  (read-from-minibuffer prompt nil nil nil 'svn-status-regexp-history))

(defun svn-status-mark-filename-regexp (regexp &optional unmark)
  "Mark all files matching REGEXP.
If the function is called with a prefix arg, unmark all these files."
  (interactive
   (list (svn-status-read-regexp (concat (if current-prefix-arg "Unmark" "Mark")
                                         " files (regexp): "))
         (if current-prefix-arg t nil)))
  (svn-status-apply-usermark-checked
   '(lambda (info) (string-match regexp (svn-status-line-info->filename-nondirectory info))) (not unmark)))

(defun svn-status-mark-by-file-ext (ext &optional unmark)
  "Mark all files matching the given file extension EXT.
If the function is called with a prefix arg, unmark all these files."
  (interactive
   (list (read-string (concat (if current-prefix-arg "Unmark" "Mark")
                                         " files with extensions: "))
         (if current-prefix-arg t nil)))
  (svn-status-apply-usermark-checked
   '(lambda (info) (let ((case-fold-search nil))
                     (string-match (concat "\\." ext "$") (svn-status-line-info->filename-nondirectory info)))) (not unmark)))

(defun svn-status-toggle-hide-unknown ()
  (interactive)
  (setq svn-status-hide-unknown (not svn-status-hide-unknown))
  (svn-status-update-buffer))

(defun svn-status-toggle-hide-unmodified ()
  (interactive)
  (setq svn-status-hide-unmodified (not svn-status-hide-unmodified))
  (svn-status-update-buffer))

(defun svn-status-get-file-name-buffer-position (name)
  "Find the buffer position for a file.
If the file is not found, return nil."
  (let ((start-pos (let ((cached-pos (gethash name
                                              svn-status-filename-to-buffer-position-cache)))
                     (when cached-pos
                       (goto-char (previous-overlay-change cached-pos)))
                     (point)))
        (found))
    ;; performance optimization: search from point to end of buffer
    (while (and (not found) (< (point) (point-max)))
      (goto-char (next-overlay-change (point)))
      (when (string= name (svn-status-line-info->filename
                           (svn-status-get-line-information)))
        (setq start-pos (+ (point) svn-status-default-column))
        (setq found t)))
    ;; search from buffer start to point
    (goto-char (point-min))
    (while (and (not found) (< (point) start-pos))
      (goto-char (next-overlay-change (point)))
      (when (string= name (svn-status-line-info->filename
                           (svn-status-get-line-information)))
        (setq start-pos (+ (point) svn-status-default-column))
        (setq found t)))
    (and found start-pos)))

(defun svn-status-goto-file-name (name)
  "Move the cursor the the line that displays NAME."
  (let ((pos (svn-status-get-file-name-buffer-position name)))
    (if pos
        (goto-char pos)
      (svn-status-message 7 "Note: svn-status-goto-file-name: %s not found" name))))

(defun svn-status-find-info-for-file-name (name)
  (let* ((st-info svn-status-info)
         (info))
    (while st-info
      (when (string= name (svn-status-line-info->filename (car st-info)))
        (setq info (car st-info))
        (setq st-info nil)) ; terminate loop
      (setq st-info (cdr st-info)))
    info))

(defun svn-status-marked-files ()
  "Return all files marked by `svn-status-set-user-mark',
or (if no files were marked) the file under point."
  (if (eq major-mode 'svn-status-mode)
      (let* ((st-info svn-status-info)
             (file-list))
        (while st-info
          (when (svn-status-line-info->has-usermark (car st-info))
            (setq file-list (append file-list (list (car st-info)))))
          (setq st-info (cdr st-info)))
        (or file-list
            (if (svn-status-get-line-information)
                (list (svn-status-get-line-information))
              nil)))
    ;; different mode, means called not from the *svn-status* buffer
    (if svn-status-get-line-information-for-file
        (list (svn-status-make-line-info (if (eq svn-status-get-line-information-for-file 'relative)
                                             (file-relative-name (buffer-file-name) (svn-status-base-dir))
                                           (buffer-file-name))))
      (list (svn-status-make-line-info ".")))))

(defun svn-status-marked-file-names ()
  (mapcar 'svn-status-line-info->filename (svn-status-marked-files)))

(defun svn-status-some-files-marked-p ()
  "Return non-nil iff a file has been marked by `svn-status-set-user-mark'.
Unlike `svn-status-marked-files', this does not select the file under point
if no files have been marked."
  ;; `some' would be shorter but requires cl-seq at runtime.
  ;; (Because it accepts both lists and vectors, it is difficult to inline.)
  (loop for line-info in svn-status-info
        thereis (svn-status-line-info->has-usermark line-info)))

(defun svn-status-only-dirs-or-nothing-marked-p ()
  "Return non-nil iff only dirs has been marked by `svn-status-set-user-mark'."
  ;; `some' would be shorter but requires cl-seq at runtime.
  ;; (Because it accepts both lists and vectors, it is difficult to inline.)
  (loop for line-info in svn-status-info
        thereis (and (not (svn-status-line-info->directory-p line-info))
                     (svn-status-line-info->has-usermark line-info))))

(defun svn-status-ui-information-hash-table ()
  (let ((st-info svn-status-info)
        (svn-status-ui-information (make-hash-table :test 'equal)))
    (while st-info
      (svn-puthash (svn-status-line-info->filename (car st-info))
                   (svn-status-line-info->ui-status (car st-info))
                   svn-status-ui-information)
      (setq st-info (cdr st-info)))
    svn-status-ui-information))


(defun svn-status-create-arg-file (file-name prefix file-info-list postfix)
  (with-temp-file file-name
    (insert prefix)
    (let ((st-info file-info-list))
      (while st-info
        (insert (svn-status-line-info->filename (car st-info)))
        (insert "\n")
        (setq st-info (cdr st-info)))

    (insert postfix))))

(defun svn-status-show-process-buffer-internal (&optional scroll-to-top)
  (let ((cur-buff (current-buffer)))
    (unless svn-status-preserve-window-configuration
      (when (string= (buffer-name) svn-status-buffer-name)
        (delete-other-windows)))
    (pop-to-buffer svn-process-buffer-name)
    (svn-process-mode)
    (when scroll-to-top
      (goto-char (point-min)))
    (pop-to-buffer cur-buff)))

(defun svn-status-show-process-output (cmd &optional scroll-to-top)
  "Display the result of a svn command.
Consider svn-status-window-alist to choose the buffer name."
  (let ((window-mode (cadr (assoc cmd svn-status-window-alist)))
        (process-default-directory))
    (cond ((eq window-mode nil) ;; use *svn-process* buffer
           (setq svn-status-last-output-buffer-name svn-process-buffer-name))
          ((eq window-mode t) ;; use *svn-info* buffer
           (setq svn-status-last-output-buffer-name "*svn-info*"))
          ((eq window-mode 'invisible) ;; don't display the buffer
           (setq svn-status-last-output-buffer-name nil))
          (t
           (setq svn-status-last-output-buffer-name window-mode)))
    (when svn-status-last-output-buffer-name
      (if window-mode
          (progn
            (unless svn-status-preserve-window-configuration
              (when (string= (buffer-name) svn-status-buffer-name)
                (delete-other-windows)))
            (pop-to-buffer svn-process-buffer-name)
            (setq process-default-directory default-directory)
            (switch-to-buffer (get-buffer-create svn-status-last-output-buffer-name))
            (setq default-directory process-default-directory)
            (let ((buffer-read-only nil))
              (delete-region (point-min) (point-max))
              (insert-buffer-substring svn-process-buffer-name)
              (when scroll-to-top
                (goto-char (point-min))))
            (when (eq window-mode t) ;; *svn-info* buffer
              (svn-info-mode))
            (other-window 1))
        (svn-status-show-process-buffer-internal scroll-to-top)))))

(defun svn-status-svn-log-switches (arg)
  (cond ((eq arg 0)  '())
        ((or (eq arg -1) (eq arg '-)) '("-q"))
        (arg         '("-v"))
        (t           svn-status-default-log-arguments)))

(defun svn-status-show-svn-log (arg)
  "Run `svn log' on selected files.
The output is put into the *svn-log* buffer
The optional prefix argument ARG determines which switches are passed to `svn log':
 no prefix               --- use whatever is in the list `svn-status-default-log-arguments'
 prefix argument of -1:  --- use the -q switch (quiet)
 prefix argument of 0    --- use no arguments
 other prefix arguments: --- use the -v switch (verbose)

See `svn-status-marked-files' for what counts as selected."
  (interactive "P")
  (let ((switches (svn-status-svn-log-switches arg))
        (svn-status-get-line-information-for-file t))
    ;; (message "svn-status-show-svn-log %S" arg)
    (svn-status-create-arg-file svn-status-temp-arg-file "" (svn-status-marked-files) "")
    (svn-run t t 'log "log" "--targets" svn-status-temp-arg-file switches)))

(defun svn-status-version ()
  "Show the version numbers for psvn.el and the svn command line client.
The version number of the client is cached in `svn-client-version'."
  (interactive)
  (let ((window-conf (current-window-configuration))
        (version-string))
    (if (or (interactive-p) (not svn-status-cached-version-string))
        (progn
          (svn-run nil t 'version "--version")
          (when (interactive-p)
            (svn-status-show-process-output 'info t))
          (with-current-buffer svn-status-last-output-buffer-name
            (goto-char (point-min))
            (setq svn-client-version
                  (when (re-search-forward "svn, version \\([0-9\.]+\\) " nil t)
                    (mapcar 'string-to-number (split-string (match-string 1) "\\."))))
            (let ((buffer-read-only nil))
              (goto-char (point-min))
              (insert (format "psvn.el revision: %s\n\n" svn-psvn-revision)))
            (setq version-string (buffer-substring-no-properties (point-min) (point-max))))
          (setq svn-status-cached-version-string version-string))
      (setq version-string svn-status-cached-version-string)
    (unless (interactive-p)
      (set-window-configuration window-conf)
      version-string))))

(defun svn-status-info ()
  "Run `svn info' on all selected files.
See `svn-status-marked-files' for what counts as selected."
  (interactive)
  (svn-status-create-arg-file svn-status-temp-arg-file "" (svn-status-marked-files) "")
  (svn-run t t 'info "info" "--targets" svn-status-temp-arg-file))

(defun svn-status-info-for-path (path)
  "Run svn info on the given PATH.
Return some interesting parts of the resulting output.
At the moment a list containing the last changed author is returned."
  (let ((svn-process-buffer-name "*svn-info-output*")
        (last-changed-author))
    (svn-run nil t 'info "info" path)
    (with-current-buffer svn-process-buffer-name
      (goto-char (point-min))
      (when (search-forward "last changed author: " nil t)
        (setq last-changed-author (buffer-substring-no-properties (point) (svn-point-at-eol)))))
    (svn-status-message 7 "last-changed-author for '%s': %s" path last-changed-author)
    (list last-changed-author)))

(defun svn-status-blame (revision)
  "Run `svn blame' on the current file.
When called with a prefix argument, ask the user for the REVISION to use.
When called from a file buffer, go to the current line in the resulting blame output."
  (interactive "P")
  (when current-prefix-arg
    (setq revision (svn-status-read-revision-string "Blame for version: " "BASE")))
  (unless revision (setq revision "BASE"))
  (setq svn-status-blame-file-name (svn-status-line-info->filename (svn-status-get-file-information)))
  (svn-run t t 'blame "blame" svn-status-default-blame-arguments "-r" revision svn-status-blame-file-name))

(defun svn-status-show-svn-diff (arg)
  "Run `svn diff' on the current file.
If the current file is a directory, compare it recursively.
If there is a newer revision in the repository, the diff is done against HEAD,
otherwise compare the working copy with BASE.
If ARG then prompt for revision to diff against."
  (interactive "P")
  (svn-status-ensure-cursor-on-file)
  (svn-status-show-svn-diff-internal (list (svn-status-get-line-information)) t
                                     (if arg :ask :auto)))

(defun svn-file-show-svn-diff (arg)
  "Run `svn diff' on the current file.
If there is a newer revision in the repository, the diff is done against HEAD,
otherwise compare the working copy with BASE.
If ARG then prompt for revision to diff against."
  (interactive "P")
  (svn-status-show-svn-diff-internal (list (svn-status-make-line-info buffer-file-name)) nil
                                     (if arg :ask :auto)))

(defun svn-status-show-svn-diff-for-marked-files (arg)
  "Run `svn diff' on all selected files.
If some files have been marked, compare those non-recursively;
this is because marking a directory with \\[svn-status-set-user-mark]
normally marks all of its files as well.
If no files have been marked, compare recursively the file at point.
If ARG then prompt for revision to diff against, else compare working copy with BASE."
  (interactive "P")
  (svn-status-show-svn-diff-internal (svn-status-marked-files)
                                     (not (svn-status-some-files-marked-p))
                                     (if arg :ask "BASE")))

(defun svn-status-diff-show-changeset (rev &optional user-confirmation)
  "Show the changeset for a given log entry.
When called with a prefix argument, ask the user for the revision."
  (let* ((upper-rev rev)
         (lower-rev (number-to-string (- (string-to-number upper-rev) 1)))
         (rev-arg (concat lower-rev ":" upper-rev)))
    (when user-confirmation
      (setq rev-arg (read-string "Revision for changeset: " rev-arg)))
    (svn-run nil t 'diff "diff" (concat "-r" rev-arg))
    (svn-status-activate-diff-mode)))

(defun svn-status-show-svn-diff-internal (line-infos recursive revision)
  ;; REVISION must be one of:
  ;; - a string: whatever the -r option allows.
  ;; - `:ask': asks the user to specify the revision, which then becomes
  ;;   saved in `minibuffer-history' rather than in `command-history'.
  ;; - `:auto': use "HEAD" if an update is known to exist, "BASE" otherwise.
  ;; In the future, `nil' might mean omit the -r option entirely;
  ;; but that currently seems to imply "BASE", so we just use that.
  (when (eq revision :ask)
    (setq revision (svn-status-read-revision-string
                    "Diff with files for version: " "PREV")))

  (setq svn-status-last-diff-options (list line-infos recursive revision))

  (let ((clear-buf t)
        (beginning nil))
    (dolist (line-info line-infos)
      (svn-run nil clear-buf 'diff "diff" svn-status-default-diff-arguments
                   "-r" (if (eq revision :auto)
                            (if (svn-status-line-info->update-available line-info)
                                "HEAD" "BASE")
                          revision)
                   (unless recursive "--non-recursive")
                   (svn-status-line-info->filename line-info))
      (setq clear-buf nil)

      ;; "svn diff --non-recursive" skips only subdirectories, not files.
      ;; But a non-recursive diff via psvn should skip files too, because
      ;; the user would have marked them if he wanted them to be compared.
      ;; So we'll look for the "Index: foo" line that marks the first file
      ;; in the diff output, and delete it and everything that follows.
      ;; This is made more complicated by the fact that `svn-status-activate-diff-mode'
      ;; expects the output to be left in the *svn-process* buffer.
      (unless recursive
        ;; Check `directory-p' relative to the `default-directory' of the
        ;; "*svn-status*" buffer, not that of the svn-process-buffer-name buffer.
        (let ((directory-p (svn-status-line-info->directory-p line-info)))
          (with-current-buffer svn-process-buffer-name
            (when directory-p
              (goto-char (or beginning (point-min)))
              (when (re-search-forward "^Index: " nil t)
                (delete-region (match-beginning 0) (point-max))))
            (goto-char (setq beginning (point-max))))))))
  (svn-status-activate-diff-mode))

(defun svn-status-diff-save-current-defun-as-kill ()
  "Copy the function name for the change at point to the kill-ring.
That function uses `add-log-current-defun'"
  (interactive)
  (let ((func-name (add-log-current-defun)))
    (if func-name
        (progn
          (kill-new func-name)
          (message "Copied %S" func-name))
      (message "No current defun detected."))))

(defun svn-status-diff-pop-to-commit-buffer ()
  "Temporary switch to the `svn-status-buffer-name' buffer and start a commit from there."
  (interactive)
  (let ((window-conf (current-window-configuration)))
    (svn-status-switch-to-status-buffer)
    (svn-status-commit)
    (set-window-configuration window-conf)
    (setq svn-status-pre-commit-window-configuration window-conf)
    (pop-to-buffer svn-log-edit-buffer-name)))

(defun svn-status-activate-diff-mode ()
  "Show the `svn-process-buffer-name' buffer, using the diff-mode."
  (svn-status-show-process-output 'diff t)
  (let ((working-directory default-directory))
    (save-excursion
      (set-buffer svn-status-last-output-buffer-name)
      (setq default-directory working-directory)
      (svn-status-diff-mode)
      (setq buffer-read-only t))))

(define-derived-mode svn-status-diff-mode fundamental-mode "svn-diff"
  "Major mode to display svn diffs. Derives from `diff-mode'.

Commands:
\\{svn-status-diff-mode-map}
"
  (let ((diff-mode-shared-map (copy-keymap svn-status-diff-mode-map))
        major-mode mode-name)
    (diff-mode)
    (set (make-local-variable 'revert-buffer-function) 'svn-status-diff-update)))

(defun svn-status-diff-update (arg noconfirm)
  "Rerun the last svn diff command and update the *svn-diff* buffer."
  (interactive)
  (svn-status-save-some-buffers)
  (save-window-excursion
    (apply 'svn-status-show-svn-diff-internal svn-status-last-diff-options)))

(defun svn-status-show-process-buffer ()
  "Show the content of the `svn-process-buffer-name' buffer"
  (interactive)
  (svn-status-show-process-output nil))

(defun svn-status-pop-to-partner-buffer ()
  "Pop to the `svn-status-partner-buffer' if that variable is set."
  (interactive)
  (when svn-status-partner-buffer
    (let ((cur-buf (current-buffer)))
      (pop-to-buffer svn-status-partner-buffer)
      (setq svn-status-partner-buffer cur-buf))))

(defun svn-status-pop-to-new-partner-buffer (buffer)
  "Call `pop-to-buffer' and register the current buffer as partner buffer for BUFFER."
  (let ((cur-buf (current-buffer)))
    (pop-to-buffer buffer)
    (setq svn-status-partner-buffer cur-buf)))

(defun svn-status-add-file-recursively (arg)
  "Run `svn add' on all selected files.
When a directory is added, add files recursively.
See `svn-status-marked-files' for what counts as selected.
When this function is called with a prefix argument, use the actual file instead."
  (interactive "P")
  (message "adding: %S" (svn-status-get-file-list-names (not arg)))
  (svn-status-create-arg-file svn-status-temp-arg-file "" (svn-status-get-file-list (not arg)) "")
  (svn-run t t 'add "add" "--targets" svn-status-temp-arg-file))

(defun svn-status-add-file (arg)
  "Run `svn add' on all selected files.
When a directory is added, don't add the files of the directory
 (svn add --non-recursive <file-list> is called).
See `svn-status-marked-files' for what counts as selected.
When this function is called with a prefix argument, use the actual file instead."
  (interactive "P")
  (message "adding: %S" (svn-status-get-file-list-names (not arg)))
  (svn-status-create-arg-file svn-status-temp-arg-file "" (svn-status-get-file-list (not arg)) "")
  (svn-run t t 'add "add" "--non-recursive" "--targets" svn-status-temp-arg-file))

(defun svn-status-lock (arg)
  "Run `svn lock' on all selected files.
See `svn-status-marked-files' for what counts as selected."
  (interactive "P")
  (message "locking: %S" (svn-status-get-file-list-names t))
  (svn-status-create-arg-file svn-status-temp-arg-file "" (svn-status-get-file-list t) "")
  (svn-run t t 'lock "lock" "--targets" svn-status-temp-arg-file))

(defun svn-status-unlock (arg)
  "Run `svn unlock' on all selected files.
See `svn-status-marked-files' for what counts as selected."
  (interactive "P")
  (message "unlocking: %S" (svn-status-get-file-list-names t))
  (svn-status-create-arg-file svn-status-temp-arg-file "" (svn-status-get-file-list t) "")
  (svn-run t t 'unlock "unlock" "--targets" svn-status-temp-arg-file))

(defun svn-status-make-directory (dir)
  "Run `svn mkdir DIR'."
  ;; TODO: Allow entering a URI interactively.
  ;; Currently, `read-file-name' corrupts it.
  (interactive (list (read-file-name "Make directory: "
                                     (svn-status-directory-containing-point t))))
  (unless (string-match "^[^:/]+://" dir) ; Is it a URI?
    (setq dir (file-relative-name dir)))
  (svn-run t t 'mkdir "mkdir" "--" dir))

(defun svn-status-mv ()
  "Prompt for a destination, and `svn mv' selected files there.
See `svn-status-marked-files' for what counts as `selected'.

If one file was selected then the destination DEST should be a
filename to rename the selected file to, or a directory to move the
file into; if multiple files were selected then DEST should be a
directory to move the selected files into.

The default DEST is the directory containing point.

BUG: If we've marked some directory containging a file as well as the
file itself, then we should just mv the directory, but this implementation
doesn't check for that.
SOLUTION: for each dir, umark all its contents (but not the dir
itself) before running mv."
  (interactive)
    (svn-status-mv-cp "mv" "Rename" "Move" "mv"))

(defun svn-status-cp ()
  "See `svn-status-mv'"
  (interactive)
  (svn-status-mv-cp "cp" "Copy" "Copy" "cp"))

(defun svn-status-mv-cp (command singleprompt manyprompt fallback)
  "Run svn COMMAND on marked files, prompting for destination

This function acts on `svn-status-marked-files': at the prompt the
user can enter a new file name, or an existing directory: this is used as the argument for svn COMMAND.
   COMMAND      --- string saying what to do: \"mv\" or \"cp\"
   SINGLEPROMPT --- string at start of prompt when one file marked
   MANYPROMPT   --- string at start of prompt when multiple files marked
   FALLBACK     --- If any marked file is unversioned, use this instead of 'svn COMMAND'"
  (let* ((marked-files (svn-status-marked-files))
         (num-of-files (length marked-files))
         dest)
    (if (= 1 num-of-files)
        ;; one file to act on: new name, or directory to hold results
        (setq dest (read-file-name
                    (format "%s %s to: " singleprompt
                            (svn-status-line-info->filename (car marked-files)))
                    (svn-status-directory-containing-point t)
                    (svn-status-line-info->full-path (car marked-files))))
      ;;TODO: (when file-exists-p but-no-dir-p dest (error "%s already exists" dest))
      ;;multiple files selected, so prompt for existing directory to mv them into.
      (setq dest (svn-read-directory-name
                  (format "%s %d files to directory: " manyprompt num-of-files)
                  (svn-status-directory-containing-point t) nil t))
      (unless (file-directory-p dest)
        (error "%s is not a directory" dest)))
    (when (string= dest "")
      (error "No destination entered"))
    (unless (string-match "^[^:/]+://" dest) ; Is it a URI?
      (setq dest (file-relative-name dest)))

    ;;do the move: svn mv only lets us move things once at a time, so
    ;;we need to run svn mv once for each file (hence second arg to
    ;;svn-run is nil.)

    ;;TODO: before doing any moving, For every marked directory,
    ;;ensure none of its contents are also marked, since we dont want
    ;;to move both file *and* its parent...
    ;; what about elided files? what if user marks a dir+contents, then presses `_' ?
;;   ;one solution:
;;      (dolist (original marked-files)
;;          (when (svn-status-line-info->directory-p original)
;;              ;; run  svn-status-goto-file-name to move point to line of file
;;              ;; run  svn-status-unset-user-mark to unmark dir+all contents
;;              ;; run  svn-status-set-user-mark   to remark dir
;;              ;; maybe check for local mods here, and unmark if user does't say --force?
;;              ))
    (dolist (original marked-files)
      (let ((original-name (svn-status-line-info->filename original))
            (original-filemarks (svn-status-line-info->filemark original))
            (original-propmarks (svn-status-line-info->propmark original))
            (moved nil))
        (cond
         ((or (eq original-filemarks ?M)  ;local mods: maybe do `svn mv --force'
              (eq original-propmarks ?M)) ;local prop mods: maybe do `svn mv --force'
          (if (yes-or-no-p
               (format "%s has local modifications; use `--force' to really move it? " original-name))
              (progn
                (svn-status-run-mv-cp command original-name dest t)
                (setq moved t))
            (message "Not acting on %s" original-name)))
         ((eq original-filemarks ??) ;original is unversioned: use fallback
          (if (yes-or-no-p (format "%s is unversioned.  Use `%s -i -- %s %s'? "
                                   original-name fallback original-name dest))
              (progn (call-process fallback nil (get-buffer-create svn-process-buffer-name) nil
                                   "-i" "--" original-name dest)
                     (setq moved t))
            ;;new files created by fallback are not in *svn-status* now,
            ;;TODO: so call (svn-status-update) here?
            (message "Not acting on %s" original-name)))

         ((eq original-filemarks ?A) ;;`A' (`svn add'ed, but not committed)
          (message "Not acting on %s (commit it first)" original-name))

         ((eq original-filemarks ? ) ;original is unmodified: can proceed
          (svn-status-run-mv-cp command original-name dest)
          (setq moved t))

         ;;file has some other mark (eg conflicted)
         (t
          (if (yes-or-no-p
               (format "The status of %s looks scary.  Risk moving it anyway? "
                       original-name))
              (progn
                (svn-status-run-mv-cp command original-name dest)
                (setq moved t))
            (message "Not acting on %s" original-name))))
        (when moved
          (message "psvn: did '%s' from %s to %s" command original-name dest)
          ;; Silently rename the visited file of any buffer visiting this file.
          (when (get-file-buffer original-name)
            (with-current-buffer (get-file-buffer original-name)
              (set-visited-file-name dest nil t))))))
    (svn-status-update)))

(defun svn-status-run-mv-cp (command original destination &optional force)
  "Actually run svn mv or svn cp.
This is just to prevent duplication in `svn-status-prompt-and-act-on-files'"
  (if force
      (svn-run nil t (intern command) command "--force" "--" original destination)
    (svn-run nil t (intern command) command "--" original destination))
;;;TODO: use something like the following instead of calling svn-status-update
;;;      at the end of svn-status-mv-cp.
;;   (let ((output (svn-status-parse-ar-output))
;;         newfile
;;         buffer-read-only) ; otherwise insert-line-in-status-buffer fails
;;     (dolist (new-file output)
;;       (when (eq (cadr new-file) 'added-wc)
;;         ;; files with 'wc-added action do not exist in *svn-status*
;;         ;; buffer yet, so give each of them their own line-info
;;         ;; TODO: need to insert the new line-info in a sensible place, ie in the correct directory! [svn-status-filename-to-buffer-position-cache might help?]

;;         (svn-insert-line-in-status-buffer
;;          (svn-status-make-line-info (car new-file)))))
;;     (svn-status-update-with-command-list output))
  )

(defun svn-status-revert ()
  "Run `svn revert' on all selected files.
See `svn-status-marked-files' for what counts as selected."
  (interactive)
  (let* ((marked-files (svn-status-marked-files))
         (num-of-files (length marked-files)))
    (when (yes-or-no-p
           (if (= 1 num-of-files)
               (format "Revert %s? " (svn-status-line-info->filename (car marked-files)))
             (format "Revert %d files? " num-of-files)))
      (message "reverting: %S" (svn-status-marked-file-names))
      (svn-status-create-arg-file svn-status-temp-arg-file "" (svn-status-marked-files) "")
      (svn-run t t 'revert "revert" "--targets" svn-status-temp-arg-file))))

(defun svn-status-rm (force)
  "Run `svn rm' on all selected files.
See `svn-status-marked-files' for what counts as selected.
When called with a prefix argument add the command line switch --force.

Forcing the deletion can also be used to delete files not under svn control."
  (interactive "P")
  (let* ((marked-files (svn-status-marked-files))
         (num-of-files (length marked-files)))
    (when (yes-or-no-p
           (if (= 1 num-of-files)
               (format "%sRemove %s? " (if force "Force " "") (svn-status-line-info->filename (car marked-files)))
             (format "%sRemove %d files? " (if force "Force " "") num-of-files)))
      (message "removing: %S" (svn-status-marked-file-names))
      (svn-status-create-arg-file svn-status-temp-arg-file "" (svn-status-marked-files) "")
      (if force
          (save-excursion
            (svn-run t t 'rm "rm" "--force" "--targets" svn-status-temp-arg-file)
            (dolist (to-delete (svn-status-marked-files))
              (when (eq (svn-status-line-info->filemark to-delete) ??)
                (svn-status-goto-file-name (svn-status-line-info->filename to-delete))
                (let ((buffer-read-only nil))
                  (delete-region (svn-point-at-bol) (+ 1 (svn-point-at-eol)))
                  (delete to-delete svn-status-info)))))
        (svn-run t t 'rm "rm" "--targets" svn-status-temp-arg-file)))))

(defun svn-status-update-cmd (arg)
  "Run svn update.
When called with a prefix argument, ask the user for the revision to update to.
When called with a negative prefix argument, only update the selected files."
  (interactive "P")
  (let* ((selective-update (or (and (numberp arg) (< arg 0)) (eq arg '-)))
         (rev (when arg (svn-status-read-revision-string
                         (if selective-update
                             (format "Selected entries: Run svn update -r ")
                           (format "Directory: %s: Run svn update -r " default-directory))
                         (if selective-update "HEAD" nil)))))
    (if selective-update
        (progn
          (message "Running svn-update for %s" (svn-status-marked-file-names))
<<<<<<< HEAD
          (svn-run t t 'update "update" (when rev (list "-r" rev)) (svn-status-marked-file-names)))
      (message "Running svn-update for %s" default-directory)
      (svn-run t t 'update "update" (when rev (list "-r" rev))))))
=======
          (svn-run t t 'update "update"
                   (when rev (list "-r" rev))
                   (list "--non-interactive")
                   (svn-status-marked-file-names)))
      (message "Running svn-update for %s" default-directory)
      (svn-run t t 'update "update"
               (when rev (list "-r" rev))
               (list "--non-interactive")))))
>>>>>>> 4eaf3f05

(defun svn-status-commit ()
  "Commit selected files.
If some files have been marked, commit those non-recursively;
this is because marking a directory with \\[svn-status-set-user-mark]
normally marks all of its files as well.
If no files have been marked, commit recursively the file at point."
  (interactive)
  (svn-status-save-some-buffers)
  (let* ((selected-files (svn-status-marked-files)))
    (setq svn-status-files-to-commit selected-files
          svn-status-recursive-commit (not (svn-status-only-dirs-or-nothing-marked-p)))
    (svn-log-edit-show-files-to-commit)
    (svn-status-pop-to-commit-buffer)
    (when svn-log-edit-insert-files-to-commit
      (svn-log-edit-insert-files-to-commit))))

(defun svn-status-pop-to-commit-buffer ()
  "Pop to the svn commit buffer.
If a saved log message exists in `svn-log-edit-file-name' insert it in the buffer."
  (interactive)
  (setq svn-status-pre-commit-window-configuration (current-window-configuration))
  (let* ((use-existing-buffer (get-buffer svn-log-edit-buffer-name))
         (commit-buffer (get-buffer-create svn-log-edit-buffer-name))
         (dir default-directory)
         (log-edit-file-name))
    (pop-to-buffer commit-buffer)
    (setq default-directory dir)
    (setq log-edit-file-name (svn-log-edit-file-name))
    (unless use-existing-buffer
      (when (and log-edit-file-name (file-readable-p log-edit-file-name))
        (insert-file-contents log-edit-file-name)))
    (svn-log-edit-mode)))

(defun svn-status-switch-to-status-buffer ()
  "Switch to the `svn-status-buffer-name' buffer."
  (interactive)
  (switch-to-buffer svn-status-buffer-name))

(defun svn-status-pop-to-status-buffer ()
  "Pop to the `svn-status-buffer-name' buffer."
  (interactive)
  (pop-to-buffer svn-status-buffer-name))

(defun svn-status-via-bookmark (bookmark)
  "Allows a quick selection of a bookmark in `svn-bookmark-list'.
Run `svn-status' on the selected bookmark."
  (interactive
   (list
    (let ((completion-ignore-case t))
      (funcall svn-status-completing-read-function "SVN status bookmark: " svn-bookmark-list))))
  (unless bookmark
    (error "No bookmark specified"))
  (let ((directory (cdr (assoc bookmark svn-bookmark-list))))
    (if (file-directory-p directory)
        (svn-status directory)
      (error "%s is not a directory" directory))))

(defun svn-status-export ()
  "Run `svn export' for the current working copy.
Ask the user for the destination path.
`svn-status-default-export-directory' is suggested as export directory."
  (interactive)
  (let* ((src default-directory)
         (dir1-name (nth 1 (nreverse (split-string src "/"))))
         (dest (read-file-name (format "Export %s to " src) (concat svn-status-default-export-directory dir1-name))))
    (svn-run t t 'export "export" (expand-file-name src) (expand-file-name dest))
    (message "svn-status-export %s %s" src dest)))

(defun svn-status-cleanup (arg)
  "Run `svn cleanup' on all selected files.
See `svn-status-marked-files' for what counts as selected.
When this function is called with a prefix argument, use the actual file instead."
  (interactive "P")
  (let ((file-names (svn-status-get-file-list-names (not arg))))
    (if file-names
        (progn
          (message "svn-status-cleanup %S" file-names)
          (svn-run t t 'cleanup (append (list "cleanup") file-names)))
      (message "No valid file selected - No status cleanup possible"))))

(defun svn-status-resolved ()
  "Run `svn resolved' on all selected files.
See `svn-status-marked-files' for what counts as selected."
  (interactive)
  (let* ((marked-files (svn-status-marked-files))
         (num-of-files (length marked-files)))
    (when (yes-or-no-p
           (if (= 1 num-of-files)
               (format "Resolve %s? " (svn-status-line-info->filename (car marked-files)))
             (format "Resolve %d files? " num-of-files)))
      (message "resolving: %S" (svn-status-marked-file-names))
      (svn-status-create-arg-file svn-status-temp-arg-file "" (svn-status-marked-files) "")
      (svn-run t t 'resolved "resolved" "--targets" svn-status-temp-arg-file))))


(defun svn-status-svnversion ()
  "Run svnversion on the directory that contains the file at point."
  (interactive)
  (svn-status-ensure-cursor-on-file)
  (let ((simple-path (svn-status-line-info->filename (svn-status-get-line-information)))
        (full-path (svn-status-line-info->full-path (svn-status-get-line-information)))
        (version))
    (unless (file-directory-p simple-path)
      (setq simple-path (or (file-name-directory simple-path) "."))
      (setq full-path (file-name-directory full-path)))
    (setq version (shell-command-to-string (concat "svnversion -n " full-path)))
    (message "svnversion for '%s': %s" simple-path version)
    version))

;; --------------------------------------------------------------------------------
;; Update the `svn-status-buffer-name' buffer, when a file is saved
;; --------------------------------------------------------------------------------

(defvar svn-status-file-modified-after-save-flag ?m
  "Flag shown whenever a file is modified and saved in Emacs.
The flag is shown in the `svn-status-buffer-name' buffer.
Recommended values are ?m or ?M.")
(defun svn-status-after-save-hook ()
  "Set a modified indication, when a file is saved from a svn working copy."
  (let* ((svn-dir (car-safe svn-status-directory-history))
         (svn-dir (when svn-dir (expand-file-name svn-dir)))
         (file-dir (file-name-directory (buffer-file-name)))
         (svn-dir-len (length (or svn-dir "")))
         (file-dir-len (length file-dir))
         (file-name))
    (when (and (get-buffer svn-status-buffer-name)
               svn-dir
               (>= file-dir-len svn-dir-len)
               (string= (substring file-dir 0 svn-dir-len) svn-dir))
      (setq file-name (substring (buffer-file-name) svn-dir-len))
      ;;(message "In svn-status directory %S" file-name)
      (let ((st-info svn-status-info)
            (i-fname))
        (while st-info
          (setq i-fname (svn-status-line-info->filename (car st-info)))
          ;;(message "i-fname=%S" i-fname)
          (when (and (string= file-name i-fname)
                     (not (eq (svn-status-line-info->filemark (car st-info)) ??)))
            (svn-status-line-info->set-filemark (car st-info)
                                                svn-status-file-modified-after-save-flag)
            (save-window-excursion
              (set-buffer svn-status-buffer-name)
              (save-excursion
                (let ((buffer-read-only nil)
                      (pos (svn-status-get-file-name-buffer-position i-fname)))
                  (if pos
                      (progn
                        (goto-char pos)
                        (delete-region (svn-point-at-bol) (svn-point-at-eol))
                        (svn-insert-line-in-status-buffer (car st-info))
                        (delete-char 1))
                    (svn-status-message 3 "psvn: file %s not found, updating %s buffer content..."
                             i-fname svn-status-buffer-name)
                    (svn-status-update-buffer))))))
          (setq st-info (cdr st-info))))))
  nil)

(add-hook 'after-save-hook 'svn-status-after-save-hook)

;; --------------------------------------------------------------------------------
;; Getting older revisions
;; --------------------------------------------------------------------------------

(defun svn-status-get-specific-revision (arg)
  "Retrieve older revisions.
The older revisions are stored in backup files named F.~REVISION~.

When the function is called without a prefix argument: get all marked files.
With a prefix argument: get only the actual file."
  (interactive "P")
  (svn-status-get-specific-revision-internal
   (svn-status-get-file-list (not arg))
   :ask))

(defun svn-status-get-specific-revision-internal (line-infos revision)
  "Retrieve older revisions of files.
LINE-INFOS is a list of line-info structures (see
`svn-status-get-line-information').
REVISION is one of:
- a string: whatever the -r option allows.
- `:ask': asks the user to specify the revision, which then becomes
  saved in `minibuffer-history' rather than in `command-history'.
- `:auto': Use \"HEAD\" if an update is known to exist, \"BASE\" otherwise.

After the call, `svn-status-get-revision-file-info' will be an alist
\((WORKING-FILE-NAME . RETRIEVED-REVISION-FILE-NAME) ...).  These file
names are relative to the directory where `svn-status' was run."
  ;; In `svn-status-show-svn-diff-internal', there is a comment
  ;; that REVISION `nil' might mean omitting the -r option entirely.
  ;; That doesn't seem like a good idea with svn cat.

  ;; (message "svn-status-get-specific-revision-internal: %S %S" line-infos revision)

  (when (eq revision :ask)
    (setq revision (svn-status-read-revision-string
                    "Get files for version: " "PREV")))

  (let ((count (length line-infos)))
    (if (= count 1)
        (let ((line-info (car line-infos)))
          (message "Getting revision %s of %s"
                   (if (eq revision :auto)
                       (if (svn-status-line-info->update-available line-info)
                           "HEAD" "BASE")
                     revision)
                   (svn-status-line-info->filename line-info)))
      ;; We could compute "Getting HEAD of 8 files and BASE of 11 files"
      ;; but that'd be more bloat than it's worth.
      (message "Getting revision %s of %d files"
               (if (eq revision :auto) "HEAD or BASE" revision)
               count)))

  (let ((svn-status-get-specific-revision-file-info '()))
    (dolist (line-info line-infos)
      (let* ((revision (if (eq revision :auto)
                           (if (svn-status-line-info->update-available line-info)
                               "HEAD" "BASE")
                         revision))    ;must be a string by this point
             (file-name (svn-status-line-info->filename line-info))
             ;; If REVISION is e.g. "HEAD", should we find out the actual
             ;; revision number and save "foo.~123~" rather than "foo.~HEAD~"?
             ;; OTOH, `auto-mode-alist' already ignores ".~HEAD~" suffixes,
             ;; and if users often want to know the revision numbers of such
             ;; files, they can use svn:keywords.
             (file-name-with-revision (concat (file-name-nondirectory file-name) ".~" revision "~"))
             (default-directory (concat (svn-status-base-dir) (file-name-directory file-name))))
        ;; `add-to-list' would unnecessarily check for duplicates.
        (push (cons file-name (concat (file-name-directory file-name) file-name-with-revision)) svn-status-get-specific-revision-file-info)
        ;; (message "file-name-with-revision: %s %S" file-name-with-revision (file-exists-p file-name-with-revision))
        (save-excursion
          (if (or (not (file-exists-p file-name-with-revision)) ;; file does not exist
                  (not (string= (number-to-string (string-to-number revision)) revision))) ;; revision is not a number
              (progn
                (message "getting revision %s for %s" revision file-name)
                (let ((content
                       (with-temp-buffer
                         (if (string= revision "BASE")
                             (insert-file-contents (concat (svn-wc-adm-dir-name)
                                                           "/text-base/"
                                                           (file-name-nondirectory file-name)
                                                           ".svn-base"))
                           (progn
                             (svn-run nil t 'cat "cat" "-r" revision (file-name-nondirectory file-name))
                             ;;todo: error processing
                             ;;svn: Filesystem has no item
                             ;;svn: file not found: revision `15', path `/trunk/file.txt'
                             (insert-buffer-substring svn-process-buffer-name)))
                         (buffer-string))))
                  (find-file file-name-with-revision)
                  (setq buffer-read-only nil)
                  (erase-buffer) ;Widen, because we'll save the whole buffer.
                  (insert content)
                  (goto-char (point-min))
                  (save-buffer)))
            (find-file file-name-with-revision)))))
    ;;(message "default-directory: %s revision-file-info: %S" default-directory svn-status-get-specific-revision-file-info)
    (nreverse svn-status-get-specific-revision-file-info)))

(defun svn-status-ediff-with-revision (arg)
  "Run ediff on the current file with a different revision.
If there is a newer revision in the repository, the diff is done against HEAD,
otherwise compare the working copy with BASE.
If ARG then prompt for revision to diff against."
  (interactive "P")
  (let* ((svn-status-get-specific-revision-file-info
          (svn-status-get-specific-revision-internal
           (list (svn-status-make-line-info
                  (file-relative-name
                   (svn-status-line-info->full-path (svn-status-get-line-information))
                   (svn-status-base-dir))
                  nil nil nil nil nil nil
                  (svn-status-line-info->update-available (svn-status-get-line-information))))
           (if arg :ask :auto)))
         (ediff-after-quit-destination-buffer (current-buffer))
         (default-directory (svn-status-base-dir))
         (my-buffer (find-file-noselect (caar svn-status-get-specific-revision-file-info)))
         (base-buff (find-file-noselect (cdar svn-status-get-specific-revision-file-info)))
         (svn-transient-buffers (list my-buffer base-buff))
         (startup-hook '(svn-ediff-startup-hook)))
    (ediff-buffers base-buff my-buffer startup-hook)))

(defun svn-ediff-startup-hook ()
  ;; (message "svn-ediff-startup-hook: ediff-after-quit-hook-internal: %S" ediff-after-quit-hook-internal)
  (add-hook 'ediff-after-quit-hook-internal
            `(lambda ()
               (svn-ediff-exit-hook
                ',ediff-after-quit-destination-buffer ',svn-transient-buffers))
            nil 'local))

(defun svn-ediff-exit-hook (svn-buf tmp-bufs)
  ;; (message "svn-ediff-exit-hook: svn-buf: %s, tmp-bufs: %s" svn-buf tmp-bufs)
  ;; kill the temp buffers (and their associated windows)
  (dolist (tb tmp-bufs)
    (when (and tb (buffer-live-p tb) (not (buffer-modified-p tb)))
      (let* ((win (get-buffer-window tb t))
             (file-name (buffer-file-name tb))
             (is-temp-file (numberp (string-match "~\\([0-9]+\\|BASE\\)~" file-name))))
        ;; (message "svn-ediff-exit-hook - is-temp-file: %s, temp-buf:: %s - %s " is-temp-file (current-buffer) file-name)
        (when (and win (> (count-windows) 1)
                   (delete-window win)))
        (kill-buffer tb)
        (when (and is-temp-file svn-status-ediff-delete-temporary-files)
          (when (or (eq svn-status-ediff-delete-temporary-files t)
                    (y-or-n-p (format "Delete File '%s' ? " file-name)))
            (delete-file file-name))))))
  ;; switch back to the *svn* buffer
  (when (and svn-buf (buffer-live-p svn-buf)
             (not (get-buffer-window svn-buf t)))
    (ignore-errors (switch-to-buffer svn-buf))))


(defun svn-status-read-revision-string (prompt &optional default-value)
  "Prompt the user for a svn revision number."
  (interactive)
  (read-string prompt default-value))

(defun svn-file-show-svn-ediff (arg)
  "Run ediff on the current file with a previous revision.
If ARG then prompt for revision to diff against."
  (interactive "P")
  (let ((svn-status-get-line-information-for-file 'relative)
        (default-directory (svn-status-base-dir)))
    (svn-status-ediff-with-revision arg)))

;; --------------------------------------------------------------------------------
;; SVN process handling
;; --------------------------------------------------------------------------------

(defun svn-process-kill ()
  "Kill the current running svn process."
  (interactive)
  (let ((process (get-process "svn")))
    (if process
        (delete-process process)
      (message "No running svn process"))))

(defun svn-process-send-string (string &optional send-passwd)
  "Send a string to the running svn process.
This is useful, if the running svn process asks the user a question.
Note: use C-q C-j to send a line termination character."
  (interactive "sSend string to svn process: ")
  (save-excursion
    (set-buffer svn-process-buffer-name)
    (goto-char (point-max))
    (let ((buffer-read-only nil))
      (insert (if send-passwd (make-string (length string) ?.) string)))
    (set-marker (process-mark (get-process "svn")) (point)))
  (process-send-string "svn" string))

(defun svn-process-send-string-and-newline (string &optional send-passwd)
  "Send a string to the running svn process.
Just call `svn-process-send-string' with STRING and an end of line termination.
When called with a prefix argument, read the data from user as password."
  (interactive (let* ((use-passwd current-prefix-arg)
                      (s (if use-passwd
                             (read-passwd "Send secret line to svn process: ")
                           (read-string "Send line to svn process: "))))
                 (list s use-passwd)))
  (svn-process-send-string (concat string "\n") send-passwd))

;; --------------------------------------------------------------------------------
;; Property List stuff
;; --------------------------------------------------------------------------------

(defun svn-status-property-list ()
  (interactive)
  (let ((file-names (svn-status-marked-file-names)))
    (if file-names
        (progn
          (svn-run t t 'proplist (append (list "proplist" "-v") file-names)))
      (message "No valid file selected - No property listing possible"))))

(defun svn-status-proplist-start ()
  (svn-status-ensure-cursor-on-file)
  (svn-run t t 'proplist-parse "proplist" (svn-status-line-info->filename
                                               (svn-status-get-line-information))))
(defun svn-status-property-edit-one-entry (arg)
  "Edit a property.
When called with a prefix argument, it is possible to enter a new property."
  (interactive "P")
  (setq svn-status-property-edit-must-match-flag (not arg))
  (svn-status-proplist-start))

(defun svn-status-property-set ()
  (interactive)
  (setq svn-status-property-edit-must-match-flag nil)
  (svn-status-proplist-start))

(defun svn-status-property-delete ()
  (interactive)
  (setq svn-status-property-edit-must-match-flag t)
  (svn-status-proplist-start))

(defun svn-status-property-parse-property-names ()
  ;(svn-status-show-process-buffer-internal t)
  (message "svn-status-property-parse-property-names")
  (let ((pl)
        (prop-name)
        (prop-value))
    (save-excursion
      (set-buffer svn-process-buffer-name)
      (goto-char (point-min))
      (forward-line 1)
      (while (looking-at "  \\(.+\\)")
        (setq pl (append pl (list (match-string 1))))
        (forward-line 1)))
    ;(cond last-command: svn-status-property-set, svn-status-property-edit-one-entry
    (cond ((eq last-command 'svn-status-property-edit-one-entry)
           ;;(message "svn-status-property-edit-one-entry")
           (setq prop-name
                 (completing-read "Set Property - Name: " (mapcar 'list pl)
                                  nil svn-status-property-edit-must-match-flag))
           (unless (string= prop-name "")
             (save-excursion
               (set-buffer svn-status-buffer-name)
               (svn-status-property-edit (list (svn-status-get-line-information))
                                         prop-name))))
          ((eq last-command 'svn-status-property-set)
           (message "svn-status-property-set")
           (setq prop-name
                 (completing-read "Set Property - Name: " (mapcar 'list pl) nil nil))
           (setq prop-value (read-from-minibuffer "Property value: "))
           (unless (string= prop-name "")
             (save-excursion
               (set-buffer svn-status-buffer-name)
               (message "Setting property %s := %s for %S" prop-name prop-value
                        (svn-status-marked-file-names))
               (let ((file-names (svn-status-marked-file-names)))
                 (when file-names
                   (svn-run nil t 'propset
                                (append (list "propset" prop-name prop-value) file-names))
                   )
                 )
               (message "propset finished.")
               )))
          ((eq last-command 'svn-status-property-delete)
           (setq prop-name
                 (completing-read "Delete Property - Name: " (mapcar 'list pl) nil t))
           (unless (string= prop-name "")
             (save-excursion
               (set-buffer svn-status-buffer-name)
               (let ((file-names (svn-status-marked-file-names)))
                 (when file-names
                   (message "Going to delete prop %s for %s" prop-name file-names)
                   (svn-run t t 'propdel
                                (append (list "propdel" prop-name) file-names))))))))))

(defun svn-status-property-edit (file-info-list prop-name &optional new-prop-value remove-values)
  (let* ((commit-buffer (get-buffer-create "*svn-property-edit*"))
         (dir default-directory)
         ;; now only one file is implemented ...
         (file-name (svn-status-line-info->filename (car file-info-list)))
         (prop-value))
    (message "Edit property %s for file %s" prop-name file-name)
    (svn-run nil t 'propget-parse "propget" prop-name file-name)
    (save-excursion
      (set-buffer svn-process-buffer-name)
      (setq prop-value (if (> (point-max) 1)
                           (buffer-substring (point-min) (- (point-max) 1))
                         "")))
    (setq svn-status-propedit-property-name prop-name)
    (setq svn-status-propedit-file-list file-info-list)
    (setq svn-status-pre-propedit-window-configuration (current-window-configuration))
    (pop-to-buffer commit-buffer)
    ;; If the buffer has been narrowed, `svn-prop-edit-done' will use
    ;; only the accessible part.  So we need not erase the rest here.
    (delete-region (point-min) (point-max))
    (setq default-directory dir)
    (insert prop-value)
    (svn-status-remove-control-M)
    (when new-prop-value
      (when (listp new-prop-value)
        (if remove-values
            (message "Remove prop values %S " new-prop-value)
          (message "Adding new prop values %S " new-prop-value))
        (while new-prop-value
          (goto-char (point-min))
          (if (re-search-forward (concat "^" (regexp-quote (car new-prop-value)) "$") nil t)
              (when remove-values
                (kill-whole-line 1))
            (unless remove-values
              (goto-char (point-max))
              (when (> (current-column) 0) (insert "\n"))
              (insert (car new-prop-value))))
          (setq new-prop-value (cdr new-prop-value)))))
    (svn-prop-edit-mode)))

(defun svn-status-property-set-property (file-info-list prop-name prop-value)
  "Set a property on a given file list."
  (save-excursion
    (set-buffer (get-buffer-create "*svn-property-edit*"))
    ;; If the buffer has been narrowed, `svn-prop-edit-do-it' will use
    ;; only the accessible part.  So we need not erase the rest here.
    (delete-region (point-min) (point-max))
    (insert prop-value))
  (setq svn-status-propedit-file-list (svn-status-marked-files))
  (setq svn-status-propedit-property-name prop-name)
  (svn-prop-edit-do-it nil)
  (svn-status-update))


(defun svn-status-get-directory (line-info)
  (let* ((file-name (svn-status-line-info->filename line-info))
         (file-dir (file-name-directory file-name)))
    ;;(message "file-dir: %S" file-dir)
    (if file-dir
        (substring file-dir 0 (- (length file-dir) 1))
      ".")))

(defun svn-status-get-file-list-per-directory (files)
  ;;(message "%S" files)
  (let ((dir-list nil)
        (i files)
        (j)
        (dir))
    (while i
      (setq dir (svn-status-get-directory (car i)))
      (setq j (assoc dir dir-list))
      (if j
          (progn
            ;;(message "dir already present %S %s" j dir)
            (setcdr j (append (cdr j) (list (car i)))))
        (setq dir-list (append dir-list (list (list dir (car i))))))
      (setq i (cdr i)))
    ;;(message "svn-status-get-file-list-per-directory: %S" dir-list)
    dir-list))

(defun svn-status-property-ignore-file ()
  (interactive)
  (let ((d-list (svn-status-get-file-list-per-directory (svn-status-marked-files)))
        (dir)
        (f-info)
        (ext-list))
    (while d-list
      (setq dir (caar d-list))
      (setq f-info (cdar d-list))
      (setq ext-list (mapcar '(lambda (i)
                                (svn-status-line-info->filename-nondirectory i)) f-info))
      ;;(message "ignore in dir %s: %S" dir f-info)
      (save-window-excursion
        (when (y-or-n-p (format "Ignore %S for %s? " ext-list dir))
          (svn-status-property-edit
           (list (svn-status-find-info-for-file-name dir)) "svn:ignore" ext-list)
          (svn-prop-edit-do-it nil)))   ; synchronous
      (setq d-list (cdr d-list)))
    (svn-status-update)))

(defun svn-status-property-ignore-file-extension ()
  (interactive)
  (let ((d-list (svn-status-get-file-list-per-directory (svn-status-marked-files)))
        (dir)
        (f-info)
        (ext-list))
    (while d-list
      (setq dir (caar d-list))
      (setq f-info (cdar d-list))
      ;;(message "ignore in dir %s: %S" dir f-info)
      (setq ext-list nil)
      (while f-info
        (add-to-list 'ext-list (concat "*."
                                       (file-name-extension
                                        (svn-status-line-info->filename (car f-info)))))
        (setq f-info (cdr f-info)))
      ;;(message "%S" ext-list)
      (save-window-excursion
        (when (y-or-n-p (format "Ignore %S for %s? " ext-list dir))
          (svn-status-property-edit
           (list (svn-status-find-info-for-file-name dir)) "svn:ignore"
           ext-list)
          (svn-prop-edit-do-it nil)))
      (setq d-list (cdr d-list)))
    (svn-status-update)))

(defun svn-status-property-edit-svn-ignore ()
  (interactive)
  (let* ((line-info (svn-status-get-line-information))
         (dir (if (svn-status-line-info->directory-p line-info)
                  (svn-status-line-info->filename line-info)
                (svn-status-get-directory line-info))))
    (svn-status-property-edit
     (list (svn-status-find-info-for-file-name dir)) "svn:ignore")
    (message "Edit svn:ignore on %s" dir)))


(defun svn-status-property-set-keyword-list ()
  "Edit the svn:keywords property on the marked files."
  (interactive)
  ;;(message "Set svn:keywords for %S" (svn-status-marked-file-names))
  (svn-status-property-edit (svn-status-marked-files) "svn:keywords"))

(defun svn-status-property-set-keyword-id (arg)
  "Set/Remove Id from the svn:keywords property.
Normally Id is added to the svn:keywords property.

When called with the prefix arg -, remove Id from the svn:keywords property."
  (interactive "P")
  (svn-status-property-edit (svn-status-marked-files) "svn:keywords" '("Id") (eq arg '-))
  (svn-prop-edit-do-it nil))

(defun svn-status-property-set-keyword-date (arg)
  "Set/Remove Date from the svn:keywords property.
Normally Date is added to the svn:keywords property.

When called with the prefix arg -, remove Date from the svn:keywords property."
  (interactive "P")
  (svn-status-property-edit (svn-status-marked-files) "svn:keywords" '("Date") (eq arg '-))
  (svn-prop-edit-do-it nil))


(defun svn-status-property-set-eol-style ()
  "Edit the svn:eol-style property on the marked files."
  (interactive)
  (svn-status-property-set-property
   (svn-status-marked-files) "svn:eol-style"
   (completing-read "Set svn:eol-style for the marked files: "
                    (mapcar 'list '("native" "CRLF" "LF" "CR"))
                    nil t)))

(defun svn-status-property-set-executable ()
  "Set the svn:executable property on the marked files."
  (interactive)
  (svn-status-property-set-property (svn-status-marked-files) "svn:executable" "*"))

(defun svn-status-property-set-mime-type ()
  "Set the svn:mime-type property on the marked files."
  (interactive)
  (require 'mailcap nil t)
  (let ((completion-ignore-case t)
        (mime-types (when (fboundp 'mailcap-mime-types)
                      (mailcap-mime-types))))
    (svn-status-property-set-property
     (svn-status-marked-files) "svn:mime-type"
     (funcall svn-status-completing-read-function "Set svn:mime-type for the marked files: "
              (mapcar (lambda (x) (cons x x)) ; for Emacs 21
                      (sort mime-types 'string<))))))

;; --------------------------------------------------------------------------------
;; svn-prop-edit-mode:
;; --------------------------------------------------------------------------------

(defvar svn-prop-edit-mode-map () "Keymap used in `svn-prop-edit-mode' buffers.")
(put 'svn-prop-edit-mode-map 'risky-local-variable t) ;for Emacs 20.7

(when (not svn-prop-edit-mode-map)
  (setq svn-prop-edit-mode-map (make-sparse-keymap))
  (define-key svn-prop-edit-mode-map [(control ?c) (control ?c)] 'svn-prop-edit-done)
  (define-key svn-prop-edit-mode-map [(control ?c) (control ?d)] 'svn-prop-edit-svn-diff)
  (define-key svn-prop-edit-mode-map [(control ?c) (control ?s)] 'svn-prop-edit-svn-status)
  (define-key svn-prop-edit-mode-map [(control ?c) (control ?l)] 'svn-prop-edit-svn-log)
  (define-key svn-prop-edit-mode-map [(control ?c) (control ?q)] 'svn-prop-edit-abort))

(easy-menu-define svn-prop-edit-mode-menu svn-prop-edit-mode-map
"'svn-prop-edit-mode' menu"
                  '("SVN-PropEdit"
                    ["Commit" svn-prop-edit-done t]
                    ["Show Diff" svn-prop-edit-svn-diff t]
                    ["Show Status" svn-prop-edit-svn-status t]
                    ["Show Log" svn-prop-edit-svn-log t]
                    ["Abort" svn-prop-edit-abort t]))

(defun svn-prop-edit-mode ()
  "Major Mode to edit file properties of files under svn control.
Commands:
\\{svn-prop-edit-mode-map}"
  (interactive)
  (kill-all-local-variables)
  (use-local-map svn-prop-edit-mode-map)
  (easy-menu-add svn-prop-edit-mode-menu)
  (setq major-mode 'svn-prop-edit-mode)
  (setq mode-name "svn-prop-edit"))

(defun svn-prop-edit-abort ()
  (interactive)
  (bury-buffer)
  (set-window-configuration svn-status-pre-propedit-window-configuration))

(defun svn-prop-edit-done ()
  (interactive)
  (svn-prop-edit-do-it t))

(defun svn-prop-edit-do-it (async)
  "Run svn propset `svn-status-propedit-property-name' with the content of the
*svn-property-edit* buffer."
  (message "svn propset %s on %s"
           svn-status-propedit-property-name
           (mapcar 'svn-status-line-info->filename svn-status-propedit-file-list))
  (save-excursion
    (set-buffer (get-buffer "*svn-property-edit*"))
    (when (fboundp 'set-buffer-file-coding-system)
      (set-buffer-file-coding-system svn-status-svn-file-coding-system nil))
    (setq svn-status-temp-file-to-remove
          (concat svn-status-temp-dir "svn-prop-edit.txt" svn-temp-suffix))
    (write-region (point-min) (point-max) svn-status-temp-file-to-remove nil 1))
  (when svn-status-propedit-file-list ; there are files to change properties
    (svn-status-create-arg-file svn-status-temp-arg-file ""
                                svn-status-propedit-file-list "")
    (setq svn-status-propedit-file-list nil)
    (svn-run async t 'propset "propset"
             svn-status-propedit-property-name
             "--targets" svn-status-temp-arg-file
             (when (eq svn-status-svn-file-coding-system 'utf-8)
               '("--encoding" "UTF-8"))
             "-F" (concat svn-status-temp-dir "svn-prop-edit.txt" svn-temp-suffix))
    (unless async (svn-status-remove-temp-file-maybe)))
  (when svn-status-pre-propedit-window-configuration
    (set-window-configuration svn-status-pre-propedit-window-configuration)))

(defun svn-prop-edit-svn-diff (arg)
  (interactive "P")
  (set-buffer svn-status-buffer-name)
  ;; Because propedit is not recursive in our use, neither is this diff.
  (svn-status-show-svn-diff-internal svn-status-propedit-file-list nil
                                     (if arg :ask "BASE")))

(defun svn-prop-edit-svn-log (arg)
  (interactive "P")
  (set-buffer svn-status-buffer-name)
  (svn-status-show-svn-log arg))

(defun svn-prop-edit-svn-status ()
  (interactive)
  (pop-to-buffer svn-status-buffer-name)
  (other-window 1))

;; --------------------------------------------------------------------------------
;; svn-log-edit-mode:
;; --------------------------------------------------------------------------------

(defvar svn-log-edit-mode-map () "Keymap used in `svn-log-edit-mode' buffers.")
(put 'svn-log-edit-mode-map 'risky-local-variable t) ;for Emacs 20.7

(defvar svn-log-edit-mode-menu) ;really defined with `easy-menu-define' below.

(defun svn-log-edit-common-setup ()
  (set (make-local-variable 'paragraph-start) svn-log-edit-paragraph-start)
  (set (make-local-variable 'paragraph-separate) svn-log-edit-paragraph-separate))

(if svn-log-edit-use-log-edit-mode
    (define-derived-mode svn-log-edit-mode log-edit-mode "svn-log-edit"
      "Wrapper around `log-edit-mode' for psvn.el"
      (easy-menu-add svn-log-edit-mode-menu)
      (setq svn-log-edit-update-log-entry nil)
      (set (make-local-variable 'log-edit-callback) 'svn-log-edit-done)
      (set (make-local-variable 'log-edit-listfun) 'svn-log-edit-files-to-commit)
      (set (make-local-variable 'log-edit-initial-files) (log-edit-files))
      (svn-log-edit-common-setup)
      (message "Press %s when you are done editing."
               (substitute-command-keys "\\[log-edit-done]"))
      )
  (defun svn-log-edit-mode ()
    "Major Mode to edit svn log messages.
Commands:
\\{svn-log-edit-mode-map}"
    (interactive)
    (kill-all-local-variables)
    (use-local-map svn-log-edit-mode-map)
    (easy-menu-add svn-log-edit-mode-menu)
    (setq major-mode 'svn-log-edit-mode)
    (setq mode-name "svn-log-edit")
    (setq svn-log-edit-update-log-entry nil)
    (svn-log-edit-common-setup)
    (run-hooks 'svn-log-edit-mode-hook)))

(when (not svn-log-edit-mode-map)
  (setq svn-log-edit-mode-map (make-sparse-keymap))
  (unless svn-log-edit-use-log-edit-mode
    (define-key svn-log-edit-mode-map (kbd "C-c C-c") 'svn-log-edit-done))
  (define-key svn-log-edit-mode-map (kbd "C-c C-d") 'svn-log-edit-svn-diff)
  (define-key svn-log-edit-mode-map (kbd "C-c C-s") 'svn-log-edit-save-message)
  (define-key svn-log-edit-mode-map (kbd "C-c C-i") 'svn-log-edit-svn-status)
  (define-key svn-log-edit-mode-map (kbd "C-c C-l") 'svn-log-edit-svn-log)
  (define-key svn-log-edit-mode-map (kbd "C-c C-?") 'svn-log-edit-show-files-to-commit)
  (define-key svn-log-edit-mode-map (kbd "C-c C-z") 'svn-log-edit-erase-edit-buffer)
  (define-key svn-log-edit-mode-map (kbd "C-c C-q") 'svn-log-edit-abort))

(easy-menu-define svn-log-edit-mode-menu svn-log-edit-mode-map
"'svn-log-edit-mode' menu"
                  '("SVN-Log"
                    ["Save to disk" svn-log-edit-save-message t]
                    ["Commit" svn-log-edit-done t]
                    ["Show Diff" svn-log-edit-svn-diff t]
                    ["Show Status" svn-log-edit-svn-status t]
                    ["Show Log" svn-log-edit-svn-log t]
                    ["Show files to commit" svn-log-edit-show-files-to-commit t]
                    ["Erase buffer" svn-log-edit-erase-edit-buffer]
                    ["Abort" svn-log-edit-abort t]))
(put 'svn-log-edit-mode-menu 'risky-local-variable t)

(defun svn-log-edit-abort ()
  (interactive)
  (bury-buffer)
  (set-window-configuration svn-status-pre-commit-window-configuration))

(defun svn-log-edit-done ()
  "Finish editing the log message and run svn commit."
  (interactive)
  (svn-status-save-some-buffers)
  (save-excursion
    (set-buffer (get-buffer svn-log-edit-buffer-name))
    (when svn-log-edit-insert-files-to-commit
      (svn-log-edit-remove-comment-lines))
    (when (fboundp 'set-buffer-file-coding-system)
      (set-buffer-file-coding-system svn-status-svn-file-coding-system nil))
    (when (or svn-log-edit-update-log-entry svn-status-files-to-commit)
      (setq svn-status-temp-file-to-remove
            (concat svn-status-temp-dir "svn-log-edit.txt" svn-temp-suffix))
      (write-region (point-min) (point-max) svn-status-temp-file-to-remove nil 1))
    (bury-buffer))
  (if svn-log-edit-update-log-entry
      (when (y-or-n-p "Update the log entry? ")
        ;;   svn propset svn:log --revprop -r11672 -F file
        (svn-run nil t 'propset "propset" "svn:log" "--revprop"
                     (concat "-r" svn-log-edit-update-log-entry)
                     "-F" svn-status-temp-file-to-remove)
        (save-excursion
          (set-buffer svn-process-buffer-name)
          (message "%s" (buffer-substring (point-min) (- (point-max) 1)))))
    (when svn-status-files-to-commit ; there are files to commit
      (setq svn-status-operated-on-dot
            (and (= 1 (length svn-status-files-to-commit))
                 (string= "." (svn-status-line-info->filename (car svn-status-files-to-commit)))))
      (svn-status-create-arg-file svn-status-temp-arg-file ""
                                  svn-status-files-to-commit "")
      (svn-run t t 'commit "commit"
                   (unless svn-status-recursive-commit "--non-recursive")
                   "--targets" svn-status-temp-arg-file
                   "-F" svn-status-temp-file-to-remove
                   (when (eq svn-status-svn-file-coding-system 'utf-8)
                     '("--encoding" "UTF-8"))
                   svn-status-default-commit-arguments))
    (set-window-configuration svn-status-pre-commit-window-configuration)
    (message "svn-log editing done")))

(defun svn-log-edit-svn-diff (arg)
  "Show the diff we are about to commit.
If ARG then show diff between some other version of the selected files."
  (interactive "P")
  (set-buffer svn-status-buffer-name)   ; TODO: is this necessary?
  ;; This call is very much like `svn-status-show-svn-diff-for-marked-files'
  ;; but uses commit-specific variables instead of the current marks.
  (svn-status-show-svn-diff-internal svn-status-files-to-commit
                                     svn-status-recursive-commit
                                     (if arg :ask "BASE")))

(defun svn-log-edit-svn-log (arg)
  (interactive "P")
  (set-buffer svn-status-buffer-name)
  (svn-status-show-svn-log arg))

(defun svn-log-edit-svn-status ()
  (interactive)
  (pop-to-buffer svn-status-buffer-name)
  (other-window 1))

(defun svn-log-edit-files-to-commit ()
  (mapcar 'svn-status-line-info->filename svn-status-files-to-commit))

(defun svn-log-edit-show-files-to-commit ()
  (interactive)
  (message "Files to commit%s: %S"
           (if svn-status-recursive-commit " recursively" "")
           (svn-log-edit-files-to-commit)))

(defun svn-log-edit-save-message ()
  "Save the current log message to the file `svn-log-edit-file-name'."
  (interactive)
  (let ((log-edit-file-name (svn-log-edit-file-name)))
    (if (string= buffer-file-name log-edit-file-name)
        (save-buffer)
      (write-region (point-min) (point-max) log-edit-file-name))))

(defun svn-log-edit-erase-edit-buffer ()
  "Delete everything in the `svn-log-edit-buffer-name' buffer."
  (interactive)
  (set-buffer svn-log-edit-buffer-name)
  (erase-buffer))

(defun svn-log-edit-insert-files-to-commit ()
  (interactive)
  (svn-log-edit-remove-comment-lines)
  (let ((buf-size (- (point-max) (point-min))))
    (save-excursion
      (goto-char (point-min))
      (insert "## Lines starting with '## ' will be removed from the log message.\n")
      (insert "## File(s) to commit"
              (if svn-status-recursive-commit " recursively" "") ":\n")
      (let ((file-list svn-status-files-to-commit))
        (while file-list
          (insert (concat "## " (svn-status-line-info->filename (car file-list)) "\n"))
          (setq file-list (cdr file-list)))))
    (when (= 0 buf-size)
      (goto-char (point-max)))))

(defun svn-log-edit-remove-comment-lines ()
  (interactive)
  (save-excursion
    (goto-char (point-min))
    (flush-lines "^## .*")))

(defun svn-file-add-to-changelog (prefix-arg)
  "Create a changelog entry for the function at point.
The variable `svn-status-changelog-style' allows to select the used changlog style"
  (interactive "P")
  (cond ((eq svn-status-changelog-style 'changelog)
         (svn-file-add-to-log-changelog-style prefix-arg))
        ((eq svn-status-changelog-style 'svn-dev)
         (svn-file-add-to-log-svn-dev-style prefix-arg))
        ((fboundp svn-status-changelog-style)
         (funcall svn-status-changelog-style prefix-arg))
        (t
         (error "Invalid setting for `svn-status-changelog-style'"))))

(defun svn-file-add-to-log-changelog-style (curdir)
  "Create a changelog entry for the function at point.
`add-change-log-entry-other-window' creates the header information.
If CURDIR, save the log file in the current directory, otherwise in the base directory of this working copy."
  (interactive "P")
  (add-change-log-entry-other-window nil (svn-log-edit-file-name curdir))
  (svn-log-edit-mode))

;; taken from svn-dev.el: svn-log-path-derive
(defun svn-dev-log-path-derive (path)
  "Derive a relative directory path for absolute PATH, for a log entry."
  (save-match-data
    (let ((base (file-name-nondirectory path))
          (chop-spot (string-match
                      "\\(code/\\)\\|\\(src/\\)\\|\\(projects/\\)"
                      path)))
      (if chop-spot
          (progn
            (setq path (substring path (match-end 0)))
            ;; Kluge for Subversion developers.
            (if (string-match "subversion/" path)
                (substring path (+ (match-beginning 0) 11))
              path))
        (string-match (expand-file-name "~/") path)
        (substring path (match-end 0))))))

;; taken from svn-dev.el: svn-log-message
(defun svn-file-add-to-log-svn-dev-style (prefix-arg)
  "Add to an in-progress log message, based on context around point.
If PREFIX-ARG is negative, then use basenames only in
log messages, otherwise use full paths.  The current defun name is
always used.

If PREFIX-ARG is a list (e.g. by using C-u), save the log file in
the current directory, otherwise in the base directory of this
working copy.

If the log message already contains material about this defun, then put
point there, so adding to that material is easy.

Else if the log message already contains material about this file, put
point there, and push onto the kill ring the defun name with log
message dressing around it, plus the raw defun name, so yank and
yank-next are both useful.

Else if there is no material about this defun nor file anywhere in the
log message, then put point at the end of the message and insert a new
entry for file with defun.
"
  (interactive "P")
  (let* ((short-file-names (and (numberp prefix-arg) (< prefix-arg 0)))
         (curdir (listp prefix-arg))
         (this-file (if short-file-names
                        (file-name-nondirectory buffer-file-name)
                      (svn-dev-log-path-derive buffer-file-name)))
         (this-defun (or (add-log-current-defun)
                         (save-excursion
                           (save-match-data
                             (if (eq major-mode 'c-mode)
                                 (progn
                                   (if (fboundp 'c-beginning-of-statement-1)
                                       (c-beginning-of-statement-1)
                                     (c-beginning-of-statement))
                                   (search-forward "(" nil t)
                                   (forward-char -1)
                                   (forward-sexp -1)
                                   (buffer-substring
                                    (point)
                                    (progn (forward-sexp 1) (point)))))))))
         (log-file (svn-log-edit-file-name curdir)))
    (find-file log-file)
    (goto-char (point-min))
    ;; Strip text properties from strings
    (set-text-properties 0 (length this-file) nil this-file)
    (set-text-properties 0 (length this-defun) nil this-defun)
    ;; If log message for defun already in progress, add to it
    (if (and
         this-defun                        ;; we have a defun to work with
         (search-forward this-defun nil t) ;; it's in the log msg already
         (save-excursion                   ;; and it's about the same file
           (save-match-data
             (if (re-search-backward  ; Ick, I want a real filename regexp!
                  "^\\*\\s-+\\([a-zA-Z0-9-_.@=+^$/%!?(){}<>]+\\)" nil t)
                 (string-equal (match-string 1) this-file)
               t))))
        (if (re-search-forward ":" nil t)
            (if (looking-at " ") (forward-char 1)))
      ;; Else no log message for this defun in progress...
      (goto-char (point-min))
      ;; But if log message for file already in progress, add to it.
      (if (search-forward this-file nil t)
          (progn
            (if this-defun (progn
                             (kill-new (format "(%s): " this-defun))
                             (kill-new this-defun)))
            (search-forward ")" nil t)
            (if (looking-at " ") (forward-char 1)))
        ;; Found neither defun nor its file, so create new entry.
        (goto-char (point-max))
        (if (not (bolp)) (insert "\n"))
        (insert (format "\n* %s (%s): " this-file (or this-defun "")))
        ;; Finally, if no derived defun, put point where the user can
        ;; type it themselves.
        (if (not this-defun) (forward-char -3))))))

;; --------------------------------------------------------------------------------
;; svn-log-view-mode:
;; --------------------------------------------------------------------------------

(defvar svn-log-view-mode-map () "Keymap used in `svn-log-view-mode' buffers.")
(put 'svn-log-view-mode-map 'risky-local-variable t) ;for Emacs 20.7

(when (not svn-log-view-mode-map)
  (setq svn-log-view-mode-map (make-sparse-keymap))
  (suppress-keymap svn-log-view-mode-map)
  (define-key svn-log-view-mode-map (kbd "p") 'svn-log-view-prev)
  (define-key svn-log-view-mode-map (kbd "n") 'svn-log-view-next)
  (define-key svn-log-view-mode-map (kbd "~") 'svn-log-get-specific-revision)
  (define-key svn-log-view-mode-map (kbd "E") 'svn-log-ediff-specific-revision)
  (define-key svn-log-view-mode-map (kbd "=") 'svn-log-view-diff)
  (define-key svn-log-view-mode-map (kbd "TAB") 'svn-log-next-link)
  (define-key svn-log-view-mode-map [backtab] 'svn-log-prev-link)
  (define-key svn-log-view-mode-map (kbd "RET") 'svn-log-find-file-at-point)
  (define-key svn-log-view-mode-map (kbd "e") 'svn-log-edit-log-entry)
  (define-key svn-log-view-mode-map (kbd "q") 'bury-buffer))

(defvar svn-log-view-popup-menu-map ()
  "Keymap used to show popup menu in `svn-log-view-mode' buffers.")
(put 'svn-log-view-popup-menu-map 'risky-local-variable t) ;for Emacs 20.7
(when (not svn-log-view-popup-menu-map)
  (setq svn-log-view-popup-menu-map (make-sparse-keymap))
  (suppress-keymap svn-log-view-popup-menu-map)
  (define-key svn-log-view-popup-menu-map [down-mouse-3] 'svn-log-view-popup-menu))

(easy-menu-define svn-log-view-mode-menu svn-log-view-mode-map
"'svn-log-view-mode' menu"
                  '("SVN-LogView"
                    ["Show Changeset" svn-log-view-diff t]
                    ["Ediff file at point" svn-log-ediff-specific-revision t]
                    ["Find file at point" svn-log-find-file-at-point t]
                    ["Edit log message" svn-log-edit-log-entry t]))

(defun svn-log-view-popup-menu (event)
  (interactive "e")
  (mouse-set-point event)
  (let* ((rev (svn-log-revision-at-point)))
    (when rev
      (svn-status-face-set-temporary-during-popup
       'svn-status-marked-popup-face (svn-point-at-bol) (svn-point-at-eol)
       svn-log-view-mode-menu))))

(defvar svn-log-view-font-lock-basic-keywords
  '(("^r[0-9]+ .+" (0 `(face font-lock-keyword-face
                        mouse-face highlight
                        keymap ,svn-log-view-popup-menu-map))))
  "Basic keywords in `svn-log-view-mode'.")
(put 'svn-log-view-font-basic-lock-keywords 'risky-local-variable t) ;for Emacs 20.7

(define-derived-mode svn-log-view-mode fundamental-mode "svn-log-view"
  "Major Mode to show the output from svn log.
Commands:
\\{svn-log-view-mode-map}
"
  (use-local-map svn-log-view-mode-map)
  (easy-menu-add svn-log-view-mode-menu)
  (set (make-local-variable 'svn-log-view-font-lock-keywords) svn-log-view-font-lock-basic-keywords)
  (dolist (lh svn-log-link-handlers)
    (add-to-list 'svn-log-view-font-lock-keywords (gethash lh svn-log-registered-link-handlers)))
  (set (make-local-variable 'font-lock-defaults) '(svn-log-view-font-lock-keywords t)))

(defun svn-log-view-next ()
  (interactive)
  (when (re-search-forward "^r[0-9]+" nil t)
    (beginning-of-line 2)
    (unless (looking-at "Changed paths:")
      (beginning-of-line 1))))

(defun svn-log-view-prev ()
  (interactive)
  (when (re-search-backward "^r[0-9]+" nil t 2)
    (beginning-of-line 2)
    (unless (looking-at "Changed paths:")
      (beginning-of-line 1))))

(defun svn-log-revision-at-point ()
  (save-excursion
    (end-of-line)
    (re-search-backward "^r\\([0-9]+\\)")
    (svn-match-string-no-properties 1)))

(defun svn-log-file-name-at-point (respect-checkout-prefix-path)
  (let ((full-file-name)
        (file-name)
        (checkout-prefix-path (when respect-checkout-prefix-path (svn-status-checkout-prefix-path))))
    (save-excursion
      (beginning-of-line)
      (when (looking-at "   [MA] /\\(.+\\)$")
        (setq full-file-name (svn-match-string-no-properties 1))))
    (when (string= checkout-prefix-path "")
      (setq checkout-prefix-path "/"))
    (setq file-name
          (if (eq (string-match (regexp-quote (substring checkout-prefix-path 1)) full-file-name) 0)
              (substring full-file-name (- (length checkout-prefix-path) (if (string= checkout-prefix-path "/") 1 0)))
            full-file-name))
    ;; (message "svn-log-file-name-at-point %s prefix: '%s', full-file-name: %s" file-name checkout-prefix-path full-file-name)
    file-name))

(defun svn-log-find-file-at-point ()
  (interactive)
  (let ((file-name (svn-log-file-name-at-point t)))
    (when file-name
      (let ((default-directory (svn-status-base-dir)))
        ;;(message "svn-log-file-name-at-point: %s, default-directory: %s" file-name default-directory)
        (find-file file-name)))))

(defun svn-log-next-link ()
  "Jump to the next external link in this buffer"
  (interactive)
  (let ((start-pos (if (get-text-property (point) 'link-handler)
                       (next-single-property-change (point) 'link-handler)
                     (point))))
    (goto-char (or (next-single-property-change start-pos 'link-handler) (point)))))

(defun svn-log-prev-link ()
  "Jump to the previous external link in this buffer"
  (interactive)
  (let ((start-pos (if (get-text-property (point) 'link-handler)
                       (previous-single-property-change (point) 'link-handler)
                     (point))))
    (goto-char (or (previous-single-property-change (or start-pos (point)) 'link-handler) (point)))))

(defun svn-log-view-diff (arg)
  "Show the changeset for a given log entry.
When called with a prefix argument, ask the user for the revision."
  (interactive "P")
  (svn-status-diff-show-changeset (svn-log-revision-at-point) arg))

(defun svn-log-get-specific-revision ()
  "Get an older revision of the file at point via svn cat."
  (interactive)
  ;; (message "%S" (svn-status-make-line-info (svn-log-file-name-at-point t)))
  (let ((default-directory (svn-status-base-dir)))
    (svn-status-get-specific-revision-internal
     (list (svn-status-make-line-info (svn-log-file-name-at-point nil)))
     (svn-log-revision-at-point))))

(defun svn-log-ediff-specific-revision ()
  "Call ediff for the file at point to view a changeset"
  (interactive)
  ;; (message "svn-log-ediff-specific-revision: %s" (svn-log-file-name-at-point t))
  (let* ((cur-buf (current-buffer))
         (upper-rev (svn-log-revision-at-point))
         (lower-rev (number-to-string (- (string-to-number upper-rev) 1)))
         (file-name (svn-log-file-name-at-point t))
         (default-directory (svn-status-base-dir))
         (upper-rev-file-name (when file-name
                                (cdar (svn-status-get-specific-revision-internal
                                       (list (svn-status-make-line-info file-name)) upper-rev))))
         (lower-rev-file-name (when file-name
                                (cdar (svn-status-get-specific-revision-internal
                                       (list (svn-status-make-line-info file-name)) lower-rev)))))
    ;;(message "%S %S" upper-rev-file-name lower-rev-file-name)
    (if file-name
        (let* ((ediff-after-quit-destination-buffer cur-buf)
               (newer-buffer (find-file-noselect upper-rev-file-name))
               (base-buff (find-file-noselect lower-rev-file-name))
               (svn-transient-buffers (list base-buff newer-buffer))
               (startup-hook '(svn-ediff-startup-hook)))
          (ediff-buffers base-buff newer-buffer startup-hook))
      (message "No file at point"))))

(defun svn-log-edit-log-entry ()
  "Edit the given log entry."
  (interactive)
  (let ((rev (svn-log-revision-at-point))
        (log-message))
    (svn-run nil t 'propget-parse "propget" "--revprop" (concat "-r" rev) "svn:log")
    (save-excursion
      (set-buffer svn-process-buffer-name)
      (setq log-message (if (> (point-max) 1)
                            (buffer-substring (point-min) (- (point-max) 1))
                          "")))
    (svn-status-pop-to-commit-buffer)
    ;; If the buffer has been narrowed, `svn-log-edit-done' will use
    ;; only the accessible part.  So we need not erase the rest here.
    (delete-region (point-min) (point-max))
    (insert log-message)
    (goto-char (point-min))
    (setq svn-log-edit-update-log-entry rev)))


;; allow additional hyperlinks in log view buffers
(defvar svn-log-link-keymap ()
  "Keymap used to resolve links `svn-log-view-mode' buffers.")
(put 'svn-log-link-keymap 'risky-local-variable t) ;for Emacs 20.7
(when (not svn-log-link-keymap)
  (setq svn-log-link-keymap (make-sparse-keymap))
  (suppress-keymap svn-log-link-keymap)
  (define-key svn-log-link-keymap [mouse-2] 'svn-log-resolve-mouse-link)
  (define-key svn-log-link-keymap (kbd "RET") 'svn-log-resolve-link))

(defun svn-log-resolve-mouse-link (event)
  (interactive "e")
  (mouse-set-point event)
  (svn-log-resolve-link))

(defun svn-log-resolve-link ()
  (interactive)
  (let* ((point-adjustment (if (not (get-text-property (- (point) 1) 'link-handler)) 1
                             (if (not (get-text-property (+ (point) 1) 'link-handler)) -1 0)))
         (link-name (buffer-substring-no-properties (previous-single-property-change (+ (point) point-adjustment) 'link-handler)
                                                   (next-single-property-change (+ (point) point-adjustment) 'link-handler))))
    ;; (message "svn-log-resolve-link '%s'" link-name)
    (funcall (get-text-property (point) 'link-handler) link-name)))

(defun svn-log-register-link-handler (handler-id link-regexp handler-function)
  "Register a link handler for external links in *svn-log* buffers
HANDLER-ID is a symbolic name for this handler. The link handler is active when HANDLER-ID
is registered in `svn-log-link-handlers'.
LINK-REGEXP specifies a regular expression that matches the external link.
HANDLER-FUNCTION is called with the match of LINK-REGEXP when the user clicks at the external link."
  (let ((font-lock-desc (list link-regexp '(0 `(face font-lock-function-name-face
                                            mouse-face highlight
                                            link-handler invalid-handler-function
                                            keymap ,svn-log-link-keymap)))))
    ;; no idea, how to use handler-function in invalid-handler-function above, so set it here
    (setcar (nthcdr 5 (nth 1 (nth 1 (nth 1 font-lock-desc)))) handler-function)
    (svn-puthash handler-id font-lock-desc svn-log-registered-link-handlers)))

;; example: add support for ditrack links and handle them via svn-log-resolve-ditrack
;;(svn-log-register-link-handler 'ditrack-issue "i#[0-9]+" 'svn-log-resolve-ditrack)
;;(defun svn-log-resolve-ditrack (link-name)
;;  (interactive)
;;  (message "svn-log-resolve-ditrack %s" link-name))


(defun svn-log-resolve-trac-ticket-short (link-name)
  "Show the trac ticket specified by LINK-NAME via `svn-trac-browse-ticket'."
  (interactive)
  (let ((ticket-nr (string-to-number (substring-no-properties link-name 1))))
    (svn-trac-browse-ticket ticket-nr)))

;; register the out of the box provided link handlers
(svn-log-register-link-handler 'trac-ticket-short "#[0-9]+" 'svn-log-resolve-trac-ticket-short)

;; the actually used link handlers are specified in svn-log-link-handlers

;; --------------------------------------------------------------------------------
;; svn-info-mode
;; --------------------------------------------------------------------------------
(defvar svn-info-mode-map () "Keymap used in `svn-info-mode' buffers.")
(put 'svn-info-mode-map 'risky-local-variable t) ;for Emacs 20.7

(when (not svn-info-mode-map)
  (setq svn-info-mode-map (make-sparse-keymap))
  (define-key svn-info-mode-map [?s] 'svn-status-pop-to-status-buffer)
  (define-key svn-info-mode-map (kbd "h") 'svn-status-pop-to-partner-buffer)
  (define-key svn-info-mode-map (kbd "n") 'next-line)
  (define-key svn-info-mode-map (kbd "p") 'previous-line)
  (define-key svn-info-mode-map (kbd "RET") 'svn-info-show-context)
  (define-key svn-info-mode-map [?q] 'bury-buffer))

(defun svn-info-mode ()
  "Major Mode to view informative output from svn."
  (interactive)
  (kill-all-local-variables)
  (use-local-map svn-info-mode-map)
  (setq major-mode 'svn-info-mode)
  (setq mode-name "svn-info")
  (toggle-read-only 1))

(defun svn-info-show-context ()
  "Show the context for a line in the info buffer.
Currently is the output from the svn update command known."
  (interactive)
  (cond ((save-excursion
           (goto-char (point-max))
           (forward-line -1)
           (beginning-of-line)
           (looking-at "Updated to revision"))
         ;; svn-info contains info from an svn update
         (let ((cur-pos (point))
               (file-name (buffer-substring-no-properties
                           (progn (beginning-of-line) (re-search-forward ".. +") (point))
                           (line-end-position)))
               (pos))
           (goto-char cur-pos)
           (with-current-buffer svn-status-buffer-name
             (setq pos (svn-status-get-file-name-buffer-position file-name)))
           (when pos
             (svn-status-pop-to-new-partner-buffer svn-status-buffer-name)
             (goto-char pos))))))

;; --------------------------------------------------------------------------------
;; svn blame minor mode
;; --------------------------------------------------------------------------------

(unless (assq 'svn-blame-mode minor-mode-alist)
  (setq minor-mode-alist
	(cons (list 'svn-blame-mode " SvnBlame")
          minor-mode-alist)))

(defvar svn-blame-mode-map () "Keymap used in `svn-blame-mode' buffers.")
(put 'svn-blame-mode-map 'risky-local-variable t) ;for Emacs 20.7

(when (not svn-blame-mode-map)
  (setq svn-blame-mode-map (make-sparse-keymap))
  (define-key svn-blame-mode-map [?s] 'svn-status-pop-to-status-buffer)
  (define-key svn-blame-mode-map (kbd "n") 'next-line)
  (define-key svn-blame-mode-map (kbd "p") 'previous-line)
  (define-key svn-blame-mode-map (kbd "RET") 'svn-blame-open-source-file)
  (define-key svn-blame-mode-map (kbd "a") 'svn-blame-highlight-author)
  (define-key svn-blame-mode-map (kbd "r") 'svn-blame-highlight-revision)
  (define-key svn-blame-mode-map (kbd "=") 'svn-blame-show-changeset)
  (define-key svn-blame-mode-map (kbd "l") 'svn-blame-show-log)
  (define-key svn-blame-mode-map [?q] 'bury-buffer))

(easy-menu-define svn-blame-mode-menu svn-blame-mode-map
"svn blame minor mode menu"
                  '("SvnBlame"
                    ["Jump to source location" svn-blame-open-source-file t]
                    ["Show changeset" svn-blame-show-changeset t]
                    ["Show log" svn-blame-show-log t]
                    ["Highlight by author" svn-blame-highlight-author t]
                    ["Highlight by revision" svn-blame-highlight-revision t]))

(or (assq 'svn-blame-mode minor-mode-map-alist)
    (setq minor-mode-map-alist
	  (cons (cons 'svn-blame-mode svn-blame-mode-map) minor-mode-map-alist)))

(make-variable-buffer-local 'svn-blame-mode)

(defun svn-blame-mode (&optional arg)
  "Toggle svn blame minor mode.
With ARG, turn svn blame minor mode on if ARG is positive, off otherwise.

Note: This mode does not yet work on XEmacs...
It is probably because the revisions are in 'before-string properties of overlays

Key bindings:
\\{svn-blame-mode-map}"
  (interactive "P")
  (setq svn-blame-mode (if (null arg)
                           (not svn-blame-mode)
                         (> (prefix-numeric-value arg) 0)))
  (if svn-blame-mode
      (progn
        (easy-menu-add svn-blame-mode-menu)
        (toggle-read-only 1))
    (easy-menu-remove svn-blame-mode-menu))
  (force-mode-line-update))

(defun svn-status-activate-blame-mode ()
  "Activate the svn blame minor in the current buffer.
The current buffer must contain a valid output from svn blame"
  (save-excursion
    (goto-char (point-min))
    (let ((buffer-read-only nil)
          (line (svn-line-number-at-pos))
          (limit (point-max))
          (info-end-col (save-excursion (forward-word 2) (+ (current-column) 1)))
          (s)
          ov)
      ;; remove the old overlays (only for testing)
      ;; (dolist (ov (overlays-in (point) limit))
      ;;   (when (overlay-get ov 'svn-blame-line-info)
      ;;     (delete-overlay ov)))
      (while (and (not (eobp)) (< (point) limit))
        (setq ov (make-overlay (point) (point)))
        (overlay-put ov 'svn-blame-line-info t)
        (setq s (buffer-substring-no-properties (svn-point-at-bol) (+ (svn-point-at-bol) info-end-col)))
        (overlay-put ov 'before-string (propertize s 'face 'svn-status-blame-rev-number-face))
        (overlay-put ov 'rev-info (delete "" (split-string s " ")))
        (delete-region (svn-point-at-bol) (+ (svn-point-at-bol) info-end-col))
        (forward-line)
        (setq line (1+ line)))))
  (let* ((buf-name (format "*svn-blame: %s*" (file-relative-name svn-status-blame-file-name)))
         (buffer (get-buffer buf-name)))
    (when buffer
      (kill-buffer buffer))
    (rename-buffer buf-name))
  ;; use the correct mode for the displayed blame output
  (let ((buffer-file-name svn-status-blame-file-name))
    (normal-mode)
    (set (make-local-variable 'svn-status-blame-file-name) svn-status-blame-file-name))
  (font-lock-fontify-buffer)
  (svn-blame-mode 1))

(defun svn-blame-open-source-file ()
  "Jump to the source file location for the current position in the svn blame buffer"
  (interactive)
  (let ((src-line-number (svn-line-number-at-pos))
        (src-line-col (current-column)))
    (find-file-other-window svn-status-blame-file-name)
    (goto-line src-line-number)
    (forward-char src-line-col)))

(defun svn-blame-rev-at-point ()
  (let ((rev))
    (dolist (ov (overlays-in (svn-point-at-bol) (line-end-position)))
      (when (overlay-get ov 'svn-blame-line-info)
        (setq rev (car (overlay-get ov 'rev-info)))))
    rev))

(defun svn-blame-show-changeset (arg)
  "Show a diff for the revision at point.
When called with a prefix argument, allow the user to edit the revision."
  (interactive "P")
  (svn-status-diff-show-changeset (svn-blame-rev-at-point) arg))

(defun svn-blame-show-log (arg)
  "Show the log for the revision at point.
The output is put into the *svn-log* buffer
The optional prefix argument ARG determines which switches are passed to `svn log':
 no prefix               --- use whatever is in the list `svn-status-default-log-arguments'
 prefix argument of -1:  --- use the -q switch (quiet)
 prefix argument of 0    --- use no arguments
 other prefix arguments: --- use the -v switch (verbose)"
  (interactive "P")
  (let ((switches (svn-status-svn-log-switches arg))
        (rev (svn-blame-rev-at-point)))
    (svn-run t t 'log "log" "--revision" rev switches)))

(defun svn-blame-highlight-line-maybe (compare-func)
  (let ((reference-value)
        (is-highlighted)
        (consider-this-line)
        (hl-ov))
    (dolist (ov (overlays-in (svn-point-at-bol) (line-end-position)))
      (when (overlay-get ov 'svn-blame-line-info)
        (setq reference-value (funcall compare-func ov)))
      (when (overlay-get ov 'svn-blame-highlighted)
        (setq is-highlighted t)))
    (save-excursion
      (goto-char (point-min))
      (while (not (eobp))
        (setq consider-this-line nil)
        (dolist (ov (overlays-in (svn-point-at-bol) (line-end-position)))
          (when (overlay-get ov 'svn-blame-line-info)
            (when (string= reference-value (funcall compare-func ov))
              (setq consider-this-line t))))
        (when consider-this-line
          (dolist (ov (overlays-in (svn-point-at-bol) (line-end-position)))
            (when (and (overlay-get ov 'svn-blame-highlighted) is-highlighted)
              (delete-overlay ov))
            (unless is-highlighted
              (setq hl-ov (make-overlay (svn-point-at-bol) (line-end-position)))
              (overlay-put hl-ov 'svn-blame-highlighted t)
              (overlay-put hl-ov 'face 'svn-status-blame-highlight-face))))
        (forward-line)))))

(defun svn-blame-highlight-author-field (ov)
  (cadr (overlay-get ov 'rev-info)))

(defun svn-blame-highlight-author ()
  "(Un)Highlight all lines with the same author."
  (interactive)
  (svn-blame-highlight-line-maybe 'svn-blame-highlight-author-field))

(defun svn-blame-highlight-revision-field (ov)
  (car (overlay-get ov 'rev-info)))

(defun svn-blame-highlight-revision ()
  "(Un)Highlight all lines with the same revision."
  (interactive)
  (svn-blame-highlight-line-maybe 'svn-blame-highlight-revision-field))

;; --------------------------------------------------------------------------------
;; svn-process-mode
;; --------------------------------------------------------------------------------
(defvar svn-process-mode-map () "Keymap used in `svn-process-mode' buffers.")
(put 'svn-process-mode-map 'risky-local-variable t) ;for Emacs 20.7

(when (not svn-process-mode-map)
  (setq svn-process-mode-map (make-sparse-keymap))
  (define-key svn-process-mode-map (kbd "RET") 'svn-process-send-string-and-newline)
  (define-key svn-process-mode-map [?s] 'svn-process-send-string)
  (define-key svn-process-mode-map [?q] 'bury-buffer))

(easy-menu-define svn-process-mode-menu svn-process-mode-map
"'svn-process-mode' menu"
                  '("SvnProcess"
                    ["Send line to process" svn-process-send-string-and-newline t]
                    ["Send raw string to process" svn-process-send-string t]
                    ["Bury process buffer" bury-buffer t]))

(defun svn-process-mode ()
  "Major Mode to view process output from svn.

You can send a new line terminated string to the process via \\[svn-process-send-string-and-newline]
You can send raw data to the process via \\[svn-process-send-string]."
  (interactive)
  (kill-all-local-variables)
  (use-local-map svn-process-mode-map)
  (easy-menu-add svn-log-view-mode-menu)
  (setq major-mode 'svn-process-mode)
  (setq mode-name "svn-process"))

;; --------------------------------------------------------------------------------
;; svn status persistent options
;; --------------------------------------------------------------------------------

(defun svn-status-repo-for-path (directory)
  "Find the repository root for DIRECTORY."
  (let ((old-process-default-dir))
    (with-current-buffer (get-buffer-create svn-process-buffer-name)
      (setq old-process-default-dir default-directory)
      (setq default-directory directory)) ;; update the default-directory for the *svn-process* buffer
  (svn-run nil t 'parse-info "info" ".")
  (with-current-buffer svn-process-buffer-name
    ;; (message "svn-status-repo-for-path: %s: default-directory: %s directory: %s old-process-default-dir: %s" svn-process-buffer-name default-directory directory old-process-default-dir)
    (setq default-directory old-process-default-dir)
    (goto-char (point-min))
    (let ((case-fold-search t))
      (if (search-forward "repository root: " nil t)
          (buffer-substring-no-properties (point) (svn-point-at-eol))
        (when (search-forward "repository uuid: " nil t)
          (message "psvn.el: Detected an old svn working copy in '%s'. Please check it out again to get a 'Repository Root' entry in the svn info output."
                   default-directory)
          (concat "Svn Repo UUID: " (buffer-substring-no-properties (point) (svn-point-at-eol)))))))))

(defun svn-status-base-dir (&optional start-directory)
  "Find the svn root directory for the current working copy.
Return nil, if not in a svn working copy."
  (let* ((start-dir (expand-file-name (or start-directory default-directory)))
         (base-dir (gethash start-dir svn-status-base-dir-cache 'not-found)))
    ;;(message "svn-status-base-dir: %S %S" start-dir base-dir)
    (if (not (eq base-dir 'not-found))
        base-dir
      ;; (message "calculating base-dir for %s" start-dir)
      (unless svn-client-version
        (svn-status-version))
      (let* ((base-dir start-dir)
             (repository-root (svn-status-repo-for-path base-dir))
             (dot-svn-dir (concat base-dir (svn-wc-adm-dir-name)))
             (in-tree (and repository-root (file-exists-p dot-svn-dir)))
             (dir-below (expand-file-name base-dir)))
        ;; (message "repository-root: %s start-dir: %s" repository-root start-dir)
        (if (and (<= (car svn-client-version) 1) (< (cadr svn-client-version) 3))
            (setq base-dir (svn-status-base-dir-for-ancient-svn-client start-dir)) ;; svn version < 1.3
          (while (when (and dir-below (file-exists-p dot-svn-dir))
                   (setq base-dir (file-name-directory dot-svn-dir))
                   (string-match "\\(.+/\\).+/" dir-below)
                   (setq dir-below
                         (and (string-match "\\(.*/\\)[^/]+/" dir-below)
                              (match-string 1 dir-below)))
                   ;; (message "base-dir: %s, dir-below: %s, dot-svn-dir: %s in-tree: %s" base-dir dir-below dot-svn-dir in-tree)
                   (when dir-below
                     (if (string= (svn-status-repo-for-path dir-below) repository-root)
                         (setq dot-svn-dir (concat dir-below (svn-wc-adm-dir-name)))
                       (setq dir-below nil)))))
          (setq base-dir (and in-tree base-dir)))
        (svn-puthash start-dir base-dir svn-status-base-dir-cache)
        (svn-status-message 7 "svn-status-base-dir %s => %s" start-dir base-dir)
        base-dir))))

(defun svn-status-base-dir-for-ancient-svn-client (&optional start-directory)
  "Find the svn root directory for the current working copy.
Return nil, if not in a svn working copy.
This function is used for svn clients version 1.2 and below."
  (let* ((base-dir (expand-file-name (or start-directory default-directory)))
         (dot-svn-dir (concat base-dir (svn-wc-adm-dir-name)))
         (in-tree (file-exists-p dot-svn-dir))
         (dir-below (expand-file-name default-directory)))
    (while (when (and dir-below (file-exists-p dot-svn-dir))
             (setq base-dir (file-name-directory dot-svn-dir))
             (string-match "\\(.+/\\).+/" dir-below)
             (setq dir-below
                   (and (string-match "\\(.*/\\)[^/]+/" dir-below)
                        (match-string 1 dir-below)))
             (setq dot-svn-dir (concat dir-below (svn-wc-adm-dir-name)))))
    (and in-tree base-dir)))

(defun svn-status-save-state ()
  "Save psvn persistent options for this working copy to a file."
  (interactive)
  (let ((buf (find-file (concat (svn-status-base-dir) "++psvn.state"))))
    (erase-buffer)        ;Widen, because we'll save the whole buffer.
    ;; TO CHECK: why is svn-status-options a global variable??
    (setq svn-status-options
          (list
           (list "svn-trac-project-root" svn-trac-project-root)
           (list "sort-status-buffer" svn-status-sort-status-buffer)
           (list "elide-list" svn-status-elided-list)
           (list "module-name" svn-status-module-name)
           (list "branch-list" svn-status-branch-list)
           (list "changelog-style" svn-status-changelog-style)
           ))
    (insert (pp-to-string svn-status-options))
    (save-buffer)
    (kill-buffer buf)))

(defun svn-status-load-state (&optional no-error)
  "Load psvn persistent options for this working copy from a file."
  (interactive)
  (let ((file (concat (svn-status-base-dir) "++psvn.state")))
    (if (file-readable-p file)
        (with-temp-buffer
          (insert-file-contents file)
          (setq svn-status-options (read (current-buffer)))
          (setq svn-status-sort-status-buffer
                (nth 1 (assoc "sort-status-buffer" svn-status-options)))
          (setq svn-trac-project-root
                (nth 1 (assoc "svn-trac-project-root" svn-status-options)))
          (setq svn-status-elided-list
                (nth 1 (assoc "elide-list" svn-status-options)))
          (setq svn-status-module-name
                (nth 1 (assoc "module-name" svn-status-options)))
          (setq svn-status-branch-list
                (nth 1 (assoc "branch-list" svn-status-options)))
          (setq svn-status-changelog-style
                (nth 1 (assoc "changelog-style" svn-status-options)))
          (when (and (interactive-p) svn-status-elided-list (svn-status-apply-elide-list)))
          (message "psvn.el: loaded %s" file))
      (if no-error
          (setq svn-trac-project-root nil
                svn-status-elided-list nil
                svn-status-module-name nil
                svn-status-branch-list nil
                svn-status-changelog-style 'changelog)
        (error "psvn.el: %s is not readable." file)))))

(defun svn-status-toggle-sort-status-buffer ()
  "Toggle sorting of the *svn-status* buffer.

If you turn off sorting, you can speed up \\[svn-status].  However,
the buffer is not correctly sorted then.  This function will be
removed again, when a faster parsing and display routine for
`svn-status' is available."
  (interactive)
  (setq svn-status-sort-status-buffer (not svn-status-sort-status-buffer))
  (message "The %s buffer will %sbe sorted." svn-status-buffer-name
           (if svn-status-sort-status-buffer "" "not ")))

(defun svn-status-toggle-svn-verbose-flag ()
  "Toggle `svn-status-verbose'. "
  (interactive)
  (setq svn-status-verbose (not svn-status-verbose))
  (message "svn status calls will %suse the -v flag." (if svn-status-verbose "" "not ")))

(defun svn-status-toggle-display-full-path ()
  "Toggle displaying the full path in the `svn-status-buffer-name' buffer"
  (interactive)
  (setq svn-status-display-full-path (not svn-status-display-full-path))
  (message "The %s buffer will%s use full path names." svn-status-buffer-name
           (if svn-status-display-full-path "" " not"))
  (svn-status-update-buffer))

(defun svn-status-set-trac-project-root ()
  (interactive)
  (setq svn-trac-project-root
        (read-string "Trac project root (e.g.: http://projects.edgewall.com/trac/): "
                     svn-trac-project-root))
  (when (yes-or-no-p "Save the new setting for svn-trac-project-root to disk? ")
    (svn-status-save-state)))

(defun svn-status-set-module-name ()
  "Interactively set `svn-status-module-name'."
  (interactive)
  (setq svn-status-module-name
        (read-string "Short Unit Name (e.g.: MyProject): "
                     svn-status-module-name))
  (when (yes-or-no-p "Save the new setting for svn-status-module-name to disk? ")
    (svn-status-save-state)))

(defun svn-status-set-changelog-style ()
  "Interactively set `svn-status-changelog-style'."
  (interactive)
  (setq svn-status-changelog-style
        (intern (funcall svn-status-completing-read-function "svn-status on directory: " '("changelog" "svn-dev" "other"))))
  (when (string= svn-status-changelog-style 'other)
      (setq svn-status-changelog-style (car (find-function-read))))
  (when (yes-or-no-p "Save the new setting for svn-status-changelog-style to disk? ")
    (svn-status-save-state)))

(defun svn-status-set-branch-list ()
  "Interactively set `svn-status-branch-list'."
  (interactive)
  (setq svn-status-branch-list
        (split-string (read-string "Branch list: "
                                   (mapconcat 'identity svn-status-branch-list " "))))
  (when (yes-or-no-p "Save the new setting for svn-status-branch-list to disk? ")
    (svn-status-save-state)))

(defun svn-browse-url (url)
  "Call `browse-url', using `svn-browse-url-function'."
  (let ((browse-url-browser-function (or svn-browse-url-function
                                         browse-url-browser-function)))
    (browse-url url)))

;; --------------------------------------------------------------------------------
;; svn status trac integration
;; --------------------------------------------------------------------------------
(defun svn-trac-browse-wiki ()
  "Open the trac wiki view for the current svn repository."
  (interactive)
  (unless svn-trac-project-root
    (svn-status-set-trac-project-root))
  (svn-browse-url (concat svn-trac-project-root "wiki")))

(defun svn-trac-browse-timeline ()
  "Open the trac timeline view for the current svn repository."
  (interactive)
  (unless svn-trac-project-root
    (svn-status-set-trac-project-root))
  (svn-browse-url (concat svn-trac-project-root "timeline")))

(defun svn-trac-browse-roadmap ()
  "Open the trac roadmap view for the current svn repository."
  (interactive)
  (unless svn-trac-project-root
    (svn-status-set-trac-project-root))
  (svn-browse-url (concat svn-trac-project-root "roadmap")))

(defun svn-trac-browse-source ()
  "Open the trac source browser for the current svn repository."
  (interactive)
  (unless svn-trac-project-root
    (svn-status-set-trac-project-root))
  (svn-browse-url (concat svn-trac-project-root "browser")))

(defun svn-trac-browse-report (arg)
  "Open the trac report view for the current svn repository.
When called with a prefix argument, display the given report number."
  (interactive "P")
  (unless svn-trac-project-root
    (svn-status-set-trac-project-root))
  (svn-browse-url (concat svn-trac-project-root "report" (if (numberp arg) (format "/%s" arg) ""))))

(defun svn-trac-browse-changeset (changeset-nr)
  "Show a changeset in the trac issue tracker."
  (interactive (list (read-number "Browse changeset number: " (number-at-point))))
  (unless svn-trac-project-root
    (svn-status-set-trac-project-root))
  (svn-browse-url (concat svn-trac-project-root "changeset/" (number-to-string changeset-nr))))

(defun svn-trac-browse-ticket (ticket-nr)
  "Show a ticket in the trac issue tracker."
  (interactive (list (read-number "Browse ticket number: " (number-at-point))))
  (unless svn-trac-project-root
    (svn-status-set-trac-project-root))
  (svn-browse-url (concat svn-trac-project-root "ticket/" (number-to-string ticket-nr))))

;;;------------------------------------------------------------
;;; resolve conflicts using ediff
;;;------------------------------------------------------------
(defun svn-resolve-conflicts-ediff (&optional name-A name-B)
  "Invoke ediff to resolve conflicts in the current buffer.
The conflicts must be marked with rcsmerge conflict markers."
  (interactive)
  (let* ((found nil)
         (file-name (file-name-nondirectory buffer-file-name))
         (your-buffer (generate-new-buffer
                       (concat "*" file-name
                               " " (or name-A "WORKFILE") "*")))
         (other-buffer (generate-new-buffer
                        (concat "*" file-name
                                " " (or name-B "CHECKED-IN") "*")))
         (result-buffer (current-buffer)))
    (save-excursion
      (set-buffer your-buffer)
      (erase-buffer)
      (insert-buffer-substring result-buffer)
      (goto-char (point-min))
      (while (re-search-forward "^<<<<<<< .\\(mine\\|working\\)\n" nil t)
        (setq found t)
        (replace-match "")
        (if (not (re-search-forward "^=======\n" nil t))
            (error "Malformed conflict marker"))
        (replace-match "")
        (let ((start (point)))
          (if (not (re-search-forward "^>>>>>>> .\\(r[0-9]+\\|merge.*\\)\n" nil t))
              (error "Malformed conflict marker"))
          (delete-region start (point))))
      (if (not found)
          (progn
            (kill-buffer your-buffer)
            (kill-buffer other-buffer)
            (error "No conflict markers found")))
      (set-buffer other-buffer)
      (erase-buffer)
      (insert-buffer-substring result-buffer)
      (goto-char (point-min))
      (while (re-search-forward "^<<<<<<< .\\(mine\\|working\\)\n" nil t)
        (let ((start (match-beginning 0)))
          (if (not (re-search-forward "^=======\n" nil t))
              (error "Malformed conflict marker"))
          (delete-region start (point))
          (if (not (re-search-forward "^>>>>>>> .\\(r[0-9]+\\|merge.*\\)\n" nil t))
              (error "Malformed conflict marker"))
          (replace-match "")))
      (let ((config (current-window-configuration))
            (ediff-default-variant 'default-B))

        ;; Fire up ediff.

        (set-buffer (ediff-merge-buffers your-buffer other-buffer))

        ;; Ediff is now set up, and we are in the control buffer.
        ;; Do a few further adjustments and take precautions for exit.

        (make-local-variable 'svn-ediff-windows)
        (setq svn-ediff-windows config)
        (make-local-variable 'svn-ediff-result)
        (setq svn-ediff-result result-buffer)
        (make-local-variable 'ediff-quit-hook)
        (setq ediff-quit-hook
              (lambda ()
                (let ((buffer-A ediff-buffer-A)
                      (buffer-B ediff-buffer-B)
                      (buffer-C ediff-buffer-C)
                      (result svn-ediff-result)
                      (windows svn-ediff-windows))
                  (ediff-cleanup-mess)
                  (set-buffer result)
                  (erase-buffer)
                  (insert-buffer-substring buffer-C)
                  (kill-buffer buffer-A)
                  (kill-buffer buffer-B)
                  (kill-buffer buffer-C)
                  (set-window-configuration windows)
                  (message "Conflict resolution finished; you may save the buffer"))))
        (message "Please resolve conflicts now; exit ediff when done")
        nil))))

(defun svn-resolve-conflicts (filename)
  (let ((buff (find-file-noselect filename)))
    (if buff
        (progn (switch-to-buffer buff)
               (svn-resolve-conflicts-ediff))
      (error "can not open file %s" filename))))

(defun svn-status-resolve-conflicts ()
  "Resolve conflict in the selected file"
  (interactive)
  (let ((file-info (svn-status-get-line-information)))
    (or (and file-info
             (= ?C (svn-status-line-info->filemark file-info))
             (svn-resolve-conflicts
              (svn-status-line-info->full-path file-info)))
        (error "can not resolve conflicts at this point"))))


;; --------------------------------------------------------------------------------
;; Working with branches
;; --------------------------------------------------------------------------------

(defun svn-branch-select (&optional prompt)
  "Select a branch interactively from `svn-status-branch-list'"
  (interactive)
  (unless prompt
    (setq prompt "Select branch: "))
  (let* ((branch (funcall svn-status-completing-read-function prompt svn-status-branch-list))
         (directory)
         (base-url))
    (when (string-match "#\\(1#\\)?\\(.+\\)" branch)
      (setq directory (match-string 2 branch))
      (setq base-url (concat (svn-status-base-info->repository-root) "/" directory))
      (save-match-data
        (svn-status-parse-info t))
      (if (eq (length (match-string 1 branch)) 0)
          (setq branch base-url)
        (let ((svn-status-branch-list (svn-status-ls base-url t)))
          (setq branch (concat (svn-status-base-info->repository-root) "/"
                               directory "/"
                               (svn-branch-select (format "Select branch from '%s': " directory)))))))
    branch))

(defun svn-branch-diff (branch1 branch2)
  "Show the diff between two svn repository urls.
When called interactively, use `svn-branch-select' to choose two branches from `svn-status-branch-list'."
  (interactive
   (let* ((branch1 (svn-branch-select "svn diff branch1: "))
          (branch2 (svn-branch-select (format "svn diff %s against: " branch1))))
     (list branch1 branch2)))
  (svn-run t t 'diff "diff" svn-status-default-diff-arguments branch1 branch2))

;; --------------------------------------------------------------------------------
;; svnadmin interface
;; --------------------------------------------------------------------------------
(defun svn-admin-create (dir)
  "Run svnadmin create DIR."
  (interactive (list (expand-file-name
                      (svn-read-directory-name "Create a svn repository at: "
                                               svn-admin-default-create-directory nil nil))))
  (shell-command-to-string (concat "svnadmin create " dir))
  (setq svn-admin-last-repository-dir (concat "file://" dir))
  (message "Svn repository created at %s" dir)
  (run-hooks 'svn-admin-create-hook))

;; - Import an empty directory
;;   cd to an empty directory
;;   svn import -m "Initial import" . file:///home/stefan/svn_repos/WaldiConfig/trunk
(defun svn-admin-create-trunk-directory ()
  "Import an empty trunk directory to `svn-admin-last-repository-dir'.
Set `svn-admin-last-repository-dir' to the new created trunk url."
  (interactive)
  (let ((empty-temp-dir-name (make-temp-name svn-status-temp-dir)))
    (make-directory empty-temp-dir-name t)
    (setq svn-admin-last-repository-dir (concat svn-admin-last-repository-dir "/trunk"))
    (svn-run nil t 'import "import" "-m" "Created trunk directory"
                             empty-temp-dir-name svn-admin-last-repository-dir)
    (delete-directory empty-temp-dir-name)))

(defun svn-admin-start-import ()
  "Start to import the current working directory in a subversion repository.
The user is asked to perform the following two steps:
1. Create a local repository
2. Add a trunk directory to that repository

After that step the empty base directory (either the root directory or
the trunk directory of the selected repository) is checked out in the current
working directory."
  (interactive)
  (if (y-or-n-p "Create local repository? ")
      (progn
        (call-interactively 'svn-admin-create)
        (when (y-or-n-p "Add a trunk directory? ")
          (svn-admin-create-trunk-directory)))
    (setq svn-admin-last-repository-dir (read-string "Repository Url: ")))
  (svn-checkout svn-admin-last-repository-dir "."))

;; --------------------------------------------------------------------------------
;; svn status profiling
;; --------------------------------------------------------------------------------
;;; Note about profiling psvn:
;;  (load-library "elp")
;;  M-x elp-reset-all
;;  (elp-instrument-package "svn-")
;;  M-x svn-status
;;  M-x elp-results

(defun svn-status-elp-init ()
  (interactive)
  (require 'elp)
  (elp-reset-all)
  (elp-instrument-package "svn-")
  (message "Run the desired svn command (e.g. M-x svn-status), then use M-x elp-results."))

(defun svn-status-last-commands (&optional string-prefix)
  "Return a string with the last executed svn commands"
  (interactive)
  (unless string-prefix
    (setq string-prefix ""))
  (with-output-to-string
    (dolist (e (ring-elements svn-last-cmd-ring))
      (princ (format "%s%s: svn %s <%s>\n" string-prefix (nth 0 e) (mapconcat 'concat (nth 1 e) " ") (nth 2 e))))))

;; --------------------------------------------------------------------------------
;; reporting bugs
;; --------------------------------------------------------------------------------
(defun svn-insert-indented-lines (text)
  "Helper function to insert TEXT, indented by two characters."
  (dolist (line (split-string text "\n"))
    (insert (format "  %s\n" line))))

(defun svn-prepare-bug-report ()
  "Create the buffer *psvn-bug-report*. This buffer can be useful to debug problems with psvn.el"
  (interactive)
  (let* ((last-output-buffer-name (or svn-status-last-output-buffer-name "*svn-process*"))
         (last-svn-cmd-output (with-current-buffer last-output-buffer-name
                                (buffer-substring-no-properties (point-min) (point-max)))))
    (switch-to-buffer "*psvn-bug-report*")
    (delete-region (point-min) (point-max))
    (insert "This buffer holds some debug informations for psvn.el\n")
    (insert "Please enter a description of the observed and the wanted behaviour\n")
    (insert "and send it to the author (stefan@xsteve.at) to allow easier debugging\n\n")
    (insert "Revisions:\n")
    (svn-insert-indented-lines (svn-status-version))
    (insert "Language environment:\n")
    (dolist (elem (svn-process-environment))
      (when (member (car (split-string elem "=")) '("LC_MESSAGES" "LC_ALL" "LANG"))
        (insert (format "  %s\n" elem))))
    (insert "\nLast svn commands:\n")
    (svn-insert-indented-lines (svn-status-last-commands))
    (insert (format "\nContent of the <%s> buffer:\n" last-output-buffer-name))
    (svn-insert-indented-lines last-svn-cmd-output)
    (goto-char (point-min))))

;; --------------------------------------------------------------------------------
;; Make it easier to reload psvn, if a distribution has an older version
;; Just add the following to your .emacs:
;; (svn-prepare-for-reload)
;; (load "/path/to/psvn.el")

;; Note the above will only work, if the loaded psvn.el has already the
;; function svn-prepare-for-reload
;; If this is not the case, do the following:
;; (load "/path/to/psvn.el");;make svn-prepare-for-reload available
;; (svn-prepare-for-reload)
;; (load "/path/to/psvn.el");; update the keybindings
;; --------------------------------------------------------------------------------

(defvar svn-prepare-for-reload-dont-touch-list '() "A list of variables that should not be touched by `svn-prepare-for-reload'")
(defvar svn-prepare-for-reload-variables-list '(svn-global-keymap svn-status-diff-mode-map svn-global-trac-map svn-status-mode-map
                                                svn-status-mode-property-map svn-status-mode-extension-map
                                                svn-status-mode-options-map svn-status-mode-trac-map svn-status-mode-branch-map
                                                svn-log-edit-mode-map svn-log-view-mode-map
                                                svn-log-view-popup-menu-map svn-info-mode-map svn-blame-mode-map svn-process-mode-map)
  "A list of variables that should be set to nil via M-x `svn-prepare-for-reload'")
(defun svn-prepare-for-reload ()
  "This function resets some psvn.el variables to nil.
It makes reloading a newer version of psvn.el easier, if for example the used
GNU/Linux distribution uses an older version.

The variables specified in `svn-prepare-for-reload-variables-list' will be reseted by this function.

A variable will keep its value, if it is specified in `svn-prepare-for-reload-dont-touch-list'."
  (interactive)
  (dolist (var svn-prepare-for-reload-variables-list)
    (unless (member var svn-prepare-for-reload-dont-touch-list)
      (message (format "Resetting value of %s to nil" var)))
      (set var nil)))

(provide 'psvn)

;; Local Variables:
;; indent-tabs-mode: nil
;; End:
;;; psvn.el ends here<|MERGE_RESOLUTION|>--- conflicted
+++ resolved
@@ -512,11 +512,7 @@
 (when (eq system-type 'windows-nt)
   (add-hook 'svn-post-process-svn-output-hook 'svn-status-remove-control-M))
 
-<<<<<<< HEAD
-(defvar svn-status-svn-process-coding-system locale-coding-system
-=======
 (defvar svn-status-svn-process-coding-system (when (boundp 'locale-coding-system) locale-coding-system)
->>>>>>> 4eaf3f05
   "The coding system that is used for the svn command line client.
 It is used in svn-run, if it is not nil.")
 
@@ -3937,11 +3933,6 @@
     (if selective-update
         (progn
           (message "Running svn-update for %s" (svn-status-marked-file-names))
-<<<<<<< HEAD
-          (svn-run t t 'update "update" (when rev (list "-r" rev)) (svn-status-marked-file-names)))
-      (message "Running svn-update for %s" default-directory)
-      (svn-run t t 'update "update" (when rev (list "-r" rev))))))
-=======
           (svn-run t t 'update "update"
                    (when rev (list "-r" rev))
                    (list "--non-interactive")
@@ -3950,7 +3941,6 @@
       (svn-run t t 'update "update"
                (when rev (list "-r" rev))
                (list "--non-interactive")))))
->>>>>>> 4eaf3f05
 
 (defun svn-status-commit ()
   "Commit selected files.
